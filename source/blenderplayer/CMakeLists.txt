# ***** BEGIN GPL LICENSE BLOCK *****
#
# This program is free software; you can redistribute it and/or
# modify it under the terms of the GNU General Public License
# as published by the Free Software Foundation; either version 2
# of the License, or (at your option) any later version.
#
# This program is distributed in the hope that it will be useful,
# but WITHOUT ANY WARRANTY; without even the implied warranty of
# MERCHANTABILITY or FITNESS FOR A PARTICULAR PURPOSE.  See the
# GNU General Public License for more details.
#
# You should have received a copy of the GNU General Public License
# along with this program; if not, write to the Free Software Foundation,
# Inc., 51 Franklin Street, Fifth Floor, Boston, MA 02110-1301, USA.
#
# The Original Code is Copyright (C) 2006, Blender Foundation
# All rights reserved.
#
# The Original Code is: all of this file.
#
# Contributor(s): Jacques Beaurain.
#
# ***** END GPL LICENSE BLOCK *****

# message(STATUS "Configuring blenderplayer")

setup_libdirs()

if(WITH_CODEC_QUICKTIME)
	add_definitions(-DWITH_QUICKTIME)
endif()

if(WIN32 AND NOT UNIX)
	string(SUBSTRING ${BLENDER_VERSION} 0 1 bver1)
	string(SUBSTRING ${BLENDER_VERSION} 2 1 bver2)
	string(SUBSTRING ${BLENDER_VERSION} 3 1 bver3)
	if(MINGW)
		add_definitions(
			-DWINDRES
			-DBLEN_VER_RC_STR_M=${BLENDER_VERSION}
			-DBLEN_VER_RC_1=${bver1}
			-DBLEN_VER_RC_2=${bver2}
			-DBLEN_VER_RC_3=${bver3}
			-DBLEN_VER_RC_4=0
		)
	else()
		add_definitions(
			-DBLEN_VER_RC_STR=${BLENDER_VERSION}
			-DBLEN_VER_RC_1=${bver1}
			-DBLEN_VER_RC_2=${bver2}
			-DBLEN_VER_RC_3=${bver3}
			-DBLEN_VER_RC_4=0
		)
	endif()

	add_executable(blenderplayer ${EXETYPE} bad_level_call_stubs/stubs.c ../icons/winblender.rc)

	install(TARGETS blenderplayer
			COMPONENT Blenderplayer
			DESTINATION ".")

elseif(APPLE)
	add_executable(blenderplayer ${EXETYPE} bad_level_call_stubs/stubs.c)
	# setup Info.plist
	execute_process(COMMAND date "+%Y-%m-%d" OUTPUT_VARIABLE BLENDER_DATE OUTPUT_STRIP_TRAILING_WHITESPACE)
	set(PLAYER_SOURCEDIR ${CMAKE_SOURCE_DIR}/release/darwin/blenderplayer.app)
	set(PLAYER_SOURCEINFO ${PLAYER_SOURCEDIR}/Contents/Info.plist)
	set_target_properties(blenderplayer PROPERTIES
		MACOSX_BUNDLE_INFO_PLIST ${PLAYER_SOURCEINFO}
		MACOSX_BUNDLE_SHORT_VERSION_STRING ${BLENDER_VERSION}
		MACOSX_BUNDLE_LONG_VERSION_STRING "${BLENDER_VERSION} ${BLENDER_DATE}")

else()
	add_executable(blenderplayer bad_level_call_stubs/stubs.c)

	if(NOT WITH_INSTALL_PORTABLE)
		install(
			TARGETS blenderplayer
			DESTINATION bin
		)
	endif()
endif()

add_dependencies(blenderplayer makesdna)

get_property(BLENDER_LINK_LIBS GLOBAL PROPERTY BLENDER_LINK_LIBS)

list(APPEND BLENDER_LINK_LIBS
	ge_player_common
	ge_player_ghost
	blenkernel_blc
)

if(CMAKE_SYSTEM_NAME MATCHES "Linux")
	list(APPEND BLENDER_LINK_LIBS extern_binreloc)
endif()

# if(UNIX)
	# Sort libraries
	set(BLENDER_SORTED_LIBS
		ge_player_ghost 
		ge_player_common 
		bf_intern_string 
		bf_intern_ghost
		bf_intern_ghostndof3dconnexion
		bf_rna
		bf_blenkernel
<<<<<<< HEAD
		bf_depsgraph
=======
		bf_physics
>>>>>>> cae72caa
		bf_intern_rigidbody
		bf_blenloader
		ge_blen_routines
		bf_editor_datafiles
		ge_converter 
		ge_logic_ketsji 
		ge_phys_bullet 
		ge_phys_dummy
		ge_logic 
		ge_rasterizer 
		ge_oglrasterizer 
		ge_logic_expressions 
		ge_scenegraph
		bf_ikplugin
		bf_intern_itasc
		bf_intern_iksolver
		bf_intern_smoke
		bf_modifiers
		bf_intern_moto 
		bf_nodes
		bf_gpu
		bf_imbuf
		bf_avi 
		ge_logic_network 
		ge_logic_ngnetwork 
		ge_logic_loopbacknetwork 
		extern_bullet 
		bf_intern_guardedalloc 
		bf_intern_memutil 
		bf_python_ext
		bf_python_mathutils
		bf_python_bmesh
		bf_intern_utfconv
		bf_imbuf_cineon
		bf_imbuf_openexr 
		bf_imbuf_openimageio
		extern_openjpeg
		extern_redcode
		bf_imbuf_dds
		bf_dna
		ge_videotex
		bf_blenfont
		bf_intern_audaspace
		blenkernel_blc
		bf_bmesh
		bf_blenlib
		bf_intern_utfconv
		extern_binreloc
		extern_minilzo
		bf_intern_ghost # duplicate for linking
		bf_blenkernel # duplicate for linking
		bf_intern_mikktspace
		extern_recastnavigation
		bf_intern_raskter
		bf_intern_opencolorio
		bf_intern_opennl
		bf_intern_glew_mx
		extern_rangetree
		extern_wcwidth
		extern_libmv
		extern_glog
		extern_sdlew
	)

	if(WITH_MOD_CLOTH_ELTOPO)
		list(APPEND BLENDER_SORTED_LIBS extern_eltopo)
	endif()

	if(NOT WITH_SYSTEM_GLEW)
		list(APPEND BLENDER_SORTED_LIBS ${BLENDER_GLEW_LIBRARIES})
	endif()

	if(WITH_LZMA)
		list(APPEND BLENDER_SORTED_LIBS extern_lzma)
	endif()

	if(WITH_LIBMV)
		list(APPEND BLENDER_SORTED_LIBS extern_ceres)
	endif()

	list(APPEND BLENDER_SORTED_LIBS extern_colamd)

	if(WITH_MOD_BOOLEAN)
		list(APPEND BLENDER_SORTED_LIBS extern_carve)
	endif()

	if(WITH_GHOST_XDND)
		list(APPEND BLENDER_SORTED_LIBS extern_xdnd)
	endif()

	if(WITH_CODEC_QUICKTIME)
		list(APPEND BLENDER_SORTED_LIBS bf_quicktime)
	endif()

	if(WITH_CXX_GUARDEDALLOC)
		list(APPEND BLENDER_SORTED_LIBS bf_intern_guardedalloc_cpp)
	endif()

	if(WITH_INTERNATIONAL)
		list(APPEND BLENDER_SORTED_LIBS bf_intern_locale)
	endif()

	foreach(SORTLIB ${BLENDER_SORTED_LIBS})
		set(REMLIB ${SORTLIB})
		foreach(SEARCHLIB ${BLENDER_LINK_LIBS})
			if(${SEARCHLIB} STREQUAL ${SORTLIB})
				set(REMLIB "")
			endif()
		endforeach()
		if(REMLIB)
			# message(STATUS "Removing library ${REMLIB} from blenderplayer linking because: not configured")
			list(APPEND REM_MSG ${REMLIB})
			list(REMOVE_ITEM BLENDER_SORTED_LIBS ${REMLIB})
		endif()
	endforeach()
	if(REM_MSG)
		list(SORT REM_MSG)
		message(STATUS "Player Skipping: (${REM_MSG})")
	endif()
	target_link_libraries(blenderplayer ${BLENDER_SORTED_LIBS})

	unset(SEARCHLIB)
	unset(SORTLIB)
	unset(REMLIB)
	unset(REM_MSG)

# else()
# 	target_link_libraries(blenderplayer ${BLENDER_LINK_LIBS})
# endif()

if(WITH_PLAYER)
	add_subdirectory(bad_level_call_stubs)
endif()

setup_liblinks(blenderplayer)

# We put CLEW and CUEW here because OPENSUBDIV_LIBRARIES dpeends on them..
if(WITH_CYCLES OR WITH_COMPOSITOR OR WITH_OPENSUBDIV)
	target_link_libraries(blenderplayer "extern_clew")
	target_link_libraries(blenderplayer "extern_cuew")
endif()<|MERGE_RESOLUTION|>--- conflicted
+++ resolved
@@ -106,11 +106,8 @@
 		bf_intern_ghostndof3dconnexion
 		bf_rna
 		bf_blenkernel
-<<<<<<< HEAD
 		bf_depsgraph
-=======
 		bf_physics
->>>>>>> cae72caa
 		bf_intern_rigidbody
 		bf_blenloader
 		ge_blen_routines
