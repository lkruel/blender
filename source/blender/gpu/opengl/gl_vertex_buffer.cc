/*
 * This program is free software; you can redistribute it and/or
 * modify it under the terms of the GNU General Public License
 * as published by the Free Software Foundation; either version 2
 * of the License, or (at your option) any later version.
 *
 * This program is distributed in the hope that it will be useful,
 * but WITHOUT ANY WARRANTY; without even the implied warranty of
 * MERCHANTABILITY or FITNESS FOR A PARTICULAR PURPOSE.  See the
 * GNU General Public License for more details.
 *
 * You should have received a copy of the GNU General Public License
 * along with this program; if not, write to the Free Software Foundation,
 * Inc., 51 Franklin Street, Fifth Floor, Boston, MA 02110-1301, USA.
 *
 * The Original Code is Copyright (C) 2016 by Mike Erwin.
 * All rights reserved.
 */

/** \file
 * \ingroup gpu
 */

#include "gl_context.hh"

#include "gl_vertex_buffer.hh"

namespace blender::gpu {

void GLVertBuf::acquire_data()
{
  if (usage_ == GPU_USAGE_DEVICE_ONLY) {
    return;
  }

  /* Discard previous data if any. */
  MEM_SAFE_FREE(data);
  data = (uchar *)MEM_mallocN(sizeof(uchar) * this->size_alloc_get(), __func__);
}

void GLVertBuf::resize_data()
{
  if (usage_ == GPU_USAGE_DEVICE_ONLY) {
    return;
  }

  data = (uchar *)MEM_reallocN(data, sizeof(uchar) * this->size_alloc_get());
}

void GLVertBuf::release_data()
{
  if (vbo_id_ != 0) {
    GLContext::buf_free(vbo_id_);
    vbo_id_ = 0;
    memory_usage -= vbo_size_;
  }

  MEM_SAFE_FREE(data);
}

void GLVertBuf::duplicate_data(VertBuf *dst_)
{
  BLI_assert(GLContext::get() != nullptr);
  GLVertBuf *src = this;
  GLVertBuf *dst = static_cast<GLVertBuf *>(dst_);

  if (src->vbo_id_ != 0) {
    dst->vbo_size_ = src->size_used_get();

    glGenBuffers(1, &dst->vbo_id_);
    glBindBuffer(GL_COPY_WRITE_BUFFER, dst->vbo_id_);
    glBufferData(GL_COPY_WRITE_BUFFER, dst->vbo_size_, nullptr, to_gl(dst->usage_));

    glBindBuffer(GL_COPY_READ_BUFFER, src->vbo_id_);

    glCopyBufferSubData(GL_COPY_READ_BUFFER, GL_COPY_WRITE_BUFFER, 0, 0, dst->vbo_size_);

    memory_usage += dst->vbo_size_;
  }

  if (data != nullptr) {
    dst->data = (uchar *)MEM_dupallocN(src->data);
  }
}

void GLVertBuf::upload_data()
{
  this->bind();
}

void GLVertBuf::bind()
{
  BLI_assert(GLContext::get() != nullptr);

  if (vbo_id_ == 0) {
    glGenBuffers(1, &vbo_id_);
  }

  glBindBuffer(GL_ARRAY_BUFFER, vbo_id_);

  if (flag & GPU_VERTBUF_DATA_DIRTY) {
    vbo_size_ = this->size_used_get();
    /* Orphan the vbo to avoid sync then upload data. */
    glBufferData(GL_ARRAY_BUFFER, vbo_size_, nullptr, to_gl(usage_));
    /* Do not transfer data from host to device when buffer is device only. */
    if (usage_ != GPU_USAGE_DEVICE_ONLY) {
      glBufferSubData(GL_ARRAY_BUFFER, 0, vbo_size_, data);
    }
    memory_usage += vbo_size_;

    if (usage_ == GPU_USAGE_STATIC) {
      MEM_SAFE_FREE(data);
    }
    flag &= ~GPU_VERTBUF_DATA_DIRTY;
    flag |= GPU_VERTBUF_DATA_UPLOADED;
  }
}

void GLVertBuf::bind_as_ssbo(uint binding)
{
  bind();
  BLI_assert(vbo_id_ != 0);
  glBindBufferBase(GL_SHADER_STORAGE_BUFFER, binding, vbo_id_);
}

<<<<<<< HEAD
void *GLVertBuf::read()
{
  BLI_assert(is_active());
  void *result = MEM_mallocN(vbo_size_, __func__);
  void *data = glMapBuffer(GL_ARRAY_BUFFER, GL_READ_ONLY);
  memcpy(result, data, vbo_size_);
=======
const void *GLVertBuf::read() const
{
  BLI_assert(is_active());
  void *result = glMapBuffer(GL_ARRAY_BUFFER, GL_READ_ONLY);
  return result;
}

void *GLVertBuf::unmap(const void *mapped_data) const
{
  void *result = MEM_mallocN(vbo_size_, __func__);
  memcpy(result, mapped_data, vbo_size_);
>>>>>>> 87055dc7
  return result;
}

bool GLVertBuf::is_active() const
{
  if (!vbo_id_) {
    return false;
  }
  int active_vbo_id = 0;
  glGetIntegerv(GL_ARRAY_BUFFER_BINDING, &active_vbo_id);
  return vbo_id_ == active_vbo_id;
}

void GLVertBuf::update_sub(uint start, uint len, void *data)
{
  glBufferSubData(GL_ARRAY_BUFFER, start, len, data);
}

}  // namespace blender::gpu<|MERGE_RESOLUTION|>--- conflicted
+++ resolved
@@ -123,14 +123,6 @@
   glBindBufferBase(GL_SHADER_STORAGE_BUFFER, binding, vbo_id_);
 }
 
-<<<<<<< HEAD
-void *GLVertBuf::read()
-{
-  BLI_assert(is_active());
-  void *result = MEM_mallocN(vbo_size_, __func__);
-  void *data = glMapBuffer(GL_ARRAY_BUFFER, GL_READ_ONLY);
-  memcpy(result, data, vbo_size_);
-=======
 const void *GLVertBuf::read() const
 {
   BLI_assert(is_active());
@@ -142,7 +134,6 @@
 {
   void *result = MEM_mallocN(vbo_size_, __func__);
   memcpy(result, mapped_data, vbo_size_);
->>>>>>> 87055dc7
   return result;
 }
 
