/*
 * This program is free software; you can redistribute it and/or
 * modify it under the terms of the GNU General Public License
 * as published by the Free Software Foundation; either version 2
 * of the License, or (at your option) any later version.
 *
 * This program is distributed in the hope that it will be useful,
 * but WITHOUT ANY WARRANTY; without even the implied warranty of
 * MERCHANTABILITY or FITNESS FOR A PARTICULAR PURPOSE.  See the
 * GNU General Public License for more details.
 *
 * You should have received a copy of the GNU General Public License
 * along with this program; if not, write to the Free Software Foundation,
 * Inc., 51 Franklin Street, Fifth Floor, Boston, MA 02110-1301, USA.
 *
 * The Original Code is Copyright (C) 2016 by Mike Erwin.
 * All rights reserved.
 */

/** \file
 * \ingroup gpu
 *
 * GPU vertex buffer
 */

#pragma once

#include "BLI_utildefines.h"

#include "GPU_vertex_format.h"

typedef enum {
  /** Initial state. */
  GPU_VERTBUF_INVALID = 0,
  /** Was init with a vertex format. */
  GPU_VERTBUF_INIT = (1 << 0),
  /** Data has been touched and need to be re-uploaded. */
  GPU_VERTBUF_DATA_DIRTY = (1 << 1),
  /** The buffer has been created inside GPU memory. */
  GPU_VERTBUF_DATA_UPLOADED = (1 << 2),
} GPUVertBufStatus;

ENUM_OPERATORS(GPUVertBufStatus, GPU_VERTBUF_DATA_UPLOADED)

#ifdef __cplusplus
extern "C" {
#endif

/**
 * How to create a #GPUVertBuf:
 * 1) verts = GPU_vertbuf_calloc()
 * 2) GPU_vertformat_attr_add(verts->format, ...)
 * 3) GPU_vertbuf_data_alloc(verts, vertex_len) <-- finalizes/packs vertex format
 * 4) GPU_vertbuf_attr_fill(verts, pos, application_pos_buffer)
 */

typedef enum {
  /* can be extended to support more types */
  GPU_USAGE_STREAM,
  GPU_USAGE_STATIC, /* do not keep data in memory */
  GPU_USAGE_DYNAMIC,
  GPU_USAGE_DEVICE_ONLY, /* Do not do host->device data transfers. */
} GPUUsageType;

/** Opaque type hiding blender::gpu::VertBuf. */
typedef struct GPUVertBuf GPUVertBuf;

GPUVertBuf *GPU_vertbuf_calloc(void);
GPUVertBuf *GPU_vertbuf_create_with_format_ex(const GPUVertFormat *, GPUUsageType);

#define GPU_vertbuf_create_with_format(format) \
  GPU_vertbuf_create_with_format_ex(format, GPU_USAGE_STATIC)

<<<<<<< HEAD
void *GPU_vertbuf_read(GPUVertBuf *verts);
=======
/**
 * (Download and) return a pointer containing the data of a vertex buffer.
 *
 * Note that the returned pointer is still owned by the driver. To get an
 * local copy, use `GPU_vertbuf_unmap` after calling `GPU_vertbuf_read`.
 */
const void *GPU_vertbuf_read(GPUVertBuf *verts);
void *GPU_vertbuf_unmap(const GPUVertBuf *verts, const void *mapped_data);
>>>>>>> 87055dc7
void GPU_vertbuf_clear(GPUVertBuf *verts);
void GPU_vertbuf_discard(GPUVertBuf *);

/* Avoid GPUVertBuf datablock being free but not its data. */
void GPU_vertbuf_handle_ref_add(GPUVertBuf *verts);
void GPU_vertbuf_handle_ref_remove(GPUVertBuf *verts);

void GPU_vertbuf_init_with_format_ex(GPUVertBuf *, const GPUVertFormat *, GPUUsageType);

#define GPU_vertbuf_init_with_format(verts, format) \
  GPU_vertbuf_init_with_format_ex(verts, format, GPU_USAGE_STATIC)

GPUVertBuf *GPU_vertbuf_duplicate(GPUVertBuf *verts);

void GPU_vertbuf_data_alloc(GPUVertBuf *, uint v_len);
void GPU_vertbuf_data_resize(GPUVertBuf *, uint v_len);
void GPU_vertbuf_data_len_set(GPUVertBuf *, uint v_len);

/* The most important #set_attr variant is the untyped one. Get it right first.
 * It takes a void* so the app developer is responsible for matching their app data types
 * to the vertex attribute's type and component count. They're in control of both, so this
 * should not be a problem. */

void GPU_vertbuf_attr_set(GPUVertBuf *, uint a_idx, uint v_idx, const void *data);

void GPU_vertbuf_vert_set(GPUVertBuf *verts, uint v_idx, const void *data);

/* Tightly packed, non interleaved input data. */
void GPU_vertbuf_attr_fill(GPUVertBuf *, uint a_idx, const void *data);

void GPU_vertbuf_attr_fill_stride(GPUVertBuf *, uint a_idx, uint stride, const void *data);

/* For low level access only */
typedef struct GPUVertBufRaw {
  uint size;
  uint stride;
  unsigned char *data;
  unsigned char *data_init;
#ifdef DEBUG
  /* Only for overflow check */
  unsigned char *_data_end;
#endif
} GPUVertBufRaw;

GPU_INLINE void *GPU_vertbuf_raw_step(GPUVertBufRaw *a)
{
  unsigned char *data = a->data;
  a->data += a->stride;
  BLI_assert(data < a->_data_end);
  return (void *)data;
}

GPU_INLINE uint GPU_vertbuf_raw_used(GPUVertBufRaw *a)
{
  return ((a->data - a->data_init) / a->stride);
}

void GPU_vertbuf_attr_get_raw_data(GPUVertBuf *, uint a_idx, GPUVertBufRaw *access);

void *GPU_vertbuf_steal_data(GPUVertBuf *verts);

void *GPU_vertbuf_get_data(const GPUVertBuf *verts);
const GPUVertFormat *GPU_vertbuf_get_format(const GPUVertBuf *verts);
uint GPU_vertbuf_get_vertex_alloc(const GPUVertBuf *verts);
uint GPU_vertbuf_get_vertex_len(const GPUVertBuf *verts);
GPUVertBufStatus GPU_vertbuf_get_status(const GPUVertBuf *verts);

void GPU_vertbuf_use(GPUVertBuf *);
void GPU_vertbuf_bind_as_ssbo(struct GPUVertBuf *verts, int binding);

/* XXX do not use. */
void GPU_vertbuf_update_sub(GPUVertBuf *verts, uint start, uint len, void *data);

/* Metrics */
uint GPU_vertbuf_get_memory_usage(void);

/* Macros */
#define GPU_VERTBUF_DISCARD_SAFE(verts) \
  do { \
    if (verts != NULL) { \
      GPU_vertbuf_discard(verts); \
      verts = NULL; \
    } \
  } while (0)

#ifdef __cplusplus
}
#endif<|MERGE_RESOLUTION|>--- conflicted
+++ resolved
@@ -71,9 +71,6 @@
 #define GPU_vertbuf_create_with_format(format) \
   GPU_vertbuf_create_with_format_ex(format, GPU_USAGE_STATIC)
 
-<<<<<<< HEAD
-void *GPU_vertbuf_read(GPUVertBuf *verts);
-=======
 /**
  * (Download and) return a pointer containing the data of a vertex buffer.
  *
@@ -82,7 +79,6 @@
  */
 const void *GPU_vertbuf_read(GPUVertBuf *verts);
 void *GPU_vertbuf_unmap(const GPUVertBuf *verts, const void *mapped_data);
->>>>>>> 87055dc7
 void GPU_vertbuf_clear(GPUVertBuf *verts);
 void GPU_vertbuf_discard(GPUVertBuf *);
 
