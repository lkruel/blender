--- conflicted
+++ resolved
@@ -29,10 +29,7 @@
 
 #include "GPU_context.h"
 
-<<<<<<< HEAD
-=======
 #include "gpu_shader_private.hh"
->>>>>>> 019cd2e5
 #include "gpu_state_private.hh"
 
 #include <mutex>
