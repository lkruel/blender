/*
 * ***** BEGIN GPL LICENSE BLOCK *****
 *
 * This program is free software; you can redistribute it and/or
 * modify it under the terms of the GNU General Public License
 * as published by the Free Software Foundation; either version 2
 * of the License, or (at your option) any later version.
 *
 * This program is distributed in the hope that it will be useful,
 * but WITHOUT ANY WARRANTY; without even the implied warranty of
 * MERCHANTABILITY or FITNESS FOR A PARTICULAR PURPOSE.  See the
 * GNU General Public License for more details.
 *
 * You should have received a copy of the GNU General Public License
 * along with this program; if not, write to the Free Software Foundation,
 * Inc., 51 Franklin Street, Fifth Floor, Boston, MA 02110-1301, USA.
 *
 * The Original Code is Copyright (C) 2005 Blender Foundation.
 * All rights reserved.
 *
 * The Original Code is: all of this file.
 *
 * Contributor(s): Brecht Van Lommel.
 *
 * ***** END GPL LICENSE BLOCK *****
 */

/** \file blender/gpu/intern/gpu_extensions.c
 *  \ingroup gpu
 *
 * Wrap OpenGL features such as textures, shaders and GLSL
 * with checks for drivers and GPU support.
 */


#include "GPU_glew.h"

#include "DNA_image_types.h"

#include "MEM_guardedalloc.h"

#include "BLI_blenlib.h"
#include "BLI_utildefines.h"
#include "BLI_math_base.h"

#include "BKE_global.h"

#include "GPU_draw.h"
#include "GPU_extensions.h"
#include "GPU_compositing.h"
#include "GPU_simple_shader.h"

#include "intern/gpu_codegen.h"
#include "intern/gpu_extensions_private.h"

#include <stdlib.h>
#include <stdio.h>
#include <string.h>

#ifdef WIN32
#  include "BLI_winstuff.h"
#endif

#define MAX_DEFINE_LENGTH 72

/* Extensions support */

/* extensions used:
 * - texture border clamp: 1.3 core
 * - fragment shader: 2.0 core
 * - framebuffer object: ext specification
 * - multitexture 1.3 core
 * - arb non power of two: 2.0 core
 * - pixel buffer objects? 2.1 core
 * - arb draw buffers? 2.0 core
 */

/* Non-generated shaders */
extern char datatoc_gpu_shader_vsm_store_vert_glsl[];
extern char datatoc_gpu_shader_vsm_store_frag_glsl[];
extern char datatoc_gpu_shader_sep_gaussian_blur_vert_glsl[];
extern char datatoc_gpu_shader_sep_gaussian_blur_frag_glsl[];
extern char datatoc_gpu_shader_fx_vert_glsl[];
extern char datatoc_gpu_shader_fx_ssao_frag_glsl[];
extern char datatoc_gpu_shader_fx_dof_frag_glsl[];
extern char datatoc_gpu_shader_fx_dof_vert_glsl[];
extern char datatoc_gpu_shader_fx_lib_glsl[];

typedef struct GPUShaders {
	GPUShader *vsm_store;
	GPUShader *sep_gaussian_blur;
	/* cache for shader fx. Those can exist in combinations so store them here */
	GPUShader *fx_shaders[MAX_FX_SHADERS * 2];
} GPUShaders;

static struct GPUGlobal {
	GLint maxtexsize;
	GLint maxtextures;
	GLuint currentfb;
	int glslsupport;
	int extdisabled;
	int colordepth;
	int npotdisabled; /* ATI 3xx-5xx (and more) chipsets support NPoT partially (== not enough) */
	int dlistsdisabled; /* Legacy ATI driver does not support display lists well */
	GPUDeviceType device;
	GPUOSType os;
	GPUDriverType driver;
	GPUShaders shaders;
	GPUTexture *invalid_tex_1D; /* texture used in place of invalid textures (not loaded correctly, missing) */
	GPUTexture *invalid_tex_2D;
	GPUTexture *invalid_tex_3D;
} GG = {1, 0};

/* Number of maximum output slots. We support 4 outputs for now (usually we wouldn't need more to preserve fill rate) */
#define GPU_FB_MAX_SLOTS 4

struct GPUFrameBuffer {
	GLuint object;
	GPUTexture *colortex[GPU_FB_MAX_SLOTS];
	GPUTexture *depthtex;
};


/* GPU Types */

int GPU_type_matches(GPUDeviceType device, GPUOSType os, GPUDriverType driver)
{
	return (GG.device & device) && (GG.os & os) && (GG.driver & driver);
}

/* GPU Extensions */

void GPU_extensions_disable(void)
{
	GG.extdisabled = 1;
}

int GPU_max_texture_size(void)
{
	return GG.maxtexsize;
}

void gpu_extensions_init(void)
{
	GLint r, g, b;
	const char *vendor, *renderer;

	/* glewIsSupported("GL_VERSION_2_0") */

	if (GLEW_ARB_multitexture)
		glGetIntegerv(GL_MAX_TEXTURE_IMAGE_UNITS_ARB, &GG.maxtextures);

	glGetIntegerv(GL_MAX_TEXTURE_SIZE, &GG.maxtexsize);

	GG.glslsupport = 1;
	if (!GLEW_ARB_multitexture) GG.glslsupport = 0;
	if (!GLEW_ARB_vertex_shader) GG.glslsupport = 0;
	if (!GLEW_ARB_fragment_shader) GG.glslsupport = 0;

	glGetIntegerv(GL_RED_BITS, &r);
	glGetIntegerv(GL_GREEN_BITS, &g);
	glGetIntegerv(GL_BLUE_BITS, &b);
	GG.colordepth = r+g+b; /* assumes same depth for RGB */

	vendor = (const char *)glGetString(GL_VENDOR);
	renderer = (const char *)glGetString(GL_RENDERER);

	if (strstr(vendor, "ATI")) {
		GG.device = GPU_DEVICE_ATI;
		GG.driver = GPU_DRIVER_OFFICIAL;
	}
	else if (strstr(vendor, "NVIDIA")) {
		GG.device = GPU_DEVICE_NVIDIA;
		GG.driver = GPU_DRIVER_OFFICIAL;
	}
	else if (strstr(vendor, "Intel") ||
	        /* src/mesa/drivers/dri/intel/intel_context.c */
	        strstr(renderer, "Mesa DRI Intel") ||
		strstr(renderer, "Mesa DRI Mobile Intel")) {
		GG.device = GPU_DEVICE_INTEL;
		GG.driver = GPU_DRIVER_OFFICIAL;
	}
	else if (strstr(renderer, "Mesa DRI R") || (strstr(renderer, "Gallium ") && strstr(renderer, " on ATI "))) {
		GG.device = GPU_DEVICE_ATI;
		GG.driver = GPU_DRIVER_OPENSOURCE;
	}
	else if (strstr(renderer, "Nouveau") || strstr(vendor, "nouveau")) {
		GG.device = GPU_DEVICE_NVIDIA;
		GG.driver = GPU_DRIVER_OPENSOURCE;
	}
	else if (strstr(vendor, "Mesa")) {
		GG.device = GPU_DEVICE_SOFTWARE;
		GG.driver = GPU_DRIVER_SOFTWARE;
	}
	else if (strstr(vendor, "Microsoft")) {
		GG.device = GPU_DEVICE_SOFTWARE;
		GG.driver = GPU_DRIVER_SOFTWARE;
	}
	else if (strstr(renderer, "Apple Software Renderer")) {
		GG.device = GPU_DEVICE_SOFTWARE;
		GG.driver = GPU_DRIVER_SOFTWARE;
	}
	else {
		GG.device = GPU_DEVICE_ANY;
		GG.driver = GPU_DRIVER_ANY;
	}

	if (GG.device == GPU_DEVICE_ATI) {
		/* ATI 9500 to X2300 cards support NPoT textures poorly
		 * Incomplete list http://dri.freedesktop.org/wiki/ATIRadeon
		 * New IDs from MESA's src/gallium/drivers/r300/r300_screen.c
		 */
		/* This list is close enough to those using the legacy driver which
		 * has a bug with display lists and glVertexAttrib 
		 */
		if (strstr(renderer, "R3") || strstr(renderer, "RV3") ||
		    strstr(renderer, "R4") || strstr(renderer, "RV4") ||
		    strstr(renderer, "RS4") || strstr(renderer, "RC4") ||
		    strstr(renderer, "R5") || strstr(renderer, "RV5") ||
		    strstr(renderer, "RS600") || strstr(renderer, "RS690") ||
		    strstr(renderer, "RS740") || strstr(renderer, "X1") ||
		    strstr(renderer, "X2") || strstr(renderer, "Radeon 9") ||
		    strstr(renderer, "RADEON 9"))
		{
			GG.npotdisabled = 1;
			GG.dlistsdisabled = 1;
		}
	}

	/* make sure double side isn't used by default and only getting enabled in places where it's
	 * really needed to prevent different unexpected behaviors like with intel gme965 card (sergey) */
	glLightModeli(GL_LIGHT_MODEL_TWO_SIDE, GL_FALSE);

#ifdef _WIN32
	GG.os = GPU_OS_WIN;
#elif defined(__APPLE__)
	GG.os = GPU_OS_MAC;
#else
	GG.os = GPU_OS_UNIX;
#endif


	GPU_invalid_tex_init();
	GPU_simple_shaders_init();
}

void gpu_extensions_exit(void)
{
	GPU_simple_shaders_exit();
	GPU_invalid_tex_free();
}

int GPU_glsl_support(void)
{
	return !GG.extdisabled && GG.glslsupport;
}

int GPU_non_power_of_two_support(void)
{
	if (GG.npotdisabled)
		return 0;

	return GLEW_ARB_texture_non_power_of_two;
}

int GPU_display_list_support(void)
{
	return !GG.dlistsdisabled;
}

int GPU_color_depth(void)
{
	return GG.colordepth;
}

int GPU_print_error(const char *str)
{
	GLenum errCode;

	if (G.debug & G_DEBUG) {
		if ((errCode = glGetError()) != GL_NO_ERROR) {
			fprintf(stderr, "%s opengl error: %s\n", str, gluErrorString(errCode));
			return 1;
		}
	}

	return 0;
}

static void GPU_print_framebuffer_error(GLenum status, char err_out[256])
{
	const char *err= "unknown";

	switch (status) {
		case GL_FRAMEBUFFER_COMPLETE_EXT:
			break;
		case GL_INVALID_OPERATION:
			err= "Invalid operation";
			break;
		case GL_FRAMEBUFFER_INCOMPLETE_ATTACHMENT_EXT:
			err= "Incomplete attachment";
			break;
		case GL_FRAMEBUFFER_UNSUPPORTED_EXT:
			err= "Unsupported framebuffer format";
			break;
		case GL_FRAMEBUFFER_INCOMPLETE_MISSING_ATTACHMENT_EXT:
			err= "Missing attachment";
			break;
		case GL_FRAMEBUFFER_INCOMPLETE_DIMENSIONS_EXT:
			err= "Attached images must have same dimensions";
			break;
		case GL_FRAMEBUFFER_INCOMPLETE_FORMATS_EXT:
			err= "Attached images must have same format";
			break;
		case GL_FRAMEBUFFER_INCOMPLETE_DRAW_BUFFER_EXT:
			err= "Missing draw buffer";
			break;
		case GL_FRAMEBUFFER_INCOMPLETE_READ_BUFFER_EXT:
			err= "Missing read buffer";
			break;
	}

	if (err_out) {
		BLI_snprintf(err_out, 256, "GPUFrameBuffer: framebuffer incomplete error %d '%s'",
			(int)status, err);
	}
	else {
		fprintf(stderr, "GPUFrameBuffer: framebuffer incomplete error %d '%s'\n",
			(int)status, err);
	}
}

/* GPUTexture */

struct GPUTexture {
	int w, h;				/* width/height */
	int number;				/* number for multitexture binding */
	int refcount;			/* reference count */
	GLenum target;			/* GL_TEXTURE_* */
	GLuint bindcode;		/* opengl identifier for texture */
	int fromblender;		/* we got the texture from Blender */

	GPUFrameBuffer *fb;		/* GPUFramebuffer this texture is attached to */
	int fb_attachment;		/* slot the texture is attached to */
	int depth;				/* is a depth texture? */
};

static unsigned char *GPU_texture_convert_pixels(int length, float *fpixels)
{
	unsigned char *pixels, *p;
	const float *fp;
	int a, len;

	len = 4*length;
	fp = fpixels;
	p = pixels = MEM_callocN(sizeof(unsigned char)*len, "GPUTexturePixels");

	for (a=0; a<len; a++, p++, fp++)
		*p = FTOCHAR((*fp));

	return pixels;
}

static void GPU_glTexSubImageEmpty(GLenum target, GLenum format, int x, int y, int w, int h)
{
	void *pixels = MEM_callocN(sizeof(char)*4*w*h, "GPUTextureEmptyPixels");

	if (target == GL_TEXTURE_1D)
		glTexSubImage1D(target, 0, x, w, format, GL_UNSIGNED_BYTE, pixels);
	else
		glTexSubImage2D(target, 0, x, y, w, h, format, GL_UNSIGNED_BYTE, pixels);
	
	MEM_freeN(pixels);
}

static GPUTexture *GPU_texture_create_nD(int w, int h, int n, float *fpixels, int depth, char err_out[256])
{
	GPUTexture *tex;
	GLenum type, format, internalformat;
	void *pixels = NULL;

	if (depth && !GLEW_ARB_depth_texture)
		return NULL;

	tex = MEM_callocN(sizeof(GPUTexture), "GPUTexture");
	tex->w = w;
	tex->h = h;
	tex->number = -1;
	tex->refcount = 1;
	tex->target = (n == 1)? GL_TEXTURE_1D: GL_TEXTURE_2D;
	tex->depth = depth;
	tex->fb_attachment = -1;

	glGenTextures(1, &tex->bindcode);

	if (!tex->bindcode) {
		if (err_out) {
			BLI_snprintf(err_out, 256, "GPUTexture: texture create failed: %d",
				(int)glGetError());
		}
		else {
			fprintf(stderr, "GPUTexture: texture create failed: %d\n",
				(int)glGetError());
		}
		GPU_texture_free(tex);
		return NULL;
	}

	if (!GPU_non_power_of_two_support()) {
		tex->w = power_of_2_max_i(tex->w);
		tex->h = power_of_2_max_i(tex->h);
	}

	tex->number = 0;
	glBindTexture(tex->target, tex->bindcode);

	if (depth) {
		type = GL_UNSIGNED_BYTE;
		format = GL_DEPTH_COMPONENT;
		internalformat = GL_DEPTH_COMPONENT;
	}
	else {
		type = GL_UNSIGNED_BYTE;
		format = GL_RGBA;
		internalformat = GL_RGBA8;

		if (fpixels)
			pixels = GPU_texture_convert_pixels(w*h, fpixels);
	}

	if (tex->target == GL_TEXTURE_1D) {
		glTexImage1D(tex->target, 0, internalformat, tex->w, 0, format, type, NULL);

		if (fpixels) {
			glTexSubImage1D(tex->target, 0, 0, w, format, type,
				pixels ? pixels : fpixels);

			if (tex->w > w)
				GPU_glTexSubImageEmpty(tex->target, format, w, 0,
					tex->w-w, 1);
		}
	}
	else {
		glTexImage2D(tex->target, 0, internalformat, tex->w, tex->h, 0,
		             format, type, NULL);

		if (fpixels) {
			glTexSubImage2D(tex->target, 0, 0, 0, w, h,
				format, type, pixels ? pixels : fpixels);

			if (tex->w > w)
				GPU_glTexSubImageEmpty(tex->target, format, w, 0, tex->w-w, tex->h);
			if (tex->h > h)
				GPU_glTexSubImageEmpty(tex->target, format, 0, h, w, tex->h-h);
		}
	}

	if (pixels)
		MEM_freeN(pixels);

	if (depth) {
		glTexParameteri(tex->target, GL_TEXTURE_MIN_FILTER, GL_NEAREST);
		glTexParameteri(tex->target, GL_TEXTURE_MAG_FILTER, GL_LINEAR);
		glTexParameteri(tex->target, GL_TEXTURE_COMPARE_MODE_ARB, GL_COMPARE_R_TO_TEXTURE);
		glTexParameteri(tex->target, GL_TEXTURE_COMPARE_FUNC_ARB, GL_LEQUAL);
		glTexParameteri(tex->target, GL_DEPTH_TEXTURE_MODE_ARB, GL_INTENSITY);  
	}
	else {
		glTexParameteri(tex->target, GL_TEXTURE_MIN_FILTER, GL_LINEAR);
		glTexParameteri(tex->target, GL_TEXTURE_MAG_FILTER, GL_LINEAR);
	}

	if (tex->target != GL_TEXTURE_1D) {
		/* CLAMP_TO_BORDER is an OpenGL 1.3 core feature */
		GLenum wrapmode = (depth || tex->h == 1)? GL_CLAMP_TO_EDGE: GL_CLAMP_TO_BORDER;
		glTexParameteri(tex->target, GL_TEXTURE_WRAP_S, wrapmode);
		glTexParameteri(tex->target, GL_TEXTURE_WRAP_T, wrapmode);

#if 0
		float borderColor[] = { 1.0f, 1.0f, 1.0f, 1.0f };
		glTexParameterfv(GL_TEXTURE_2D, GL_TEXTURE_BORDER_COLOR, borderColor); 
#endif
	}
	else
		glTexParameteri(tex->target, GL_TEXTURE_WRAP_S, GL_CLAMP_TO_EDGE);

	return tex;
}


GPUTexture *GPU_texture_create_3D(int w, int h, int depth, int channels, float *fpixels)
{
	GPUTexture *tex;
	GLenum type, format, internalformat;
	void *pixels = NULL;
	float vfBorderColor[4] = {0.0f, 0.0f, 0.0f, 0.0f};

	if (!GLEW_VERSION_1_2)
		return NULL;

	tex = MEM_callocN(sizeof(GPUTexture), "GPUTexture");
	tex->w = w;
	tex->h = h;
	tex->depth = depth;
	tex->number = -1;
	tex->refcount = 1;
	tex->target = GL_TEXTURE_3D;

	glGenTextures(1, &tex->bindcode);

	if (!tex->bindcode) {
		fprintf(stderr, "GPUTexture: texture create failed: %d\n",
			(int)glGetError());
		GPU_texture_free(tex);
		return NULL;
	}

	if (!GPU_non_power_of_two_support()) {
		tex->w = power_of_2_max_i(tex->w);
		tex->h = power_of_2_max_i(tex->h);
		tex->depth = power_of_2_max_i(tex->depth);
	}

	tex->number = 0;
	glBindTexture(tex->target, tex->bindcode);

	GPU_print_error("3D glBindTexture");

	type = GL_FLOAT;
	if (channels == 4) {
		format = GL_RGBA;
		internalformat = GL_RGBA;
	}
	else {
		format = GL_RED;
		internalformat = GL_INTENSITY;
	}

	//if (fpixels)
	//	pixels = GPU_texture_convert_pixels(w*h*depth, fpixels);

	glTexImage3D(tex->target, 0, internalformat, tex->w, tex->h, tex->depth, 0, format, type, NULL);

	GPU_print_error("3D glTexImage3D");

	if (fpixels) {
		if (!GPU_non_power_of_two_support() && (w != tex->w || h != tex->h || depth != tex->depth)) {
			/* clear first to avoid unitialized pixels */
			float *zero= MEM_callocN(sizeof(float)*tex->w*tex->h*tex->depth, "zero");
			glTexSubImage3D(tex->target, 0, 0, 0, 0, tex->w, tex->h, tex->depth, format, type, zero);
			MEM_freeN(zero);
		}

		glTexSubImage3D(tex->target, 0, 0, 0, 0, w, h, depth, format, type, fpixels);
		GPU_print_error("3D glTexSubImage3D");
	}


	glTexParameterfv(GL_TEXTURE_3D, GL_TEXTURE_BORDER_COLOR, vfBorderColor);
	GPU_print_error("3D GL_TEXTURE_BORDER_COLOR");
	glTexParameteri(GL_TEXTURE_3D, GL_TEXTURE_MIN_FILTER, GL_LINEAR);
	glTexParameteri(GL_TEXTURE_3D, GL_TEXTURE_MAG_FILTER, GL_LINEAR);
	GPU_print_error("3D GL_LINEAR");
	glTexParameteri(GL_TEXTURE_3D, GL_TEXTURE_WRAP_S, GL_CLAMP_TO_EDGE);
	glTexParameteri(GL_TEXTURE_3D, GL_TEXTURE_WRAP_T, GL_CLAMP_TO_EDGE);
	glTexParameteri(GL_TEXTURE_3D, GL_TEXTURE_WRAP_R, GL_CLAMP_TO_EDGE);
	GPU_print_error("3D GL_CLAMP_TO_BORDER");

	if (pixels)
		MEM_freeN(pixels);

	GPU_texture_unbind(tex);

	return tex;
}

GPUTexture *GPU_texture_from_blender(Image *ima, ImageUser *iuser, bool is_data, double time, int mipmap)
{
	GPUTexture *tex;
	GLint w, h, border, lastbindcode, bindcode;

	glGetIntegerv(GL_TEXTURE_BINDING_2D, &lastbindcode);

	GPU_update_image_time(ima, time);
	/* this binds a texture, so that's why to restore it with lastbindcode */
	bindcode = GPU_verify_image(ima, iuser, 0, 0, mipmap, is_data);

	if (ima->gputexture) {
		ima->gputexture->bindcode = bindcode;
		glBindTexture(GL_TEXTURE_2D, lastbindcode);
		return ima->gputexture;
	}

	tex = MEM_callocN(sizeof(GPUTexture), "GPUTexture");
	tex->bindcode = bindcode;
	tex->number = -1;
	tex->refcount = 1;
	tex->target = GL_TEXTURE_2D;
	tex->fromblender = 1;

	ima->gputexture= tex;

	if (!glIsTexture(tex->bindcode)) {
		GPU_print_error("Blender Texture Not Loaded");
	}
	else {
		glBindTexture(GL_TEXTURE_2D, tex->bindcode);
		glGetTexLevelParameteriv(GL_TEXTURE_2D, 0, GL_TEXTURE_WIDTH, &w);
		glGetTexLevelParameteriv(GL_TEXTURE_2D, 0, GL_TEXTURE_HEIGHT, &h);
		glGetTexLevelParameteriv(GL_TEXTURE_2D, 0, GL_TEXTURE_BORDER, &border);

		tex->w = w - border;
		tex->h = h - border;
	}

	glBindTexture(GL_TEXTURE_2D, lastbindcode);

	return tex;
}

GPUTexture *GPU_texture_from_preview(PreviewImage *prv, int mipmap)
{
	GPUTexture *tex = prv->gputexture[0];
	GLint w, h, lastbindcode;
	GLuint bindcode = 0;
	
	glGetIntegerv(GL_TEXTURE_BINDING_2D, &lastbindcode);
	
	if (tex)
		bindcode = tex->bindcode;
	
	/* this binds a texture, so that's why to restore it */
	if (bindcode == 0) {
		GPU_create_gl_tex(&bindcode, prv->rect[0], NULL, prv->w[0], prv->h[0], mipmap, 0, NULL);
	}
	if (tex) {
		tex->bindcode = bindcode;
		glBindTexture(GL_TEXTURE_2D, lastbindcode);
		return tex;
	}

	tex = MEM_callocN(sizeof(GPUTexture), "GPUTexture");
	tex->bindcode = bindcode;
	tex->number = -1;
	tex->refcount = 1;
	tex->target = GL_TEXTURE_2D;
	
	prv->gputexture[0]= tex;
	
	if (!glIsTexture(tex->bindcode)) {
		GPU_print_error("Blender Texture Not Loaded");
	}
	else {
		glBindTexture(GL_TEXTURE_2D, tex->bindcode);
		glGetTexLevelParameteriv(GL_TEXTURE_2D, 0, GL_TEXTURE_WIDTH, &w);
		glGetTexLevelParameteriv(GL_TEXTURE_2D, 0, GL_TEXTURE_HEIGHT, &h);
		
		tex->w = w;
		tex->h = h;
	}
	
	glBindTexture(GL_TEXTURE_2D, lastbindcode);
	
	return tex;

}

GPUTexture *GPU_texture_create_1D(int w, float *fpixels, char err_out[256])
{
	GPUTexture *tex = GPU_texture_create_nD(w, 1, 1, fpixels, 0, err_out);

	if (tex)
		GPU_texture_unbind(tex);
	
	return tex;
}

GPUTexture *GPU_texture_create_2D(int w, int h, float *fpixels, char err_out[256])
{
	GPUTexture *tex = GPU_texture_create_nD(w, h, 2, fpixels, 0, err_out);

	if (tex)
		GPU_texture_unbind(tex);
	
	return tex;
}

GPUTexture *GPU_texture_create_depth(int w, int h, char err_out[256])
{
	GPUTexture *tex = GPU_texture_create_nD(w, h, 2, NULL, 1, err_out);

	if (tex)
		GPU_texture_unbind(tex);
	
	return tex;
}

/**
 * A shadow map for VSM needs two components (depth and depth^2)
 */
GPUTexture *GPU_texture_create_vsm_shadow_map(int size, char err_out[256])
{
	GPUTexture *tex = GPU_texture_create_nD(size, size, 2, NULL, 0, err_out);

	if (tex) {
		/* Now we tweak some of the settings */
		glTexParameteri(GL_TEXTURE_2D, GL_TEXTURE_WRAP_S, GL_CLAMP_TO_EDGE);
		glTexParameteri(GL_TEXTURE_2D, GL_TEXTURE_WRAP_T, GL_CLAMP_TO_EDGE);
		glTexImage2D(GL_TEXTURE_2D, 0, GL_RG32F, size, size, 0, GL_RG, GL_FLOAT, NULL);

		GPU_texture_unbind(tex);
	}

	return tex;
}

GPUTexture *GPU_texture_create_2D_procedural(int w, int h, float *pixels, char err_out[256])
{
	GPUTexture *tex = GPU_texture_create_nD(w, h, 2, NULL, 0, err_out);

	if (tex) {
		/* Now we tweak some of the settings */
		glTexParameteri(GL_TEXTURE_2D, GL_TEXTURE_WRAP_S, GL_REPEAT);
		glTexParameteri(GL_TEXTURE_2D, GL_TEXTURE_WRAP_T, GL_REPEAT);
		glTexParameteri(GL_TEXTURE_2D, GL_TEXTURE_MAG_FILTER, GL_NEAREST);
		glTexParameteri(GL_TEXTURE_2D, GL_TEXTURE_MIN_FILTER, GL_NEAREST);
		glTexImage2D(GL_TEXTURE_2D, 0, GL_RG16F, w, h, 0, GL_RG, GL_FLOAT, pixels);

		GPU_texture_unbind(tex);
	}

	return tex;
}

void GPU_invalid_tex_init(void)
{
	float color[4] = {1.0f, 0.0f, 1.0f, 1.0};
	GG.invalid_tex_1D = GPU_texture_create_1D(1, color, NULL);
	GG.invalid_tex_2D = GPU_texture_create_2D(1, 1, color, NULL);
	GG.invalid_tex_3D = GPU_texture_create_3D(1, 1, 1, 4, color);
}

void GPU_invalid_tex_bind(int mode)
{
	switch (mode) {
		case GL_TEXTURE_1D:
			glBindTexture(GL_TEXTURE_1D, GG.invalid_tex_1D->bindcode);
			break;
		case GL_TEXTURE_2D:
			glBindTexture(GL_TEXTURE_2D, GG.invalid_tex_2D->bindcode);
			break;
		case GL_TEXTURE_3D:
			glBindTexture(GL_TEXTURE_3D, GG.invalid_tex_3D->bindcode);
			break;
	}
}

void GPU_invalid_tex_free(void)
{
	if (GG.invalid_tex_1D)
		GPU_texture_free(GG.invalid_tex_1D);
	if (GG.invalid_tex_2D)
		GPU_texture_free(GG.invalid_tex_2D);
	if (GG.invalid_tex_3D)
		GPU_texture_free(GG.invalid_tex_3D);
}


void GPU_texture_bind(GPUTexture *tex, int number)
{
	GLenum arbnumber;

	if (number >= GG.maxtextures) {
		GPU_print_error("Not enough texture slots.");
		return;
	}

	if (tex->fb) {
		if (tex->fb->object == GG.currentfb) {
			fprintf(stderr, "Feedback loop warning!: Attempting to bind texture attached to current framebuffer!\n");
		}
	}

	if (number < 0)
		return;

	GPU_print_error("Pre Texture Bind");

	arbnumber = (GLenum)((GLuint)GL_TEXTURE0_ARB + number);
	if (number != 0) glActiveTextureARB(arbnumber);
	if (tex->bindcode != 0) {
		glBindTexture(tex->target, tex->bindcode);
	}
	else
		GPU_invalid_tex_bind(tex->target);
	glEnable(tex->target);
	if (number != 0) glActiveTextureARB(GL_TEXTURE0_ARB);

	tex->number = number;

	GPU_print_error("Post Texture Bind");
}

void GPU_texture_unbind(GPUTexture *tex)
{
	GLenum arbnumber;

	if (tex->number >= GG.maxtextures) {
		GPU_print_error("Not enough texture slots.");
		return;
	}

	if (tex->number == -1)
		return;
	
	GPU_print_error("Pre Texture Unbind");

	arbnumber = (GLenum)((GLuint)GL_TEXTURE0_ARB + tex->number);
	if (tex->number != 0) glActiveTextureARB(arbnumber);
	glBindTexture(tex->target, 0);
	glDisable(tex->target);
	if (tex->number != 0) glActiveTextureARB(GL_TEXTURE0_ARB);

	tex->number = -1;

	GPU_print_error("Post Texture Unbind");
}

void GPU_depth_texture_mode(GPUTexture *tex, bool compare, bool use_filter)
{
	GLenum arbnumber;

	if (tex->number >= GG.maxtextures) {
		GPU_print_error("Not enough texture slots.");
		return;
	}
	
	if (!tex->depth) {
		GPU_print_error("Not a depth texture.");
		return;
	}
	
	if (tex->number == -1)
		return;
	
	GPU_print_error("Pre Texture Unbind");

	arbnumber = (GLenum)((GLuint)GL_TEXTURE0_ARB + tex->number);
	if (tex->number != 0) glActiveTextureARB(arbnumber);
	if (compare)
		glTexParameteri(GL_TEXTURE_2D, GL_TEXTURE_COMPARE_MODE, GL_COMPARE_R_TO_TEXTURE);
	else
		glTexParameteri(GL_TEXTURE_2D, GL_TEXTURE_COMPARE_MODE, GL_NONE);

	if (use_filter) {
		glTexParameteri(GL_TEXTURE_2D, GL_TEXTURE_MAG_FILTER, GL_LINEAR);
		glTexParameteri(GL_TEXTURE_2D, GL_TEXTURE_MIN_FILTER, GL_LINEAR);
	}
	else {
		glTexParameteri(GL_TEXTURE_2D, GL_TEXTURE_MAG_FILTER, GL_NEAREST);
		glTexParameteri(GL_TEXTURE_2D, GL_TEXTURE_MIN_FILTER, GL_NEAREST);
	}
	if (tex->number != 0) glActiveTextureARB(GL_TEXTURE0_ARB);

	GPU_print_error("Post Texture Unbind");
}

void GPU_texture_free(GPUTexture *tex)
{
	tex->refcount--;

	if (tex->refcount < 0)
		fprintf(stderr, "GPUTexture: negative refcount\n");
	
	if (tex->refcount == 0) {
		if (tex->fb)
			GPU_framebuffer_texture_detach(tex);
		if (tex->bindcode && !tex->fromblender)
			glDeleteTextures(1, &tex->bindcode);

		MEM_freeN(tex);
	}
}

void GPU_texture_ref(GPUTexture *tex)
{
	tex->refcount++;
}

int GPU_texture_target(GPUTexture *tex)
{
	return tex->target;
}

int GPU_texture_opengl_width(GPUTexture *tex)
{
	return tex->w;
}

int GPU_texture_opengl_height(GPUTexture *tex)
{
	return tex->h;
}

int GPU_texture_opengl_bindcode(GPUTexture *tex)
{
	return tex->bindcode;
}

GPUFrameBuffer *GPU_texture_framebuffer(GPUTexture *tex)
{
	return tex->fb;
}

/* GPUFrameBuffer */

GPUFrameBuffer *GPU_framebuffer_create(void)
{
	GPUFrameBuffer *fb;

	if (!GLEW_EXT_framebuffer_object)
		return NULL;
	
	fb= MEM_callocN(sizeof(GPUFrameBuffer), "GPUFrameBuffer");
	glGenFramebuffersEXT(1, &fb->object);

	if (!fb->object) {
		fprintf(stderr, "GPUFFrameBuffer: framebuffer gen failed. %d\n",
			(int)glGetError());
		GPU_framebuffer_free(fb);
		return NULL;
	}

	return fb;
}

int GPU_framebuffer_texture_attach(GPUFrameBuffer *fb, GPUTexture *tex, int slot, char err_out[256])
{
	GLenum status;
	GLenum attachment;
	GLenum error;

	if (slot >= GPU_FB_MAX_SLOTS) {
		fprintf(stderr, "Attaching to index %d framebuffer slot unsupported in blender use at most %d\n", slot, GPU_FB_MAX_SLOTS);
		return 0;
	}

	if (tex->number != -1) {
		fprintf(stderr, "Feedback loop warning!: Attempting to attach texture to framebuffer while still bound to texture unit for drawing!");
	}

	if (tex->depth)
		attachment = GL_DEPTH_ATTACHMENT_EXT;
	else
		attachment = GL_COLOR_ATTACHMENT0_EXT + slot;

	glBindFramebufferEXT(GL_FRAMEBUFFER_EXT, fb->object);
	GG.currentfb = fb->object;

	/* Clean glError buffer. */
	while (glGetError() != GL_NO_ERROR) {}

	glFramebufferTexture2DEXT(GL_FRAMEBUFFER_EXT, attachment, 
		tex->target, tex->bindcode, 0);

	error = glGetError();

	if (error == GL_INVALID_OPERATION) {
		GPU_framebuffer_restore();
		GPU_print_framebuffer_error(error, err_out);
		return 0;
	}

	status = glCheckFramebufferStatusEXT(GL_FRAMEBUFFER_EXT);

	if (status != GL_FRAMEBUFFER_COMPLETE_EXT) {
		GPU_framebuffer_restore();
		GPU_print_framebuffer_error(status, err_out);
		return 0;
	}

	if (tex->depth)
		fb->depthtex = tex;
	else
		fb->colortex[slot] = tex;

	tex->fb= fb;
	tex->fb_attachment = slot;

	return 1;
}

void GPU_framebuffer_texture_detach(GPUTexture *tex)
{
	GLenum attachment;
	GPUFrameBuffer *fb;

	if (!tex->fb)
		return;

	fb = tex->fb;

	if (GG.currentfb != fb->object) {
		glBindFramebufferEXT(GL_FRAMEBUFFER_EXT, fb->object);
		GG.currentfb = tex->fb->object;
	}

	if (tex->depth) {
		fb->depthtex = NULL;
		attachment = GL_DEPTH_ATTACHMENT_EXT;
	}
	else {
		BLI_assert(fb->colortex[tex->fb_attachment] == tex);
		fb->colortex[tex->fb_attachment] = NULL;
		attachment = GL_COLOR_ATTACHMENT0_EXT + tex->fb_attachment;
	}

	glFramebufferTexture2DEXT(GL_FRAMEBUFFER_EXT, attachment,
		tex->target, 0, 0);

	tex->fb = NULL;
	tex->fb_attachment = -1;
}

void GPU_texture_bind_as_framebuffer(GPUTexture *tex)
{
	if (!tex->fb) {
		fprintf(stderr, "Error, texture not bound to framebuffer!");
		return;
	}

	/* push attributes */
	glPushAttrib(GL_ENABLE_BIT | GL_VIEWPORT_BIT);
	glDisable(GL_SCISSOR_TEST);

	/* bind framebuffer */
	glBindFramebufferEXT(GL_FRAMEBUFFER_EXT, tex->fb->object);

	/* last bound prevails here, better allow explicit control here too */
	glDrawBuffer(GL_COLOR_ATTACHMENT0_EXT + tex->fb_attachment);
	glReadBuffer(GL_COLOR_ATTACHMENT0_EXT + tex->fb_attachment);

	/* push matrices and set default viewport and matrix */
	glViewport(0, 0, tex->w, tex->h);
	GG.currentfb = tex->fb->object;

	glMatrixMode(GL_PROJECTION);
	glPushMatrix();
	glMatrixMode(GL_MODELVIEW);
	glPushMatrix();
}

void GPU_framebuffer_slot_bind(GPUFrameBuffer *fb, int slot)
{
	if (!fb->colortex[slot]) {
		fprintf(stderr, "Error, framebuffer slot empty!");
		return;
	}

	/* push attributes */
	glPushAttrib(GL_ENABLE_BIT | GL_VIEWPORT_BIT);
	glDisable(GL_SCISSOR_TEST);

	/* bind framebuffer */
	glBindFramebufferEXT(GL_FRAMEBUFFER_EXT, fb->object);

	/* last bound prevails here, better allow explicit control here too */
	glDrawBuffer(GL_COLOR_ATTACHMENT0_EXT + slot);
	glReadBuffer(GL_COLOR_ATTACHMENT0_EXT + slot);

	/* push matrices and set default viewport and matrix */
	glViewport(0, 0, fb->colortex[slot]->w, fb->colortex[slot]->h);
	GG.currentfb = fb->object;

	glMatrixMode(GL_PROJECTION);
	glPushMatrix();
	glMatrixMode(GL_MODELVIEW);
	glPushMatrix();
}


void GPU_framebuffer_texture_unbind(GPUFrameBuffer *UNUSED(fb), GPUTexture *UNUSED(tex))
{
	/* restore matrix */
	glMatrixMode(GL_PROJECTION);
	glPopMatrix();
	glMatrixMode(GL_MODELVIEW);
	glPopMatrix();

	/* restore attributes */
	glPopAttrib();
}

void GPU_framebuffer_bind_no_save(GPUFrameBuffer *fb, int slot)
{
	glBindFramebufferEXT(GL_FRAMEBUFFER_EXT, fb->object);
	/* last bound prevails here, better allow explicit control here too */
	glDrawBuffer(GL_COLOR_ATTACHMENT0_EXT + slot);
	glReadBuffer(GL_COLOR_ATTACHMENT0_EXT + slot);

	/* push matrices and set default viewport and matrix */
	glViewport(0, 0, fb->colortex[slot]->w, fb->colortex[slot]->h);
	GG.currentfb = fb->object;
	GG.currentfb = fb->object;
}

void GPU_framebuffer_bind(GPUFrameBuffer *fb)
{
	glBindFramebufferEXT(GL_FRAMEBUFFER_EXT, fb->object);
	GG.currentfb = fb->object;
}

void GPU_framebuffer_free(GPUFrameBuffer *fb)
{
	int i;
	if (fb->depthtex)
		GPU_framebuffer_texture_detach(fb->depthtex);

	for (i = 0; i < GPU_FB_MAX_SLOTS; i++) {
		if (fb->colortex[i]) {
			GPU_framebuffer_texture_detach(fb->colortex[i]);
		}
	}

	if (fb->object) {
		glDeleteFramebuffersEXT(1, &fb->object);

		if (GG.currentfb == fb->object) {
			glBindFramebufferEXT(GL_FRAMEBUFFER_EXT, 0);
			GG.currentfb = 0;
		}
	}

	MEM_freeN(fb);
}

void GPU_framebuffer_restore(void)
{
	if (GG.currentfb != 0) {
		glBindFramebufferEXT(GL_FRAMEBUFFER_EXT, 0);
		GG.currentfb = 0;
	}
}

void GPU_framebuffer_blur(GPUFrameBuffer *fb, GPUTexture *tex, GPUFrameBuffer *blurfb, GPUTexture *blurtex)
{
	float scaleh[2] = {1.0f/GPU_texture_opengl_width(blurtex), 0.0f};
	float scalev[2] = {0.0f, 1.0f/GPU_texture_opengl_height(tex)};

	GPUShader *blur_shader = GPU_shader_get_builtin_shader(GPU_SHADER_SEP_GAUSSIAN_BLUR);
	int scale_uniform, texture_source_uniform;

	if (!blur_shader)
		return;

	scale_uniform = GPU_shader_get_uniform(blur_shader, "ScaleU");
	texture_source_uniform = GPU_shader_get_uniform(blur_shader, "textureSource");
		
	/* Blurring horizontally */

	/* We do the bind ourselves rather than using GPU_framebuffer_texture_bind() to avoid
	 * pushing unnecessary matrices onto the OpenGL stack. */
	glBindFramebufferEXT(GL_FRAMEBUFFER_EXT, blurfb->object);

	GPU_shader_bind(blur_shader);
	GPU_shader_uniform_vector(blur_shader, scale_uniform, 2, 1, (float *)scaleh);
	GPU_shader_uniform_texture(blur_shader, texture_source_uniform, tex);
	glViewport(0, 0, GPU_texture_opengl_width(blurtex), GPU_texture_opengl_height(blurtex));

	/* Peparing to draw quad */
	glMatrixMode(GL_MODELVIEW);
	glLoadIdentity();
	glMatrixMode(GL_TEXTURE);
	glLoadIdentity();
	glMatrixMode(GL_PROJECTION);
	glLoadIdentity();

	glDisable(GL_DEPTH_TEST);

	GPU_texture_bind(tex, 0);

	/* Drawing quad */
	glBegin(GL_QUADS);
	glTexCoord2d(0, 0); glVertex2f(1, 1);
	glTexCoord2d(1, 0); glVertex2f(-1, 1);
	glTexCoord2d(1, 1); glVertex2f(-1, -1);
	glTexCoord2d(0, 1); glVertex2f(1, -1);
	glEnd();
		
	/* Blurring vertically */

	glBindFramebufferEXT(GL_FRAMEBUFFER_EXT, fb->object);
	glViewport(0, 0, GPU_texture_opengl_width(tex), GPU_texture_opengl_height(tex));
	GPU_shader_uniform_vector(blur_shader, scale_uniform, 2, 1, (float *)scalev);
	GPU_shader_uniform_texture(blur_shader, texture_source_uniform, blurtex);
	GPU_texture_bind(blurtex, 0);

	glBegin(GL_QUADS);
	glTexCoord2d(0, 0); glVertex2f(1, 1);
	glTexCoord2d(1, 0); glVertex2f(-1, 1);
	glTexCoord2d(1, 1); glVertex2f(-1, -1);
	glTexCoord2d(0, 1); glVertex2f(1, -1);
	glEnd();

	GPU_shader_unbind();
}

/* GPUOffScreen */

struct GPUOffScreen {
	GPUFrameBuffer *fb;
	GPUTexture *color;
	GPUTexture *depth;
};

GPUOffScreen *GPU_offscreen_create(int width, int height, char err_out[256])
{
	GPUOffScreen *ofs;

	ofs= MEM_callocN(sizeof(GPUOffScreen), "GPUOffScreen");

	ofs->fb = GPU_framebuffer_create();
	if (!ofs->fb) {
		GPU_offscreen_free(ofs);
		return NULL;
	}

	ofs->depth = GPU_texture_create_depth(width, height, err_out);
	if (!ofs->depth) {
		GPU_offscreen_free(ofs);
		return NULL;
	}

	if (!GPU_framebuffer_texture_attach(ofs->fb, ofs->depth, 0, err_out)) {
		GPU_offscreen_free(ofs);
		return NULL;
	}

	ofs->color = GPU_texture_create_2D(width, height, NULL, err_out);
	if (!ofs->color) {
		GPU_offscreen_free(ofs);
		return NULL;
	}

	if (!GPU_framebuffer_texture_attach(ofs->fb, ofs->color, 0, err_out)) {
		GPU_offscreen_free(ofs);
		return NULL;
	}

	GPU_framebuffer_restore();

	return ofs;
}

void GPU_offscreen_free(GPUOffScreen *ofs)
{
	if (ofs->fb)
		GPU_framebuffer_free(ofs->fb);
	if (ofs->color)
		GPU_texture_free(ofs->color);
	if (ofs->depth)
		GPU_texture_free(ofs->depth);
	
	MEM_freeN(ofs);
}

void GPU_offscreen_bind(GPUOffScreen *ofs, bool save)
{
	glDisable(GL_SCISSOR_TEST);
	if (save)
<<<<<<< HEAD
		GPU_framebuffer_texture_bind(ofs->fb, ofs->color, ofs->w, ofs->h);
	else {
		GPU_framebuffer_bind(ofs->fb);
		glViewport(0, 0, ofs->w, ofs->h);
=======
		GPU_framebuffer_slot_bind(ofs->fb, 0);
	else {
		GPU_framebuffer_bind_no_save(ofs->fb, 0);
>>>>>>> ec69df61
	}
}

void GPU_offscreen_unbind(GPUOffScreen *ofs, bool restore)
{
	if (restore)
		GPU_framebuffer_texture_unbind(ofs->fb, ofs->color);
	GPU_framebuffer_restore();
	glEnable(GL_SCISSOR_TEST);
}

void GPU_offscreen_read_pixels(GPUOffScreen *ofs, int type, void *pixels)
{
	glReadPixels(0, 0, ofs->color->w, ofs->color->h, GL_RGBA, type, pixels);
}

int GPU_offscreen_width(GPUOffScreen *ofs)
{
	return ofs->color->w;
}

int GPU_offscreen_height(GPUOffScreen *ofs)
{
	return ofs->color->h;
}

/* GPUShader */

struct GPUShader {
	GLhandleARB object;		/* handle for full shader */
	GLhandleARB vertex;		/* handle for vertex shader */
	GLhandleARB fragment;	/* handle for fragment shader */
	GLhandleARB lib;		/* handle for libment shader */
	int totattrib;			/* total number of attributes */
};

static void shader_print_errors(const char *task, char *log, const char **code, int totcode)
{
	int i;

	fprintf(stderr, "GPUShader: %s error:\n", task);

	for (i = 0; i < totcode; i++) {
		const char *c, *pos, *end = code[i] + strlen(code[i]);
		int line = 1;
				
		if (G.debug & G_DEBUG) {
			fprintf(stderr, "===== shader string %d ====\n", i + 1);

			c = code[i];
			while ((c < end) && (pos = strchr(c, '\n'))) {
				fprintf(stderr, "%2d  ", line);
				fwrite(c, (pos+1)-c, 1, stderr);
				c = pos+1;
				line++;
			}
			
			fprintf(stderr, "%s", c);
		}
	}
	
	fprintf(stderr, "%s\n", log);
}

static const char *gpu_shader_version(void)
{
	/* turn on glsl 1.30 for bicubic bump mapping and ATI clipping support */
	if (GLEW_VERSION_3_0 &&
	    (GPU_bicubic_bump_support() || GPU_type_matches(GPU_DEVICE_ATI, GPU_OS_ANY, GPU_DRIVER_ANY)))
	{
		return "#version 130\n";
	}

	return "";
}


static const char *gpu_shader_standard_extensions(void)
{
	/* need this extensions for high quality bump mapping */
	if (GPU_bicubic_bump_support())
		return "#extension GL_ARB_texture_query_lod: enable\n";

	return "";
}

static void gpu_shader_standard_defines(char defines[MAX_DEFINE_LENGTH])
{
	/* some useful defines to detect GPU type */
	if (GPU_type_matches(GPU_DEVICE_ATI, GPU_OS_ANY, GPU_DRIVER_ANY)) {
		strcat(defines, "#define GPU_ATI\n");
		if (GLEW_VERSION_3_0)
			strcat(defines, "#define CLIP_WORKAROUND\n");
	}
	else if (GPU_type_matches(GPU_DEVICE_NVIDIA, GPU_OS_ANY, GPU_DRIVER_ANY))
		strcat(defines, "#define GPU_NVIDIA\n");
	else if (GPU_type_matches(GPU_DEVICE_INTEL, GPU_OS_ANY, GPU_DRIVER_ANY))
		strcat(defines, "#define GPU_INTEL\n");

	if (GPU_bicubic_bump_support())
		strcat(defines, "#define BUMP_BICUBIC\n");
	return;
}

GPUShader *GPU_shader_create(const char *vertexcode, const char *fragcode, const char *libcode, const char *defines)
{
	GLint status;
	GLcharARB log[5000];
	GLsizei length = 0;
	GPUShader *shader;
	char standard_defines[MAX_DEFINE_LENGTH] = "";

	if (!GLEW_ARB_vertex_shader || !GLEW_ARB_fragment_shader)
		return NULL;

	shader = MEM_callocN(sizeof(GPUShader), "GPUShader");

	if (vertexcode)
		shader->vertex = glCreateShaderObjectARB(GL_VERTEX_SHADER_ARB);
	if (fragcode)
		shader->fragment = glCreateShaderObjectARB(GL_FRAGMENT_SHADER_ARB);
	shader->object = glCreateProgramObjectARB();

	if (!shader->object ||
	    (vertexcode && !shader->vertex) ||
	    (fragcode && !shader->fragment))
	{
		fprintf(stderr, "GPUShader, object creation failed.\n");
		GPU_shader_free(shader);
		return NULL;
	}

	gpu_shader_standard_defines(standard_defines);

	if (vertexcode) {
		const char *source[5];
		/* custom limit, may be too small, beware */
		int num_source = 0;

		source[num_source++] = gpu_shader_version();
		source[num_source++] = gpu_shader_standard_extensions();
		source[num_source++] = standard_defines;

		if (defines) source[num_source++] = defines;
		if (vertexcode) source[num_source++] = vertexcode;

		glAttachObjectARB(shader->object, shader->vertex);
		glShaderSourceARB(shader->vertex, num_source, source, NULL);

		glCompileShaderARB(shader->vertex);
		glGetObjectParameterivARB(shader->vertex, GL_OBJECT_COMPILE_STATUS_ARB, &status);

		if (!status) {
			glGetInfoLogARB(shader->vertex, sizeof(log), &length, log);
			shader_print_errors("compile", log, source, num_source);

			GPU_shader_free(shader);
			return NULL;
		}
	}

	if (fragcode) {
		const char *source[6];
		int num_source = 0;

		source[num_source++] = gpu_shader_version();
		source[num_source++] = gpu_shader_standard_extensions();
		source[num_source++] = standard_defines;

		if (defines) source[num_source++] = defines;
		if (libcode) source[num_source++] = libcode;
		if (fragcode) source[num_source++] = fragcode;

		glAttachObjectARB(shader->object, shader->fragment);
		glShaderSourceARB(shader->fragment, num_source, source, NULL);

		glCompileShaderARB(shader->fragment);
		glGetObjectParameterivARB(shader->fragment, GL_OBJECT_COMPILE_STATUS_ARB, &status);

		if (!status) {
			glGetInfoLogARB(shader->fragment, sizeof(log), &length, log);
			shader_print_errors("compile", log, source, num_source);

			GPU_shader_free(shader);
			return NULL;
		}
	}

#if 0
	if (lib && lib->lib)
		glAttachObjectARB(shader->object, lib->lib);
#endif

	glLinkProgramARB(shader->object);
	glGetObjectParameterivARB(shader->object, GL_OBJECT_LINK_STATUS_ARB, &status);
	if (!status) {
		glGetInfoLogARB(shader->object, sizeof(log), &length, log);
		if (fragcode) shader_print_errors("linking", log, &fragcode, 1);
		else if (vertexcode) shader_print_errors("linking", log, &vertexcode, 1);
		else if (libcode) shader_print_errors("linking", log, &libcode, 1);

		GPU_shader_free(shader);
		return NULL;
	}

	return shader;
}

#if 0
GPUShader *GPU_shader_create_lib(const char *code)
{
	GLint status;
	GLcharARB log[5000];
	GLsizei length = 0;
	GPUShader *shader;

	if (!GLEW_ARB_vertex_shader || !GLEW_ARB_fragment_shader)
		return NULL;

	shader = MEM_callocN(sizeof(GPUShader), "GPUShader");

	shader->lib = glCreateShaderObjectARB(GL_FRAGMENT_SHADER_ARB);

	if (!shader->lib) {
		fprintf(stderr, "GPUShader, object creation failed.\n");
		GPU_shader_free(shader);
		return NULL;
	}

	glShaderSourceARB(shader->lib, 1, (const char**)&code, NULL);

	glCompileShaderARB(shader->lib);
	glGetObjectParameterivARB(shader->lib, GL_OBJECT_COMPILE_STATUS_ARB, &status);

	if (!status) {
		glGetInfoLogARB(shader->lib, sizeof(log), &length, log);
		shader_print_errors("compile", log, code);

		GPU_shader_free(shader);
		return NULL;
	}

	return shader;
}
#endif

void GPU_shader_bind(GPUShader *shader)
{
	GPU_print_error("Pre Shader Bind");
	glUseProgramObjectARB(shader->object);
	GPU_print_error("Post Shader Bind");
}

void GPU_shader_unbind(void)
{
	GPU_print_error("Pre Shader Unbind");
	glUseProgramObjectARB(0);
	GPU_print_error("Post Shader Unbind");
}

void GPU_shader_free(GPUShader *shader)
{
	if (shader->lib)
		glDeleteObjectARB(shader->lib);
	if (shader->vertex)
		glDeleteObjectARB(shader->vertex);
	if (shader->fragment)
		glDeleteObjectARB(shader->fragment);
	if (shader->object)
		glDeleteObjectARB(shader->object);
	MEM_freeN(shader);
}

int GPU_shader_get_uniform(GPUShader *shader, const char *name)
{
	return glGetUniformLocationARB(shader->object, name);
}

void GPU_shader_uniform_vector(GPUShader *UNUSED(shader), int location, int length, int arraysize, float *value)
{
	if (location == -1)
		return;

	GPU_print_error("Pre Uniform Vector");

	if (length == 1) glUniform1fvARB(location, arraysize, value);
	else if (length == 2) glUniform2fvARB(location, arraysize, value);
	else if (length == 3) glUniform3fvARB(location, arraysize, value);
	else if (length == 4) glUniform4fvARB(location, arraysize, value);
	else if (length == 9) glUniformMatrix3fvARB(location, arraysize, 0, value);
	else if (length == 16) glUniformMatrix4fvARB(location, arraysize, 0, value);

	GPU_print_error("Post Uniform Vector");
}

void GPU_shader_uniform_int(GPUShader *UNUSED(shader), int location, int value)
{
	if (location == -1)
		return;

	GPU_print_error("Pre Uniform Int");
	glUniform1iARB(location, value);
	GPU_print_error("Post Uniform Int");
}

void GPU_shader_uniform_texture(GPUShader *UNUSED(shader), int location, GPUTexture *tex)
{
	GLenum arbnumber;

	if (tex->number >= GG.maxtextures) {
		GPU_print_error("Not enough texture slots.");
		return;
	}
		
	if (tex->number == -1)
		return;

	if (location == -1)
		return;

	GPU_print_error("Pre Uniform Texture");

	arbnumber = (GLenum)((GLuint)GL_TEXTURE0_ARB + tex->number);

	if (tex->number != 0) glActiveTextureARB(arbnumber);
	if (tex->bindcode != 0)
		glBindTexture(tex->target, tex->bindcode);
	else
		GPU_invalid_tex_bind(tex->target);
	glUniform1iARB(location, tex->number);
	glEnable(tex->target);
	if (tex->number != 0) glActiveTextureARB(GL_TEXTURE0_ARB);

	GPU_print_error("Post Uniform Texture");
}

int GPU_shader_get_attribute(GPUShader *shader, const char *name)
{
	int index;
	
	GPU_print_error("Pre Get Attribute");

	index = glGetAttribLocationARB(shader->object, name);

	GPU_print_error("Post Get Attribute");

	return index;
}

GPUShader *GPU_shader_get_builtin_shader(GPUBuiltinShader shader)
{
	GPUShader *retval = NULL;

	switch (shader) {
		case GPU_SHADER_VSM_STORE:
			if (!GG.shaders.vsm_store)
				GG.shaders.vsm_store = GPU_shader_create(datatoc_gpu_shader_vsm_store_vert_glsl, datatoc_gpu_shader_vsm_store_frag_glsl, NULL, NULL);
			retval = GG.shaders.vsm_store;
			break;
		case GPU_SHADER_SEP_GAUSSIAN_BLUR:
			if (!GG.shaders.sep_gaussian_blur)
				GG.shaders.sep_gaussian_blur = GPU_shader_create(datatoc_gpu_shader_sep_gaussian_blur_vert_glsl, datatoc_gpu_shader_sep_gaussian_blur_frag_glsl, NULL, NULL);
			retval = GG.shaders.sep_gaussian_blur;
			break;
	}

	if (retval == NULL)
		printf("Unable to create a GPUShader for builtin shader: %d\n", shader);

	return retval;
}

#define MAX_DEFINES 100

GPUShader *GPU_shader_get_builtin_fx_shader(int effects, bool persp)
{
	int offset;
	char defines[MAX_DEFINES] = "";
	/* avoid shaders out of range */
	if (effects >= MAX_FX_SHADERS)
		return NULL;
	
	offset = 2 * effects;

	if (persp) {
		offset += 1;
		strcat(defines, "#define PERSP_MATRIX\n");
	}

	if (!GG.shaders.fx_shaders[offset]) {
		if (effects == GPU_SHADER_FX_SSAO)
			GG.shaders.fx_shaders[offset] = GPU_shader_create(datatoc_gpu_shader_fx_vert_glsl, datatoc_gpu_shader_fx_ssao_frag_glsl, datatoc_gpu_shader_fx_lib_glsl, defines);
		else if (effects == GPU_SHADER_FX_DEPTH_OF_FIELD_PASS_ONE) {
			strcat(defines, "#define FIRST_PASS\n");
			GG.shaders.fx_shaders[offset] = GPU_shader_create(datatoc_gpu_shader_fx_dof_vert_glsl, datatoc_gpu_shader_fx_dof_frag_glsl, datatoc_gpu_shader_fx_lib_glsl, defines);
		}
		else if (effects == GPU_SHADER_FX_DEPTH_OF_FIELD_PASS_TWO) {
			strcat(defines, "#define SECOND_PASS\n");
			GG.shaders.fx_shaders[offset] = GPU_shader_create(datatoc_gpu_shader_fx_dof_vert_glsl, datatoc_gpu_shader_fx_dof_frag_glsl, datatoc_gpu_shader_fx_lib_glsl, defines);
		}
		else if (effects == GPU_SHADER_FX_DEPTH_OF_FIELD_PASS_THREE) {
			strcat(defines, "#define THIRD_PASS\n");
			GG.shaders.fx_shaders[offset] = GPU_shader_create(datatoc_gpu_shader_fx_dof_vert_glsl, datatoc_gpu_shader_fx_dof_frag_glsl, datatoc_gpu_shader_fx_lib_glsl, defines);
		}
		else if (effects == GPU_SHADER_FX_DEPTH_OF_FIELD_PASS_FOUR) {
			strcat(defines, "#define FOURTH_PASS\n");
			GG.shaders.fx_shaders[offset] = GPU_shader_create(datatoc_gpu_shader_fx_dof_vert_glsl, datatoc_gpu_shader_fx_dof_frag_glsl, datatoc_gpu_shader_fx_lib_glsl, defines);
		}
		else if (effects == GPU_SHADER_FX_DEPTH_OF_FIELD_PASS_FIVE) {
			strcat(defines, "#define FIFTH_PASS\n");
			GG.shaders.fx_shaders[offset] = GPU_shader_create(datatoc_gpu_shader_fx_dof_vert_glsl, datatoc_gpu_shader_fx_dof_frag_glsl, datatoc_gpu_shader_fx_lib_glsl, defines);
		}
	}
	
	return GG.shaders.fx_shaders[offset];
}


void GPU_shader_free_builtin_shaders(void)
{
	int i;
	
	if (GG.shaders.vsm_store) {
		MEM_freeN(GG.shaders.vsm_store);
		GG.shaders.vsm_store = NULL;
	}

	if (GG.shaders.sep_gaussian_blur) {
		MEM_freeN(GG.shaders.sep_gaussian_blur);
		GG.shaders.sep_gaussian_blur = NULL;
	}
	
	for (i = 0; i < 2 * MAX_FX_SHADERS; i++) {
		if (GG.shaders.fx_shaders[i]) {
			MEM_freeN(GG.shaders.fx_shaders[i]);
			GG.shaders.fx_shaders[i] = NULL;
		}
	}
}

#if 0
/* GPUPixelBuffer */

typedef struct GPUPixelBuffer {
	GLuint bindcode[2];
	GLuint current;
	int datasize;
	int numbuffers;
	int halffloat;
} GPUPixelBuffer;

void GPU_pixelbuffer_free(GPUPixelBuffer *pb)
{
	if (pb->bindcode[0])
		glDeleteBuffersARB(pb->numbuffers, pb->bindcode);
	MEM_freeN(pb);
}

GPUPixelBuffer *gpu_pixelbuffer_create(int x, int y, int halffloat, int numbuffers)
{
	GPUPixelBuffer *pb;

	if (!GLEW_ARB_multitexture || !GLEW_EXT_pixel_buffer_object)
		return NULL;
	
	pb = MEM_callocN(sizeof(GPUPixelBuffer), "GPUPBO");
	pb->datasize = x*y*4*((halffloat)? 16: 8);
	pb->numbuffers = numbuffers;
	pb->halffloat = halffloat;

	glGenBuffersARB(pb->numbuffers, pb->bindcode);

	if (!pb->bindcode[0]) {
		fprintf(stderr, "GPUPixelBuffer allocation failed\n");
		GPU_pixelbuffer_free(pb);
		return NULL;
	}

	return pb;
}

void GPU_pixelbuffer_texture(GPUTexture *tex, GPUPixelBuffer *pb)
{
	void *pixels;
	int i;

	glBindTexture(GL_TEXTURE_RECTANGLE_EXT, tex->bindcode);

	for (i = 0; i < pb->numbuffers; i++) {
		glBindBufferARB(GL_PIXEL_UNPACK_BUFFER_EXT, pb->bindcode[pb->current]);
		glBufferDataARB(GL_PIXEL_UNPACK_BUFFER_EXT, pb->datasize, NULL,
		GL_STREAM_DRAW_ARB);

		pixels = glMapBufferARB(GL_PIXEL_UNPACK_BUFFER_EXT, GL_WRITE_ONLY);
		/*memcpy(pixels, _oImage.data(), pb->datasize);*/

		if (!glUnmapBufferARB(GL_PIXEL_UNPACK_BUFFER_EXT)) {
			fprintf(stderr, "Could not unmap opengl PBO\n");
			break;
		}
	}

	glBindTexture(GL_TEXTURE_RECTANGLE_EXT, 0);
}

static int pixelbuffer_map_into_gpu(GLuint bindcode)
{
	void *pixels;

	glBindBufferARB(GL_PIXEL_UNPACK_BUFFER_EXT, bindcode);
	pixels = glMapBufferARB(GL_PIXEL_UNPACK_BUFFER_EXT, GL_WRITE_ONLY);

	/* do stuff in pixels */

	if (!glUnmapBufferARB(GL_PIXEL_UNPACK_BUFFER_EXT)) {
		fprintf(stderr, "Could not unmap opengl PBO\n");
		return 0;
	}
	
	return 1;
}

static void pixelbuffer_copy_to_texture(GPUTexture *tex, GPUPixelBuffer *pb, GLuint bindcode)
{
	GLenum type = (pb->halffloat)? GL_HALF_FLOAT_NV: GL_UNSIGNED_BYTE;
	glBindTexture(GL_TEXTURE_RECTANGLE_EXT, tex->bindcode);
	glBindBufferARB(GL_PIXEL_UNPACK_BUFFER_EXT, bindcode);

	glTexSubImage2D(GL_TEXTURE_RECTANGLE_EXT, 0, 0, 0, tex->w, tex->h,
					GL_RGBA, type, NULL);

	glBindBufferARB(GL_PIXEL_UNPACK_BUFFER_EXT, 0);
	glBindTexture(GL_TEXTURE_RECTANGLE_EXT, 0);
}

void GPU_pixelbuffer_async_to_gpu(GPUTexture *tex, GPUPixelBuffer *pb)
{
	int newbuffer;

	if (pb->numbuffers == 1) {
		pixelbuffer_copy_to_texture(tex, pb, pb->bindcode[0]);
		pixelbuffer_map_into_gpu(pb->bindcode[0]);
	}
	else {
		pb->current = (pb->current+1)%pb->numbuffers;
		newbuffer = (pb->current+1)%pb->numbuffers;

		pixelbuffer_map_into_gpu(pb->bindcode[newbuffer]);
		pixelbuffer_copy_to_texture(tex, pb, pb->bindcode[pb->current]);
	}
}
#endif
<|MERGE_RESOLUTION|>--- conflicted
+++ resolved
@@ -1104,12 +1104,6 @@
 	GG.currentfb = fb->object;
 }
 
-void GPU_framebuffer_bind(GPUFrameBuffer *fb)
-{
-	glBindFramebufferEXT(GL_FRAMEBUFFER_EXT, fb->object);
-	GG.currentfb = fb->object;
-}
-
 void GPU_framebuffer_free(GPUFrameBuffer *fb)
 {
 	int i;
@@ -1268,16 +1262,9 @@
 {
 	glDisable(GL_SCISSOR_TEST);
 	if (save)
-<<<<<<< HEAD
-		GPU_framebuffer_texture_bind(ofs->fb, ofs->color, ofs->w, ofs->h);
-	else {
-		GPU_framebuffer_bind(ofs->fb);
-		glViewport(0, 0, ofs->w, ofs->h);
-=======
 		GPU_framebuffer_slot_bind(ofs->fb, 0);
 	else {
 		GPU_framebuffer_bind_no_save(ofs->fb, 0);
->>>>>>> ec69df61
 	}
 }
 
