/*
 * ***** BEGIN GPL LICENSE BLOCK *****
 *
 * This program is free software; you can redistribute it and/or
 * modify it under the terms of the GNU General Public License
 * as published by the Free Software Foundation; either version 2
 * of the License, or (at your option) any later version. 
 *
 * This program is distributed in the hope that it will be useful,
 * but WITHOUT ANY WARRANTY; without even the implied warranty of
 * MERCHANTABILITY or FITNESS FOR A PARTICULAR PURPOSE.  See the
 * GNU General Public License for more details.
 *
 * You should have received a copy of the GNU General Public License
 * along with this program; if not, write to the Free Software Foundation,
 * Inc., 51 Franklin Street, Fifth Floor, Boston, MA 02110-1301, USA.
 *
 * The Original Code is Copyright (C) 2006 Blender Foundation.
 * All rights reserved.
 *
 * The Original Code is: all of this file.
 *
 * Contributor(s): Brecht Van Lommel.
 *
 * ***** END GPL LICENSE BLOCK *****
 */

/** \file blender/gpu/intern/gpu_material.c
 *  \ingroup gpu
 */


#include <math.h>
#include <string.h>

#include "GL/glew.h"

#include "MEM_guardedalloc.h"

#include "DNA_lamp_types.h"
#include "DNA_material_types.h"
#include "DNA_object_types.h"
#include "DNA_scene_types.h"
#include "DNA_world_types.h"

#include "BLI_math.h"
#include "BLI_blenlib.h"
#include "BLI_utildefines.h"

#include "BKE_anim.h"
#include "BKE_colortools.h"
#include "BKE_DerivedMesh.h"
#include "BKE_global.h"
#include "BKE_image.h"
#include "BKE_main.h"
#include "BKE_node.h"
#include "BKE_scene.h"
#include "BKE_texture.h"

#include "IMB_imbuf_types.h"

#include "GPU_extensions.h"
#include "GPU_material.h"

#include "gpu_codegen.h"

#include <string.h>

/* Structs */

typedef enum DynMatProperty {
	DYN_LAMP_CO = 1,
	DYN_LAMP_VEC = 2,
	DYN_LAMP_IMAT = 4,
	DYN_LAMP_PERSMAT = 8,
} DynMatProperty;

struct GPUMaterial {
	Scene *scene;
	Material *ma;

	/* for creating the material */
	ListBase nodes;
	GPUNodeLink *outlink;

	/* for binding the material */
	GPUPass *pass;
	GPUVertexAttribs attribs;
	int bound;
	int builtins;
	int alpha, obcolalpha;
	int dynproperty;

	/* for passing uniforms */
	int viewmatloc, invviewmatloc;
	int obmatloc, invobmatloc;
	int obcolloc, obautobumpscaleloc;

	ListBase lamps;
};

struct GPULamp {
	Scene *scene;
	Object *ob;
	Object *par;
	Lamp *la;

	int type, mode, lay, hide;

	float dynenergy, dyncol[3];
	float energy, col[3];

	float co[3], vec[3];
	float dynco[3], dynvec[3];
	float obmat[4][4];
	float imat[4][4];
	float dynimat[4][4];

	float spotsi, spotbl, k;
	float dyndist, dynatt1, dynatt2;
	float dist, att1, att2;

	float bias, d, clipend;
	int size;

	int falloff_type;
	struct CurveMapping *curfalloff;

	float winmat[4][4];
	float viewmat[4][4];
	float persmat[4][4];
	float dynpersmat[4][4];

	GPUFrameBuffer *fb;
	GPUTexture *tex;

	ListBase materials;
};

/* Functions */

static GPUMaterial *GPU_material_construct_begin(Material *ma)
{
	GPUMaterial *material = MEM_callocN(sizeof(GPUMaterial), "GPUMaterial");

	material->ma= ma;

	return material;
}

static void gpu_material_set_attrib_id(GPUMaterial *material)
{
	GPUVertexAttribs *attribs;
	GPUShader *shader;
	GPUPass *pass;
	char name[32];
	int a, b;

	attribs= &material->attribs;
	pass= material->pass;
	if (!pass) {
		attribs->totlayer = 0;
		return;
	}
	
	shader= GPU_pass_shader(pass);
	if (!shader) {
		attribs->totlayer = 0;
		return;
	}

	/* convert from attribute number to the actual id assigned by opengl,
	 * in case the attrib does not get a valid index back, it was probably
	 * removed by the glsl compiler by dead code elimination */

	for (a=0, b=0; a<attribs->totlayer; a++) {
		BLI_snprintf(name, sizeof(name), "att%d", attribs->layer[a].attribid);
		attribs->layer[a].glindex = GPU_shader_get_attribute(shader, name);

		if (attribs->layer[a].glindex >= 0) {
			attribs->layer[b] = attribs->layer[a];
			b++;
		}
	}

	attribs->totlayer = b;
}

static int GPU_material_construct_end(GPUMaterial *material)
{
	if (material->outlink) {
		GPUNodeLink *outlink;
		GPUShader *shader;

		outlink = material->outlink;
		material->pass = GPU_generate_pass(&material->nodes, outlink,
			&material->attribs, &material->builtins, material->ma->id.name);

		if (!material->pass)
			return 0;

		gpu_material_set_attrib_id(material);
		
		shader = GPU_pass_shader(material->pass);

		if (material->builtins & GPU_VIEW_MATRIX)
			material->viewmatloc = GPU_shader_get_uniform(shader, GPU_builtin_name(GPU_VIEW_MATRIX));
		if (material->builtins & GPU_INVERSE_VIEW_MATRIX)
			material->invviewmatloc = GPU_shader_get_uniform(shader, GPU_builtin_name(GPU_INVERSE_VIEW_MATRIX));
		if (material->builtins & GPU_OBJECT_MATRIX)
			material->obmatloc = GPU_shader_get_uniform(shader, GPU_builtin_name(GPU_OBJECT_MATRIX));
		if (material->builtins & GPU_INVERSE_OBJECT_MATRIX)
			material->invobmatloc = GPU_shader_get_uniform(shader, GPU_builtin_name(GPU_INVERSE_OBJECT_MATRIX));
		if (material->builtins & GPU_OBCOLOR)
			material->obcolloc = GPU_shader_get_uniform(shader, GPU_builtin_name(GPU_OBCOLOR));
		if (material->builtins & GPU_AUTO_BUMPSCALE)
			material->obautobumpscaleloc = GPU_shader_get_uniform(shader, GPU_builtin_name(GPU_AUTO_BUMPSCALE));
		return 1;
	}

	return 0;
}

void GPU_material_free(Material *ma)
{
	LinkData *link;
	LinkData *nlink, *mlink, *next;

	for (link=ma->gpumaterial.first; link; link=link->next) {
		GPUMaterial *material = link->data;

		if (material->pass)
			GPU_pass_free(material->pass);

		for (nlink=material->lamps.first; nlink; nlink=nlink->next) {
			GPULamp *lamp = nlink->data;

			for (mlink=lamp->materials.first; mlink; mlink=next) {
				next = mlink->next;
				if (mlink->data == ma)
					BLI_freelinkN(&lamp->materials, mlink);
			}
		}

		BLI_freelistN(&material->lamps);

		MEM_freeN(material);
	}

	BLI_freelistN(&ma->gpumaterial);
}

void GPU_material_bind(GPUMaterial *material, int oblay, int viewlay, double time, int mipmap)
{
	if (material->pass) {
		LinkData *nlink;
		GPULamp *lamp;

		/* handle layer lamps */
		for (nlink=material->lamps.first; nlink; nlink=nlink->next) {
			lamp= nlink->data;

			if (!lamp->hide && (lamp->lay & viewlay) && (!(lamp->mode & LA_LAYER) || (lamp->lay & oblay))) {
				lamp->dynenergy = lamp->energy;
				copy_v3_v3(lamp->dyncol, lamp->col);
			}
			else {
				lamp->dynenergy = 0.0f;
				lamp->dyncol[0]= lamp->dyncol[1]= lamp->dyncol[2] = 0.0f;
			}
		}

		GPU_pass_bind(material->pass, time, mipmap);
		material->bound = 1;
	}
}

void GPU_material_bind_uniforms(GPUMaterial *material, float obmat[][4], float viewmat[][4], float viewinv[][4], float obcol[4], float autobumpscale)
{
	if (material->pass) {
		GPUShader *shader = GPU_pass_shader(material->pass);
		LinkData *nlink;
		GPULamp *lamp;
		float invmat[4][4], col[4];

		/* handle builtins */
		if (material->builtins & GPU_VIEW_MATRIX) {
			GPU_shader_uniform_vector(shader, material->viewmatloc, 16, 1, (float*)viewmat);
		}
		if (material->builtins & GPU_INVERSE_VIEW_MATRIX) {
			GPU_shader_uniform_vector(shader, material->invviewmatloc, 16, 1, (float*)viewinv);
		}
		if (material->builtins & GPU_OBJECT_MATRIX) {
			GPU_shader_uniform_vector(shader, material->obmatloc, 16, 1, (float*)obmat);
		}
		if (material->builtins & GPU_INVERSE_OBJECT_MATRIX) {
			invert_m4_m4(invmat, obmat);
			GPU_shader_uniform_vector(shader, material->invobmatloc, 16, 1, (float*)invmat);
		}
		if (material->builtins & GPU_OBCOLOR) {
			copy_v4_v4(col, obcol);
			CLAMP(col[3], 0.0f, 1.0f);
			GPU_shader_uniform_vector(shader, material->obcolloc, 4, 1, col);
		}
		if (material->builtins & GPU_AUTO_BUMPSCALE) {
			GPU_shader_uniform_vector(shader, material->obautobumpscaleloc, 1, 1, &autobumpscale);
		}
		/* update lamps */
		for (nlink=material->lamps.first; nlink; nlink=nlink->next) {
			lamp= nlink->data;

			if (material->dynproperty & DYN_LAMP_VEC) {
				copy_v3_v3(lamp->dynvec, lamp->vec);
				normalize_v3(lamp->dynvec);
				negate_v3(lamp->dynvec);
				mul_mat3_m4_v3(viewmat, lamp->dynvec);
			}

			if (material->dynproperty & DYN_LAMP_CO) {
				copy_v3_v3(lamp->dynco, lamp->co);
				mul_m4_v3(viewmat, lamp->dynco);
			}

			if (material->dynproperty & DYN_LAMP_IMAT)
				mult_m4_m4m4(lamp->dynimat, lamp->imat, viewinv);
			if (material->dynproperty & DYN_LAMP_PERSMAT)
				mult_m4_m4m4(lamp->dynpersmat, lamp->persmat, viewinv);
		}

		GPU_pass_update_uniforms(material->pass);
	}
}

void GPU_material_unbind(GPUMaterial *material)
{
	if (material->pass) {
		material->bound = 0;
		GPU_pass_unbind(material->pass);
	}
}

int GPU_material_bound(GPUMaterial *material)
{
	return material->bound;
}

void GPU_material_vertex_attributes(GPUMaterial *material, GPUVertexAttribs *attribs)
{
	*attribs = material->attribs;
}

void GPU_material_output_link(GPUMaterial *material, GPUNodeLink *link)
{
	if (!material->outlink)
		material->outlink= link;
}

void GPU_material_enable_alpha(GPUMaterial *material)
{
	material->alpha= 1;
}

GPUBlendMode GPU_material_alpha_blend(GPUMaterial *material, float obcol[4])
{
	if (material->alpha || (material->obcolalpha && obcol[3] < 1.0f))
		return GPU_BLEND_ALPHA;
	else
		return GPU_BLEND_SOLID;
}

void gpu_material_add_node(GPUMaterial *material, GPUNode *node)
{
	BLI_addtail(&material->nodes, node);
}

/* Code generation */

static int gpu_do_color_management(GPUMaterial *mat)
{
	return ((mat->scene->r.color_mgt_flag & R_COLOR_MANAGEMENT) &&
	   !((mat->scene->gm.flag & GAME_GLSL_NO_COLOR_MANAGEMENT)));
}

static GPUNodeLink *lamp_get_visibility(GPUMaterial *mat, GPULamp *lamp, GPUNodeLink **lv, GPUNodeLink **dist)
{
	GPUNodeLink *visifac, *inpr;

	/* from get_lamp_visibility */
	if (lamp->type==LA_SUN || lamp->type==LA_HEMI) {
		mat->dynproperty |= DYN_LAMP_VEC;
		GPU_link(mat, "lamp_visibility_sun_hemi", GPU_dynamic_uniform(lamp->dynvec, GPU_DYNAMIC_LAMP_DYNVEC, lamp->ob), lv, dist, &visifac);
		return visifac;
	}
	else {
		mat->dynproperty |= DYN_LAMP_CO;
		GPU_link(mat, "lamp_visibility_other", GPU_builtin(GPU_VIEW_POSITION), GPU_dynamic_uniform(lamp->dynco, GPU_DYNAMIC_LAMP_DYNCO, lamp->ob), lv, dist, &visifac);

		if (lamp->type==LA_AREA)
			return visifac;

		switch(lamp->falloff_type)
		{
			case LA_FALLOFF_CONSTANT:
				break;
			case LA_FALLOFF_INVLINEAR:
				GPU_link(mat, "lamp_falloff_invlinear", GPU_dynamic_uniform(&lamp->dist, GPU_DYNAMIC_LAMP_DISTANCE, lamp->ob), *dist, &visifac);
				break;
			case LA_FALLOFF_INVSQUARE:
				GPU_link(mat, "lamp_falloff_invsquare", GPU_dynamic_uniform(&lamp->dist, GPU_DYNAMIC_LAMP_DISTANCE, lamp->ob), *dist, &visifac);
				break;
			case LA_FALLOFF_SLIDERS:
				GPU_link(mat, "lamp_falloff_sliders", GPU_dynamic_uniform(&lamp->dist, GPU_DYNAMIC_LAMP_DISTANCE, lamp->ob), GPU_dynamic_uniform(&lamp->att1, GPU_DYNAMIC_LAMP_ATT1, lamp->ob), GPU_dynamic_uniform(&lamp->att2, GPU_DYNAMIC_LAMP_ATT2, lamp->ob), *dist, &visifac);
				break;
			case LA_FALLOFF_CURVE:
				{
					float *array;
					int size;

					curvemapping_table_RGBA(lamp->curfalloff, &array, &size);
					GPU_link(mat, "lamp_falloff_curve", GPU_dynamic_uniform(&lamp->dist, GPU_DYNAMIC_LAMP_DISTANCE, lamp->ob), GPU_texture(size, array), *dist, &visifac);
				}
				break;
		}

<<<<<<< HEAD
		if(lamp->mode & LA_SPHERE)
			GPU_link(mat, "lamp_visibility_sphere", GPU_dynamic_uniform(&lamp->dist, GPU_DYNAMIC_LAMP_DISTANCE, lamp->ob), *dist, visifac, &visifac);
=======
		if (lamp->mode & LA_SPHERE)
			GPU_link(mat, "lamp_visibility_sphere", GPU_uniform(&lamp->dist), *dist, visifac, &visifac);
>>>>>>> a667492d

		if (lamp->type == LA_SPOT) {
			if (lamp->mode & LA_SQUARE) {
				mat->dynproperty |= DYN_LAMP_VEC|DYN_LAMP_IMAT;
				GPU_link(mat, "lamp_visibility_spot_square", GPU_dynamic_uniform(lamp->dynvec, GPU_DYNAMIC_LAMP_DYNVEC, lamp->ob), GPU_dynamic_uniform((float*)lamp->dynimat, GPU_DYNAMIC_LAMP_DYNIMAT, lamp->ob), *lv, &inpr);
			}
			else {
				mat->dynproperty |= DYN_LAMP_VEC;
				GPU_link(mat, "lamp_visibility_spot_circle", GPU_dynamic_uniform(lamp->dynvec, GPU_DYNAMIC_LAMP_DYNVEC, lamp->ob), *lv, &inpr);
			}
			
			GPU_link(mat, "lamp_visibility_spot", GPU_dynamic_uniform(&lamp->spotsi, GPU_DYNAMIC_LAMP_SPOTSIZE, lamp->ob), GPU_dynamic_uniform(&lamp->spotbl, GPU_DYNAMIC_LAMP_SPOTSIZE, lamp->ob), inpr, visifac, &visifac);
		}

		GPU_link(mat, "lamp_visibility_clamp", visifac, &visifac);

		return visifac;
	}
}

#if 0
static void area_lamp_vectors(LampRen *lar)
{
	float xsize= 0.5*lar->area_size, ysize= 0.5*lar->area_sizey, multifac;

	/* make it smaller, so area light can be multisampled */
	multifac= 1.0f/sqrt((float)lar->ray_totsamp);
	xsize *= multifac;
	ysize *= multifac;

	/* corner vectors */
	lar->area[0][0]= lar->co[0] - xsize*lar->mat[0][0] - ysize*lar->mat[1][0];
	lar->area[0][1]= lar->co[1] - xsize*lar->mat[0][1] - ysize*lar->mat[1][1];
	lar->area[0][2]= lar->co[2] - xsize*lar->mat[0][2] - ysize*lar->mat[1][2];

	/* corner vectors */
	lar->area[1][0]= lar->co[0] - xsize*lar->mat[0][0] + ysize*lar->mat[1][0];
	lar->area[1][1]= lar->co[1] - xsize*lar->mat[0][1] + ysize*lar->mat[1][1];
	lar->area[1][2]= lar->co[2] - xsize*lar->mat[0][2] + ysize*lar->mat[1][2];

	/* corner vectors */
	lar->area[2][0]= lar->co[0] + xsize*lar->mat[0][0] + ysize*lar->mat[1][0];
	lar->area[2][1]= lar->co[1] + xsize*lar->mat[0][1] + ysize*lar->mat[1][1];
	lar->area[2][2]= lar->co[2] + xsize*lar->mat[0][2] + ysize*lar->mat[1][2];

	/* corner vectors */
	lar->area[3][0]= lar->co[0] + xsize*lar->mat[0][0] - ysize*lar->mat[1][0];
	lar->area[3][1]= lar->co[1] + xsize*lar->mat[0][1] - ysize*lar->mat[1][1];
	lar->area[3][2]= lar->co[2] + xsize*lar->mat[0][2] - ysize*lar->mat[1][2];
	/* only for correction button size, matrix size works on energy */
	lar->areasize= lar->dist*lar->dist/(4.0*xsize*ysize);
}
#endif

static void ramp_blend(GPUMaterial *mat, GPUNodeLink *fac, GPUNodeLink *col1, GPUNodeLink *col2, int type, GPUNodeLink **outcol)
{
	static const char *names[] = {"mix_blend", "mix_add", "mix_mult", "mix_sub",
		"mix_screen", "mix_div", "mix_diff", "mix_dark", "mix_light",
		"mix_overlay", "mix_dodge", "mix_burn", "mix_hue", "mix_sat",
		"mix_val", "mix_color", "mix_soft", "mix_linear"};

	GPU_link(mat, names[type], fac, col1, col2, outcol);
}

static void do_colorband_blend(GPUMaterial *mat, ColorBand *coba, GPUNodeLink *fac, float rampfac, int type, GPUNodeLink *incol, GPUNodeLink **outcol)
{
	GPUNodeLink *tmp, *alpha, *col;
	float *array;
	int size;

	/* do colorband */
	colorband_table_RGBA(coba, &array, &size);
	GPU_link(mat, "valtorgb", fac, GPU_texture(size, array), &col, &tmp);

	/* use alpha in fac */
	GPU_link(mat, "mtex_alpha_from_col", col, &alpha);
	GPU_link(mat, "math_multiply", alpha, GPU_uniform(&rampfac), &fac);

	/* blending method */
	ramp_blend(mat, fac, incol, col, type, outcol);
}

static void ramp_diffuse_result(GPUShadeInput *shi, GPUNodeLink **diff)
{
	Material *ma= shi->mat;
	GPUMaterial *mat= shi->gpumat;
	GPUNodeLink *fac;

	if (!(mat->scene->gm.flag & GAME_GLSL_NO_RAMPS)) {
		if (ma->ramp_col) {
			if (ma->rampin_col==MA_RAMP_IN_RESULT) {
				GPU_link(mat, "ramp_rgbtobw", *diff, &fac);
				
				/* colorband + blend */
				do_colorband_blend(mat, ma->ramp_col, fac, ma->rampfac_col, ma->rampblend_col, *diff, diff);
			}
		}
	}
}

static void add_to_diffuse(GPUMaterial *mat, Material *ma, GPUShadeInput *shi, GPUNodeLink *is, GPUNodeLink *rgb, GPUNodeLink **diff)
{
	GPUNodeLink *fac, *tmp, *addcol;
	
	if (!(mat->scene->gm.flag & GAME_GLSL_NO_RAMPS) &&
	   ma->ramp_col && (ma->mode & MA_RAMP_COL)) {
		/* MA_RAMP_IN_RESULT is exceptional */
		if (ma->rampin_col==MA_RAMP_IN_RESULT) {
			addcol = shi->rgb;
		}
		else {
			/* input */
			switch(ma->rampin_col) {
			case MA_RAMP_IN_ENERGY:
				GPU_link(mat, "ramp_rgbtobw", rgb, &fac);
				break;
			case MA_RAMP_IN_SHADER:
				fac= is;
				break;
			case MA_RAMP_IN_NOR:
				GPU_link(mat, "vec_math_dot", shi->view, shi->vn, &tmp, &fac);
				break;
			default:
				GPU_link(mat, "set_value_zero", &fac);
				break;
			}

			/* colorband + blend */
			do_colorband_blend(mat, ma->ramp_col, fac, ma->rampfac_col, ma->rampblend_col, shi->rgb, &addcol);
		}
	}
	else
		addcol = shi->rgb;

	/* output to */
	GPU_link(mat, "shade_madd_clamped", *diff, rgb, addcol, diff);
}

static void ramp_spec_result(GPUShadeInput *shi, GPUNodeLink **spec)
{
	Material *ma= shi->mat;
	GPUMaterial *mat= shi->gpumat;
	GPUNodeLink *fac;

	if (!(mat->scene->gm.flag & GAME_GLSL_NO_RAMPS) &&
	   ma->ramp_spec && ma->rampin_spec==MA_RAMP_IN_RESULT) {
		GPU_link(mat, "ramp_rgbtobw", *spec, &fac);
		
		/* colorband + blend */
		do_colorband_blend(mat, ma->ramp_spec, fac, ma->rampfac_spec, ma->rampblend_spec, *spec, spec);
	}
}

static void do_specular_ramp(GPUShadeInput *shi, GPUNodeLink *is, GPUNodeLink *t, GPUNodeLink **spec)
{
	Material *ma= shi->mat;
	GPUMaterial *mat= shi->gpumat;
	GPUNodeLink *fac, *tmp;

	*spec = shi->specrgb;

	/* MA_RAMP_IN_RESULT is exception */
	if (ma->ramp_spec && (ma->rampin_spec!=MA_RAMP_IN_RESULT)) {
		
		/* input */
		switch(ma->rampin_spec) {
		case MA_RAMP_IN_ENERGY:
			fac = t;
			break;
		case MA_RAMP_IN_SHADER:
			fac = is;
			break;
		case MA_RAMP_IN_NOR:
			GPU_link(mat, "vec_math_dot", shi->view, shi->vn, &tmp, &fac);
			break;
		default:
			GPU_link(mat, "set_value_zero", &fac);
			break;
		}
		
		/* colorband + blend */
		do_colorband_blend(mat, ma->ramp_spec, fac, ma->rampfac_spec, ma->rampblend_spec, *spec, spec);
	}
}

static void add_user_list(ListBase *list, void *data)
{
	LinkData *link = MEM_callocN(sizeof(LinkData), "GPULinkData");
	link->data = data;
	BLI_addtail(list, link);
}

static void shade_one_light(GPUShadeInput *shi, GPUShadeResult *shr, GPULamp *lamp)
{
	Material *ma= shi->mat;
	GPUMaterial *mat= shi->gpumat;
	GPUNodeLink *lv, *dist, *visifac, *is, *inp, *i, *vn, *view;
	GPUNodeLink *outcol, *specfac, *t, *shadfac= NULL;
	float one = 1.0f;

	if ((lamp->mode & LA_ONLYSHADOW) && !(ma->mode & MA_SHADOW))
		return;
	
	vn= shi->vn;
	view= shi->view;

	visifac= lamp_get_visibility(mat, lamp, &lv, &dist);

	/*if (ma->mode & MA_TANGENT_V)
		GPU_link(mat, "shade_tangent_v", lv, GPU_attribute(CD_TANGENT, ""), &vn);*/
	
	GPU_link(mat, "shade_inp", vn, lv, &inp);

	if (lamp->mode & LA_NO_DIFF) {
		GPU_link(mat, "shade_is_no_diffuse", &is);
	}
	else if (lamp->type == LA_HEMI) {
		GPU_link(mat, "shade_is_hemi", inp, &is);
	}
	else {
		if (lamp->type == LA_AREA) {
			float area[4][4]= {{0.0f}}, areasize= 0.0f;

			mat->dynproperty |= DYN_LAMP_VEC|DYN_LAMP_CO;
			GPU_link(mat, "shade_inp_area", GPU_builtin(GPU_VIEW_POSITION), GPU_dynamic_uniform(lamp->dynco, GPU_DYNAMIC_LAMP_DYNCO, lamp->ob), GPU_dynamic_uniform(lamp->dynvec, GPU_DYNAMIC_LAMP_DYNVEC, lamp->ob), vn, GPU_uniform((float*)area),
				GPU_uniform(&areasize), GPU_uniform(&lamp->k), &inp);
		}

		is= inp; /* Lambert */

		if (!(mat->scene->gm.flag & GAME_GLSL_NO_SHADERS)) {
			if (ma->diff_shader==MA_DIFF_ORENNAYAR)
				GPU_link(mat, "shade_diffuse_oren_nayer", inp, vn, lv, view, GPU_uniform(&ma->roughness), &is);
			else if (ma->diff_shader==MA_DIFF_TOON)
				GPU_link(mat, "shade_diffuse_toon", vn, lv, view, GPU_uniform(&ma->param[0]), GPU_uniform(&ma->param[1]), &is);
			else if (ma->diff_shader==MA_DIFF_MINNAERT)
				GPU_link(mat, "shade_diffuse_minnaert", inp, vn, view, GPU_uniform(&ma->darkness), &is);
			else if (ma->diff_shader==MA_DIFF_FRESNEL)
				GPU_link(mat, "shade_diffuse_fresnel", vn, lv, view, GPU_uniform(&ma->param[0]), GPU_uniform(&ma->param[1]), &is);
		}
	}

	if (!(mat->scene->gm.flag & GAME_GLSL_NO_SHADERS))
		if (ma->shade_flag & MA_CUBIC)
			GPU_link(mat, "shade_cubic", is, &is);
	
	i = is;
	GPU_link(mat, "shade_visifac", i, visifac, shi->refl, &i);

#if 0
	if (ma->mode & MA_TANGENT_VN)
		GPU_link(mat, "shade_tangent_v_spec", GPU_attribute(CD_TANGENT, ""), &vn);
#endif

	/* this replaces if (i > 0.0) conditional until that is supported */
	// done in shade_visifac now, GPU_link(mat, "mtex_value_clamp_positive", i, &i);

	if ((ma->mode & MA_SHADOW) && GPU_lamp_has_shadow_buffer(lamp)) {
		if (!(mat->scene->gm.flag & GAME_GLSL_NO_SHADOWS)) {
			mat->dynproperty |= DYN_LAMP_PERSMAT;

			GPU_link(mat, "test_shadowbuf",
				GPU_builtin(GPU_VIEW_POSITION),
				GPU_dynamic_texture(lamp->tex, GPU_DYNAMIC_SAMPLER_2DSHADOW, lamp->ob),
				GPU_dynamic_uniform((float*)lamp->dynpersmat, GPU_DYNAMIC_LAMP_DYNPERSMAT, lamp->ob),
				GPU_uniform(&lamp->bias), inp, &shadfac);
			
			if (lamp->mode & LA_ONLYSHADOW) {
				GPU_link(mat, "shade_only_shadow", i, shadfac,
					GPU_dynamic_uniform(&lamp->dynenergy, GPU_DYNAMIC_LAMP_DYNENERGY, lamp->ob), &shadfac);
				
				if (!(lamp->mode & LA_NO_DIFF))
					GPU_link(mat, "shade_only_shadow_diffuse", shadfac, shi->rgb,
						shr->diff, &shr->diff);

				if (!(lamp->mode & LA_NO_SPEC))
					GPU_link(mat, "shade_only_shadow_specular", shadfac, shi->specrgb,
						shr->spec, &shr->spec);
				
				add_user_list(&mat->lamps, lamp);
				add_user_list(&lamp->materials, shi->gpumat->ma);
				return;
			}
			
			GPU_link(mat, "math_multiply", i, shadfac, &i);
		}
	}
	else if ((mat->scene->gm.flag & GAME_GLSL_NO_SHADOWS) && (lamp->mode & LA_ONLYSHADOW)) {
		add_user_list(&mat->lamps, lamp);
		add_user_list(&lamp->materials, shi->gpumat->ma);
		return;
	}
	else
		GPU_link(mat, "set_value", GPU_uniform(&one), &shadfac);

	if (GPU_link_changed(shi->refl) || ma->ref != 0.0f) {
		if (!(lamp->mode & LA_NO_DIFF)) {
			GPUNodeLink *rgb;
			GPU_link(mat, "shade_mul_value", i, GPU_dynamic_uniform(lamp->dyncol, GPU_DYNAMIC_LAMP_DYNCOL, lamp->ob), &rgb);
			add_to_diffuse(mat, ma, shi, is, rgb, &shr->diff);
		}
	}

	if (mat->scene->gm.flag & GAME_GLSL_NO_SHADERS);
	else if (!(lamp->mode & LA_NO_SPEC) && !(lamp->mode & LA_ONLYSHADOW) &&
	   (GPU_link_changed(shi->spec) || ma->spec != 0.0f)) {
		if (lamp->type == LA_HEMI) {
			GPU_link(mat, "shade_hemi_spec", vn, lv, view, GPU_uniform(&ma->spec), shi->har, visifac, &t);
			GPU_link(mat, "shade_add_spec", t, GPU_dynamic_uniform(lamp->dyncol, GPU_DYNAMIC_LAMP_DYNCOL, lamp->ob), shi->specrgb, &outcol);
			GPU_link(mat, "shade_add_clamped", shr->spec, outcol, &shr->spec);
		}
		else {
			if (ma->spec_shader==MA_SPEC_PHONG)
				GPU_link(mat, "shade_phong_spec", vn, lv, view, shi->har, &specfac);
			else if (ma->spec_shader==MA_SPEC_COOKTORR)
				GPU_link(mat, "shade_cooktorr_spec", vn, lv, view, shi->har, &specfac);
			else if (ma->spec_shader==MA_SPEC_BLINN)
				GPU_link(mat, "shade_blinn_spec", vn, lv, view, GPU_uniform(&ma->refrac), shi->har, &specfac);
			else if (ma->spec_shader==MA_SPEC_WARDISO)
				GPU_link(mat, "shade_wardiso_spec", vn, lv, view, GPU_uniform(&ma->rms), &specfac);
			else
				GPU_link(mat, "shade_toon_spec", vn, lv, view, GPU_uniform(&ma->param[2]), GPU_uniform(&ma->param[3]), &specfac);

			if (lamp->type==LA_AREA)
				GPU_link(mat, "shade_spec_area_inp", specfac, inp, &specfac);

			GPU_link(mat, "shade_spec_t", shadfac, shi->spec, visifac, specfac, &t);

			if (ma->mode & MA_RAMP_SPEC) {
				GPUNodeLink *spec;
				do_specular_ramp(shi, specfac, t, &spec);
				GPU_link(mat, "shade_add_spec", t, GPU_dynamic_uniform(lamp->dyncol, GPU_DYNAMIC_LAMP_DYNCOL, lamp->ob), spec, &outcol);
				GPU_link(mat, "shade_add_clamped", shr->spec, outcol, &shr->spec);
			}
			else {
				GPU_link(mat, "shade_add_spec", t, GPU_dynamic_uniform(lamp->dyncol, GPU_DYNAMIC_LAMP_DYNCOL, lamp->ob), shi->specrgb, &outcol);
				GPU_link(mat, "shade_add_clamped", shr->spec, outcol, &shr->spec);
			}
		}
	}

	add_user_list(&mat->lamps, lamp);
	add_user_list(&lamp->materials, shi->gpumat->ma);
}

static void material_lights(GPUShadeInput *shi, GPUShadeResult *shr)
{
	Base *base;
	Object *ob;
	Scene *sce_iter;
	GPULamp *lamp;
	
	for (SETLOOPER(shi->gpumat->scene, sce_iter, base)) {
		ob= base->object;

		if (ob->type==OB_LAMP) {
			lamp = GPU_lamp_from_blender(shi->gpumat->scene, ob, NULL);
			if (lamp)
				shade_one_light(shi, shr, lamp);
		}

		if (ob->transflag & OB_DUPLI) {
			DupliObject *dob;
			ListBase *lb = object_duplilist(shi->gpumat->scene, ob);
			
			for (dob=lb->first; dob; dob=dob->next) {
				Object *ob_iter = dob->ob;

				if (ob_iter->type==OB_LAMP) {
					copy_m4_m4(ob_iter->obmat, dob->mat);

					lamp = GPU_lamp_from_blender(shi->gpumat->scene, ob_iter, ob);
					if (lamp)
						shade_one_light(shi, shr, lamp);
				}
			}
			
			free_object_duplilist(lb);
		}
	}
}

static void texture_rgb_blend(GPUMaterial *mat, GPUNodeLink *tex, GPUNodeLink *out, GPUNodeLink *fact, GPUNodeLink *facg, int blendtype, GPUNodeLink **in)
{
	switch(blendtype) {
	case MTEX_BLEND:
		GPU_link(mat, "mtex_rgb_blend", out, tex, fact, facg, in);
		break;
	case MTEX_MUL:
		GPU_link(mat, "mtex_rgb_mul", out, tex, fact, facg, in);
		break;
	case MTEX_SCREEN:
		GPU_link(mat, "mtex_rgb_screen", out, tex, fact, facg, in);
		break;
	case MTEX_OVERLAY:
		GPU_link(mat, "mtex_rgb_overlay", out, tex, fact, facg, in);
		break;
	case MTEX_SUB:
		GPU_link(mat, "mtex_rgb_sub", out, tex, fact, facg, in);
		break;
	case MTEX_ADD:
		GPU_link(mat, "mtex_rgb_add", out, tex, fact, facg, in);
		break;
	case MTEX_DIV:
		GPU_link(mat, "mtex_rgb_div", out, tex, fact, facg, in);
		break;
	case MTEX_DIFF:
		GPU_link(mat, "mtex_rgb_diff", out, tex, fact, facg, in);
		break;
	case MTEX_DARK:
		GPU_link(mat, "mtex_rgb_dark", out, tex, fact, facg, in);
		break;
	case MTEX_LIGHT:
		GPU_link(mat, "mtex_rgb_light", out, tex, fact, facg, in);
		break;
	case MTEX_BLEND_HUE:
		GPU_link(mat, "mtex_rgb_hue", out, tex, fact, facg, in);
		break;
	case MTEX_BLEND_SAT:
		GPU_link(mat, "mtex_rgb_sat", out, tex, fact, facg, in);
		break;
	case MTEX_BLEND_VAL:
		GPU_link(mat, "mtex_rgb_val", out, tex, fact, facg, in);
		break;
	case MTEX_BLEND_COLOR:
		GPU_link(mat, "mtex_rgb_color", out, tex, fact, facg, in);
		break;
	default:
		GPU_link(mat, "set_rgb_zero", &in);
		break;
	}
}

static void texture_value_blend(GPUMaterial *mat, GPUNodeLink *tex, GPUNodeLink *out, GPUNodeLink *fact, GPUNodeLink *facg, int blendtype, GPUNodeLink **in)
{
	switch(blendtype) {
	case MTEX_BLEND:
		GPU_link(mat, "mtex_value_blend", out, tex, fact, facg, in);
		break;
	case MTEX_MUL:
		GPU_link(mat, "mtex_value_mul", out, tex, fact, facg, in);
		break;
	case MTEX_SCREEN:
		GPU_link(mat, "mtex_value_screen", out, tex, fact, facg, in);
		break;
	case MTEX_SUB:
		GPU_link(mat, "mtex_value_sub", out, tex, fact, facg, in);
		break;
	case MTEX_ADD:
		GPU_link(mat, "mtex_value_add", out, tex, fact, facg, in);
		break;
	case MTEX_DIV:
		GPU_link(mat, "mtex_value_div", out, tex, fact, facg, in);
		break;
	case MTEX_DIFF:
		GPU_link(mat, "mtex_value_diff", out, tex, fact, facg, in);
		break;
	case MTEX_DARK:
		GPU_link(mat, "mtex_value_dark", out, tex, fact, facg, in);
		break;
	case MTEX_LIGHT:
		GPU_link(mat, "mtex_value_light", out, tex, fact, facg, in);
		break;
	default:
		GPU_link(mat, "set_value_zero", &in);
		break;
	}
}

static void do_material_tex(GPUShadeInput *shi)
{
	Material *ma= shi->mat;
	GPUMaterial *mat= shi->gpumat;
	MTex *mtex;
	Tex *tex;
	GPUNodeLink *texco, *tin, *trgb, *tnor, *tcol, *stencil, *tnorfac;
	GPUNodeLink *texco_norm, *texco_orco, *texco_object;
	GPUNodeLink *texco_global, *texco_uv = NULL;
	GPUNodeLink *newnor, *orn;
	/*char *lastuvname = NULL;*/ /*UNUSED*/
	float one = 1.0f, norfac, ofs[3];
	int tex_nr, rgbnor, talpha;
	int init_done = 0, iBumpSpacePrev = 0; /* Not necessary, quiting gcc warning. */
	GPUNodeLink *vNorg, *vNacc, *fPrevMagnitude;
	int iFirstTimeNMap=1;
	int found_deriv_map = 0;

	GPU_link(mat, "set_value", GPU_uniform(&one), &stencil);

	GPU_link(mat, "texco_norm", GPU_builtin(GPU_VIEW_NORMAL), &texco_norm);
	GPU_link(mat, "texco_orco", GPU_attribute(CD_ORCO, ""), &texco_orco);
	GPU_link(mat, "texco_object", GPU_builtin(GPU_INVERSE_VIEW_MATRIX),
		GPU_builtin(GPU_INVERSE_OBJECT_MATRIX),
		GPU_builtin(GPU_VIEW_POSITION), &texco_object);
	//GPU_link(mat, "texco_tangent", GPU_attribute(CD_TANGENT, ""), &texco_tangent);
	GPU_link(mat, "texco_global", GPU_builtin(GPU_INVERSE_VIEW_MATRIX),
		GPU_builtin(GPU_VIEW_POSITION), &texco_global);

	orn= texco_norm;

	/* go over texture slots */
	for (tex_nr=0; tex_nr<MAX_MTEX; tex_nr++) {
		/* separate tex switching */
		if (ma->septex & (1<<tex_nr)) continue;
		
		if (ma->mtex[tex_nr]) {
			mtex= ma->mtex[tex_nr];
			
			tex= mtex->tex;
			if (tex == NULL) continue;

			/* which coords */
			if (mtex->texco==TEXCO_ORCO)
				texco= texco_orco;
			else if (mtex->texco==TEXCO_OBJECT)
				texco= texco_object;
			else if (mtex->texco==TEXCO_NORM)
				texco= orn;
			else if (mtex->texco==TEXCO_TANGENT)
				texco= texco_object;
			else if (mtex->texco==TEXCO_GLOB)
				texco= texco_global;
			else if (mtex->texco==TEXCO_REFL) {
				GPU_link(mat, "texco_refl", shi->vn, shi->view, &shi->ref);
				texco= shi->ref;
			}
			else if (mtex->texco==TEXCO_UV) {
				if (1) { //!(texco_uv && strcmp(mtex->uvname, lastuvname) == 0)) {
					GPU_link(mat, "texco_uv", GPU_attribute(CD_MTFACE, mtex->uvname), &texco_uv);
					/*lastuvname = mtex->uvname;*/ /*UNUSED*/
				}
				texco= texco_uv;
			}
			else
				continue;

			/* in case of uv, this would just undo a multiplication in texco_uv */
			if (mtex->texco != TEXCO_UV)
				GPU_link(mat, "mtex_2d_mapping", texco, &texco);

			if (mtex->size[0] != 1.0f || mtex->size[1] != 1.0f || mtex->size[2] != 1.0f)
				GPU_link(mat, "mtex_mapping_size", texco, GPU_uniform(mtex->size), &texco);

			ofs[0] = mtex->ofs[0] + 0.5f - 0.5f*mtex->size[0];
			ofs[1] = mtex->ofs[1] + 0.5f - 0.5f*mtex->size[1];
			ofs[2] = 0.0f;
			if (ofs[0] != 0.0f || ofs[1] != 0.0f || ofs[2] != 0.0f)
				GPU_link(mat, "mtex_mapping_ofs", texco, GPU_uniform(ofs), &texco);

			talpha = 0;

			if (tex && tex->type == TEX_IMAGE && tex->ima) {
				GPU_link(mat, "mtex_image", texco, GPU_image(tex->ima, &tex->iuser), &tin, &trgb);
				rgbnor= TEX_RGB;

				if (tex->imaflag & TEX_USEALPHA)
					talpha= 1;
			}
			else continue;

			/* texture output */
			if ((rgbnor & TEX_RGB) && (mtex->texflag & MTEX_RGBTOINT)) {
				GPU_link(mat, "mtex_rgbtoint", trgb, &tin);
				rgbnor -= TEX_RGB;
			}

			if (mtex->texflag & MTEX_NEGATIVE) {
				if (rgbnor & TEX_RGB)
					GPU_link(mat, "mtex_rgb_invert", trgb, &trgb);
				else
					GPU_link(mat, "mtex_value_invert", tin, &tin);
			}

			if (mtex->texflag & MTEX_STENCIL) {
				if (rgbnor & TEX_RGB)
					GPU_link(mat, "mtex_rgb_stencil", stencil, trgb, &stencil, &trgb);
				else
					GPU_link(mat, "mtex_value_stencil", stencil, tin, &stencil, &tin);
			}

			/* mapping */
			if (mtex->mapto & (MAP_COL+MAP_COLSPEC)) {
				/* stencil maps on the texture control slider, not texture intensity value */
				if ((rgbnor & TEX_RGB)==0) {
					GPU_link(mat, "set_rgb", GPU_uniform(&mtex->r), &tcol);
				}
				else {
					GPU_link(mat, "set_rgba", trgb, &tcol);

					if (mtex->mapto & MAP_ALPHA)
						GPU_link(mat, "set_value", stencil, &tin);
					else if (talpha)
						GPU_link(mat, "mtex_alpha_from_col", trgb, &tin);
					else
						GPU_link(mat, "set_value_one", &tin);
				}

				if (tex->type==TEX_IMAGE)
					if (gpu_do_color_management(mat))
						GPU_link(mat, "srgb_to_linearrgb", tcol, &tcol);
				
				if (mtex->mapto & MAP_COL) {
					GPUNodeLink *colfac;

					if (mtex->colfac == 1.0f) colfac = stencil;
					else GPU_link(mat, "math_multiply", GPU_uniform(&mtex->colfac), stencil, &colfac);

					texture_rgb_blend(mat, tcol, shi->rgb, tin, colfac, mtex->blendtype, &shi->rgb);
				}
				
				if (!(mat->scene->gm.flag & GAME_GLSL_NO_EXTRA_TEX) && (mtex->mapto & MAP_COLSPEC)) {
					GPUNodeLink *colspecfac;

					if (mtex->colspecfac == 1.0f) colspecfac = stencil;
					else GPU_link(mat, "math_multiply", GPU_uniform(&mtex->colspecfac), stencil, &colspecfac);

					texture_rgb_blend(mat, tcol, shi->specrgb, tin, colspecfac, mtex->blendtype, &shi->specrgb);
				}
			}

			if (!(mat->scene->gm.flag & GAME_GLSL_NO_EXTRA_TEX) && (mtex->mapto & MAP_NORM)) {
				if (tex->type==TEX_IMAGE) {
					found_deriv_map = tex->imaflag & TEX_DERIVATIVEMAP;

					if (tex->imaflag & TEX_NORMALMAP) {
						/* normalmap image */
						GPU_link(mat, "mtex_normal", texco, GPU_image(tex->ima, &tex->iuser), &tnor );
						
						if (mtex->norfac < 0.0f)
							GPU_link(mat, "mtex_negate_texnormal", tnor, &tnor);

						if (mtex->normapspace == MTEX_NSPACE_TANGENT) {
							if (iFirstTimeNMap != 0) {
								// use unnormalized normal (this is how we bake it - closer to gamedev)
								GPUNodeLink *vNegNorm;
								GPU_link(mat, "vec_math_negate", GPU_builtin(GPU_VIEW_NORMAL), &vNegNorm);
								GPU_link(mat, "mtex_nspace_tangent", GPU_attribute(CD_TANGENT, ""), vNegNorm, tnor, &newnor);
								iFirstTimeNMap = 0;
							}
							else { /* otherwise use accumulated perturbations */
								GPU_link(mat, "mtex_nspace_tangent", GPU_attribute(CD_TANGENT, ""), shi->vn, tnor, &newnor);
							}
						}
						else {
							newnor = tnor;
						}
						
						norfac = minf(fabsf(mtex->norfac), 1.0f);
						
						if (norfac == 1.0f && !GPU_link_changed(stencil)) {
							shi->vn = newnor;
						}
						else {
							tnorfac = GPU_uniform(&norfac);
	
							if (GPU_link_changed(stencil))
								GPU_link(mat, "math_multiply", tnorfac, stencil, &tnorfac);
	
							GPU_link(mat, "mtex_blend_normal", tnorfac, shi->vn, newnor, &shi->vn);
						}
						
					}
					else if ( (mtex->texflag & (MTEX_3TAP_BUMP|MTEX_5TAP_BUMP|MTEX_BICUBIC_BUMP)) || found_deriv_map) {
						/* ntap bumpmap image */
						int iBumpSpace;
						float ima_x, ima_y;
						float hScale; 

						float imag_tspace_dimension_x = 1024.0f;		// only used for texture space variant
						float aspect = 1.0f;
						
						GPUNodeLink *surf_pos = GPU_builtin(GPU_VIEW_POSITION);
						GPUNodeLink *vR1, *vR2;
						GPUNodeLink *dBs, *dBt, *fDet;

						hScale = 0.1;		// compatibility adjustment factor for all bumpspace types
						if ( mtex->texflag & MTEX_BUMP_TEXTURESPACE )
							hScale = 13.0f;		// factor for scaling texspace bumps
						else if (found_deriv_map!=0)
							hScale = 1.0f;

						// resolve texture resolution
						if ( (mtex->texflag & MTEX_BUMP_TEXTURESPACE) || found_deriv_map ) {
							ImBuf *ibuf= BKE_image_get_ibuf(tex->ima, &tex->iuser);
							ima_x= 512.0f; ima_y= 512.f;		// prevent calling textureSize, glsl 1.3 only
							if (ibuf) {
								ima_x= ibuf->x;
								ima_y= ibuf->y;
								aspect = ((float) ima_y) / ima_x;
							}
						}

						// The negate on norfac is done because the
						// normal in the renderer points inward which corresponds
						// to inverting the bump map. Should this ever change
						// this negate must be removed.
						norfac = -hScale * mtex->norfac;
						if (found_deriv_map) {
							float fVirtDim = sqrtf(fabsf(ima_x*mtex->size[0]*ima_y*mtex->size[1]));
							norfac /= MAX2(fVirtDim, FLT_EPSILON);
						}

						tnorfac = GPU_uniform(&norfac);

						if (found_deriv_map)
							GPU_link(mat, "math_multiply", tnorfac, GPU_builtin(GPU_AUTO_BUMPSCALE), &tnorfac);
						
						if (GPU_link_changed(stencil))
							GPU_link(mat, "math_multiply", tnorfac, stencil, &tnorfac);
						
						if ( !init_done ) {
							// copy shi->vn to vNorg and vNacc, set magnitude to 1
							GPU_link(mat, "mtex_bump_normals_init", shi->vn, &vNorg, &vNacc, &fPrevMagnitude);
							iBumpSpacePrev = 0;
							init_done = 1;
						}
						
						// find current bump space
						if ( mtex->texflag & MTEX_BUMP_OBJECTSPACE )
							iBumpSpace = 1;
						else if ( mtex->texflag & MTEX_BUMP_TEXTURESPACE )
							iBumpSpace = 2;
						else
							iBumpSpace = 4; // ViewSpace
						
						// re-initialize if bump space changed
						if ( iBumpSpacePrev != iBumpSpace ) {
							
							if ( mtex->texflag & MTEX_BUMP_OBJECTSPACE )
								GPU_link( mat, "mtex_bump_init_objspace",
										  surf_pos, vNorg, 
								          GPU_builtin(GPU_VIEW_MATRIX), GPU_builtin(GPU_INVERSE_VIEW_MATRIX), GPU_builtin(GPU_OBJECT_MATRIX),  GPU_builtin(GPU_INVERSE_OBJECT_MATRIX), 
								          fPrevMagnitude, vNacc,
										  &fPrevMagnitude, &vNacc, 
								          &vR1, &vR2, &fDet );
								
							else if ( mtex->texflag & MTEX_BUMP_TEXTURESPACE )
								GPU_link( mat, "mtex_bump_init_texturespace",
										  surf_pos, vNorg, 
								          fPrevMagnitude, vNacc,
										  &fPrevMagnitude, &vNacc, 
								          &vR1, &vR2, &fDet );
								
							else
								GPU_link( mat, "mtex_bump_init_viewspace",
										  surf_pos, vNorg, 
								          fPrevMagnitude, vNacc,
										  &fPrevMagnitude, &vNacc, 
								          &vR1, &vR2, &fDet );
							
							iBumpSpacePrev = iBumpSpace;
						}
						
						
						if (found_deriv_map) {
							GPU_link( mat, "mtex_bump_deriv", 
							          texco, GPU_image(tex->ima, &tex->iuser), GPU_uniform(&ima_x), GPU_uniform(&ima_y), tnorfac,
							          &dBs, &dBt );
						}
						else if ( mtex->texflag & MTEX_3TAP_BUMP )
							GPU_link( mat, "mtex_bump_tap3", 
							          texco, GPU_image(tex->ima, &tex->iuser), tnorfac,
							          &dBs, &dBt );
						else if ( mtex->texflag & MTEX_5TAP_BUMP )
							GPU_link( mat, "mtex_bump_tap5",
							          texco, GPU_image(tex->ima, &tex->iuser), tnorfac,
							          &dBs, &dBt );
						else if ( mtex->texflag & MTEX_BICUBIC_BUMP ) {
							if (GPU_bicubic_bump_support()) {
								GPU_link( mat, "mtex_bump_bicubic",
										texco, GPU_image(tex->ima, &tex->iuser), tnorfac,
										&dBs, &dBt );
							}
							else {
								GPU_link( mat, "mtex_bump_tap5",
										texco, GPU_image(tex->ima, &tex->iuser), tnorfac,
										&dBs, &dBt );
							}
						}
						
						
						if ( mtex->texflag & MTEX_BUMP_TEXTURESPACE ) {
							float imag_tspace_dimension_y = aspect*imag_tspace_dimension_x;
							GPU_link( mat, "mtex_bump_apply_texspace",
							          fDet, dBs, dBt, vR1, vR2, 
							          GPU_image(tex->ima, &tex->iuser), texco,
									  GPU_uniform(&imag_tspace_dimension_x), GPU_uniform(&imag_tspace_dimension_y), vNacc,
							          &vNacc, &shi->vn );
						}
						else
							GPU_link( mat, "mtex_bump_apply",
							          fDet, dBs, dBt, vR1, vR2, vNacc,
							          &vNacc, &shi->vn );
						
					}
				}
				
				GPU_link(mat, "vec_math_negate", shi->vn, &orn);
			}

			if ((mtex->mapto & MAP_VARS)) {
				if (rgbnor & TEX_RGB) {
					if (talpha)
						GPU_link(mat, "mtex_alpha_from_col", trgb, &tin);
					else
						GPU_link(mat, "mtex_rgbtoint", trgb, &tin);
				}

				if (!(mat->scene->gm.flag & GAME_GLSL_NO_EXTRA_TEX) && mtex->mapto & MAP_REF) {
					GPUNodeLink *difffac;

					if (mtex->difffac == 1.0f) difffac = stencil;
					else GPU_link(mat, "math_multiply", GPU_uniform(&mtex->difffac), stencil, &difffac);

					texture_value_blend(mat, GPU_uniform(&mtex->def_var), shi->refl, tin, difffac, mtex->blendtype, &shi->refl);
					GPU_link(mat, "mtex_value_clamp_positive", shi->refl, &shi->refl);
				}
				if (!(mat->scene->gm.flag & GAME_GLSL_NO_EXTRA_TEX) && mtex->mapto & MAP_SPEC) {
					GPUNodeLink *specfac;

					if (mtex->specfac == 1.0f) specfac = stencil;
					else GPU_link(mat, "math_multiply", GPU_uniform(&mtex->specfac), stencil, &specfac);

					texture_value_blend(mat, GPU_uniform(&mtex->def_var), shi->spec, tin, specfac, mtex->blendtype, &shi->spec);
					GPU_link(mat, "mtex_value_clamp_positive", shi->spec, &shi->spec);
				}
				if (!(mat->scene->gm.flag & GAME_GLSL_NO_EXTRA_TEX) && mtex->mapto & MAP_EMIT) {
					GPUNodeLink *emitfac;

					if (mtex->emitfac == 1.0f) emitfac = stencil;
					else GPU_link(mat, "math_multiply", GPU_uniform(&mtex->emitfac), stencil, &emitfac);

					texture_value_blend(mat, GPU_uniform(&mtex->def_var), shi->emit, tin, emitfac, mtex->blendtype, &shi->emit);
					GPU_link(mat, "mtex_value_clamp_positive", shi->emit, &shi->emit);
				}
				if (!(mat->scene->gm.flag & GAME_GLSL_NO_EXTRA_TEX) && mtex->mapto & MAP_HAR) {
					GPUNodeLink *hardfac;

					if (mtex->hardfac == 1.0f) hardfac = stencil;
					else GPU_link(mat, "math_multiply", GPU_uniform(&mtex->hardfac), stencil, &hardfac);

					GPU_link(mat, "mtex_har_divide", shi->har, &shi->har);
					texture_value_blend(mat, GPU_uniform(&mtex->def_var), shi->har, tin, hardfac, mtex->blendtype, &shi->har);
					GPU_link(mat, "mtex_har_multiply_clamp", shi->har, &shi->har);
				}
				if (mtex->mapto & MAP_ALPHA) {
					GPUNodeLink *alphafac;

					if (mtex->alphafac == 1.0f) alphafac = stencil;
					else GPU_link(mat, "math_multiply", GPU_uniform(&mtex->alphafac), stencil, &alphafac);

					texture_value_blend(mat, GPU_uniform(&mtex->def_var), shi->alpha, tin, alphafac, mtex->blendtype, &shi->alpha);
					GPU_link(mat, "mtex_value_clamp", shi->alpha, &shi->alpha);
				}
				if (!(mat->scene->gm.flag & GAME_GLSL_NO_EXTRA_TEX) && mtex->mapto & MAP_AMB) {
					GPUNodeLink *ambfac;

					if (mtex->ambfac == 1.0f) ambfac = stencil;
					else GPU_link(mat, "math_multiply", GPU_uniform(&mtex->ambfac), stencil, &ambfac);

					texture_value_blend(mat, GPU_uniform(&mtex->def_var), shi->amb, tin, ambfac, mtex->blendtype, &shi->amb);
					GPU_link(mat, "mtex_value_clamp", shi->amb, &shi->amb);
				}
			}
		}
	}
}

void GPU_shadeinput_set(GPUMaterial *mat, Material *ma, GPUShadeInput *shi)
{
	float hard = ma->har;

	memset(shi, 0, sizeof(*shi));

	shi->gpumat = mat;
	shi->mat = ma;

	GPU_link(mat, "set_rgb", GPU_uniform(&ma->r), &shi->rgb);
	GPU_link(mat, "set_rgb", GPU_uniform(&ma->specr), &shi->specrgb);
	GPU_link(mat, "shade_norm", GPU_builtin(GPU_VIEW_NORMAL), &shi->vn);
	GPU_link(mat, "set_value", GPU_uniform(&ma->alpha), &shi->alpha);
	GPU_link(mat, "set_value", GPU_uniform(&ma->ref), &shi->refl);
	GPU_link(mat, "set_value", GPU_uniform(&ma->spec), &shi->spec);
	GPU_link(mat, "set_value", GPU_uniform(&ma->emit), &shi->emit);
	GPU_link(mat, "set_value", GPU_uniform(&hard), &shi->har);
	GPU_link(mat, "set_value", GPU_uniform(&ma->amb), &shi->amb);
	GPU_link(mat, "shade_view", GPU_builtin(GPU_VIEW_POSITION), &shi->view);
	GPU_link(mat, "vcol_attribute", GPU_attribute(CD_MCOL, ""), &shi->vcol);
	if (gpu_do_color_management(mat))
		GPU_link(mat, "srgb_to_linearrgb", shi->vcol, &shi->vcol);
	GPU_link(mat, "texco_refl", shi->vn, shi->view, &shi->ref);
}

void GPU_shaderesult_set(GPUShadeInput *shi, GPUShadeResult *shr)
{
	GPUMaterial *mat= shi->gpumat;
	GPUNodeLink *emit, *ulinfac, *ulogfac, *mistfac;
	Material *ma= shi->mat;
	World *world= mat->scene->world;
	float linfac, logfac, misttype;

	memset(shr, 0, sizeof(*shr));

	if (ma->mode & MA_VERTEXCOLP)
		shi->rgb = shi->vcol;

	do_material_tex(shi);

	if ((ma->mode & MA_TRANSP) && (ma->mode & MA_ZTRANSP))
		GPU_material_enable_alpha(mat);

	if ((mat->scene->gm.flag & GAME_GLSL_NO_LIGHTS) || (ma->mode & MA_SHLESS)) {
		shr->combined = shi->rgb;
		shr->alpha = shi->alpha;
		GPU_link(mat, "set_rgb", shi->rgb, &shr->diff);
		GPU_link(mat, "set_rgb_zero", &shr->spec);
	}
	else {
		if (GPU_link_changed(shi->emit) || ma->emit != 0.0f) {
			if ((ma->mode & (MA_VERTEXCOL|MA_VERTEXCOLP))== MA_VERTEXCOL) {
				GPU_link(mat, "shade_add", shi->emit, shi->vcol, &emit);
				GPU_link(mat, "shade_mul", emit, shi->rgb, &shr->diff);
			}
			else
				GPU_link(mat, "shade_mul_value", shi->emit, shi->rgb, &shr->diff);
		}
		else
			GPU_link(mat, "set_rgb_zero", &shr->diff);

		GPU_link(mat, "set_rgb_zero", &shr->spec);

		material_lights(shi, shr);

		shr->combined = shr->diff;
		shr->alpha = shi->alpha;

		if (world) {
			/* exposure correction */
			if (world->exp!=0.0f || world->range!=1.0f) {
				linfac= 1.0f + powf((2.0f*world->exp + 0.5f), -10);
				logfac= logf((linfac-1.0f)/linfac)/world->range;

				GPU_link(mat, "set_value", GPU_uniform(&linfac), &ulinfac);
				GPU_link(mat, "set_value", GPU_uniform(&logfac), &ulogfac);

				GPU_link(mat, "shade_exposure_correct", shr->combined,
					ulinfac, ulogfac, &shr->combined);
				GPU_link(mat, "shade_exposure_correct", shr->spec,
					ulinfac, ulogfac, &shr->spec);
			}

			/* ambient color */
			if (world->ambr!=0.0f || world->ambg!=0.0f || world->ambb!=0.0f) {
				if (GPU_link_changed(shi->amb) || ma->amb != 0.0f)
					GPU_link(mat, "shade_maddf", shr->combined, GPU_uniform(&ma->amb),
						GPU_uniform(&world->ambr), &shr->combined);
			}
		}

		if (ma->mode & MA_RAMP_COL) ramp_diffuse_result(shi, &shr->combined);
		if (ma->mode & MA_RAMP_SPEC) ramp_spec_result(shi, &shr->spec);

		if (GPU_link_changed(shi->spec) || ma->spec != 0.0f)
			GPU_link(mat, "shade_add", shr->combined, shr->spec, &shr->combined);
	}

	GPU_link(mat, "mtex_alpha_to_col", shr->combined, shr->alpha, &shr->combined);

	if (ma->shade_flag & MA_OBCOLOR)
		GPU_link(mat, "shade_obcolor", shr->combined, GPU_builtin(GPU_OBCOLOR), &shr->combined);

	if (world && (world->mode & WO_MIST) && !(ma->mode & MA_NOMIST)) {
		misttype = world->mistype;

		GPU_link(mat, "shade_mist_factor", GPU_builtin(GPU_VIEW_POSITION),
			GPU_uniform(&world->miststa), GPU_uniform(&world->mistdist),
			GPU_uniform(&misttype), GPU_uniform(&world->misi), &mistfac);

		GPU_link(mat, "mix_blend", mistfac, shr->combined,
			GPU_uniform(&world->horr), &shr->combined);
	}

	if (!((ma->mode & MA_TRANSP) && (ma->mode & MA_ZTRANSP))) {
		if (world && (GPU_link_changed(shr->alpha) || ma->alpha != 1.0f))
			GPU_link(mat, "shade_world_mix", GPU_uniform(&world->horr),
				shr->combined, &shr->combined);

		GPU_link(mat, "shade_alpha_opaque", shr->combined, &shr->combined);
	}

	if (ma->shade_flag & MA_OBCOLOR) {
		mat->obcolalpha = 1;
		GPU_link(mat, "shade_alpha_obcolor", shr->combined, GPU_builtin(GPU_OBCOLOR), &shr->combined);
	}
}

static GPUNodeLink *GPU_blender_material(GPUMaterial *mat, Material *ma)
{
	GPUShadeInput shi;
	GPUShadeResult shr;

	GPU_shadeinput_set(mat, ma, &shi);
	GPU_shaderesult_set(&shi, &shr);

	return shr.combined;
}

GPUMaterial *GPU_material_from_blender(Scene *scene, Material *ma)
{
	GPUMaterial *mat;
	GPUNodeLink *outlink;
	LinkData *link;

	for (link=ma->gpumaterial.first; link; link=link->next)
		if (((GPUMaterial*)link->data)->scene == scene)
			return link->data;

	/* allocate material */
	mat = GPU_material_construct_begin(ma);
	mat->scene = scene;

	if (!(scene->gm.flag & GAME_GLSL_NO_NODES) && ma->nodetree && ma->use_nodes) {
		/* create nodes */
		ntreeGPUMaterialNodes(ma->nodetree, mat);
	}
	else {
		/* create material */
		outlink = GPU_blender_material(mat, ma);
		GPU_material_output_link(mat, outlink);
	}

	if (!scene_use_new_shading_nodes(scene)) {
		if (gpu_do_color_management(mat))
			if (mat->outlink)
				GPU_link(mat, "linearrgb_to_srgb", mat->outlink, &mat->outlink);
	}


	GPU_material_construct_end(mat);

	/* note that even if building the shader fails in some way, we still keep
	 * it to avoid trying to compile again and again, and simple do not use
	 * the actual shader on drawing */

	link = MEM_callocN(sizeof(LinkData), "GPUMaterialLink");
	link->data = mat;
	BLI_addtail(&ma->gpumaterial, link);

	return mat;
}

void GPU_materials_free(void)
{
	Object *ob;
	Material *ma;
	extern Material defmaterial;

	for (ma=G.main->mat.first; ma; ma=ma->id.next)
		GPU_material_free(ma);

	GPU_material_free(&defmaterial);

	for (ob=G.main->object.first; ob; ob=ob->id.next)
		GPU_lamp_free(ob);
}

/* Lamps and shadow buffers */

void GPU_lamp_update(GPULamp *lamp, int lay, int hide, float obmat[][4])
{
	float mat[4][4];

	lamp->lay = lay;
	lamp->hide = hide;

	copy_m4_m4(mat, obmat);
	normalize_m4(mat);

	copy_v3_v3(lamp->vec, mat[2]);
	copy_v3_v3(lamp->co, mat[3]);
	copy_m4_m4(lamp->obmat, mat);
	invert_m4_m4(lamp->imat, mat);
}

void GPU_lamp_update_colors(GPULamp *lamp, float r, float g, float b, float energy)
{
	lamp->energy = energy;
	if (lamp->mode & LA_NEG) lamp->energy= -lamp->energy;

	lamp->col[0]= r* lamp->energy;
	lamp->col[1]= g* lamp->energy;
	lamp->col[2]= b* lamp->energy;
}

void GPU_lamp_update_distance(GPULamp *lamp, float distance, float att1, float att2)
{
	lamp->dist = distance;
	lamp->att1 = att1;
	lamp->att2 = att2;
}

void GPU_lamp_update_spot(GPULamp *lamp, float spotsize, float spotblend)
{
	lamp->spotsi= cos(M_PI*spotsize/360.0);
	lamp->spotbl= (1.0f - lamp->spotsi)*spotblend;
}

static void gpu_lamp_from_blender(Scene *scene, Object *ob, Object *par, Lamp *la, GPULamp *lamp)
{
	float temp, angle, pixsize, wsize;

	lamp->scene = scene;
	lamp->ob = ob;
	lamp->par = par;
	lamp->la = la;

	/* add_render_lamp */
	lamp->mode = la->mode;
	lamp->type = la->type;

	lamp->energy = la->energy;
	if (lamp->mode & LA_NEG) lamp->energy= -lamp->energy;

	lamp->col[0]= la->r*lamp->energy;
	lamp->col[1]= la->g*lamp->energy;
	lamp->col[2]= la->b*lamp->energy;

	GPU_lamp_update(lamp, ob->lay, (ob->restrictflag & OB_RESTRICT_RENDER), ob->obmat);

	lamp->spotsi= la->spotsize;
	if (lamp->mode & LA_HALO)
		if (lamp->spotsi > 170.0f)
			lamp->spotsi = 170.0f;
	lamp->spotsi= cosf((float)M_PI*lamp->spotsi/360.0f);
	lamp->spotbl= (1.0f - lamp->spotsi)*la->spotblend;
	lamp->k= la->k;

	lamp->dist= la->dist;
	lamp->falloff_type= la->falloff_type;
	lamp->att1= la->att1;
	lamp->att2= la->att2;
	lamp->curfalloff= la->curfalloff;

	/* initshadowbuf */
	lamp->bias = 0.02f*la->bias;
	lamp->size = la->bufsize;
	lamp->d= la->clipsta;
	lamp->clipend= la->clipend;

	/* arbitrary correction for the fact we do no soft transition */
	lamp->bias *= 0.25f;

	/* makeshadowbuf */
	angle= saacos(lamp->spotsi);
	temp= 0.5f*lamp->size*cosf(angle)/sinf(angle);
	pixsize= (lamp->d)/temp;
	wsize= pixsize*0.5f*lamp->size;
		
	perspective_m4( lamp->winmat,-wsize, wsize, -wsize, wsize, lamp->d, lamp->clipend);
}

static void gpu_lamp_shadow_free(GPULamp *lamp)
{
	if (lamp->tex) {
		GPU_texture_free(lamp->tex);
		lamp->tex= NULL;
	}
	if (lamp->fb) {
		GPU_framebuffer_free(lamp->fb);
		lamp->fb= NULL;
	}
}

GPULamp *GPU_lamp_from_blender(Scene *scene, Object *ob, Object *par)
{
	Lamp *la;
	GPULamp *lamp;
	LinkData *link;

	for (link=ob->gpulamp.first; link; link=link->next) {
		lamp = (GPULamp*)link->data;

		if (lamp->par == par && lamp->scene == scene)
			return link->data;
	}

	lamp = MEM_callocN(sizeof(GPULamp), "GPULamp");

	link = MEM_callocN(sizeof(LinkData), "GPULampLink");
	link->data = lamp;
	BLI_addtail(&ob->gpulamp, link);

	la = ob->data;
	gpu_lamp_from_blender(scene, ob, par, la, lamp);

	if (la->type==LA_SPOT && (la->mode & LA_SHAD_BUF)) {
		/* opengl */
		lamp->fb = GPU_framebuffer_create();
		if (!lamp->fb) {
			gpu_lamp_shadow_free(lamp);
			return lamp;
		}

		lamp->tex = GPU_texture_create_depth(lamp->size, lamp->size, NULL);
		if (!lamp->tex) {
			gpu_lamp_shadow_free(lamp);
			return lamp;
		}

		if (!GPU_framebuffer_texture_attach(lamp->fb, lamp->tex, NULL)) {
			gpu_lamp_shadow_free(lamp);
			return lamp;
		}

		GPU_framebuffer_restore();
	}

	return lamp;
}

void GPU_lamp_free(Object *ob)
{
	GPULamp *lamp;
	LinkData *link;
	LinkData *nlink;
	Material *ma;

	for (link=ob->gpulamp.first; link; link=link->next) {
		lamp = link->data;

		while (lamp->materials.first) {
			nlink = lamp->materials.first;
			ma = nlink->data;
			BLI_freelinkN(&lamp->materials, nlink);

			if (ma->gpumaterial.first)
				GPU_material_free(ma);
		}

		gpu_lamp_shadow_free(lamp);

		MEM_freeN(lamp);
	}

	BLI_freelistN(&ob->gpulamp);
}

int GPU_lamp_has_shadow_buffer(GPULamp *lamp)
{
	return (!(lamp->scene->gm.flag & GAME_GLSL_NO_SHADOWS) &&
			!(lamp->scene->gm.flag & GAME_GLSL_NO_LIGHTS) &&
			lamp->tex && lamp->fb);
}

void GPU_lamp_shadow_buffer_bind(GPULamp *lamp, float viewmat[][4], int *winsize, float winmat[][4])
{
	float rangemat[4][4], persmat[4][4];

	/* initshadowbuf */
	invert_m4_m4(lamp->viewmat, lamp->obmat);
	normalize_v3(lamp->viewmat[0]);
	normalize_v3(lamp->viewmat[1]);
	normalize_v3(lamp->viewmat[2]);

	/* makeshadowbuf */
	mult_m4_m4m4(persmat, lamp->winmat, lamp->viewmat);

	/* opengl depth buffer is range 0.0..1.0 instead of -1.0..1.0 in blender */
	unit_m4(rangemat);
	rangemat[0][0] = 0.5f;
	rangemat[1][1] = 0.5f;
	rangemat[2][2] = 0.5f;
	rangemat[3][0] = 0.5f;
	rangemat[3][1] = 0.5f;
	rangemat[3][2] = 0.5f;

	mult_m4_m4m4(lamp->persmat, rangemat, persmat);

	/* opengl */
	glDisable(GL_SCISSOR_TEST);
	GPU_framebuffer_texture_bind(lamp->fb, lamp->tex,
		GPU_texture_opengl_width(lamp->tex), GPU_texture_opengl_height(lamp->tex));

	/* set matrices */
	copy_m4_m4(viewmat, lamp->viewmat);
	copy_m4_m4(winmat, lamp->winmat);
	*winsize = lamp->size;
}

void GPU_lamp_shadow_buffer_unbind(GPULamp *lamp)
{
	GPU_framebuffer_texture_unbind(lamp->fb, lamp->tex);
	GPU_framebuffer_restore();
	glEnable(GL_SCISSOR_TEST);
}

int GPU_lamp_shadow_layer(GPULamp *lamp)
{
	if (lamp->fb && lamp->tex && (lamp->mode & (LA_LAYER|LA_LAYER_SHADOW)))
		return lamp->lay;
	else
		return -1;
}

/* export the GLSL shader */

GPUShaderExport *GPU_shader_export(struct Scene *scene, struct Material *ma)
{
	static struct {
		GPUBuiltin gputype;
		GPUDynamicType dynamictype;
		GPUDataType datatype;
	} builtins[] = { 
		{ GPU_VIEW_MATRIX, GPU_DYNAMIC_OBJECT_VIEWMAT, GPU_DATA_16F },
		{ GPU_INVERSE_VIEW_MATRIX, GPU_DYNAMIC_OBJECT_VIEWIMAT, GPU_DATA_16F },
		{ GPU_OBJECT_MATRIX, GPU_DYNAMIC_OBJECT_MAT, GPU_DATA_16F },
		{ GPU_INVERSE_OBJECT_MATRIX, GPU_DYNAMIC_OBJECT_IMAT, GPU_DATA_16F },
		{ GPU_OBCOLOR, GPU_DYNAMIC_OBJECT_COLOR, GPU_DATA_4F },
		{ GPU_AUTO_BUMPSCALE, GPU_DYNAMIC_OBJECT_AUTOBUMPSCALE, GPU_DATA_1F },
		{ 0 }
	};

	GPUShaderExport *shader = NULL;
	GPUPass *pass;
	GPUInput *input;
	GPUMaterial *mat;
	GPUInputUniform *uniform;
	GPUInputAttribute *attribute;
	GLint lastbindcode;
	int i, liblen, fraglen;

	if (!GPU_glsl_support())
		return NULL;

	mat = GPU_material_from_blender(scene, ma);
	pass = (mat)? mat->pass: NULL;

	if (pass && pass->fragmentcode && pass->vertexcode) {
		shader = MEM_callocN(sizeof(GPUShaderExport), "GPUShaderExport");

		for (input = pass->inputs.first; input; input = input->next) {
			uniform = MEM_callocN(sizeof(GPUInputUniform), "GPUInputUniform");

			if (input->ima) {
				/* image sampler uniform */
				uniform->type = GPU_DYNAMIC_SAMPLER_2DIMAGE;
				uniform->datatype = GPU_DATA_1I;
				uniform->image = input->ima;
				uniform->texnumber = input->texid;
				BLI_strncpy(uniform->varname, input->shadername, sizeof(uniform->varname));
			}
			else if (input->tex) {
				/* generated buffer */
				uniform->texnumber = input->texid;
				uniform->datatype = GPU_DATA_1I;
				BLI_strncpy(uniform->varname, input->shadername, sizeof(uniform->varname));

				switch(input->textype) {
				case GPU_SHADOW2D:
					uniform->type = GPU_DYNAMIC_SAMPLER_2DSHADOW;
					uniform->lamp = input->dynamicdata;
					break;
				case GPU_TEX2D:
					if (GPU_texture_opengl_bindcode(input->tex)) {
						uniform->type = GPU_DYNAMIC_SAMPLER_2DBUFFER;
						glGetIntegerv(GL_TEXTURE_BINDING_2D, &lastbindcode);
						glBindTexture(GL_TEXTURE_2D, GPU_texture_opengl_bindcode(input->tex));
						uniform->texsize = GPU_texture_opengl_width(input->tex) * GPU_texture_opengl_height(input->tex);
						uniform->texpixels = MEM_mallocN(uniform->texsize*4, "RGBApixels");
						glGetTexImage(GL_TEXTURE_2D, 0, GL_RGBA, GL_UNSIGNED_BYTE, uniform->texpixels); 
						glBindTexture(GL_TEXTURE_2D, lastbindcode);
					}
					break;
				}
			}
			else {
				uniform->type = input->dynamictype;
				BLI_strncpy(uniform->varname, input->shadername, sizeof(uniform->varname));
				switch(input->type) {
				case 1:
					uniform->datatype = GPU_DATA_1F;
					break;
				case 2:
					uniform->datatype = GPU_DATA_2F;
					break;
				case 3:
					uniform->datatype = GPU_DATA_3F;
					break;
				case 4:
					uniform->datatype = GPU_DATA_4F;
					break;
				case 9:
					uniform->datatype = GPU_DATA_9F;
					break;
				case 16:
					uniform->datatype = GPU_DATA_16F;
					break;
				}

				if (uniform->type >= GPU_DYNAMIC_LAMP_FIRST && uniform->type <= GPU_DYNAMIC_LAMP_LAST)
					uniform->lamp = input->dynamicdata;
			}

			if (uniform->type != GPU_DYNAMIC_NONE)
				BLI_addtail(&shader->uniforms, uniform);
			else
				MEM_freeN(uniform);
		}

		/* process builtin uniform */
		for (i=0; builtins[i].gputype; i++) {
			if (mat->builtins & builtins[i].gputype) {
				uniform = MEM_callocN(sizeof(GPUInputUniform), "GPUInputUniform");
				uniform->type = builtins[i].dynamictype;
				uniform->datatype = builtins[i].datatype;
				BLI_strncpy(uniform->varname, GPU_builtin_name(builtins[i].gputype), sizeof(uniform->varname));
				BLI_addtail(&shader->uniforms, uniform);
			}
		}

		/* now link fragment shader with library shader */
		/* TBD: remove the function that are not used in the main function */
		liblen = (pass->libcode) ? strlen(pass->libcode) : 0;
		fraglen = strlen(pass->fragmentcode);
		shader->fragment = (char *)MEM_mallocN(liblen+fraglen+1, "GPUFragShader");
		if (pass->libcode)
			memcpy(shader->fragment, pass->libcode, liblen);
		memcpy(&shader->fragment[liblen], pass->fragmentcode, fraglen);
		shader->fragment[liblen+fraglen] = 0;

		// export the attribute
		for (i=0; i<mat->attribs.totlayer; i++) {
			attribute = MEM_callocN(sizeof(GPUInputAttribute), "GPUInputAttribute");
			attribute->type = mat->attribs.layer[i].type;
			attribute->number = mat->attribs.layer[i].glindex;
			BLI_snprintf(attribute->varname, sizeof(attribute->varname), "att%d", mat->attribs.layer[i].attribid);

			switch(attribute->type) {
			case CD_TANGENT:
				attribute->datatype = GPU_DATA_4F;
				break;
			case CD_MTFACE:
				attribute->datatype = GPU_DATA_2F;
				attribute->name = mat->attribs.layer[i].name;
				break;
			case CD_MCOL:
				attribute->datatype = GPU_DATA_4UB;
				attribute->name = mat->attribs.layer[i].name;
				break;
			case CD_ORCO:
				attribute->datatype = GPU_DATA_3F;
				break;
			}

			if (attribute->datatype != GPU_DATA_NONE)
				BLI_addtail(&shader->attributes, attribute);
			else
				MEM_freeN(attribute);
		}

		// export the vertex shader
		shader->vertex = BLI_strdup(pass->vertexcode);
	}

	return shader;
}

void GPU_free_shader_export(GPUShaderExport *shader)
{
	GPUInputUniform *uniform;

	if (shader == NULL)
		return;

	for (uniform = shader->uniforms.first; uniform; uniform=uniform->next)
		if (uniform->texpixels)
			MEM_freeN(uniform->texpixels);

	BLI_freelistN(&shader->uniforms);
	BLI_freelistN(&shader->attributes);

	if (shader->vertex)
		MEM_freeN(shader->vertex);
	if (shader->fragment)
		MEM_freeN(shader->fragment);

	MEM_freeN(shader);
}
<|MERGE_RESOLUTION|>--- conflicted
+++ resolved
@@ -422,13 +422,8 @@
 				break;
 		}
 
-<<<<<<< HEAD
-		if(lamp->mode & LA_SPHERE)
+		if (lamp->mode & LA_SPHERE)
 			GPU_link(mat, "lamp_visibility_sphere", GPU_dynamic_uniform(&lamp->dist, GPU_DYNAMIC_LAMP_DISTANCE, lamp->ob), *dist, visifac, &visifac);
-=======
-		if (lamp->mode & LA_SPHERE)
-			GPU_link(mat, "lamp_visibility_sphere", GPU_uniform(&lamp->dist), *dist, visifac, &visifac);
->>>>>>> a667492d
 
 		if (lamp->type == LA_SPOT) {
 			if (lamp->mode & LA_SQUARE) {
