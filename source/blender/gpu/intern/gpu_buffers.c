--- conflicted
+++ resolved
@@ -505,7 +505,7 @@
 
 /* see GPUDrawObject's structure definition for a description of the
  * data being initialized here */
-GPUDrawObject *GPU_drawobject_new(DerivedMesh *dm, GPUSortType UNUSED(type))
+GPUDrawObject *GPU_drawobject_new(DerivedMesh *dm)
 {
 	GPUDrawObject *gdo;
 	MFace *mface;
@@ -1092,12 +1092,12 @@
 
 /* get the buffer of `type', initializing the GPUDrawObject and
  * buffer if needed */
-static GPUBuffer *gpu_buffer_setup_common(DerivedMesh *dm, GPUBufferType type, GPUSortType sort_type)
+static GPUBuffer *gpu_buffer_setup_common(DerivedMesh *dm, GPUBufferType type)
 {
 	GPUBuffer **buf;
 
 	if (!dm->drawObject)
-		dm->drawObject = GPU_drawobject_new(dm, sort_type);
+		dm->drawObject = GPU_drawobject_new(dm);
 
 	buf = gpu_drawobject_buffer_from_type(dm->drawObject, type);
 	if (!(*buf))
@@ -1106,9 +1106,9 @@
 	return *buf;
 }
 
-void GPU_vertex_setup(DerivedMesh *dm, GPUSortType type)
-{
-	if (!gpu_buffer_setup_common(dm, GPU_BUFFER_VERTEX, type))
+void GPU_vertex_setup(DerivedMesh *dm)
+{
+	if (!gpu_buffer_setup_common(dm, GPU_BUFFER_VERTEX))
 		return;
 
 	glEnableClientState(GL_VERTEX_ARRAY);
@@ -1123,9 +1123,9 @@
 	GLStates |= GPU_BUFFER_VERTEX_STATE;
 }
 
-void GPU_normal_setup(DerivedMesh *dm, GPUSortType type)
-{
-	if (!gpu_buffer_setup_common(dm, GPU_BUFFER_NORMAL, type))
+void GPU_normal_setup(DerivedMesh *dm)
+{
+	if (!gpu_buffer_setup_common(dm, GPU_BUFFER_NORMAL))
 		return;
 
 	glEnableClientState(GL_NORMAL_ARRAY);
@@ -1140,9 +1140,9 @@
 	GLStates |= GPU_BUFFER_NORMAL_STATE;
 }
 
-void GPU_uv_setup(DerivedMesh *dm, GPUSortType type)
-{
-	if (!gpu_buffer_setup_common(dm, GPU_BUFFER_UV, type))
+void GPU_uv_setup(DerivedMesh *dm)
+{
+	if (!gpu_buffer_setup_common(dm, GPU_BUFFER_UV))
 		return;
 
 	glEnableClientState(GL_TEXTURE_COORD_ARRAY);
@@ -1157,17 +1157,13 @@
 	GLStates |= GPU_BUFFER_TEXCOORD_UNIT_0_STATE;
 }
 
-void GPU_texpaint_uv_setup(DerivedMesh *dm, GPUSortType type)
-{
-	if (!gpu_buffer_setup_common(dm, GPU_BUFFER_UV_TEXPAINT, type))
+void GPU_texpaint_uv_setup(DerivedMesh *dm)
+{
+	if (!gpu_buffer_setup_common(dm, GPU_BUFFER_UV_TEXPAINT))
 		return;
 
 	glEnableClientState(GL_TEXTURE_COORD_ARRAY);
-<<<<<<< HEAD
-	if (useVBOs) {
-=======
 	if (dm->drawObject->uv_tex->use_vbo) {
->>>>>>> 54670647
 		glBindBufferARB(GL_ARRAY_BUFFER_ARB, dm->drawObject->uv_tex->id);
 		glTexCoordPointer(2, GL_FLOAT, 4 * sizeof(float), 0);
 		glClientActiveTexture(GL_TEXTURE2);
@@ -1187,12 +1183,12 @@
 }
 
 
-void GPU_color_setup(DerivedMesh *dm, int colType, GPUSortType type)
+void GPU_color_setup(DerivedMesh *dm, int colType)
 {
 	if (!dm->drawObject) {
 		/* XXX Not really nice, but we need a valid gpu draw object to set the colType...
 		 *     Else we would have to add a new param to gpu_buffer_setup_common. */
-		dm->drawObject = GPU_drawobject_new(dm, type);
+		dm->drawObject = GPU_drawobject_new(dm);
 		dm->dirty &= ~DM_DIRTY_MCOL_UPDATE_DRAW;
 		dm->drawObject->colType = colType;
 	}
@@ -1209,7 +1205,7 @@
 		dm->drawObject->colType = colType;
 	}
 
-	if (!gpu_buffer_setup_common(dm, GPU_BUFFER_COLOR, type))
+	if (!gpu_buffer_setup_common(dm, GPU_BUFFER_COLOR))
 		return;
 
 	glEnableClientState(GL_COLOR_ARRAY);
@@ -1224,12 +1220,12 @@
 	GLStates |= GPU_BUFFER_COLOR_STATE;
 }
 
-void GPU_edge_setup(DerivedMesh *dm, GPUSortType type)
-{
-	if (!gpu_buffer_setup_common(dm, GPU_BUFFER_EDGE, type))
+void GPU_edge_setup(DerivedMesh *dm)
+{
+	if (!gpu_buffer_setup_common(dm, GPU_BUFFER_EDGE))
 		return;
 
-	if (!gpu_buffer_setup_common(dm, GPU_BUFFER_VERTEX, type))
+	if (!gpu_buffer_setup_common(dm, GPU_BUFFER_VERTEX))
 		return;
 
 	glEnableClientState(GL_VERTEX_ARRAY);
@@ -1249,9 +1245,9 @@
 	GLStates |= GPU_BUFFER_ELEMENT_STATE;
 }
 
-void GPU_uvedge_setup(DerivedMesh *dm, GPUSortType type)
-{
-	if (!gpu_buffer_setup_common(dm, GPU_BUFFER_UVEDGE, type))
+void GPU_uvedge_setup(DerivedMesh *dm)
+{
+	if (!gpu_buffer_setup_common(dm, GPU_BUFFER_UVEDGE))
 		return;
 
 	glEnableClientState(GL_VERTEX_ARRAY);
@@ -1390,22 +1386,6 @@
 	}
 }
 
-<<<<<<< HEAD
-/* return 1 if drawing should be done using old immediate-mode
- * code, 0 otherwise */
-bool GPU_buffer_legacy(DerivedMesh *dm, GPUSortType type)
-{
-	int test = (U.gameflags & USER_DISABLE_VBO);
-	if (test)
-		return 1;
-
-	if (dm->drawObject == NULL)
-		dm->drawObject = GPU_drawobject_new(dm, type);
-	return dm->drawObject->legacy;
-}
-
-=======
->>>>>>> 54670647
 void *GPU_buffer_lock(GPUBuffer *buffer)
 {
 	float *varray;
