--- conflicted
+++ resolved
@@ -44,10 +44,7 @@
 #include "BKE_gpencil_modifier.h"
 #include "BKE_material.h"
 #include "BKE_mesh.h"
-<<<<<<< HEAD
 #include "BKE_object.h"
-=======
->>>>>>> 28516020
 #include "BKE_pointcache.h"
 #include "BKE_scene.h"
 #include "DEG_depsgraph_query.h"
@@ -511,11 +508,7 @@
   rb->floating.last = rb->floating.first;
   rb->light_contour.last = rb->light_contour.first;
 
-<<<<<<< HEAD
-  TaskPool *tp = BLI_task_pool_create(NULL, TASK_PRIORITY_HIGH, TASK_ISOLATION_OFF);
-=======
   TaskPool *tp = BLI_task_pool_create(NULL, TASK_PRIORITY_HIGH);
->>>>>>> 28516020
 
   for (i = 0; i < thread_count; i++) {
     rti[i].thread_id = i;
@@ -2235,11 +2228,7 @@
   }
   DEG_OBJECT_ITER_END;
 
-<<<<<<< HEAD
-  TaskPool *tp = BLI_task_pool_create(NULL, TASK_PRIORITY_HIGH, TASK_ISOLATION_OFF);
-=======
   TaskPool *tp = BLI_task_pool_create(NULL, TASK_PRIORITY_HIGH);
->>>>>>> 28516020
 
   for (int i = 0; i < thread_count; i++) {
     olti[i].rb = rb;
@@ -3027,21 +3016,13 @@
 
 void MOD_lineart_destroy_render_data(LineartGpencilModifierData *lmd)
 {
-<<<<<<< HEAD
-  LineartRenderBuffer *rb = lmd->render_buffer_onetime;
-=======
   LineartRenderBuffer *rb = lmd->render_buffer_ptr;
->>>>>>> 28516020
 
   lineart_destroy_render_data(rb);
 
   if (rb) {
     MEM_freeN(rb);
-<<<<<<< HEAD
-    lmd->render_buffer_onetime = NULL;
-=======
     lmd->render_buffer_ptr = NULL;
->>>>>>> 28516020
   }
 
   if (G.debug_value == 4000) {
@@ -3049,11 +3030,7 @@
   }
 }
 
-<<<<<<< HEAD
 static LineartCache *lineart_init_cache(void)
-=======
-static LineartCache *lineart_init_cache()
->>>>>>> 28516020
 {
   LineartCache *lc = MEM_callocN(sizeof(LineartCache), "Lineart Cache");
   return lc;
@@ -3071,27 +3048,17 @@
 
 static LineartRenderBuffer *lineart_create_render_buffer(Scene *scene,
                                                          LineartGpencilModifierData *lmd,
-<<<<<<< HEAD
                                                          Object *camera,
                                                          Object *active_camera,
-=======
->>>>>>> 28516020
                                                          LineartCache *lc)
 {
   LineartRenderBuffer *rb = MEM_callocN(sizeof(LineartRenderBuffer), "Line Art render buffer");
 
   lmd->cache = lc;
-<<<<<<< HEAD
-  lmd->render_buffer_onetime = rb;
+  lmd->render_buffer_ptr = rb;
   lc->rb_edge_types = LRT_EDGE_FLAG_ALL_TYPE;
 
   if (!scene || !camera || !lc) {
-=======
-  lmd->render_buffer_ptr = rb;
-  lc->rb_edge_types = lmd->edge_types_override;
-
-  if (!scene || !scene->camera || !lc) {
->>>>>>> 28516020
     return NULL;
   }
   Camera *c = camera->data;
@@ -3159,23 +3126,6 @@
   /* See lineart_edge_from_triangle() for how this option may impact performance. */
   rb->allow_overlapping_edges = (lmd->calculation_flags & LRT_ALLOW_OVERLAPPING_EDGES) != 0;
 
-<<<<<<< HEAD
-  rb->allow_duplicated_types = (lmd->calculation_flags & LRT_ALLOW_MULTIPLE_EDGE_TYPES) != 0;
-
-  /* lmd->edge_types_override contains all used flags in the modifier stack. */
-  rb->use_contour = (lmd->edge_types_override & LRT_EDGE_FLAG_CONTOUR) != 0;
-  rb->use_crease = (lmd->edge_types_override & LRT_EDGE_FLAG_CREASE) != 0;
-  rb->use_material = (lmd->edge_types_override & LRT_EDGE_FLAG_MATERIAL) != 0;
-  rb->use_edge_marks = (lmd->edge_types_override & LRT_EDGE_FLAG_EDGE_MARK) != 0;
-  rb->use_intersections = (lmd->edge_types_override & LRT_EDGE_FLAG_INTERSECTION) != 0;
-  rb->use_floating = (lmd->edge_types_override & LRT_EDGE_FLAG_FLOATING) != 0;
-  rb->use_light_contour = (lmd->edge_types_override & LRT_EDGE_FLAG_LIGHT_CONTOUR) != 0;
-
-  rb->filter_face_mark_invert = (lmd->calculation_flags & LRT_FILTER_FACE_MARK_INVERT) != 0;
-  rb->filter_face_mark = (lmd->calculation_flags & LRT_FILTER_FACE_MARK) != 0;
-  rb->filter_face_mark_boundaries = (lmd->calculation_flags & LRT_FILTER_FACE_MARK_BOUNDARIES) !=
-                                    0;
-=======
   int16_t edge_types = lmd->edge_types_override;
 
   rb->use_contour = (edge_types & LRT_EDGE_FLAG_CONTOUR) != 0;
@@ -3183,7 +3133,6 @@
   rb->use_material = (edge_types & LRT_EDGE_FLAG_MATERIAL) != 0;
   rb->use_edge_marks = (edge_types & LRT_EDGE_FLAG_EDGE_MARK) != 0;
   rb->use_intersections = (edge_types & LRT_EDGE_FLAG_INTERSECTION) != 0;
->>>>>>> 28516020
 
   rb->chain_data_pool = &lc->chain_data_pool;
 
@@ -4429,12 +4378,8 @@
  */
 bool MOD_lineart_compute_feature_lines(Depsgraph *depsgraph,
                                        LineartGpencilModifierData *lmd,
-<<<<<<< HEAD
                                        LineartCache **cached_result,
                                        bool enable_stroke_offset)
-=======
-                                       LineartCache **cached_result)
->>>>>>> 28516020
 {
   LineartRenderBuffer *rb;
   Scene *scene = DEG_get_evaluated_scene(depsgraph);
@@ -4465,15 +4410,9 @@
   }
 
   LineartCache *lc = lineart_init_cache();
-<<<<<<< HEAD
   (*cached_result) = lc;
 
   rb = lineart_create_render_buffer(scene, lmd, use_camera, scene->camera, lc);
-=======
-  *cached_result = lc;
-
-  rb = lineart_create_render_buffer(scene, lmd, lc);
->>>>>>> 28516020
 
   /* Triangle thread testing data size varies depending on the thread count.
    * See definition of LineartTriangleThread for details. */
@@ -4481,13 +4420,7 @@
 
   /* This is used to limit calculation to a certain level to save time, lines who have higher
    * occlusion levels will get ignored. */
-<<<<<<< HEAD
   rb->max_occlusion_level = lmd->level_end_override;
-=======
-  rb->max_occlusion_level = (lmd->flags & LRT_GPENCIL_USE_CACHE) ?
-                                lmd->level_end_override :
-                                (lmd->use_multiple_levels ? lmd->level_end : lmd->level_start);
->>>>>>> 28516020
 
   /* FIXME(Yiming): See definition of int #LineartRenderBuffer::_source_type for detailed. */
   rb->_source_type = lmd->source_type;
@@ -4573,14 +4506,11 @@
       MOD_lineart_chain_split_angle(rb, rb->angle_splitting_threshold);
     }
 
-<<<<<<< HEAD
     if (enable_stroke_offset && lmd->stroke_offset > FLT_EPSILON) {
       MOD_lineart_chain_offset_towards_camera(
           rb, lmd->stroke_offset, lmd->flags & LRT_GPENCIL_OFFSET_TOWARDS_CUSTOM_CAMERA);
     }
 
-=======
->>>>>>> 28516020
     /* Finally transfer the result list into cache. */
     memcpy(&lc->chains, &rb->chains, sizeof(ListBase));
 
@@ -4662,12 +4592,9 @@
   bool invert_input = modifier_flags & LRT_GPENCIL_INVERT_SOURCE_VGROUP;
   bool match_output = modifier_flags & LRT_GPENCIL_MATCH_OUTPUT_VGROUP;
 
-<<<<<<< HEAD
   /* Bits are shifted to higher 6 bits. See MaterialLineArt::transparency_mask for details. */
   transparency_mask <<= 2;
 
-=======
->>>>>>> 28516020
   LISTBASE_FOREACH (LineartEdgeChain *, ec, &cache->chains) {
 
     if (ec->picked) {
