/*
 * This program is free software; you can redistribute it and/or
 * modify it under the terms of the GNU General Public License
 * as published by the Free Software Foundation; either version 2
 * of the License, or (at your option) any later version.
 *
 * This program is distributed in the hope that it will be useful,
 * but WITHOUT ANY WARRANTY; without even the implied warranty of
 * MERCHANTABILITY or FITNESS FOR A PARTICULAR PURPOSE.  See the
 * GNU General Public License for more details.
 *
 * You should have received a copy of the GNU General Public License
 * along with this program; if not, write to the Free Software Foundation,
 * Inc., 51 Franklin Street, Fifth Floor, Boston, MA 02110-1301, USA.
 *
 * The Original Code is Copyright (C) 2017, Blender Foundation
 * This is a new part of Blender
 */

/** \file
 * \ingroup modifiers
 */

#include <stdio.h>

#include "BLI_listbase.h"
#include "BLI_utildefines.h"

#include "BLI_math.h"

#include "BLT_translation.h"

#include "DNA_gpencil_modifier_types.h"
#include "DNA_gpencil_types.h"
#include "DNA_meshdata_types.h"
#include "DNA_object_types.h"
#include "DNA_scene_types.h"
#include "DNA_screen_types.h"

#include "BKE_colortools.h"
#include "BKE_context.h"
#include "BKE_deform.h"
#include "BKE_gpencil_geom.h"
#include "BKE_gpencil_modifier.h"
<<<<<<< HEAD
#include "BKE_screen.h"
=======
#include "BKE_lib_query.h"
#include "BKE_modifier.h"
>>>>>>> 686eaad8

#include "DEG_depsgraph.h"

#include "UI_interface.h"
#include "UI_resources.h"

#include "RNA_access.h"

#include "MOD_gpencil_modifiertypes.h"
#include "MOD_gpencil_util.h"
#include "MOD_ui_common.h"

static void initData(GpencilModifierData *md)
{
  OffsetGpencilModifierData *gpmd = (OffsetGpencilModifierData *)md;
  gpmd->pass_index = 0;
  gpmd->material = NULL;
  ARRAY_SET_ITEMS(gpmd->loc, 0.0f, 0.0f, 0.0f);
  ARRAY_SET_ITEMS(gpmd->rot, 0.0f, 0.0f, 0.0f);
  ARRAY_SET_ITEMS(gpmd->scale, 0.0f, 0.0f, 0.0f);
}

static void copyData(const GpencilModifierData *md, GpencilModifierData *target)
{
  BKE_gpencil_modifier_copydata_generic(md, target);
}

/* change stroke offsetness */
static void deformStroke(GpencilModifierData *md,
                         Depsgraph *UNUSED(depsgraph),
                         Object *ob,
                         bGPDlayer *gpl,
                         bGPDframe *UNUSED(gpf),
                         bGPDstroke *gps)
{
  OffsetGpencilModifierData *mmd = (OffsetGpencilModifierData *)md;
  const int def_nr = BKE_object_defgroup_name_index(ob, mmd->vgname);

  float mat[4][4];
  float loc[3], rot[3], scale[3];

  if (!is_stroke_affected_by_modifier(ob,
                                      mmd->layername,
                                      mmd->material,
                                      mmd->pass_index,
                                      mmd->layer_pass,
                                      1,
                                      gpl,
                                      gps,
                                      mmd->flag & GP_OFFSET_INVERT_LAYER,
                                      mmd->flag & GP_OFFSET_INVERT_PASS,
                                      mmd->flag & GP_OFFSET_INVERT_LAYERPASS,
                                      mmd->flag & GP_OFFSET_INVERT_MATERIAL)) {
    return;
  }

  for (int i = 0; i < gps->totpoints; i++) {
    bGPDspoint *pt = &gps->points[i];
    MDeformVert *dvert = gps->dvert != NULL ? &gps->dvert[i] : NULL;

    /* verify vertex group */
    const float weight = get_modifier_point_weight(
        dvert, (mmd->flag & GP_OFFSET_INVERT_VGROUP) != 0, def_nr);
    if (weight < 0.0f) {
      continue;
    }
    /* calculate matrix */
    mul_v3_v3fl(loc, mmd->loc, weight);
    mul_v3_v3fl(rot, mmd->rot, weight);
    mul_v3_v3fl(scale, mmd->scale, weight);
    add_v3_fl(scale, 1.0);
    loc_eul_size_to_mat4(mat, loc, rot, scale);

    mul_m4_v3(mat, &pt->x);
  }
  /* Calc geometry data. */
  BKE_gpencil_stroke_geometry_update(gps);
}

static void bakeModifier(struct Main *UNUSED(bmain),
                         Depsgraph *depsgraph,
                         GpencilModifierData *md,
                         Object *ob)
{
  bGPdata *gpd = ob->data;

  LISTBASE_FOREACH (bGPDlayer *, gpl, &gpd->layers) {
    LISTBASE_FOREACH (bGPDframe *, gpf, &gpl->frames) {
      LISTBASE_FOREACH (bGPDstroke *, gps, &gpf->strokes) {
        deformStroke(md, depsgraph, ob, gpl, gpf, gps);
      }
    }
  }
}

<<<<<<< HEAD
static void panel_draw(const bContext *C, Panel *panel)
{
  uiLayout *layout = panel->layout;

  PointerRNA ptr;
  gpencil_modifier_panel_get_property_pointers(C, panel, NULL, &ptr);
  gpencil_modifier_panel_buttons(C, panel);

  uiLayoutSetPropSep(layout, true);

  uiItemR(layout, &ptr, "location", 0, NULL, ICON_NONE);
  uiItemR(layout, &ptr, "rotation", 0, NULL, ICON_NONE);
  uiItemR(layout, &ptr, "scale", 0, NULL, ICON_NONE);

  gpencil_modifier_panel_end(layout, &ptr);
}

static void mask_panel_draw(const bContext *C, Panel *panel)
{
  gpencil_modifier_masking_panel_draw(C, panel, true, false);
}

static void panelRegister(ARegionType *region_type)
{
  PanelType *panel_type = gpencil_modifier_panel_register(
      region_type, eGpencilModifierType_Offset, panel_draw);
  gpencil_modifier_subpanel_register(
      region_type, "mask", "Influence", NULL, mask_panel_draw, panel_type);
=======
static void foreachIDLink(GpencilModifierData *md, Object *ob, IDWalkFunc walk, void *userData)
{
  OffsetGpencilModifierData *mmd = (OffsetGpencilModifierData *)md;

  walk(userData, ob, (ID **)&mmd->material, IDWALK_CB_USER);
>>>>>>> 686eaad8
}

GpencilModifierTypeInfo modifierType_Gpencil_Offset = {
    /* name */ "Offset",
    /* structName */ "OffsetGpencilModifierData",
    /* structSize */ sizeof(OffsetGpencilModifierData),
    /* type */ eGpencilModifierTypeType_Gpencil,
    /* flags */ eGpencilModifierTypeFlag_SupportsEditmode,

    /* copyData */ copyData,

    /* deformStroke */ deformStroke,
    /* generateStrokes */ NULL,
    /* bakeModifier */ bakeModifier,
    /* remapTime */ NULL,

    /* initData */ initData,
    /* freeData */ NULL,
    /* isDisabled */ NULL,
    /* updateDepsgraph */ NULL,
    /* dependsOnTime */ NULL,
    /* foreachObjectLink */ NULL,
    /* foreachIDLink */ foreachIDLink,
    /* foreachTexLink */ NULL,
    /* panelRegister */ panelRegister,
};<|MERGE_RESOLUTION|>--- conflicted
+++ resolved
@@ -42,12 +42,9 @@
 #include "BKE_deform.h"
 #include "BKE_gpencil_geom.h"
 #include "BKE_gpencil_modifier.h"
-<<<<<<< HEAD
-#include "BKE_screen.h"
-=======
 #include "BKE_lib_query.h"
 #include "BKE_modifier.h"
->>>>>>> 686eaad8
+#include "BKE_screen.h"
 
 #include "DEG_depsgraph.h"
 
@@ -143,7 +140,13 @@
   }
 }
 
-<<<<<<< HEAD
+static void foreachIDLink(GpencilModifierData *md, Object *ob, IDWalkFunc walk, void *userData)
+{
+  OffsetGpencilModifierData *mmd = (OffsetGpencilModifierData *)md;
+
+  walk(userData, ob, (ID **)&mmd->material, IDWALK_CB_USER);
+}
+
 static void panel_draw(const bContext *C, Panel *panel)
 {
   uiLayout *layout = panel->layout;
@@ -172,13 +175,6 @@
       region_type, eGpencilModifierType_Offset, panel_draw);
   gpencil_modifier_subpanel_register(
       region_type, "mask", "Influence", NULL, mask_panel_draw, panel_type);
-=======
-static void foreachIDLink(GpencilModifierData *md, Object *ob, IDWalkFunc walk, void *userData)
-{
-  OffsetGpencilModifierData *mmd = (OffsetGpencilModifierData *)md;
-
-  walk(userData, ob, (ID **)&mmd->material, IDWALK_CB_USER);
->>>>>>> 686eaad8
 }
 
 GpencilModifierTypeInfo modifierType_Gpencil_Offset = {
