--- conflicted
+++ resolved
@@ -282,16 +282,12 @@
       layout, ptr, "target_material", &obj_data_ptr, "materials", NULL, ICON_SHADING_TEXTURE);
 
   uiItemR(layout, ptr, "remove_doubles", 0, NULL, ICON_NONE);
-<<<<<<< HEAD
-  uiItemR(layout, ptr, "allow_overlapping_edges", 0, "Overlapping Edges As Contour", ICON_NONE);
-=======
   uiItemR(layout,
           ptr,
           "allow_overlapping_edges",
           0,
           IFACE_("Overlapping Edges As Contour"),
           ICON_NONE);
->>>>>>> 6f7e632a
   uiItemR(layout, ptr, "allow_duplication", 0, NULL, ICON_NONE);
 
   gpencil_modifier_panel_end(layout, ptr);
