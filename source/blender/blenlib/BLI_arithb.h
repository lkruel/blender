#undef TEST_ACTIVE
//#define ACTIVE 1
/**
 * blenlib/BLI_arithb.h    mar 2001 Nzc
 *
 * $Id$ 
 *
 * ***** BEGIN GPL LICENSE BLOCK *****
 *
 * This program is free software; you can redistribute it and/or
 * modify it under the terms of the GNU General Public License
 * as published by the Free Software Foundation; either version 2
 * of the License, or (at your option) any later version.
 *
 * This program is distributed in the hope that it will be useful,
 * but WITHOUT ANY WARRANTY; without even the implied warranty of
 * MERCHANTABILITY or FITNESS FOR A PARTICULAR PURPOSE.  See the
 * GNU General Public License for more details.
 *
 * You should have received a copy of the GNU General Public License
 * along with this program; if not, write to the Free Software Foundation,
 * Inc., 59 Temple Place - Suite 330, Boston, MA  02111-1307, USA.
 *
 * The Original Code is Copyright (C) 2001-2002 by NaN Holding BV.
 * All rights reserved.
 *
 * The Original Code is: all of this file.
 *
 * Contributor(s): none yet.
 *
 * ***** END GPL LICENSE BLOCK *****
 * */

#ifndef BLI_ARITHB_H
#define BLI_ARITHB_H

#ifdef __cplusplus
extern "C" {
#endif

#ifdef WIN32
#define _USE_MATH_DEFINES
#endif

#include <math.h>

#ifndef M_PI
#define M_PI		3.14159265358979323846
#endif
#ifndef M_PI_2
#define M_PI_2		1.57079632679489661923
#endif
#ifndef M_SQRT2
#define M_SQRT2		1.41421356237309504880
#endif
#ifndef M_SQRT1_2
#define M_SQRT1_2	0.70710678118654752440
#endif
#ifndef M_1_PI
#define M_1_PI		0.318309886183790671538
#endif

#ifndef M_E
#define M_E             2.7182818284590452354
#endif
#ifndef M_LOG2E
#define M_LOG2E         1.4426950408889634074
#endif
#ifndef M_LOG10E
#define M_LOG10E        0.43429448190325182765
#endif
#ifndef M_LN2
#define M_LN2           0.69314718055994530942
#endif
#ifndef M_LN10
#define M_LN10          2.30258509299404568402
#endif

#ifndef sqrtf
#define sqrtf(a) ((float)sqrt(a))
#endif
#ifndef powf
#define powf(a, b) ((float)pow(a, b))
#endif
#ifndef cosf
#define cosf(a) ((float)cos(a))
#endif
#ifndef sinf
#define sinf(a) ((float)sin(a))
#endif
#ifndef acosf
#define acosf(a) ((float)acos(a))
#endif
#ifndef asinf
#define asinf(a) ((float)asin(a))
#endif
#ifndef atan2f
#define atan2f(a, b) ((float)atan2(a, b))
#endif
#ifndef tanf
#define tanf(a) ((float)tan(a))
#endif
#ifndef atanf
#define atanf(a) ((float)atan(a))
#endif
#ifndef floorf
#define floorf(a) ((float)floor(a))
#endif
#ifndef ceilf
#define ceilf(a) ((float)ceil(a))
#endif
#ifndef fabsf
#define fabsf(a) ((float)fabs(a))
#endif
#ifndef logf
#define logf(a) ((float)log(a))
#endif
#ifndef expf
#define expf(a) ((float)exp(a))
#endif
#ifndef fmodf
#define fmodf(a, b) ((float)fmod(a, b))
#endif

#ifdef WIN32
	#ifndef FREE_WINDOWS
		#define isnan(n) _isnan(n)
		#define finite _finite
	#endif
#endif

#define MAT4_UNITY {{ 1.0, 0.0, 0.0, 0.0},\
					{ 0.0, 1.0, 0.0, 0.0},\
					{ 0.0, 0.0, 1.0, 0.0},\
					{ 0.0, 0.0, 0.0, 1.0}}

#define MAT3_UNITY {{ 1.0, 0.0, 0.0},\
					{ 0.0, 1.0, 0.0},\
					{ 0.0, 0.0, 1.0}}


void CalcCent3f(float *cent,  float *v1, float *v2, float *v3);
void CalcCent4f(float *cent, float *v1, float *v2, float *v3, float *v4);

void Crossf(float *c, float *a, float *b);
void Projf(float *c, float *v1, float *v2);

float Inpf(float *v1, float *v2);
float Inp2f(float *v1, float *v2);

float Normalize(float *n);
float Normalize2(float *n);

float Sqrt3f(float f);
double Sqrt3d(double d);

float saacos(float fac);
float saasin(float fac);
float sasqrt(float fac);
float saacosf(float fac);
float saasinf(float fac);
float sasqrtf(float fac);

int FloatCompare(float *v1, float *v2, float limit);
int FloatCompare4(float *v1, float *v2, float limit);
float FloatLerpf(float target, float origin, float fac);

float CalcNormFloat(float *v1, float *v2, float *v3, float *n);
float CalcNormFloat4(float *v1, float *v2, float *v3, float *v4, float *n);

void CalcNormLong(int *v1, int *v2, int *v3, float *n);
/* CalcNormShort: is ook uitprodukt - (translates as 'is also out/cross product') */
void CalcNormShort(short *v1, short *v2, short *v3, float *n);
float power_of_2(float val);

/**
 * @section Euler conversion routines (With Custom Order)
 */

/* Defines for rotation orders 
 * WARNING: must match the eRotationModes in DNA_action_types.h
 *		   order matters - types are saved to file!
 */
typedef enum eEulerRotationOrders {
	EULER_ORDER_DEFAULT = 1,	/* Blender 'default' (classic) is basically XYZ */
	EULER_ORDER_XYZ = 1,		/* Blender 'default' (classic) - must be as 1 to sync with PoseChannel rotmode */
	EULER_ORDER_XZY,
	EULER_ORDER_YXZ,
	EULER_ORDER_YZX,
	EULER_ORDER_ZXY,
	EULER_ORDER_ZYX,
	/* NOTE: there are about 6 more entries when including duplicated entries too */
} eEulerRotationOrders;

void EulOToQuat(float eul[3], short order, float quat[4]);
void QuatToEulO(float quat[4], float eul[3], short order);

void EulOToMat3(float eul[3], short order, float Mat[3][3]);
void EulOToMat4(float eul[3], short order, float Mat[4][4]);
 
void Mat3ToEulO(float Mat[3][3], float eul[3], short order);
void Mat4ToEulO(float Mat[4][4], float eul[3], short order);

void Mat3ToCompatibleEulO(float mat[3][3], float eul[3], float oldrot[3], short order);

void eulerO_rot(float beul[3], float ang, char axis, short order);
 
/**
 * @section Euler conversion routines (Blender XYZ)
 */

void EulToMat3(float *eul, float mat[][3]);
void EulToMat4(float *eul, float mat[][4]);

void Mat3ToEul(float tmat[][3], float *eul);
void Mat4ToEul(float tmat[][4],float *eul);

void EulToQuat(float *eul, float *quat);

void Mat3ToCompatibleEul(float mat[][3], float *eul, float *oldrot);
void EulToGimbalAxis(float gmat[][3], float *eul, short order);


void compatible_eul(float *eul, float *oldrot);
void euler_rot(float *beul, float ang, char axis);


/**
 * @section Quaternion arithmetic routines
 */

int  QuatIsNul(float *q);
void QuatToEul(float *quat, float *eul);
void QuatOne(float *);
void QuatMul(float *, float *, float *);
void QuatMulVecf(float *q, float *v);
void QuatMulf(float *q, float f);
void QuatMulFac(float *q, float fac);

void NormalQuat(float *);
void VecRotToQuat(float *vec, float phi, float *quat);

void QuatSub(float *q, float *q1, float *q2);
void QuatConj(float *q);
void QuatInv(float *q);
float QuatDot(float *q1, float *q2);
void QuatCopy(float *q1, float *q2);

void printquat(char *str, float q[4]);

void QuatInterpol(float *result, float *quat1, float *quat2, float t);
void QuatAdd(float *result, float *quat1, float *quat2, float t);

void QuatToMat3(float *q, float m[][3]);
void QuatToMat4(float *q, float m[][4]);

/**
 * @section matrix multiplication and copying routines
 */

void Mat3MulFloat(float *m, float f);
void Mat4MulFloat(float *m, float f);
void Mat4MulFloat3(float *m, float f);

void Mat3Transp(float mat[][3]);
void Mat4Transp(float mat[][4]);

int Mat4Invert(float inverse[][4], float mat[][4]);
void Mat4InvertSimp(float inverse[][4], float mat[][4]);
void Mat4Inv(float *m1, float *m2);
void Mat4InvGG(float out[][4], float in[][4]);
void Mat3Inv(float m1[][3], float m2[][3]);

void Mat3CpyMat4(float m1[][3],float m2[][4]);
void Mat4CpyMat3(float m1[][4], float m2[][3]); 

void Mat3BlendMat3(float out[][3], float dst[][3], float src[][3], float srcweight);
void Mat4BlendMat4(float out[][4], float dst[][4], float src[][4], float srcweight);

float Det2x2(float a,float b,float c, float d);

float Det3x3(
	float a1, float a2, float a3,
	float b1, float b2, float b3,
	float c1, float c2, float c3 
);

float Det4x4(float m[][4]);

void Mat3Adj(float m1[][3], float m[][3]);
void Mat4Adj(float out[][4], float in[][4]);

void Mat4MulMat4(float m1[][4], float m2[][4], float m3[][4]);
void subMat4MulMat4(float *m1, float *m2, float *m3);
#ifndef TEST_ACTIVE
void Mat3MulMat3(float m1[][3], float m3[][3], float m2[][3]);
#else
void Mat3MulMat3(float *m1, float *m3, float *m2);
#endif
void Mat4MulMat34(float (*m1)[4], float (*m3)[3], float (*m2)[4]);
void Mat4CpyMat4(float m1[][4], float m2[][4]);
void Mat4SwapMat4(float m1[][4], float m2[][4]);
void Mat3CpyMat3(float m1[][3], float m2[][3]);

void Mat3MulSerie(float answ[][3],
	float m1[][3], float m2[][3], float m3[][3],
	float m4[][3], float m5[][3], float m6[][3],
	float m7[][3], float m8[][3]
);

void Mat4MulSerie(float answ[][4], float m1[][4],
	float m2[][4], float m3[][4], float m4[][4],
	float m5[][4], float m6[][4], float m7[][4],
	float m8[][4]
);
	
void Mat4Clr(float *m);
void Mat3Clr(float *m);
	
void Mat3One(float m[][3]);
void Mat4One(float m[][4]);

<<<<<<< HEAD
=======
void Mat3Scale(float m[][3], float scale);
void Mat4Scale(float m[][4], float scale);

/* NOTE: These only normalise the matrix, they don't make it orthogonal */
>>>>>>> 4e9699de
void Mat3Ortho(float mat[][3]);
void Mat4Ortho(float mat[][4]);

int IsMat3Orthogonal(float mat[][3]);
void Mat3Orthogonal(float mat[][3], int axis); /* axis is the one to keep in place (assumes it is non-null) */
int IsMat4Orthogonal(float mat[][4]);
void Mat4Orthogonal(float mat[][4], int axis); /* axis is the one to keep in place (assumes it is non-null) */

void VecMat4MulVecfl(float *in, float mat[][4], float *vec);
void Mat4MulMat43(float (*m1)[4], float (*m3)[4], float (*m2)[3]);
void Mat3IsMat3MulMat4(float m1[][3], float m2[][3], float m3[][4]);

void Mat4MulVec(float mat[][4],int *vec);
void Mat4MulVecfl(float mat[][4], float *vec);
void Mat4Mul3Vecfl(float mat[][4], float *vec);
void Mat4MulVec3Project(float mat[][4],float *vec);
void Mat4MulVec4fl(float mat[][4], float *vec);
void Mat3MulVec(float mat[][3],int *vec);
void Mat3MulVecfl(float mat[][3], float *vec);
void Mat3MulVecd(float mat[][3], double *vec);
void Mat3TransMulVecfl(float mat[][3], float *vec);

void Mat3AddMat3(float m1[][3], float m2[][3], float m3[][3]);
void Mat4AddMat4(float m1[][4], float m2[][4], float m3[][4]);

void VecUpMat3old(float *vec, float mat[][3], short axis);
void VecUpMat3(float *vec, float mat[][3], short axis);

void VecCopyf(float *v1, float *v2);
int VecLen(int *v1, int *v2);
float VecLenf(float v1[3], float v2[3]);
float VecLength(float *v);
void VecMulf(float *v1, float f);
void VecNegf(float *v1);

int VecLenCompare(float *v1, float *v2, float limit);
int VecCompare(float *v1, float *v2, float limit);
int VecEqual(float *v1, float *v2);
int VecIsNull(float *v);

void printvecf(char *str,float v[3]);
void printvec4f(char *str, float v[4]);

void VecAddf(float *v, float *v1, float *v2);
void VecSubf(float *v, float *v1, float *v2);
void VecMulVecf(float *v, float *v1, float *v2);
void VecLerpf(float *target, const float *a, const float *b, const float t);
void VecLerp3f(float p[3], const float v1[3], const float v2[3], const float v3[3], const float w[3]);
void VecMidf(float *v, float *v1, float *v2);

void VecOrthoBasisf(float *v, float *v1, float *v2);

float Vec2Lenf(float *v1, float *v2);
float Vec2Length(float *v);
void Vec2Mulf(float *v1, float f);
void Vec2Addf(float *v, float *v1, float *v2);
void Vec2Subf(float *v, float *v1, float *v2);
void Vec2Copyf(float *v1, float *v2);
void Vec2Lerpf(float *target, const float *a, const float *b, const float t);
void Vec2Lerp3f(float p[2], const float v1[2], const float v2[2], const float v3[2], const float w[3]);

void AxisAngleToQuat(float q[4], float axis[3], float angle);
void QuatToAxisAngle(float q[4], float axis[3], float *angle);
void AxisAngleToEulO(float axis[3], float angle, float eul[3], short order);
void EulOToAxisAngle(float eul[3], short order, float axis[3], float *angle);
void AxisAngleToMat3(float axis[3], float angle, float mat[3][3]);
void AxisAngleToMat4(float axis[3], float angle, float mat[4][4]);
void Mat3ToAxisAngle(float mat[3][3], float axis[3], float *angle);
void Mat4ToAxisAngle(float mat[4][4], float axis[3], float *angle);

void Mat3ToVecRot(float mat[3][3], float axis[3], float *angle);
void Mat4ToVecRot(float mat[4][4], float axis[3], float *angle);
void VecRotToMat3(float *vec, float phi, float mat[][3]);
void VecRotToMat4(float *vec, float phi, float mat[][4]);

void RotationBetweenVectorsToQuat(float *q, float v1[3], float v2[3]);
void vectoquat(float *vec, short axis, short upflag, float *q);
void Mat3ToQuat_is_ok(float wmat[][3], float *q);

void VecReflect(float *out, float *v1, float *v2);
void VecBisect3(float *v, float *v1, float *v2, float *v3);
float VecAngle2(float *v1, float *v2);
float VecAngle3(float *v1, float *v2, float *v3);
float NormalizedVecAngle2(float *v1, float *v2);

float Vec2Angle3(float *v1, float *v2, float *v3);
float NormalizedVecAngle2_2D(float *v1, float *v2);
	
void NormalShortToFloat(float *out, short *in);
void NormalFloatToShort(short *out, float *in);

float DistVL2Dfl(float *v1, float *v2, float *v3);
float PdistVL2Dfl(float *v1, float *v2, float *v3);
float PdistVL3Dfl(float *v1, float *v2, float *v3);
void PclosestVL3Dfl(float *closest, float v1[3], float v2[3], float v3[3]);
float AreaF2Dfl(float *v1, float *v2, float *v3);
float AreaQ3Dfl(float *v1, float *v2, float *v3, float *v4);
float AreaT3Dfl(float *v1, float *v2, float *v3);
float AreaPoly3Dfl(int nr, float *verts, float *normal);

/* intersect Line-Line
	return:
	-1: colliniar
	 0: no intersection of segments
	 1: exact intersection of segments
	 2: cross-intersection of segments
*/
extern short IsectLL2Df(float *v1, float *v2, float *v3, float *v4);
extern short IsectLL2Ds(short *v1, short *v2, short *v3, short *v4);

/*point in tri,  0 no intersection, 1 intersect */
int IsectPT2Df(float pt[2], float v1[2], float v2[2], float v3[2]);
/* point in quad,  0 no intersection, 1 intersect */
int IsectPQ2Df(float pt[2], float v1[2], float v2[2], float v3[2], float v4[2]);

/* interpolation weights of point in a triangle or quad, v4 may be NULL */
void InterpWeightsQ3Dfl(float *v1, float *v2, float *v3, float *v4, float *co, float *w);
/* interpolation weights of point in a polygon with >= 3 vertices */
void MeanValueWeights(float v[][3], int n, float *co, float *w);

void i_lookat(
	float vx, float vy, 
	float vz, float px, 
	float py, float pz, 
	float twist, float mat[][4]
);

void i_window(
	float left, float right,
	float bottom, float top,
	float nearClip, float farClip,
	float mat[][4]
);

#define BLI_CS_SMPTE	0
#define BLI_CS_REC709	1
#define BLI_CS_CIE		2

#define RAD2DEG(_rad) ((_rad)*(180.0/M_PI))
#define DEG2RAD(_deg) ((_deg)*(M_PI/180.0))

void hsv_to_rgb(float h, float s, float v, float *r, float *g, float *b);
void hex_to_rgb(char *hexcol, float *r, float *g, float *b);
void rgb_to_yuv(float r, float g, float b, float *ly, float *lu, float *lv);
void yuv_to_rgb(float y, float u, float v, float *lr, float *lg, float *lb);
void ycc_to_rgb(float y, float cb, float cr, float *lr, float *lg, float *lb);
void rgb_to_ycc(float r, float g, float b, float *ly, float *lcb, float *lcr);
void rgb_to_hsv(float r, float g, float b, float *lh, float *ls, float *lv);
void xyz_to_rgb(float x, float y, float z, float *r, float *g, float *b, int colorspace);
int constrain_rgb(float *r, float *g, float *b);
unsigned int hsv_to_cpack(float h, float s, float v);
unsigned int rgb_to_cpack(float r, float g, float b);
void cpack_to_rgb(unsigned int col, float *r, float *g, float *b);
void MinMaxRGB(short c[]);



void VecStar(float mat[][3],float *vec);

short EenheidsMat(float mat[][3]);

void i_ortho(float left, float right, float bottom, float top, float nearClip, float farClip, float matrix[][4]);
void i_polarview(float dist, float azimuth, float incidence, float twist, float Vm[][4]);
void i_translate(float Tx, float Ty, float Tz, float mat[][4]);
void i_multmatrix(float icand[][4], float Vm[][4]);
void i_rotate(float angle, char axis, float mat[][4]);



void MinMax3(float *min, float *max, float *vec);
void SizeToMat3(float *size, float mat[][3]);
void SizeToMat4(float *size, float mat[][4]);

float Mat3ToScalef(float mat[][3]);
float Mat4ToScalef(float mat[][4]);

void printmatrix3(char *str, float m[][3]);
void printmatrix4(char *str, float m[][4]);

/* uit Sig.Proc.85 pag 253 */
void Mat3ToQuat(float wmat[][3], float *q);
void Mat4ToQuat(float m[][4], float *q);

void Mat3ToSize(float mat[][3], float *size);
void Mat4ToSize(float mat[][4], float *size);

void triatoquat(float *v1, float *v2, float *v3, float *quat);

void LocEulSizeToMat4(float mat[4][4], float loc[3], float eul[3], float size[3]);
void LocEulOSizeToMat4(float mat[4][4], float loc[3], float eul[3], float size[3], short rotOrder);
void LocQuatSizeToMat4(float mat[4][4], float loc[3], float quat[4], float size[3]);

void tubemap(float x, float y, float z, float *u, float *v);
void spheremap(float x, float y, float z, float *u, float *v);

int LineIntersectLine(float v1[3], float v2[3], float v3[3], float v4[3], float i1[3], float i2[3]);
int LineIntersectLineStrict(float v1[3], float v2[3], float v3[3], float v4[3], float vi[3], float *lambda);
int LineIntersectsTriangle(float p1[3], float p2[3], float v0[3], float v1[3], float v2[3], float *lambda, float *uv);
int RayIntersectsTriangle(float p1[3], float d[3], float v0[3], float v1[3], float v2[3], float *lambda, float *uv);
int RayIntersectsTriangleThreshold(float p1[3], float d[3], float v0[3], float v1[3], float v2[3], float *lambda, float *uv, float threshold);
int SweepingSphereIntersectsTriangleUV(float p1[3], float p2[3], float radius, float v0[3], float v1[3], float v2[3], float *lambda, float *ipoint);
int AxialLineIntersectsTriangle(int axis, float co1[3], float co2[3], float v0[3], float v1[3], float v2[3], float *lambda);
int AabbIntersectAabb(float min1[3], float max1[3], float min2[3], float max2[3]);
void VecfCubicInterpol(float *x1, float *v1, float *x2, float *v2, float t, float *x, float *v);
void PointInQuad2DUV(float v0[2], float v1[2], float v2[2], float v3[2], float pt[2], float *uv);
void PointInFace2DUV(int isquad, float v0[2], float v1[2], float v2[2], float v3[2], float pt[2], float *uv);
int IsPointInTri2D(float v1[2], float v2[2], float v3[2], float pt[2]);
int IsPointInTri2DInts(int x1, int y1, int x2, int y2, int a, int b);
int point_in_tri_prism(float p[3], float v1[3], float v2[3], float v3[3]);

float lambda_cp_line_ex(float p[3], float l1[3], float l2[3], float cp[3]);

float AngleToLength(const float angle);

typedef struct DualQuat {
	float quat[4];
	float trans[4];

	float scale[4][4];
	float scale_weight;
} DualQuat;

void Mat4ToDQuat(float basemat[][4], float mat[][4], DualQuat *dq);
void DQuatToMat4(DualQuat *dq, float mat[][4]);
void DQuatAddWeighted(DualQuat *dqsum, DualQuat *dq, float weight);
void DQuatNormalize(DualQuat *dq, float totweight);
void DQuatMulVecfl(DualQuat *dq, float *co, float mat[][3]);
void DQuatCpyDQuat(DualQuat *dq1, DualQuat *dq2);
			  
/* Tangent stuff */
typedef struct VertexTangent {
	float tang[3], uv[2];
	struct VertexTangent *next;
} VertexTangent;

void sum_or_add_vertex_tangent(void *arena, VertexTangent **vtang, float *tang, float *uv);
float *find_vertex_tangent(VertexTangent *vtang, float *uv);
void tangent_from_uv(float *uv1, float *uv2, float *uv3, float *co1, float *co2, float *co3, float *n, float *tang);

#ifdef __cplusplus
}
#endif
	
#endif
<|MERGE_RESOLUTION|>--- conflicted
+++ resolved
@@ -320,13 +320,7 @@
 void Mat3One(float m[][3]);
 void Mat4One(float m[][4]);
 
-<<<<<<< HEAD
-=======
-void Mat3Scale(float m[][3], float scale);
-void Mat4Scale(float m[][4], float scale);
-
 /* NOTE: These only normalise the matrix, they don't make it orthogonal */
->>>>>>> 4e9699de
 void Mat3Ortho(float mat[][3]);
 void Mat4Ortho(float mat[][4]);
 
