/*
 * This program is free software; you can redistribute it and/or
 * modify it under the terms of the GNU General Public License
 * as published by the Free Software Foundation; either version 2
 * of the License, or (at your option) any later version.
 *
 * This program is distributed in the hope that it will be useful,
 * but WITHOUT ANY WARRANTY; without even the implied warranty of
 * MERCHANTABILITY or FITNESS FOR A PARTICULAR PURPOSE.  See the
 * GNU General Public License for more details.
 *
 * You should have received a copy of the GNU General Public License
 * along with this program; if not, write to the Free Software Foundation,
 * Inc., 51 Franklin Street, Fifth Floor, Boston, MA 02110-1301, USA.
 *
 * The Original Code is Copyright (C) 2001-2002 by NaN Holding BV.
 * All rights reserved.
 *
 * The Original Code is: some of this file.
 */

/** \file
 * \ingroup bli
 */

#ifndef __MATH_BASE_INLINE_C__
#define __MATH_BASE_INLINE_C__

#include <float.h>
#include <limits.h>
#include <stdio.h>
#include <stdlib.h>

#include "BLI_math_base.h"
#include "BLI_simd.h"

#ifdef __cplusplus
extern "C" {
#endif

/* copied from BLI_utildefines.h */
#ifdef __GNUC__
#  define UNLIKELY(x) __builtin_expect(!!(x), 0)
#else
#  define UNLIKELY(x) (x)
#endif

/* powf is really slow for raising to integer powers. */
MINLINE float pow2f(float x)
{
  return x * x;
}
MINLINE float pow3f(float x)
{
  return pow2f(x) * x;
}
MINLINE float pow4f(float x)
{
  return pow2f(pow2f(x));
}
MINLINE float pow5f(float x)
{
  return pow4f(x) * x;
}
MINLINE float pow7f(float x)
{
  return pow2f(pow3f(x)) * x;
}

MINLINE float sqrt3f(float f)
{
  if (UNLIKELY(f == 0.0f)) {
    return 0.0f;
  }
  else if (UNLIKELY(f < 0.0f)) {
    return -(float)(exp(log(-f) / 3.0));
  }
  else {
    return (float)(exp(log(f) / 3.0));
  }
}

MINLINE double sqrt3d(double d)
{
  if (UNLIKELY(d == 0.0)) {
    return 0.0;
  }
  else if (UNLIKELY(d < 0.0)) {
    return -exp(log(-d) / 3.0);
  }
  else {
    return exp(log(d) / 3.0);
  }
}

MINLINE float sqrtf_signed(float f)
{
  return (f >= 0.0f) ? sqrtf(f) : -sqrtf(-f);
}

MINLINE float saacos(float fac)
{
  if (UNLIKELY(fac <= -1.0f)) {
    return (float)M_PI;
  }
  else if (UNLIKELY(fac >= 1.0f)) {
    return 0.0f;
  }
  else {
    return acosf(fac);
  }
}

MINLINE float saasin(float fac)
{
  if (UNLIKELY(fac <= -1.0f)) {
    return (float)-M_PI / 2.0f;
  }
  else if (UNLIKELY(fac >= 1.0f)) {
    return (float)M_PI / 2.0f;
  }
  else {
    return asinf(fac);
  }
}

MINLINE float sasqrt(float fac)
{
  if (UNLIKELY(fac <= 0.0f)) {
    return 0.0f;
  }
  else {
    return sqrtf(fac);
  }
}

MINLINE float saacosf(float fac)
{
  if (UNLIKELY(fac <= -1.0f)) {
    return (float)M_PI;
  }
  else if (UNLIKELY(fac >= 1.0f)) {
    return 0.0f;
  }
  else {
    return acosf(fac);
  }
}

MINLINE float saasinf(float fac)
{
  if (UNLIKELY(fac <= -1.0f)) {
    return (float)-M_PI / 2.0f;
  }
  else if (UNLIKELY(fac >= 1.0f)) {
    return (float)M_PI / 2.0f;
  }
  else {
    return asinf(fac);
  }
}

MINLINE float sasqrtf(float fac)
{
  if (UNLIKELY(fac <= 0.0f)) {
    return 0.0f;
  }
  else {
    return sqrtf(fac);
  }
}

MINLINE float interpf(float target, float origin, float fac)
{
  return (fac * target) + (1.0f - fac) * origin;
}

MINLINE double interpd(double target, double origin, double fac)
{
  return (fac * target) + (1.0f - fac) * origin;
}

<<<<<<< HEAD
/* Map a normalized value, i.e. from interval [0, 1] to interval [a, b]  */
MINLINE float scalenorm(float a, float b, float x)
{
  BLI_assert(x <= 1 && x >= 0);
  return (x * (b - a)) + a;
=======
MINLINE float ratiof(float min, float max, float pos)
{
  float range = max - min;
  return range == 0 ? 0 : ((pos - min) / range);
}

MINLINE double ratiod(double min, double max, double pos)
{
  double range = max - min;
  return range == 0 ? 0 : ((pos - min) / range);
>>>>>>> d0f05bfb
}

/* used for zoom values*/
MINLINE float power_of_2(float val)
{
  return (float)pow(2.0, ceil(log((double)val) / M_LN2));
}

MINLINE int is_power_of_2_i(int n)
{
  return (n & (n - 1)) == 0;
}

MINLINE int power_of_2_max_i(int n)
{
  if (is_power_of_2_i(n)) {
    return n;
  }

  do {
    n = n & (n - 1);
  } while (!is_power_of_2_i(n));

  return n * 2;
}

MINLINE int power_of_2_min_i(int n)
{
  while (!is_power_of_2_i(n)) {
    n = n & (n - 1);
  }

  return n;
}

MINLINE unsigned int power_of_2_max_u(unsigned int x)
{
  x -= 1;
  x |= (x >> 1);
  x |= (x >> 2);
  x |= (x >> 4);
  x |= (x >> 8);
  x |= (x >> 16);
  return x + 1;
}

MINLINE unsigned int power_of_2_min_u(unsigned int x)
{
  x |= (x >> 1);
  x |= (x >> 2);
  x |= (x >> 4);
  x |= (x >> 8);
  x |= (x >> 16);
  return x - (x >> 1);
}

MINLINE unsigned int log2_floor_u(unsigned int x)
{
  return x <= 1 ? 0 : 1 + log2_floor_u(x >> 1);
}

MINLINE unsigned int log2_ceil_u(unsigned int x)
{
  if (is_power_of_2_i((int)x)) {
    return log2_floor_u(x);
  }
  else {
    return log2_floor_u(x) + 1;
  }
}

/* rounding and clamping */

#define _round_clamp_fl_impl(arg, ty, min, max) \
  { \
    float r = floorf(arg + 0.5f); \
    if (UNLIKELY(r <= (float)min)) { \
      return (ty)min; \
    } \
    else if (UNLIKELY(r >= (float)max)) { \
      return (ty)max; \
    } \
    else { \
      return (ty)r; \
    } \
  }

#define _round_clamp_db_impl(arg, ty, min, max) \
  { \
    double r = floor(arg + 0.5); \
    if (UNLIKELY(r <= (double)min)) { \
      return (ty)min; \
    } \
    else if (UNLIKELY(r >= (double)max)) { \
      return (ty)max; \
    } \
    else { \
      return (ty)r; \
    } \
  }

#define _round_fl_impl(arg, ty) \
  { \
    return (ty)floorf(arg + 0.5f); \
  }
#define _round_db_impl(arg, ty) \
  { \
    return (ty)floor(arg + 0.5); \
  }

MINLINE signed char round_fl_to_char(float a){_round_fl_impl(a, signed char)} MINLINE
    unsigned char round_fl_to_uchar(float a){_round_fl_impl(a, unsigned char)} MINLINE
    short round_fl_to_short(float a){_round_fl_impl(a, short)} MINLINE
    unsigned short round_fl_to_ushort(float a){_round_fl_impl(a, unsigned short)} MINLINE
    int round_fl_to_int(float a){_round_fl_impl(a, int)} MINLINE
    unsigned int round_fl_to_uint(float a){_round_fl_impl(a, unsigned int)}

MINLINE signed char round_db_to_char(double a){_round_db_impl(a, signed char)} MINLINE
    unsigned char round_db_to_uchar(double a){_round_db_impl(a, unsigned char)} MINLINE
    short round_db_to_short(double a){_round_db_impl(a, short)} MINLINE
    unsigned short round_db_to_ushort(double a){_round_db_impl(a, unsigned short)} MINLINE
    int round_db_to_int(double a){_round_db_impl(a, int)} MINLINE
    unsigned int round_db_to_uint(double a)
{
  _round_db_impl(a, unsigned int)
}

#undef _round_fl_impl
#undef _round_db_impl

MINLINE signed char round_fl_to_char_clamp(float a){
    _round_clamp_fl_impl(a, signed char, SCHAR_MIN, SCHAR_MAX)} MINLINE
    unsigned char round_fl_to_uchar_clamp(float a){
        _round_clamp_fl_impl(a, unsigned char, 0, UCHAR_MAX)} MINLINE
    short round_fl_to_short_clamp(float a){
        _round_clamp_fl_impl(a, short, SHRT_MIN, SHRT_MAX)} MINLINE
    unsigned short round_fl_to_ushort_clamp(float a){
        _round_clamp_fl_impl(a, unsigned short, 0, USHRT_MAX)} MINLINE
    int round_fl_to_int_clamp(float a){_round_clamp_fl_impl(a, int, INT_MIN, INT_MAX)} MINLINE
    unsigned int round_fl_to_uint_clamp(float a){
        _round_clamp_fl_impl(a, unsigned int, 0, UINT_MAX)}

MINLINE signed char round_db_to_char_clamp(double a){
    _round_clamp_db_impl(a, signed char, SCHAR_MIN, SCHAR_MAX)} MINLINE
    unsigned char round_db_to_uchar_clamp(double a){
        _round_clamp_db_impl(a, unsigned char, 0, UCHAR_MAX)} MINLINE
    short round_db_to_short_clamp(double a){
        _round_clamp_db_impl(a, short, SHRT_MIN, SHRT_MAX)} MINLINE
    unsigned short round_db_to_ushort_clamp(double a){
        _round_clamp_db_impl(a, unsigned short, 0, USHRT_MAX)} MINLINE
    int round_db_to_int_clamp(double a){_round_clamp_db_impl(a, int, INT_MIN, INT_MAX)} MINLINE
    unsigned int round_db_to_uint_clamp(double a)
{
  _round_clamp_db_impl(a, unsigned int, 0, UINT_MAX)
}

#undef _round_clamp_fl_impl
#undef _round_clamp_db_impl

/* integer division that rounds 0.5 up, particularly useful for color blending
 * with integers, to avoid gradual darkening when rounding down */
MINLINE int divide_round_i(int a, int b)
{
  return (2 * a + b) / (2 * b);
}

/**
 * Integer division that floors negative result.
 * \note This works like Python's int division.
 */
MINLINE int divide_floor_i(int a, int b)
{
  int d = a / b;
  int r = a % b; /* Optimizes into a single division. */
  return r ? d - ((a < 0) ^ (b < 0)) : d;
}

/**
 * Integer division that returns the ceiling, instead of flooring like normal C division.
 */
MINLINE uint divide_ceil_u(uint a, uint b)
{
  return (a + b - 1) / b;
}

/**
 * modulo that handles negative numbers, works the same as Python's.
 */
MINLINE int mod_i(int i, int n)
{
  return (i % n + n) % n;
}

MINLINE float fractf(float a)
{
  return a - floorf(a);
}

/* Adapted from godot-engine math_funcs.h. */
MINLINE float wrapf(float value, float max, float min)
{
  float range = max - min;
  return (range != 0.0f) ? value - (range * floorf((value - min) / range)) : min;
}

MINLINE float pingpongf(float value, float scale)
{
  if (scale == 0.0f) {
    return 0.0f;
  }
  return fabsf(fractf((value - scale) / (scale * 2.0f)) * scale * 2.0f - scale);
}

// Square.

MINLINE int square_s(short a)
{
  return a * a;
}

MINLINE int square_i(int a)
{
  return a * a;
}

MINLINE unsigned int square_uint(unsigned int a)
{
  return a * a;
}

MINLINE int square_uchar(unsigned char a)
{
  return a * a;
}

MINLINE float square_f(float a)
{
  return a * a;
}

MINLINE double square_d(double a)
{
  return a * a;
}

// Cube.

MINLINE int cube_s(short a)
{
  return a * a * a;
}

MINLINE int cube_i(int a)
{
  return a * a * a;
}

MINLINE unsigned int cube_uint(unsigned int a)
{
  return a * a * a;
}

MINLINE int cube_uchar(unsigned char a)
{
  return a * a * a;
}

MINLINE float cube_f(float a)
{
  return a * a * a;
}

MINLINE double cube_d(double a)
{
  return a * a * a;
}

// Min/max

MINLINE float min_ff(float a, float b)
{
  return (a < b) ? a : b;
}
MINLINE float max_ff(float a, float b)
{
  return (a > b) ? a : b;
}
/* See: https://www.iquilezles.org/www/articles/smin/smin.htm. */
MINLINE float smoothminf(float a, float b, float c)
{
  if (c != 0.0f) {
    float h = max_ff(c - fabsf(a - b), 0.0f) / c;
    return min_ff(a, b) - h * h * h * c * (1.0f / 6.0f);
  }
  else {
    return min_ff(a, b);
  }
}

MINLINE double min_dd(double a, double b)
{
  return (a < b) ? a : b;
}
MINLINE double max_dd(double a, double b)
{
  return (a > b) ? a : b;
}

MINLINE int min_ii(int a, int b)
{
  return (a < b) ? a : b;
}
MINLINE int max_ii(int a, int b)
{
  return (b < a) ? a : b;
}

MINLINE float min_fff(float a, float b, float c)
{
  return min_ff(min_ff(a, b), c);
}
MINLINE float max_fff(float a, float b, float c)
{
  return max_ff(max_ff(a, b), c);
}

MINLINE int min_iii(int a, int b, int c)
{
  return min_ii(min_ii(a, b), c);
}
MINLINE int max_iii(int a, int b, int c)
{
  return max_ii(max_ii(a, b), c);
}

MINLINE float min_ffff(float a, float b, float c, float d)
{
  return min_ff(min_fff(a, b, c), d);
}
MINLINE float max_ffff(float a, float b, float c, float d)
{
  return max_ff(max_fff(a, b, c), d);
}

MINLINE int min_iiii(int a, int b, int c, int d)
{
  return min_ii(min_iii(a, b, c), d);
}
MINLINE int max_iiii(int a, int b, int c, int d)
{
  return max_ii(max_iii(a, b, c), d);
}

MINLINE size_t min_zz(size_t a, size_t b)
{
  return (a < b) ? a : b;
}
MINLINE size_t max_zz(size_t a, size_t b)
{
  return (b < a) ? a : b;
}

MINLINE char min_cc(char a, char b)
{
  return (a < b) ? a : b;
}
MINLINE char max_cc(char a, char b)
{
  return (b < a) ? a : b;
}

MINLINE int clamp_i(int value, int min, int max)
{
  return min_ii(max_ii(value, min), max);
}

MINLINE float clamp_f(float value, float min, float max)
{
  if (value > max) {
    return max;
  }
  else if (value < min) {
    return min;
  }
  return value;
}

MINLINE size_t clamp_z(size_t value, size_t min, size_t max)
{
  return min_zz(max_zz(value, min), max);
}

/**
 * Almost-equal for IEEE floats, using absolute difference method.
 *
 * \param max_diff: the maximum absolute difference.
 */
MINLINE int compare_ff(float a, float b, const float max_diff)
{
  return fabsf(a - b) <= max_diff;
}

/**
 * Almost-equal for IEEE floats, using their integer representation
 * (mixing ULP and absolute difference methods).
 *
 * \param max_diff: is the maximum absolute difference (allows to take care of the near-zero area,
 * where relative difference methods cannot really work).
 * \param max_ulps: is the 'maximum number of floats + 1'
 * allowed between \a a and \a b to consider them equal.
 *
 * \see https://randomascii.wordpress.com/2012/02/25/comparing-floating-point-numbers-2012-edition/
 */
MINLINE int compare_ff_relative(float a, float b, const float max_diff, const int max_ulps)
{
  union {
    float f;
    int i;
  } ua, ub;

  BLI_assert(sizeof(float) == sizeof(int));
  BLI_assert(max_ulps < (1 << 22));

  if (fabsf(a - b) <= max_diff) {
    return 1;
  }

  ua.f = a;
  ub.f = b;

  /* Important to compare sign from integers, since (-0.0f < 0) is false
   * (though this shall not be an issue in common cases)... */
  return ((ua.i < 0) != (ub.i < 0)) ? 0 : (abs(ua.i - ub.i) <= max_ulps) ? 1 : 0;
}

MINLINE float signf(float f)
{
  return (f < 0.0f) ? -1.0f : 1.0f;
}

MINLINE float compatible_signf(float f)
{
  if (f > 0.0f) {
    return 1.0f;
  }
  if (f < 0.0f) {
    return -1.0f;
  }
  else {
    return 0.0f;
  }
}

MINLINE int signum_i_ex(float a, float eps)
{
  if (a > eps) {
    return 1;
  }
  if (a < -eps) {
    return -1;
  }
  else {
    return 0;
  }
}

MINLINE int signum_i(float a)
{
  if (a > 0.0f) {
    return 1;
  }
  if (a < 0.0f) {
    return -1;
  }
  else {
    return 0;
  }
}

/**
 * Returns number of (base ten) *significant* digits of integer part of given float
 * (negative in case of decimal-only floats, 0.01 returns -1 e.g.).
 */
MINLINE int integer_digits_f(const float f)
{
  return (f == 0.0f) ? 0 : (int)floor(log10(fabs(f))) + 1;
}

/**
 * Returns number of (base ten) *significant* digits of integer part of given double
 * (negative in case of decimal-only floats, 0.01 returns -1 e.g.).
 */
MINLINE int integer_digits_d(const double d)
{
  return (d == 0.0) ? 0 : (int)floor(log10(fabs(d))) + 1;
}

MINLINE int integer_digits_i(const int i)
{
  return (int)log10((double)i) + 1;
}

/* Internal helpers for SSE2 implementation.
 *
 * NOTE: Are to be called ONLY from inside `#ifdef BLI_HAVE_SSE2` !!!
 */

#ifdef BLI_HAVE_SSE2

/* Calculate initial guess for arg^exp based on float representation
 * This method gives a constant bias, which can be easily compensated by
 * multiplying with bias_coeff.
 * Gives better results for exponents near 1 (e. g. 4/5).
 * exp = exponent, encoded as uint32_t
 * e2coeff = 2^(127/exponent - 127) * bias_coeff^(1/exponent), encoded as
 * uint32_t
 *
 * We hope that exp and e2coeff gets properly inlined
 */
MALWAYS_INLINE __m128 _bli_math_fastpow(const int exp, const int e2coeff, const __m128 arg)
{
  __m128 ret;
  ret = _mm_mul_ps(arg, _mm_castsi128_ps(_mm_set1_epi32(e2coeff)));
  ret = _mm_cvtepi32_ps(_mm_castps_si128(ret));
  ret = _mm_mul_ps(ret, _mm_castsi128_ps(_mm_set1_epi32(exp)));
  ret = _mm_castsi128_ps(_mm_cvtps_epi32(ret));
  return ret;
}

/* Improve x ^ 1.0f/5.0f solution with Newton-Raphson method */
MALWAYS_INLINE __m128 _bli_math_improve_5throot_solution(const __m128 old_result, const __m128 x)
{
  __m128 approx2 = _mm_mul_ps(old_result, old_result);
  __m128 approx4 = _mm_mul_ps(approx2, approx2);
  __m128 t = _mm_div_ps(x, approx4);
  __m128 summ = _mm_add_ps(_mm_mul_ps(_mm_set1_ps(4.0f), old_result), t); /* FMA. */
  return _mm_mul_ps(summ, _mm_set1_ps(1.0f / 5.0f));
}

/* Calculate powf(x, 2.4). Working domain: 1e-10 < x < 1e+10 */
MALWAYS_INLINE __m128 _bli_math_fastpow24(const __m128 arg)
{
  /* max, avg and |avg| errors were calculated in gcc without FMA instructions
   * The final precision should be better than powf in glibc */

  /* Calculate x^4/5, coefficient 0.994 was constructed manually to minimize
   * avg error.
   */
  /* 0x3F4CCCCD = 4/5 */
  /* 0x4F55A7FB = 2^(127/(4/5) - 127) * 0.994^(1/(4/5)) */
  /* error max = 0.17, avg = 0.0018, |avg| = 0.05 */
  __m128 x = _bli_math_fastpow(0x3F4CCCCD, 0x4F55A7FB, arg);
  __m128 arg2 = _mm_mul_ps(arg, arg);
  __m128 arg4 = _mm_mul_ps(arg2, arg2);
  /* error max = 0.018        avg = 0.0031    |avg| = 0.0031  */
  x = _bli_math_improve_5throot_solution(x, arg4);
  /* error max = 0.00021    avg = 1.6e-05    |avg| = 1.6e-05 */
  x = _bli_math_improve_5throot_solution(x, arg4);
  /* error max = 6.1e-07    avg = 5.2e-08    |avg| = 1.1e-07 */
  x = _bli_math_improve_5throot_solution(x, arg4);
  return _mm_mul_ps(x, _mm_mul_ps(x, x));
}

/* Calculate powf(x, 1.0f / 2.4) */
MALWAYS_INLINE __m128 _bli_math_fastpow512(const __m128 arg)
{
  /* 5/12 is too small, so compute the 4th root of 20/12 instead.
   * 20/12 = 5/3 = 1 + 2/3 = 2 - 1/3. 2/3 is a suitable argument for fastpow.
   * weighting coefficient: a^-1/2 = 2 a; a = 2^-2/3
   */
  __m128 xf = _bli_math_fastpow(0x3f2aaaab, 0x5eb504f3, arg);
  __m128 xover = _mm_mul_ps(arg, xf);
  __m128 xfm1 = _mm_rsqrt_ps(xf);
  __m128 x2 = _mm_mul_ps(arg, arg);
  __m128 xunder = _mm_mul_ps(x2, xfm1);
  /* sqrt2 * over + 2 * sqrt2 * under */
  __m128 xavg = _mm_mul_ps(_mm_set1_ps(1.0f / (3.0f * 0.629960524947437f) * 0.999852f),
                           _mm_add_ps(xover, xunder));
  xavg = _mm_mul_ps(xavg, _mm_rsqrt_ps(xavg));
  xavg = _mm_mul_ps(xavg, _mm_rsqrt_ps(xavg));
  return xavg;
}

MALWAYS_INLINE __m128 _bli_math_blend_sse(const __m128 mask, const __m128 a, const __m128 b)
{
  return _mm_or_ps(_mm_and_ps(mask, a), _mm_andnot_ps(mask, b));
}

#endif /* BLI_HAVE_SSE2 */

/* Low level conversion functions */
MINLINE unsigned char unit_float_to_uchar_clamp(float val)
{
  return (unsigned char)((
      (val <= 0.0f) ? 0 : ((val > (1.0f - 0.5f / 255.0f)) ? 255 : ((255.0f * val) + 0.5f))));
}
#define unit_float_to_uchar_clamp(val) \
  ((CHECK_TYPE_INLINE(val, float)), unit_float_to_uchar_clamp(val))

MINLINE unsigned short unit_float_to_ushort_clamp(float val)
{
  return (unsigned short)((val >= 1.0f - 0.5f / 65535) ?
                              65535 :
                              (val <= 0.0f) ? 0 : (val * 65535.0f + 0.5f));
}
#define unit_float_to_ushort_clamp(val) \
  ((CHECK_TYPE_INLINE(val, float)), unit_float_to_ushort_clamp(val))

MINLINE unsigned char unit_ushort_to_uchar(unsigned short val)
{
  return (unsigned char)(((val) >= 65535 - 128) ? 255 : ((val) + 128) >> 8);
}
#define unit_ushort_to_uchar(val) \
  ((CHECK_TYPE_INLINE(val, unsigned short)), unit_ushort_to_uchar(val))

#define unit_float_to_uchar_clamp_v3(v1, v2) \
  { \
    (v1)[0] = unit_float_to_uchar_clamp((v2[0])); \
    (v1)[1] = unit_float_to_uchar_clamp((v2[1])); \
    (v1)[2] = unit_float_to_uchar_clamp((v2[2])); \
  } \
  ((void)0)
#define unit_float_to_uchar_clamp_v4(v1, v2) \
  { \
    (v1)[0] = unit_float_to_uchar_clamp((v2[0])); \
    (v1)[1] = unit_float_to_uchar_clamp((v2[1])); \
    (v1)[2] = unit_float_to_uchar_clamp((v2[2])); \
    (v1)[3] = unit_float_to_uchar_clamp((v2[3])); \
  } \
  ((void)0)

#ifdef __cplusplus
}
#endif

#endif /* __MATH_BASE_INLINE_C__ */<|MERGE_RESOLUTION|>--- conflicted
+++ resolved
@@ -180,24 +180,23 @@
   return (fac * target) + (1.0f - fac) * origin;
 }
 
-<<<<<<< HEAD
+MINLINE float ratiof(float min, float max, float pos)
+{
+  float range = max - min;
+  return range == 0 ? 0 : ((pos - min) / range);
+}
+
+MINLINE double ratiod(double min, double max, double pos)
+{
+  double range = max - min;
+  return range == 0 ? 0 : ((pos - min) / range);
+}
+
 /* Map a normalized value, i.e. from interval [0, 1] to interval [a, b]  */
 MINLINE float scalenorm(float a, float b, float x)
 {
   BLI_assert(x <= 1 && x >= 0);
   return (x * (b - a)) + a;
-=======
-MINLINE float ratiof(float min, float max, float pos)
-{
-  float range = max - min;
-  return range == 0 ? 0 : ((pos - min) / range);
-}
-
-MINLINE double ratiod(double min, double max, double pos)
-{
-  double range = max - min;
-  return range == 0 ? 0 : ((pos - min) / range);
->>>>>>> d0f05bfb
 }
 
 /* used for zoom values*/
