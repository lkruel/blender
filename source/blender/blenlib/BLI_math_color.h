/**
 * $Id$
 *
 * ***** BEGIN GPL LICENSE BLOCK *****
 *
 * This program is free software; you can redistribute it and/or
 * modify it under the terms of the GNU General Public License
 * as published by the Free Software Foundation; either version 2
 * of the License, or (at your option) any later version.
 *
 * This program is distributed in the hope that it will be useful,
 * but WITHOUT ANY WARRANTY; without even the implied warranty of
 * MERCHANTABILITY or FITNESS FOR A PARTICULAR PURPOSE.  See the
 * GNU General Public License for more details.
 *
 * You should have received a copy of the GNU General Public License
 * along with this program; if not, write to the Free Software Foundation,
 * Inc., 59 Temple Place - Suite 330, Boston, MA  02111-1307, USA.
 *
 * The Original Code is Copyright (C) 2001-2002 by NaN Holding BV.
 * All rights reserved.
 *
 * The Original Code is: some of this file.
 *
 * ***** END GPL LICENSE BLOCK *****
 * */

#ifndef BLI_MATH_COLOR
#define BLI_MATH_COLOR

#ifdef __cplusplus
extern "C" {
#endif

/* primaries */
#define BLI_XYZ_SMPTE	0
#define BLI_XYZ_REC709_SRGB	1
#define BLI_XYZ_CIE		2

/* built-in profiles */
#define BLI_PR_NONE		0
#define BLI_PR_SRGB		1
#define BLI_PR_REC709	2
	
/******************* Conversion to RGB ********************/

void hsv_to_rgb(float h, float s, float v, float *r, float *g, float *b);
void hex_to_rgb(char *hexcol, float *r, float *g, float *b);
void yuv_to_rgb(float y, float u, float v, float *lr, float *lg, float *lb);
void ycc_to_rgb(float y, float cb, float cr, float *lr, float *lg, float *lb);
void xyz_to_rgb(float x, float y, float z, float *r, float *g, float *b, int colorspace);
void cpack_to_rgb(unsigned int col, float *r, float *g, float *b);

/***************** Conversion from RGB ********************/

void rgb_to_yuv(float r, float g, float b, float *ly, float *lu, float *lv);
void rgb_to_ycc(float r, float g, float b, float *ly, float *lcb, float *lcr);
void rgb_to_hsv(float r, float g, float b, float *lh, float *ls, float *lv);
unsigned int rgb_to_cpack(float r, float g, float b);
unsigned int hsv_to_cpack(float h, float s, float v);

<<<<<<< HEAD
=======
float rgb_to_grayscale(float rgb[3]);

>>>>>>> 7a76bc9a
/***************** Profile Transformations ********************/

void gamma_correct(float *c, float gamma);
float rec709_to_linearrgb(float c);
float linearrgb_to_rec709(float c);
float srgb_to_linearrgb(float c);
float linearrgb_to_srgb(float c);
void srgb_to_linearrgb_v3_v3(float *col_to, float *col_from);
void linearrgb_to_srgb_v3_v3(float *col_to, float *col_from);
	
/************************** Other *************************/

int constrain_rgb(float *r, float *g, float *b);
void minmax_rgb(short c[3]);
	
/***************** lift/gamma/gain / ASC-CDL conversion *****************/

void lift_gamma_gain_to_asc_cdl(float *lift, float *gamma, float *gain, float *offset, float *slope, float *power);

void rgb_byte_to_float(char *in, float *out);
void rgb_float_to_byte(float *in, char *out);

#ifdef __cplusplus
}
#endif

#endif /* BLI_MATH_COLOR */
<|MERGE_RESOLUTION|>--- conflicted
+++ resolved
@@ -59,11 +59,8 @@
 unsigned int rgb_to_cpack(float r, float g, float b);
 unsigned int hsv_to_cpack(float h, float s, float v);
 
-<<<<<<< HEAD
-=======
 float rgb_to_grayscale(float rgb[3]);
 
->>>>>>> 7a76bc9a
 /***************** Profile Transformations ********************/
 
 void gamma_correct(float *c, float gamma);
