/* Apache License, Version 2.0 */

#include "testing/testing.h"

#include "MEM_guardedalloc.h"

#include "BLI_task.h"

struct TaskData {
  int value;
  int store;
};

static void TaskData_increase_value(void *taskdata)
{
  TaskData *data = (TaskData *)taskdata;
  data->value += 1;
}
static void TaskData_decrease_value(void *taskdata)
{
  TaskData *data = (TaskData *)taskdata;
  data->value -= 1;
}
static void TaskData_multiply_by_two_value(void *taskdata)
{
  TaskData *data = (TaskData *)taskdata;
  data->value *= 2;
}

static void TaskData_multiply_by_two_store(void *taskdata)
{
  TaskData *data = (TaskData *)taskdata;
  data->store *= 2;
}

static void TaskData_store_value(void *taskdata)
{
  TaskData *data = (TaskData *)taskdata;
  data->store = data->value;
}

static void TaskData_square_value(void *taskdata)
{
  TaskData *data = (TaskData *)taskdata;
  data->value *= data->value;
}

/* Sequential Test for using `BLI_task_graph` */
TEST(task, GraphSequential)
{
  TaskData data = {0};
  TaskGraph *graph = BLI_task_graph_create();

  /* 0 => 1 */
  TaskNode *node_a = BLI_task_graph_node_create(graph, TaskData_increase_value, &data, nullptr);
  /* 1 => 2 */
  TaskNode *node_b = BLI_task_graph_node_create(
      graph, TaskData_multiply_by_two_value, &data, nullptr);
  /* 2 => 1 */
  TaskNode *node_c = BLI_task_graph_node_create(graph, TaskData_decrease_value, &data, nullptr);
  /* 2 => 1 */
  TaskNode *node_d = BLI_task_graph_node_create(graph, TaskData_square_value, &data, nullptr);
  /* 1 => 1 */
  TaskNode *node_e = BLI_task_graph_node_create(graph, TaskData_increase_value, &data, nullptr);
  /* 1 => 2 */
  const int expected_value = 2;

  BLI_task_graph_edge_create(node_a, node_b);
  BLI_task_graph_edge_create(node_b, node_c);
  BLI_task_graph_edge_create(node_c, node_d);
  BLI_task_graph_edge_create(node_d, node_e);

  EXPECT_TRUE(BLI_task_graph_node_push_work(node_a));
  BLI_task_graph_work_and_wait(graph);

  EXPECT_EQ(expected_value, data.value);
  BLI_task_graph_free(graph);
}

TEST(task, GraphStartAtAnyNode)
{
  TaskData data = {4};
  TaskGraph *graph = BLI_task_graph_create();

  TaskNode *node_a = BLI_task_graph_node_create(graph, TaskData_increase_value, &data, nullptr);
  TaskNode *node_b = BLI_task_graph_node_create(
      graph, TaskData_multiply_by_two_value, &data, nullptr);
  TaskNode *node_c = BLI_task_graph_node_create(graph, TaskData_decrease_value, &data, nullptr);
  TaskNode *node_d = BLI_task_graph_node_create(graph, TaskData_square_value, &data, nullptr);
  TaskNode *node_e = BLI_task_graph_node_create(graph, TaskData_increase_value, &data, nullptr);

  // ((4 - 1) * (4 - 1)) + 1
  const int expected_value = 10;

  BLI_task_graph_edge_create(node_a, node_b);
  BLI_task_graph_edge_create(node_b, node_c);
  BLI_task_graph_edge_create(node_c, node_d);
  BLI_task_graph_edge_create(node_d, node_e);

  EXPECT_TRUE(BLI_task_graph_node_push_work(node_c));
  BLI_task_graph_work_and_wait(graph);

  EXPECT_EQ(expected_value, data.value);
  BLI_task_graph_free(graph);
}

TEST(task, GraphSplit)
{
  TaskData data = {1};

  TaskGraph *graph = BLI_task_graph_create();
  TaskNode *node_a = BLI_task_graph_node_create(graph, TaskData_increase_value, &data, nullptr);
  TaskNode *node_b = BLI_task_graph_node_create(graph, TaskData_store_value, &data, nullptr);
  TaskNode *node_c = BLI_task_graph_node_create(graph, TaskData_increase_value, &data, nullptr);
  TaskNode *node_d = BLI_task_graph_node_create(
      graph, TaskData_multiply_by_two_store, &data, nullptr);
  BLI_task_graph_edge_create(node_a, node_b);
  BLI_task_graph_edge_create(node_b, node_c);
  BLI_task_graph_edge_create(node_b, node_d);
  EXPECT_TRUE(BLI_task_graph_node_push_work(node_a));
  BLI_task_graph_work_and_wait(graph);

  EXPECT_EQ(3, data.value);
  EXPECT_EQ(4, data.store);
  BLI_task_graph_free(graph);
}

TEST(task, GraphForest)
{
  TaskData data1 = {1};
  TaskData data2 = {3};

  TaskGraph *graph = BLI_task_graph_create();

  {
    TaskNode *tree1_node_a = BLI_task_graph_node_create(
        graph, TaskData_increase_value, &data1, nullptr);
<<<<<<< HEAD
    TaskNode *tree1_node_b = BLI_task_graph_node_create(graph, TaskData_store_value, &data1, nullptr);
=======
    TaskNode *tree1_node_b = BLI_task_graph_node_create(
        graph, TaskData_store_value, &data1, nullptr);
>>>>>>> 29fb12da
    TaskNode *tree1_node_c = BLI_task_graph_node_create(
        graph, TaskData_increase_value, &data1, nullptr);
    TaskNode *tree1_node_d = BLI_task_graph_node_create(
        graph, TaskData_multiply_by_two_store, &data1, nullptr);
    BLI_task_graph_edge_create(tree1_node_a, tree1_node_b);
    BLI_task_graph_edge_create(tree1_node_b, tree1_node_c);
    BLI_task_graph_edge_create(tree1_node_b, tree1_node_d);
    EXPECT_TRUE(BLI_task_graph_node_push_work(tree1_node_a));
  }

  {
    TaskNode *tree2_node_a = BLI_task_graph_node_create(
        graph, TaskData_increase_value, &data2, nullptr);
<<<<<<< HEAD
    TaskNode *tree2_node_b = BLI_task_graph_node_create(graph, TaskData_store_value, &data2, nullptr);
=======
    TaskNode *tree2_node_b = BLI_task_graph_node_create(
        graph, TaskData_store_value, &data2, nullptr);
>>>>>>> 29fb12da
    TaskNode *tree2_node_c = BLI_task_graph_node_create(
        graph, TaskData_increase_value, &data2, nullptr);
    TaskNode *tree2_node_d = BLI_task_graph_node_create(
        graph, TaskData_multiply_by_two_store, &data2, nullptr);
    BLI_task_graph_edge_create(tree2_node_a, tree2_node_b);
    BLI_task_graph_edge_create(tree2_node_b, tree2_node_c);
    BLI_task_graph_edge_create(tree2_node_b, tree2_node_d);
    EXPECT_TRUE(BLI_task_graph_node_push_work(tree2_node_a));
  }

  BLI_task_graph_work_and_wait(graph);

  EXPECT_EQ(3, data1.value);
  EXPECT_EQ(4, data1.store);
  EXPECT_EQ(5, data2.value);
  EXPECT_EQ(8, data2.store);
  BLI_task_graph_free(graph);
}

TEST(task, GraphTaskData)
{
  TaskData data = {0};
  TaskGraph *graph = BLI_task_graph_create();
  TaskNode *node_a = BLI_task_graph_node_create(
      graph, TaskData_store_value, &data, TaskData_increase_value);
  TaskNode *node_b = BLI_task_graph_node_create(graph, TaskData_store_value, &data, nullptr);
  BLI_task_graph_edge_create(node_a, node_b);
  EXPECT_TRUE(BLI_task_graph_node_push_work(node_a));
  BLI_task_graph_work_and_wait(graph);
  EXPECT_EQ(0, data.value);
  EXPECT_EQ(0, data.store);
  BLI_task_graph_free(graph);
  /* data should be freed once */
  EXPECT_EQ(1, data.value);
  EXPECT_EQ(0, data.store);
}<|MERGE_RESOLUTION|>--- conflicted
+++ resolved
@@ -135,12 +135,8 @@
   {
     TaskNode *tree1_node_a = BLI_task_graph_node_create(
         graph, TaskData_increase_value, &data1, nullptr);
-<<<<<<< HEAD
-    TaskNode *tree1_node_b = BLI_task_graph_node_create(graph, TaskData_store_value, &data1, nullptr);
-=======
     TaskNode *tree1_node_b = BLI_task_graph_node_create(
         graph, TaskData_store_value, &data1, nullptr);
->>>>>>> 29fb12da
     TaskNode *tree1_node_c = BLI_task_graph_node_create(
         graph, TaskData_increase_value, &data1, nullptr);
     TaskNode *tree1_node_d = BLI_task_graph_node_create(
@@ -154,12 +150,8 @@
   {
     TaskNode *tree2_node_a = BLI_task_graph_node_create(
         graph, TaskData_increase_value, &data2, nullptr);
-<<<<<<< HEAD
-    TaskNode *tree2_node_b = BLI_task_graph_node_create(graph, TaskData_store_value, &data2, nullptr);
-=======
     TaskNode *tree2_node_b = BLI_task_graph_node_create(
         graph, TaskData_store_value, &data2, nullptr);
->>>>>>> 29fb12da
     TaskNode *tree2_node_c = BLI_task_graph_node_create(
         graph, TaskData_increase_value, &data2, nullptr);
     TaskNode *tree2_node_d = BLI_task_graph_node_create(
