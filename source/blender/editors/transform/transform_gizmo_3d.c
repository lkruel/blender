--- conflicted
+++ resolved
@@ -1343,11 +1343,7 @@
     BLI_assert(axis_idx >= MAN_AXIS_RANGE_ROT_START && axis_idx < MAN_AXIS_RANGE_ROT_END);
     gizmo_get_axis_color(axis_idx, NULL, color, color);
 
-<<<<<<< HEAD
-    GPU_depth_test(false);
-=======
     GPU_depth_test(GPU_DEPTH_NONE);
->>>>>>> 019cd2e5
     GPU_blend(GPU_BLEND_ALPHA);
     GPU_line_smooth(true);
 
@@ -1363,11 +1359,7 @@
                                     });
 
     GPU_line_smooth(false);
-<<<<<<< HEAD
-    GPU_depth_test(true);
-=======
     GPU_depth_test(GPU_DEPTH_LESS_EQUAL);
->>>>>>> 019cd2e5
     GPU_blend(GPU_BLEND_NONE);
   }
 }
