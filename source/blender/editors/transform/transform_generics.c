/**
 * $Id$
 *
 * ***** BEGIN GPL LICENSE BLOCK *****
 *
 * This program is free software; you can redistribute it and/or
 * modify it under the terms of the GNU General Public License
 * as published by the Free Software Foundation; either version 2
 * of the License, or (at your option) any later version.
 *
 * This program is distributed in the hope that it will be useful,
 * but WITHOUT ANY WARRANTY; without even the implied warranty of
 * MERCHANTABILITY or FITNESS FOR A PARTICULAR PURPOSE.  See the
 * GNU General Public License for more details.
 *
 * You should have received a copy of the GNU General Public License
 * along with this program; if not, write to the Free Software Foundation,
 * Inc., 59 Temple Place - Suite 330, Boston, MA  02111-1307, USA.
 *
 * The Original Code is Copyright (C) 2001-2002 by NaN Holding BV.
 * All rights reserved.
 *
 * The Original Code is: all of this file.
 *
 * Contributor(s): none yet.
 *
 * ***** END GPL LICENSE BLOCK *****
 */

#include <string.h>
#include <math.h>

#include "MEM_guardedalloc.h"

#include "BLO_sys_types.h" // for intptr_t support

#include "DNA_anim_types.h"
#include "DNA_action_types.h"
#include "DNA_armature_types.h"
#include "DNA_constraint_types.h"
#include "DNA_curve_types.h"
#include "DNA_lattice_types.h"
#include "DNA_mesh_types.h"
#include "DNA_modifier_types.h"
#include "DNA_nla_types.h"
#include "DNA_node_types.h"
#include "DNA_object_types.h"
#include "DNA_object_force.h"
#include "DNA_particle_types.h"
#include "DNA_screen_types.h"
#include "DNA_space_types.h"
#include "DNA_scene_types.h"
#include "DNA_userdef_types.h"
#include "DNA_view3d_types.h"
#include "DNA_windowmanager_types.h"

#include "RNA_access.h"

//#include "BIF_screen.h"
//#include "BIF_mywindow.h"
#include "BIF_gl.h"
#include "BIF_glutil.h"
//#include "BIF_editmesh.h"
//#include "BIF_editsima.h"
//#include "BIF_editparticle.h"
//#include "BIF_meshtools.h"

#include "BKE_animsys.h"
#include "BKE_action.h"
#include "BKE_anim.h"
#include "BKE_armature.h"
#include "BKE_cloth.h"
#include "BKE_curve.h"
#include "BKE_depsgraph.h"
#include "BKE_displist.h"
#include "BKE_depsgraph.h"
#include "BKE_fcurve.h"
#include "BKE_global.h"
#include "BKE_group.h"
#include "BKE_lattice.h"
#include "BKE_key.h"
#include "BKE_mesh.h"
#include "BKE_modifier.h"
#include "BKE_nla.h"
#include "BKE_object.h"
#include "BKE_utildefines.h"
#include "BKE_context.h"
#include "BKE_tessmesh.h"

#include "ED_anim_api.h"
#include "ED_armature.h"
#include "ED_image.h"
#include "ED_keyframing.h"
#include "ED_markers.h"
#include "ED_mesh.h"
#include "ED_particle.h"
#include "ED_screen_types.h"
#include "ED_space_api.h"
#include "ED_uvedit.h"
#include "ED_view3d.h"

//#include "BDR_unwrapper.h"

#include "BLI_arithb.h"
#include "BLI_blenlib.h"
#include "BLI_editVert.h"
#include "BLI_rand.h"

#include "RNA_access.h"

#include "WM_types.h"

#include "UI_resources.h"

//#include "blendef.h"
//
//#include "mydevice.h"

#include "transform.h"

extern ListBase editelems;

/* ************************** Functions *************************** */

void getViewVector(TransInfo *t, float coord[3], float vec[3])
{
	if (t->persp != RV3D_ORTHO)
	{
		float p1[4], p2[4];

		VECCOPY(p1, coord);
		p1[3] = 1.0f;
		VECCOPY(p2, p1);
		p2[3] = 1.0f;
		Mat4MulVec4fl(t->viewmat, p2);

		p2[0] = 2.0f * p2[0];
		p2[1] = 2.0f * p2[1];
		p2[2] = 2.0f * p2[2];

		Mat4MulVec4fl(t->viewinv, p2);

		VecSubf(vec, p1, p2);
	}
	else {
		VECCOPY(vec, t->viewinv[2]);
	}
	Normalize(vec);
}

/* ************************** GENERICS **************************** */

static void clipMirrorModifier(TransInfo *t, Object *ob)
{
	ModifierData *md= ob->modifiers.first;
	float tolerance[3] = {0.0f, 0.0f, 0.0f};
	int axis = 0;

	for (; md; md=md->next) {
		if (md->type==eModifierType_Mirror) {
			MirrorModifierData *mmd = (MirrorModifierData*) md;

			if(mmd->flag & MOD_MIR_CLIPPING) {
				axis = 0;
				if(mmd->flag & MOD_MIR_AXIS_X) {
					axis |= 1;
					tolerance[0] = mmd->tolerance;
				}
				if(mmd->flag & MOD_MIR_AXIS_Y) {
					axis |= 2;
					tolerance[1] = mmd->tolerance;
				}
				if(mmd->flag & MOD_MIR_AXIS_Z) {
					axis |= 4;
					tolerance[2] = mmd->tolerance;
				}
				if (axis) {
					float mtx[4][4], imtx[4][4];
					int i;
					TransData *td = t->data;

					if (mmd->mirror_ob) {
						float obinv[4][4];

						Mat4Invert(obinv, mmd->mirror_ob->obmat);
						Mat4MulMat4(mtx, ob->obmat, obinv);
						Mat4Invert(imtx, mtx);
					}

					for(i = 0 ; i < t->total; i++, td++) {
						int clip;
						float loc[3], iloc[3];

						if (td->flag & TD_NOACTION)
							break;
						if (td->loc==NULL)
							break;

						if (td->flag & TD_SKIP)
							continue;

						VecCopyf(loc,  td->loc);
						VecCopyf(iloc, td->iloc);

						if (mmd->mirror_ob) {
							VecMat4MulVecfl(loc, mtx, loc);
							VecMat4MulVecfl(iloc, mtx, iloc);
						}

						clip = 0;
						if(axis & 1) {
							if(fabs(iloc[0])<=tolerance[0] ||
							   loc[0]*iloc[0]<0.0f) {
								loc[0]= 0.0f;
								clip = 1;
							}
						}

						if(axis & 2) {
							if(fabs(iloc[1])<=tolerance[1] ||
							   loc[1]*iloc[1]<0.0f) {
								loc[1]= 0.0f;
								clip = 1;
							}
						}
						if(axis & 4) {
							if(fabs(iloc[2])<=tolerance[2] ||
							   loc[2]*iloc[2]<0.0f) {
								loc[2]= 0.0f;
								clip = 1;
							}
						}
						if (clip) {
							if (mmd->mirror_ob) {
								VecMat4MulVecfl(loc, imtx, loc);
							}
							VecCopyf(td->loc, loc);
						}
					}
				}

			}
		}
	}
}

/* assumes obedit set to mesh object */
static void editbmesh_apply_to_mirror(TransInfo *t)
{
	TransData *td = t->data;
	BMVert *eve;
	BMIter iter;
	int i;

	for(i = 0 ; i < t->total; i++, td++) {
		if (td->flag & TD_NOACTION)
			break;
		if (td->loc==NULL)
			break;
		if (td->flag & TD_SKIP)
			continue;

		eve = td->extra;
		if (eve) {
			eve->co[0]= -td->loc[0];
			eve->co[1]= td->loc[1];
			eve->co[2]= td->loc[2];
		}
		
		if (td->flag & TD_MIRROR_EDGE)
		{
			td->loc[0] = 0;
		}
	}
}

/* tags the given ID block for refreshes (if applicable) due to 
 * Animation Editor editing
 */
static void animedit_refresh_id_tags (Scene *scene, ID *id)
{
	if (id) {
		AnimData *adt= BKE_animdata_from_id(id);
		
		/* tag AnimData for refresh so that other views will update in realtime with these changes */
		if (adt)
			adt->recalc |= ADT_RECALC_ANIM;
			
		/* set recalc flags */
		DAG_id_flush_update(id, OB_RECALC); // XXX or do we want something more restrictive?
	}
}

/* for the realtime animation recording feature, handle overlapping data */
static void animrecord_check_state (Scene *scene, ID *id, wmTimer *animtimer)
{
	ScreenAnimData *sad= (animtimer) ? animtimer->customdata : NULL;
	
	/* sanity checks */
	if ELEM3(NULL, scene, id, sad)
		return;
	
	/* check if we need a new strip if:
	 * 	- if animtimer is running 
	 *	- we're not only keying for available channels
	 *	- the option to add new actions for each round is not enabled
	 */
	if (IS_AUTOKEY_FLAG(INSERTAVAIL)==0 && (scene->toolsettings->autokey_flag & ANIMRECORD_FLAG_WITHNLA)) {
		/* if playback has just looped around, we need to add a new NLA track+strip to allow a clean pass to occur */
		if ((sad) && (sad->flag & ANIMPLAY_FLAG_JUMPED)) {
			AnimData *adt= BKE_animdata_from_id(id);
			
			/* perform push-down manually with some differences 
			 * NOTE: BKE_nla_action_pushdown() sync warning...
			 */
			if ((adt->action) && !(adt->flag & ADT_NLA_EDIT_ON)) {
				float astart, aend;
				
				/* only push down if action is more than 1-2 frames long */
				calc_action_range(adt->action, &astart, &aend, 1);
				if (aend > astart+2.0f) {
					NlaStrip *strip= add_nlastrip_to_stack(adt, adt->action);
					
					/* clear reference to action now that we've pushed it onto the stack */
					adt->action->id.us--;
					adt->action= NULL;
					
					/* adjust blending + extend so that they will behave correctly */
					strip->extendmode= NLASTRIP_EXTEND_NOTHING;
					strip->flag &= ~(NLASTRIP_FLAG_AUTO_BLENDS|NLASTRIP_FLAG_SELECT|NLASTRIP_FLAG_ACTIVE);
					
					/* also, adjust the AnimData's action extend mode to be on 
					 * 'nothing' so that previous result still play 
					 */
					adt->act_extendmode= NLASTRIP_EXTEND_NOTHING;
				}
			}
		}
	}
}

/* called for updating while transform acts, once per redraw */
void recalcData(TransInfo *t)
{
	Scene *scene = t->scene;
	Base *base = scene->basact;

	if (t->spacetype==SPACE_NODE) {
		flushTransNodes(t);
	}
	else if (t->spacetype==SPACE_SEQ) {
		flushTransSeq(t);
	}
	else if (t->spacetype == SPACE_ACTION) {
		Scene *scene= t->scene;
		
		bAnimContext ac;
		ListBase anim_data = {NULL, NULL};
		bAnimListElem *ale;
		int filter;
		
		/* initialise relevant anim-context 'context' data from TransInfo data */
			/* NOTE: sync this with the code in ANIM_animdata_get_context() */
		memset(&ac, 0, sizeof(bAnimContext));
		
		ac.scene= t->scene;
		ac.obact= OBACT;
		ac.sa= t->sa;
		ac.ar= t->ar;
		ac.spacetype= (t->sa)? t->sa->spacetype : 0;
		ac.regiontype= (t->ar)? t->ar->regiontype : 0;
		
		ANIM_animdata_context_getdata(&ac);
		
		/* get animdata blocks visible in editor, assuming that these will be the ones where things changed */
		filter= (ANIMFILTER_VISIBLE | ANIMFILTER_ANIMDATA);
		ANIM_animdata_filter(&ac, &anim_data, filter, ac.data, ac.datatype);
		
		/* just tag these animdata-blocks to recalc, assuming that some data there changed */
		for (ale= anim_data.first; ale; ale= ale->next) {
			/* set refresh tags for objects using this animation */
			animedit_refresh_id_tags(t->scene, ale->id);
		}
		
		/* now free temp channels */
		BLI_freelistN(&anim_data);
	}
	else if (t->spacetype == SPACE_IPO) {
		Scene *scene;
		
		ListBase anim_data = {NULL, NULL};
		bAnimContext ac;
		int filter;
		
		bAnimListElem *ale;
		int dosort = 0;
		
		
		/* initialise relevant anim-context 'context' data from TransInfo data */
			/* NOTE: sync this with the code in ANIM_animdata_get_context() */
		memset(&ac, 0, sizeof(bAnimContext));
		
		scene= ac.scene= t->scene;
		ac.obact= OBACT;
		ac.sa= t->sa;
		ac.ar= t->ar;
		ac.spacetype= (t->sa)? t->sa->spacetype : 0;
		ac.regiontype= (t->ar)? t->ar->regiontype : 0;
		
		ANIM_animdata_context_getdata(&ac);
		
		/* do the flush first */
		flushTransGraphData(t);
		
		/* get curves to check if a re-sort is needed */
		filter= (ANIMFILTER_VISIBLE | ANIMFILTER_FOREDIT | ANIMFILTER_CURVESONLY | ANIMFILTER_CURVEVISIBLE);
		ANIM_animdata_filter(&ac, &anim_data, filter, ac.data, ac.datatype);
		
		/* now test if there is a need to re-sort */
		for (ale= anim_data.first; ale; ale= ale->next) {
			FCurve *fcu= (FCurve *)ale->key_data;
			
			/* watch it: if the time is wrong: do not correct handles yet */
			if (test_time_fcurve(fcu))
				dosort++;
			else
				calchandles_fcurve(fcu);
				
			/* set refresh tags for objects using this animation */
			animedit_refresh_id_tags(t->scene, ale->id);
		}
		
		/* do resort and other updates? */
		if (dosort) remake_graph_transdata(t, &anim_data);
		
		/* now free temp channels */
		BLI_freelistN(&anim_data);
	}
	else if (t->spacetype == SPACE_NLA) {
		TransDataNla *tdn= (TransDataNla *)t->customData;
		SpaceNla *snla= (SpaceNla *)t->sa->spacedata.first;
		Scene *scene= t->scene;
		double secf= FPS;
		int i;
		
		/* for each strip we've got, perform some additional validation of the values that got set before
		 * using RNA to set the value (which does some special operations when setting these values to make
		 * sure that everything works ok)
		 */
		for (i = 0; i < t->total; i++, tdn++) {
			NlaStrip *strip= tdn->strip;
			PointerRNA strip_ptr;
			short pExceeded, nExceeded, iter;
			int delta_y1, delta_y2;
			
			/* if this tdn has no handles, that means it is just a dummy that should be skipped */
			if (tdn->handle == 0)
				continue;
			
			/* set refresh tags for objects using this animation */
			animedit_refresh_id_tags(t->scene, tdn->id);
			
			/* if cancelling transform, just write the values without validating, then move on */
			if (t->state == TRANS_CANCEL) {
				/* clear the values by directly overwriting the originals, but also need to restore
				 * endpoints of neighboring transition-strips
				 */
				
				/* start */
				strip->start= tdn->h1[0];
				
				if ((strip->prev) && (strip->prev->type == NLASTRIP_TYPE_TRANSITION))
					strip->prev->end= tdn->h1[0];
				
				/* end */
				strip->end= tdn->h2[0];
				
				if ((strip->next) && (strip->next->type == NLASTRIP_TYPE_TRANSITION))
					strip->next->start= tdn->h2[0];
				
				/* flush transforms to child strips (since this should be a meta) */
				BKE_nlameta_flush_transforms(strip);
				
				/* restore to original track (if needed) */
				if (tdn->oldTrack != tdn->nlt) {
					/* just append to end of list for now, since strips get sorted in special_aftertrans_update() */
					BLI_remlink(&tdn->nlt->strips, strip);
					BLI_addtail(&tdn->oldTrack->strips, strip);
				}
				
				continue;
			}
			
			/* firstly, check if the proposed transform locations would overlap with any neighbouring strips
			 * (barring transitions) which are absolute barriers since they are not being moved
			 *
			 * this is done as a iterative procedure (done 5 times max for now)
			 */
			for (iter=0; iter < 5; iter++) {
				pExceeded= ((strip->prev) && (strip->prev->type != NLASTRIP_TYPE_TRANSITION) && (tdn->h1[0] < strip->prev->end));
				nExceeded= ((strip->next) && (strip->next->type != NLASTRIP_TYPE_TRANSITION) && (tdn->h2[0] > strip->next->start));
				
				if ((pExceeded && nExceeded) || (iter == 4) ) {
					/* both endpoints exceeded (or iteration ping-pong'd meaning that we need a compromise)
					 *	- simply crop strip to fit within the bounds of the strips bounding it
					 *	- if there were no neighbours, clear the transforms (make it default to the strip's current values)
					 */
					if (strip->prev && strip->next) {
						tdn->h1[0]= strip->prev->end;
						tdn->h2[0]= strip->next->start;
					}
					else {
						tdn->h1[0]= strip->start;
						tdn->h2[0]= strip->end;
					}
				}
				else if (nExceeded) {
					/* move backwards */
					float offset= tdn->h2[0] - strip->next->start;
					
					tdn->h1[0] -= offset;
					tdn->h2[0] -= offset;
				}
				else if (pExceeded) {
					/* more forwards */
					float offset= strip->prev->end - tdn->h1[0];
					
					tdn->h1[0] += offset;
					tdn->h2[0] += offset;
				}
				else /* all is fine and well */
					break;
			}
			
			/* handle auto-snapping */
			switch (snla->autosnap) {
				case SACTSNAP_FRAME: /* snap to nearest frame/time  */
					if (snla->flag & SNLA_DRAWTIME) {
						tdn->h1[0]= (float)( floor((tdn->h1[0]/secf) + 0.5f) * secf );
						tdn->h2[0]= (float)( floor((tdn->h2[0]/secf) + 0.5f) * secf );
					}
					else {
						tdn->h1[0]= (float)( floor(tdn->h1[0]+0.5f) );
						tdn->h2[0]= (float)( floor(tdn->h2[0]+0.5f) );
					}
					break;
				
				case SACTSNAP_MARKER: /* snap to nearest marker */
					tdn->h1[0]= (float)ED_markers_find_nearest_marker_time(&t->scene->markers, tdn->h1[0]);
					tdn->h2[0]= (float)ED_markers_find_nearest_marker_time(&t->scene->markers, tdn->h2[0]);
					break;
			}
			
			/* use RNA to write the values... */
			// TODO: do we need to write in 2 passes to make sure that no truncation goes on?
			RNA_pointer_create(NULL, &RNA_NlaStrip, strip, &strip_ptr);
			
			RNA_float_set(&strip_ptr, "start_frame", tdn->h1[0]);
			RNA_float_set(&strip_ptr, "end_frame", tdn->h2[0]);
			
			/* flush transforms to child strips (since this should be a meta) */
			BKE_nlameta_flush_transforms(strip);
			
			
			/* now, check if we need to try and move track
			 *	- we need to calculate both, as only one may have been altered by transform if only 1 handle moved
			 */
			delta_y1= ((int)tdn->h1[1] / NLACHANNEL_STEP - tdn->trackIndex);
			delta_y2= ((int)tdn->h2[1] / NLACHANNEL_STEP - tdn->trackIndex);
			
			if (delta_y1 || delta_y2) {
				NlaTrack *track;
				int delta = (delta_y2) ? delta_y2 : delta_y1;
				int n;
				
				/* move in the requested direction, checking at each layer if there's space for strip to pass through,
				 * stopping on the last track available or that we're able to fit in
				 */
				if (delta > 0) {
					for (track=tdn->nlt->next, n=0; (track) && (n < delta); track=track->next, n++) {
						/* check if space in this track for the strip */
						if (BKE_nlatrack_has_space(track, strip->start, strip->end)) {
							/* move strip to this track */
							BLI_remlink(&tdn->nlt->strips, strip);
							BKE_nlatrack_add_strip(track, strip);
							
							tdn->nlt= track;
							tdn->trackIndex += (n + 1); /* + 1, since n==0 would mean that we didn't change track */
						}
						else /* can't move any further */
							break;
					}
				}
				else {
					/* make delta 'positive' before using it, since we now know to go backwards */
					delta= -delta;
					
					for (track=tdn->nlt->prev, n=0; (track) && (n < delta); track=track->prev, n++) {
						/* check if space in this track for the strip */
						if (BKE_nlatrack_has_space(track, strip->start, strip->end)) {
							/* move strip to this track */
							BLI_remlink(&tdn->nlt->strips, strip);
							BKE_nlatrack_add_strip(track, strip);
							
							tdn->nlt= track;
							tdn->trackIndex -= (n - 1); /* - 1, since n==0 would mean that we didn't change track */
						}
						else /* can't move any further */
							break;
					}
				}
			}
		}
	}
	else if (t->spacetype == SPACE_IMAGE) {
		if (t->obedit && t->obedit->type == OB_MESH) {
			SpaceImage *sima= t->sa->spacedata.first;
			
			flushTransUVs(t);
			if(sima->flag & SI_LIVE_UNWRAP)
				ED_uvedit_live_unwrap_re_solve();
			
			DAG_id_flush_update(t->obedit->data, OB_RECALC_DATA);
		}
	}
	else if (t->spacetype == SPACE_VIEW3D) {
		
		/* project */
		if(t->state != TRANS_CANCEL) {
			applyProject(t);
		}
		
		if (t->obedit) {
		if ELEM(t->obedit->type, OB_CURVE, OB_SURF) {
			Curve *cu= t->obedit->data;
			Nurb *nu= cu->editnurb->first;
				
			DAG_id_flush_update(t->obedit->data, OB_RECALC_DATA);  /* sets recalc flags */
				
			if (t->state == TRANS_CANCEL) {
				while(nu) {
					calchandlesNurb(nu); /* Cant do testhandlesNurb here, it messes up the h1 and h2 flags */
					nu= nu->next;
				}
			} else {
				/* Normal updating */
				while(nu) {
					test2DNurb(nu);
					calchandlesNurb(nu);
					nu= nu->next;
				}
			}
		}
		else if(t->obedit->type==OB_LATTICE) {
			Lattice *la= t->obedit->data;
			DAG_id_flush_update(t->obedit->data, OB_RECALC_DATA);  /* sets recalc flags */

			if(la->editlatt->flag & LT_OUTSIDE) outside_lattice(la->editlatt);
		}
		else if (t->obedit->type == OB_MESH) {
				BMEditMesh *em = ((Mesh*)t->obedit->data)->edit_btmesh;
				/* mirror modifier clipping? */
				if(t->state != TRANS_CANCEL) {
					clipMirrorModifier(t, t->obedit);
				}
				if((t->options & CTX_NO_MIRROR) == 0 && (t->flag & T_MIRROR))
					editbmesh_apply_to_mirror(t);

				DAG_id_flush_update(t->obedit->data, OB_RECALC_DATA);  /* sets recalc flags */

				EDBM_RecalcNormals(em);
				BMEdit_RecalcTesselation(em);
			}
			else if(t->obedit->type==OB_ARMATURE) { /* no recalc flag, does pose */
				bArmature *arm= t->obedit->data;
				ListBase *edbo = arm->edbo;
				EditBone *ebo;
				TransData *td = t->data;
				int i;
				
				/* Ensure all bones are correctly adjusted */
				for (ebo = edbo->first; ebo; ebo = ebo->next){
					
					if ((ebo->flag & BONE_CONNECTED) && ebo->parent){
						/* If this bone has a parent tip that has been moved */
						if (ebo->parent->flag & BONE_TIPSEL){
							VECCOPY (ebo->head, ebo->parent->tail);
							if(t->mode==TFM_BONE_ENVELOPE) ebo->rad_head= ebo->parent->rad_tail;
						}
						/* If this bone has a parent tip that has NOT been moved */
						else{
							VECCOPY (ebo->parent->tail, ebo->head);
							if(t->mode==TFM_BONE_ENVELOPE) ebo->parent->rad_tail= ebo->rad_head;
						}
					}
					
					/* on extrude bones, oldlength==0.0f, so we scale radius of points */
					ebo->length= VecLenf(ebo->head, ebo->tail);
					if(ebo->oldlength==0.0f) {
						ebo->rad_head= 0.25f*ebo->length;
						ebo->rad_tail= 0.10f*ebo->length;
						ebo->dist= 0.25f*ebo->length;
						if(ebo->parent) {
							if(ebo->rad_head > ebo->parent->rad_tail)
								ebo->rad_head= ebo->parent->rad_tail;
						}
					}
					else if(t->mode!=TFM_BONE_ENVELOPE) {
						/* if bones change length, lets do that for the deform distance as well */
						ebo->dist*= ebo->length/ebo->oldlength;
						ebo->rad_head*= ebo->length/ebo->oldlength;
						ebo->rad_tail*= ebo->length/ebo->oldlength;
						ebo->oldlength= ebo->length;
					}
				}
				
				
				if (t->mode != TFM_BONE_ROLL)
				{
					/* fix roll */
					for(i = 0; i < t->total; i++, td++)
					{
						if (td->extra)
						{
							float vec[3], up_axis[3];
							float qrot[4];
							
							ebo = td->extra;
							VECCOPY(up_axis, td->axismtx[2]);
							
							if (t->mode != TFM_ROTATION)
							{
								VecSubf(vec, ebo->tail, ebo->head);
								Normalize(vec);
								RotationBetweenVectorsToQuat(qrot, td->axismtx[1], vec);
								QuatMulVecf(qrot, up_axis);
							}
							else
							{
								Mat3MulVecfl(t->mat, up_axis);
							}
							
							ebo->roll = ED_rollBoneToVector(ebo, up_axis);
						}
					}
				}
				
				if(arm->flag & ARM_MIRROR_EDIT)
					transform_armature_mirror_update(t->obedit);
				
			}
			else
				DAG_id_flush_update(t->obedit->data, OB_RECALC_DATA);  /* sets recalc flags */
		}
		else if( (t->flag & T_POSE) && t->poseobj) {
			Object *ob= t->poseobj;
			bArmature *arm= ob->data;
			
			/* if animtimer is running, and the object already has animation data,
			 * check if the auto-record feature means that we should record 'samples'
			 * (i.e. uneditable animation values)
			 */
			// TODO: autokeyframe calls need some setting to specify to add samples (FPoints) instead of keyframes?
			if ((t->animtimer) && IS_AUTOKEY_ON(t->scene)) {
				int targetless_ik= (t->flag & T_AUTOIK); // XXX this currently doesn't work, since flags aren't set yet!
				
				animrecord_check_state(t->scene, &ob->id, t->animtimer);
				autokeyframe_pose_cb_func(t->scene, (View3D *)t->view, ob, t->mode, targetless_ik);
			}
			
			/* old optimize trick... this enforces to bypass the depgraph */
			if (!(arm->flag & ARM_DELAYDEFORM)) {
				DAG_id_flush_update(&ob->id, OB_RECALC_DATA);  /* sets recalc flags */
			}
			else
				where_is_pose(scene, ob);
		}
		else if(base && (base->object->mode & OB_MODE_PARTICLE_EDIT) && PE_get_current(scene, base->object)) {
			flushTransParticles(t);
		}
		else {
			int i;
			
			for(base= FIRSTBASE; base; base= base->next) {
				Object *ob= base->object;
				
				/* this flag is from depgraph, was stored in initialize phase, handled in drawview.c */
				if(base->flag & BA_HAS_RECALC_OB)
					ob->recalc |= OB_RECALC_OB;
				if(base->flag & BA_HAS_RECALC_DATA)
					ob->recalc |= OB_RECALC_DATA;
			}
			
			for (i = 0; i < t->total; i++) {
				TransData *td = t->data + i;
				Object *ob = td->ob;
				
				if (td->flag & TD_NOACTION)
					break;
				
				if (td->flag & TD_SKIP)
					continue;
				
				/* if animtimer is running, and the object already has animation data,
				 * check if the auto-record feature means that we should record 'samples'
				 * (i.e. uneditable animation values)
				 */
				// TODO: autokeyframe calls need some setting to specify to add samples (FPoints) instead of keyframes?
				if ((t->animtimer) && IS_AUTOKEY_ON(t->scene)) {
					animrecord_check_state(t->scene, &ob->id, t->animtimer);
					autokeyframe_ob_cb_func(t->scene, (View3D *)t->view, ob, t->mode);
				}
				
				/* proxy exception */
				if(ob->proxy)
					ob->proxy->recalc |= ob->recalc;
				if(ob->proxy_group)
					group_tag_recalc(ob->proxy_group->dup_group);
			}
		}
		
		if(((View3D*)t->view)->drawtype == OB_SHADED)
			reshadeall_displist(t->scene);
	}
}

void drawLine(TransInfo *t, float *center, float *dir, char axis, short options)
{
	float v1[3], v2[3], v3[3];
	char col[3], col2[3];

	if (t->spacetype == SPACE_VIEW3D)
	{
		View3D *v3d = t->view;

		glPushMatrix();

		//if(t->obedit) glLoadMatrixf(t->obedit->obmat);	// sets opengl viewing


		VecCopyf(v3, dir);
		VecMulf(v3, v3d->far);

		VecSubf(v2, center, v3);
		VecAddf(v1, center, v3);

		if (options & DRAWLIGHT) {
			col[0] = col[1] = col[2] = 220;
		}
		else {
			UI_GetThemeColor3ubv(TH_GRID, col);
		}
		UI_make_axis_color(col, col2, axis);
		glColor3ubv((GLubyte *)col2);

		setlinestyle(0);
		glBegin(GL_LINE_STRIP);
			glVertex3fv(v1);
			glVertex3fv(v2);
		glEnd();

		glPopMatrix();
	}
}

void resetTransRestrictions(TransInfo *t)
{
	t->flag &= ~T_ALL_RESTRICTIONS;
}

int initTransInfo (bContext *C, TransInfo *t, wmOperator *op, wmEvent *event)
{
	Scene *sce = CTX_data_scene(C);
	ToolSettings *ts = CTX_data_tool_settings(C);
	ARegion *ar = CTX_wm_region(C);
	ScrArea *sa = CTX_wm_area(C);
	Object *obedit = CTX_data_edit_object(C);

	/* moving: is shown in drawobject() (transform color) */
//  TRANSFORM_FIX_ME
//	if(obedit || (t->flag & T_POSE) ) G.moving= G_TRANSFORM_EDIT;
//	else if(G.f & G_PARTICLEEDIT) G.moving= G_TRANSFORM_PARTICLE;
//	else G.moving= G_TRANSFORM_OBJ;

	t->scene = sce;
	t->sa = sa;
	t->ar = ar;
	t->obedit = obedit;
	t->settings = ts;

	t->data = NULL;
	t->ext = NULL;

	t->helpline = HLP_NONE;

	t->flag = 0;

	t->redraw = 1; /* redraw first time */

	if (event)
	{
		t->imval[0] = event->x - t->ar->winrct.xmin;
		t->imval[1] = event->y - t->ar->winrct.ymin;

		t->event_type = event->type;
	}
	else
	{
		t->imval[0] = 0;
		t->imval[1] = 0;
	}

	t->con.imval[0] = t->imval[0];
	t->con.imval[1] = t->imval[1];

	t->mval[0] = t->imval[0];
	t->mval[1] = t->imval[1];

	t->transform		= NULL;
	t->handleEvent		= NULL;

	t->total			= 0;

	t->val = 0.0f;

	t->vec[0]			=
		t->vec[1]		=
		t->vec[2]		= 0.0f;

	t->center[0]		=
		t->center[1]	=
		t->center[2]	= 0.0f;

	Mat3One(t->mat);

	t->spacetype = sa->spacetype;
	if(t->spacetype == SPACE_VIEW3D)
	{
		View3D *v3d = sa->spacedata.first;

		t->view = v3d;
		t->animtimer= CTX_wm_screen(C)->animtimer;

		if(v3d->flag & V3D_ALIGN) t->flag |= T_V3D_ALIGN;
		t->around = v3d->around;

		if (op && RNA_struct_find_property(op->ptr, "constraint_orientation") && RNA_property_is_set(op->ptr, "constraint_orientation"))
		{
			t->current_orientation = RNA_enum_get(op->ptr, "constraint_orientation");

			if (t->current_orientation >= V3D_MANIP_CUSTOM + BIF_countTransformOrientation(C) - 1)
			{
				t->current_orientation = V3D_MANIP_GLOBAL;
			}
		}
		else
		{
			t->current_orientation = v3d->twmode;
		}
	}
	else if(t->spacetype==SPACE_IMAGE || t->spacetype==SPACE_NODE)
	{
		SpaceImage *sima = sa->spacedata.first;
		// XXX for now, get View2D  from the active region
		t->view = &ar->v2d;
		t->around = sima->around;
	}
	else if(t->spacetype==SPACE_IPO) 
	{
		SpaceIpo *sipo= sa->spacedata.first;
		t->view = &ar->v2d;
		t->around = sipo->around;
	}
	else
	{
		// XXX for now, get View2D  from the active region
		t->view = &ar->v2d;
<<<<<<< HEAD

=======
>>>>>>> 4e9699de
		// XXX for now, the center point is the midpoint of the data
		t->around = V3D_CENTER;
	}

	if (op && RNA_struct_find_property(op->ptr, "mirror") && RNA_property_is_set(op->ptr, "mirror"))
	{
		if (RNA_boolean_get(op->ptr, "mirror"))
		{
			t->flag |= T_MIRROR;
			t->mirror = 1;
		}
	}
	// Need stuff to take it from edit mesh or whatnot here
	else
	{
		if (t->obedit && t->obedit->type == OB_MESH && (((Mesh *)t->obedit->data)->editflag & ME_EDIT_MIRROR_X))
		{
			t->flag |= T_MIRROR;
			t->mirror = 1;
		}
	}

	/* setting PET flag only if property exist in operator. Otherwise, assume it's not supported */
	if (op && RNA_struct_find_property(op->ptr, "proportional"))
	{
		if (RNA_property_is_set(op->ptr, "proportional"))
		{
		switch(RNA_enum_get(op->ptr, "proportional"))
		{
		case 2: /* XXX connected constant */
			t->flag |= T_PROP_CONNECTED;
		case 1: /* XXX prop on constant */
			t->flag |= T_PROP_EDIT;
			break;
		}
	}
	else
	{
			if ((t->options & CTX_NO_PET) == 0 && (ts->proportional != PROP_EDIT_OFF)) {
			t->flag |= T_PROP_EDIT;

				if(ts->proportional == PROP_EDIT_CONNECTED)
<<<<<<< HEAD
				t->flag |= T_PROP_CONNECTED;	// yes i know, has to become define
=======
					t->flag |= T_PROP_CONNECTED;
			}
		}
		
		if (op && RNA_struct_find_property(op->ptr, "proportional_size") && RNA_property_is_set(op->ptr, "proportional_size"))
		{
			t->prop_size = RNA_float_get(op->ptr, "proportional_size");
>>>>>>> 4e9699de
		}
	}

	if (op && RNA_struct_find_property(op->ptr, "proportional_size") && RNA_property_is_set(op->ptr, "proportional_size"))
	{
		t->prop_size = RNA_float_get(op->ptr, "proportional_size");
	}
	else
	{
		t->prop_size = ts->proportional_size;
	}

		
		/* TRANSFORM_FIX_ME rna restrictions */
		if (t->prop_size <= 0)
		{
			t->prop_size = 1.0f;
		}
		
	if (op && RNA_struct_find_property(op->ptr, "proportional_editing_falloff") && RNA_property_is_set(op->ptr, "proportional_editing_falloff"))
	{
		t->prop_mode = RNA_enum_get(op->ptr, "proportional_editing_falloff");
	}
	else
	{
		t->prop_mode = ts->prop_mode;
	}
	}
	else /* add not pet option to context when not available */
	{
		t->options |= CTX_NO_PET;
	}

	
	setTransformViewMatrices(t);
	initNumInput(&t->num);
	initNDofInput(&t->ndof);

	return 1;
}

/* Here I would suggest only TransInfo related issues, like free data & reset vars. Not redraws */
void postTrans (TransInfo *t)
{
	TransData *td;

	if (t->draw_handle_view)
		ED_region_draw_cb_exit(t->ar->type, t->draw_handle_view);
	if (t->draw_handle_pixel)
		ED_region_draw_cb_exit(t->ar->type, t->draw_handle_pixel);
	
<<<<<<< HEAD
=======
	if (t->draw_handle_view)
		ED_region_draw_cb_exit(t->ar->type, t->draw_handle_view);
	if (t->draw_handle_pixel)
		ED_region_draw_cb_exit(t->ar->type, t->draw_handle_pixel);
	
>>>>>>> 4e9699de

	if (t->customFree) {
		/* Can take over freeing t->data and data2d etc... */
		t->customFree(t);
	}
	else if (t->customData) {
		MEM_freeN(t->customData);
	}

	/* postTrans can be called when nothing is selected, so data is NULL already */
	if (t->data) {
		int a;

		/* since ipokeys are optional on objects, we mallocced them per trans-data */
		for(a=0, td= t->data; a<t->total; a++, td++) {
			if (td->flag & TD_BEZTRIPLE) 
				MEM_freeN(td->hdata);
		}
		MEM_freeN(t->data);
	}

	if (t->ext) MEM_freeN(t->ext);
	if (t->data2d) {
		MEM_freeN(t->data2d);
		t->data2d= NULL;
	}

	if(t->spacetype==SPACE_IMAGE) {
		SpaceImage *sima= t->sa->spacedata.first;
		if(sima->flag & SI_LIVE_UNWRAP)
			ED_uvedit_live_unwrap_end(t->state == TRANS_CANCEL);
	}
	
	if (t->mouse.data)
	{
		MEM_freeN(t->mouse.data);
	}
<<<<<<< HEAD

	if (t->customFree) {
		t->customFree(t);
	}
	else if (t->customData) {
		MEM_freeN(t->customData);
	}
=======
>>>>>>> 4e9699de
}

void applyTransObjects(TransInfo *t)
{
	TransData *td;

	for (td = t->data; td < t->data + t->total; td++) {
		VECCOPY(td->iloc, td->loc);
		if (td->ext->rot) {
			VECCOPY(td->ext->irot, td->ext->rot);
		}
		if (td->ext->size) {
			VECCOPY(td->ext->isize, td->ext->size);
		}
	}
	recalcData(t);
}

static void restoreElement(TransData *td) {
	/* TransData for crease has no loc */
	if (td->loc) {
		VECCOPY(td->loc, td->iloc);
	}
	if (td->val) {
		*td->val = td->ival;
	}
	if (td->ext && (td->flag&TD_NO_EXT)==0) {
		if (td->ext->rot) {
			VECCOPY(td->ext->rot, td->ext->irot);
		}
		if (td->ext->size) {
			VECCOPY(td->ext->size, td->ext->isize);
		}
			if (td->ext->quat) {
				QUATCOPY(td->ext->quat, td->ext->iquat);
			}
		}

	if (td->flag & TD_BEZTRIPLE) {
		*(td->hdata->h1) = td->hdata->ih1;
		*(td->hdata->h2) = td->hdata->ih2;
	}
	}

void restoreTransObjects(TransInfo *t)
{
	TransData *td;

	for (td = t->data; td < t->data + t->total; td++) {
		restoreElement(td);
	}

	Mat3One(t->mat);

	recalcData(t);
}

void calculateCenter2D(TransInfo *t)
{
	if (t->flag & (T_EDIT|T_POSE)) {
		Object *ob= t->obedit?t->obedit:t->poseobj;
		float vec[3];

		VECCOPY(vec, t->center);
		Mat4MulVecfl(ob->obmat, vec);
		projectIntView(t, vec, t->center2d);
	}
	else {
		projectIntView(t, t->center, t->center2d);
	}
}

void calculateCenterCursor(TransInfo *t)
{
	float *cursor;

	cursor = give_cursor(t->scene, t->view);
	VECCOPY(t->center, cursor);

	/* If edit or pose mode, move cursor in local space */
	if (t->flag & (T_EDIT|T_POSE)) {
		Object *ob = t->obedit?t->obedit:t->poseobj;
		float mat[3][3], imat[3][3];

		VecSubf(t->center, t->center, ob->obmat[3]);
		Mat3CpyMat4(mat, ob->obmat);
		Mat3Inv(imat, mat);
		Mat3MulVecfl(imat, t->center);
	}

	calculateCenter2D(t);
}

void calculateCenterCursor2D(TransInfo *t)
{
	View2D *v2d= t->view;
	float aspx=1.0, aspy=1.0;

	if(t->spacetype==SPACE_IMAGE) /* only space supported right now but may change */
		ED_space_image_uv_aspect(t->sa->spacedata.first, &aspx, &aspy);

	if (v2d) {
		t->center[0] = v2d->cursor[0] * aspx;
		t->center[1] = v2d->cursor[1] * aspy;
	}

	calculateCenter2D(t);
}

void calculateCenterCursorGraph2D(TransInfo *t)
{
	SpaceIpo *sipo= (SpaceIpo *)t->sa->spacedata.first;
	Scene *scene= t->scene;
	
	/* cursor is combination of current frame, and graph-editor cursor value */
	t->center[0]= (float)(scene->r.cfra);
	t->center[1]= sipo->cursorVal;
	
	calculateCenter2D(t);
}

void calculateCenterCursorGraph2D(TransInfo *t)
{
	SpaceIpo *sipo= (SpaceIpo *)t->sa->spacedata.first;
	Scene *scene= t->scene;
	
	/* cursor is combination of current frame, and graph-editor cursor value */
	t->center[0]= (float)(scene->r.cfra);
	t->center[1]= sipo->cursorVal;
	
	calculateCenter2D(t);
}

void calculateCenterMedian(TransInfo *t)
{
	float partial[3] = {0.0f, 0.0f, 0.0f};
	int total = 0;
	int i;

	for(i = 0; i < t->total; i++) {
		if (t->data[i].flag & TD_SELECTED) {
			if (!(t->data[i].flag & TD_NOCENTER))
			{
				VecAddf(partial, partial, t->data[i].center);
				total++;
			}
		}
		else {
			/*
			   All the selected elements are at the head of the array
			   which means we can stop when it finds unselected data
			*/
			break;
		}
	}
	if(i)
		VecMulf(partial, 1.0f / total);
	VECCOPY(t->center, partial);

	calculateCenter2D(t);
}

void calculateCenterBound(TransInfo *t)
{
	float max[3];
	float min[3];
	int i;
	for(i = 0; i < t->total; i++) {
		if (i) {
			if (t->data[i].flag & TD_SELECTED) {
				if (!(t->data[i].flag & TD_NOCENTER))
					MinMax3(min, max, t->data[i].center);
			}
			else {
				/*
				   All the selected elements are at the head of the array
				   which means we can stop when it finds unselected data
				*/
				break;
			}
		}
		else {
			VECCOPY(max, t->data[i].center);
			VECCOPY(min, t->data[i].center);
		}
	}
	VecAddf(t->center, min, max);
	VecMulf(t->center, 0.5);

	calculateCenter2D(t);
}

void calculateCenter(TransInfo *t)
{
	switch(t->around) {
	case V3D_CENTER:
		calculateCenterBound(t);
		break;
	case V3D_CENTROID:
		calculateCenterMedian(t);
		break;
	case V3D_CURSOR:
		if(t->spacetype==SPACE_IMAGE)
			calculateCenterCursor2D(t);
		else if(t->spacetype==SPACE_IPO)
			calculateCenterCursorGraph2D(t);
		else
			calculateCenterCursor(t);
		break;
	case V3D_LOCAL:
		/* Individual element center uses median center for helpline and such */
		calculateCenterMedian(t);
		break;
	case V3D_ACTIVE:
		{
		/* set median, and if if if... do object center */
		
		/* EDIT MODE ACTIVE EDITMODE ELEMENT */

		if (t->obedit && t->obedit->type == OB_MESH) {
			EditSelection ese;
			EditMesh *em = BKE_mesh_get_editmesh(t->obedit->data);
			
			if (EM_get_actSelection(em, &ese)) {
				EM_editselection_center(t->center, &ese);
				calculateCenter2D(t);
				break;
			}
		} /* END EDIT MODE ACTIVE ELEMENT */
<<<<<<< HEAD
#endif

=======
		
>>>>>>> 4e9699de
		calculateCenterMedian(t);
		if((t->flag & (T_EDIT|T_POSE))==0)
		{
			Scene *scene = t->scene;
			Object *ob= OBACT;
			if(ob)
			{
				VECCOPY(t->center, ob->obmat[3]);
				projectIntView(t, t->center, t->center2d);
			}
		}

		}
	}

	/* setting constraint center */
	VECCOPY(t->con.center, t->center);
	if(t->flag & (T_EDIT|T_POSE))
	{
		Object *ob= t->obedit?t->obedit:t->poseobj;
		Mat4MulVecfl(ob->obmat, t->con.center);
	}

	/* for panning from cameraview */
	if(t->flag & T_OBJECT)
	{
		if(t->spacetype==SPACE_VIEW3D && t->ar->regiontype == RGN_TYPE_WINDOW)
		{
			View3D *v3d = t->view;
			Scene *scene = t->scene;
			RegionView3D *rv3d = t->ar->regiondata;
<<<<<<< HEAD

			if(v3d->camera == OBACT && rv3d->persp==V3D_CAMOB)
=======
			
			if(v3d->camera == OBACT && rv3d->persp==RV3D_CAMOB)
>>>>>>> 4e9699de
			{
				float axis[3];
				/* persinv is nasty, use viewinv instead, always right */
				VECCOPY(axis, t->viewinv[2]);
				Normalize(axis);

				/* 6.0 = 6 grid units */
				axis[0]= t->center[0]- 6.0f*axis[0];
				axis[1]= t->center[1]- 6.0f*axis[1];
				axis[2]= t->center[2]- 6.0f*axis[2];

				projectIntView(t, axis, t->center2d);

				/* rotate only needs correct 2d center, grab needs initgrabz() value */
				if(t->mode==TFM_TRANSLATION)
				{
					VECCOPY(t->center, axis);
					VECCOPY(t->con.center, t->center);
				}
			}
		}
	}

	if(t->spacetype==SPACE_VIEW3D)
	{
		/* initgrabz() defines a factor for perspective depth correction, used in window_to_3d_delta() */
		if(t->flag & (T_EDIT|T_POSE)) {
			Object *ob= t->obedit?t->obedit:t->poseobj;
			float vec[3];

			VECCOPY(vec, t->center);
			Mat4MulVecfl(ob->obmat, vec);
			initgrabz(t->ar->regiondata, vec[0], vec[1], vec[2]);
		}
		else {
			initgrabz(t->ar->regiondata, t->center[0], t->center[1], t->center[2]);
		}
	}
}

void calculatePropRatio(TransInfo *t)
{
	TransData *td = t->data;
	int i;
	float dist;
	short connected = t->flag & T_PROP_CONNECTED;

	if (t->flag & T_PROP_EDIT) {
		for(i = 0 ; i < t->total; i++, td++) {
			if (td->flag & TD_SELECTED) {
				td->factor = 1.0f;
			}
			else if (t->flag & T_MIRROR && td->loc[0] * t->mirror < -0.00001f)
			{
				td->flag |= TD_SKIP;
				td->factor = 0.0f;
				restoreElement(td);
			}
			else if	((connected &&
						(td->flag & TD_NOTCONNECTED || td->dist > t->prop_size))
				||
					(connected == 0 &&
						td->rdist > t->prop_size)) {
				/*
				   The elements are sorted according to their dist member in the array,
				   that means we can stop when it finds one element outside of the propsize.
				*/
				td->flag |= TD_NOACTION;
				td->factor = 0.0f;
				restoreElement(td);
			}
			else {
				/* Use rdist for falloff calculations, it is the real distance */
				td->flag &= ~TD_NOACTION;
				dist= (t->prop_size-td->rdist)/t->prop_size;

				/*
				 * Clamp to positive numbers.
				 * Certain corner cases with connectivity and individual centers
				 * can give values of rdist larger than propsize.
				 */
				if (dist < 0.0f)
					dist = 0.0f;

				switch(t->prop_mode) {
				case PROP_SHARP:
					td->factor= dist*dist;
					break;
				case PROP_SMOOTH:
					td->factor= 3.0f*dist*dist - 2.0f*dist*dist*dist;
					break;
				case PROP_ROOT:
					td->factor = (float)sqrt(dist);
					break;
				case PROP_LIN:
					td->factor = dist;
					break;
				case PROP_CONST:
					td->factor = 1.0f;
					break;
				case PROP_SPHERE:
					td->factor = (float)sqrt(2*dist - dist * dist);
					break;
				case PROP_RANDOM:
					BLI_srand( BLI_rand() ); /* random seed */
					td->factor = BLI_frand()*dist;
					break;
				default:
					td->factor = 1;
				}
			}
		}
		switch(t->prop_mode) {
		case PROP_SHARP:
			strcpy(t->proptext, "(Sharp)");
			break;
		case PROP_SMOOTH:
			strcpy(t->proptext, "(Smooth)");
			break;
		case PROP_ROOT:
			strcpy(t->proptext, "(Root)");
			break;
		case PROP_LIN:
			strcpy(t->proptext, "(Linear)");
			break;
		case PROP_CONST:
			strcpy(t->proptext, "(Constant)");
			break;
		case PROP_SPHERE:
			strcpy(t->proptext, "(Sphere)");
			break;
		case PROP_RANDOM:
			strcpy(t->proptext, "(Random)");
			break;
		default:
			strcpy(t->proptext, "");
		}
	}
	else {
		for(i = 0 ; i < t->total; i++, td++) {
			td->factor = 1.0;
		}
		strcpy(t->proptext, "");
	}
}

float get_drawsize(ARegion *ar, float *co)
{
	RegionView3D *rv3d= ar->regiondata;
	float size, vec[3], len1, len2;

	/* size calculus, depending ortho/persp settings, like initgrabz() */
	size= rv3d->persmat[0][3]*co[0]+ rv3d->persmat[1][3]*co[1]+ rv3d->persmat[2][3]*co[2]+ rv3d->persmat[3][3];

	VECCOPY(vec, rv3d->persinv[0]);
	len1= Normalize(vec);
	VECCOPY(vec, rv3d->persinv[1]);
	len2= Normalize(vec);

	size*= 0.01f*(len1>len2?len1:len2);

	/* correct for window size to make widgets appear fixed size */
	if(ar->winx > ar->winy) size*= 1000.0f/(float)ar->winx;
	else size*= 1000.0f/(float)ar->winy;

	return size;
}<|MERGE_RESOLUTION|>--- conflicted
+++ resolved
@@ -790,7 +790,7 @@
 				if(base->flag & BA_HAS_RECALC_DATA)
 					ob->recalc |= OB_RECALC_DATA;
 			}
-			
+				
 			for (i = 0; i < t->total; i++) {
 				TransData *td = t->data + i;
 				Object *ob = td->ob;
@@ -801,15 +801,15 @@
 				if (td->flag & TD_SKIP)
 					continue;
 				
-				/* if animtimer is running, and the object already has animation data,
-				 * check if the auto-record feature means that we should record 'samples'
-				 * (i.e. uneditable animation values)
-				 */
-				// TODO: autokeyframe calls need some setting to specify to add samples (FPoints) instead of keyframes?
-				if ((t->animtimer) && IS_AUTOKEY_ON(t->scene)) {
-					animrecord_check_state(t->scene, &ob->id, t->animtimer);
-					autokeyframe_ob_cb_func(t->scene, (View3D *)t->view, ob, t->mode);
-				}
+					/* if animtimer is running, and the object already has animation data,
+					 * check if the auto-record feature means that we should record 'samples'
+					 * (i.e. uneditable animation values)
+					 */
+					// TODO: autokeyframe calls need some setting to specify to add samples (FPoints) instead of keyframes?
+					if ((t->animtimer) && IS_AUTOKEY_ON(t->scene)) {
+						animrecord_check_state(t->scene, &ob->id, t->animtimer);
+						autokeyframe_ob_cb_func(t->scene, (View3D *)t->view, ob, t->mode);
+					}
 				
 				/* proxy exception */
 				if(ob->proxy)
@@ -975,10 +975,7 @@
 	{
 		// XXX for now, get View2D  from the active region
 		t->view = &ar->v2d;
-<<<<<<< HEAD
-
-=======
->>>>>>> 4e9699de
+
 		// XXX for now, the center point is the midpoint of the data
 		t->around = V3D_CENTER;
 	}
@@ -1021,17 +1018,7 @@
 			t->flag |= T_PROP_EDIT;
 
 				if(ts->proportional == PROP_EDIT_CONNECTED)
-<<<<<<< HEAD
-				t->flag |= T_PROP_CONNECTED;	// yes i know, has to become define
-=======
 					t->flag |= T_PROP_CONNECTED;
-			}
-		}
-		
-		if (op && RNA_struct_find_property(op->ptr, "proportional_size") && RNA_property_is_set(op->ptr, "proportional_size"))
-		{
-			t->prop_size = RNA_float_get(op->ptr, "proportional_size");
->>>>>>> 4e9699de
 		}
 	}
 
@@ -1083,14 +1070,6 @@
 	if (t->draw_handle_pixel)
 		ED_region_draw_cb_exit(t->ar->type, t->draw_handle_pixel);
 	
-<<<<<<< HEAD
-=======
-	if (t->draw_handle_view)
-		ED_region_draw_cb_exit(t->ar->type, t->draw_handle_view);
-	if (t->draw_handle_pixel)
-		ED_region_draw_cb_exit(t->ar->type, t->draw_handle_pixel);
-	
->>>>>>> 4e9699de
 
 	if (t->customFree) {
 		/* Can take over freeing t->data and data2d etc... */
@@ -1128,7 +1107,6 @@
 	{
 		MEM_freeN(t->mouse.data);
 	}
-<<<<<<< HEAD
 
 	if (t->customFree) {
 		t->customFree(t);
@@ -1136,8 +1114,6 @@
 	else if (t->customData) {
 		MEM_freeN(t->customData);
 	}
-=======
->>>>>>> 4e9699de
 }
 
 void applyTransObjects(TransInfo *t)
@@ -1244,18 +1220,6 @@
 		t->center[1] = v2d->cursor[1] * aspy;
 	}
 
-	calculateCenter2D(t);
-}
-
-void calculateCenterCursorGraph2D(TransInfo *t)
-{
-	SpaceIpo *sipo= (SpaceIpo *)t->sa->spacedata.first;
-	Scene *scene= t->scene;
-	
-	/* cursor is combination of current frame, and graph-editor cursor value */
-	t->center[0]= (float)(scene->r.cfra);
-	t->center[1]= sipo->cursorVal;
-	
 	calculateCenter2D(t);
 }
 
@@ -1362,17 +1326,12 @@
 			EditMesh *em = BKE_mesh_get_editmesh(t->obedit->data);
 			
 			if (EM_get_actSelection(em, &ese)) {
-				EM_editselection_center(t->center, &ese);
-				calculateCenter2D(t);
-				break;
+			EM_editselection_center(t->center, &ese);
+			calculateCenter2D(t);
+			break;
 			}
 		} /* END EDIT MODE ACTIVE ELEMENT */
-<<<<<<< HEAD
-#endif
-
-=======
-		
->>>>>>> 4e9699de
+
 		calculateCenterMedian(t);
 		if((t->flag & (T_EDIT|T_POSE))==0)
 		{
@@ -1404,13 +1363,8 @@
 			View3D *v3d = t->view;
 			Scene *scene = t->scene;
 			RegionView3D *rv3d = t->ar->regiondata;
-<<<<<<< HEAD
-
-			if(v3d->camera == OBACT && rv3d->persp==V3D_CAMOB)
-=======
-			
+
 			if(v3d->camera == OBACT && rv3d->persp==RV3D_CAMOB)
->>>>>>> 4e9699de
 			{
 				float axis[3];
 				/* persinv is nasty, use viewinv instead, always right */
