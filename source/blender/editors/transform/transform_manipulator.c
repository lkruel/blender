--- conflicted
+++ resolved
@@ -1501,17 +1501,7 @@
 
 		glEnable(GL_BLEND);
 		if (v3d->twtype & V3D_MANIP_ROTATE) {
-<<<<<<< HEAD
 			draw_manipulator_rotate(v3d, rv3d, 0 /* G.moving*/, drawflags, v3d->twtype);
-=======
-
-			if (G.debug_value == 3) {
-				if (G.moving) draw_manipulator_rotate_cyl(v3d, rv3d, 1, drawflags, v3d->twtype, MAN_MOVECOL);
-				else draw_manipulator_rotate_cyl(v3d, rv3d, 0, drawflags, v3d->twtype, MAN_RGB);
-			}
-			else
-				draw_manipulator_rotate(v3d, rv3d, 0 /* G.moving*/, drawflags, v3d->twtype);
->>>>>>> 77f47799
 		}
 		if (v3d->twtype & V3D_MANIP_SCALE) {
 			draw_manipulator_scale(v3d, rv3d, 0, drawflags, v3d->twtype, MAN_RGB);
@@ -1552,12 +1542,7 @@
 
 	/* do the drawing */
 	if (v3d->twtype & V3D_MANIP_ROTATE) {
-<<<<<<< HEAD
 		draw_manipulator_rotate(v3d, rv3d, 0, MAN_ROT_C & rv3d->twdrawflag, v3d->twtype);
-=======
-		if (G.debug_value == 3) draw_manipulator_rotate_cyl(v3d, rv3d, 0, MAN_ROT_C & rv3d->twdrawflag, v3d->twtype, MAN_RGB);
-		else draw_manipulator_rotate(v3d, rv3d, 0, MAN_ROT_C & rv3d->twdrawflag, v3d->twtype);
->>>>>>> 77f47799
 	}
 	if (v3d->twtype & V3D_MANIP_SCALE)
 		draw_manipulator_scale(v3d, rv3d, 0, MAN_SCALE_C & rv3d->twdrawflag, v3d->twtype, MAN_RGB);
