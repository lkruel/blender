--- conflicted
+++ resolved
@@ -1841,7 +1841,6 @@
 	else {
 		/* Not necessary, just to keep the data more consistent. */
 		sod->has_loose_vert = false;
-<<<<<<< HEAD
 	}
 
 	/* Update pointers. */
@@ -1911,77 +1910,6 @@
 			        &nearest, cb_snap_tri_edges, &nearest2d);
 		}
 
-=======
-	}
-
-	/* Update pointers. */
-	if (treedata->vert_allocated == false) {
-		treedata->vert = me->mvert; /* CustomData_get_layer(&me->vdata, CD_MVERT);? */
-	}
-	if (treedata->tree || bvhtree[0]) {
-		if (treedata->edge_allocated == false) {
-			/* If raycast has been executed before, `treedata->edge` can be NULL. */
-			treedata->edge = me->medge; /* CustomData_get_layer(&me->edata, CD_MEDGE);? */
-		}
-		if (treedata->loop && treedata->loop_allocated == false) {
-			treedata->loop = me->mloop; /* CustomData_get_layer(&me->edata, CD_MLOOP);? */
-		}
-		if (treedata->looptri && treedata->looptri_allocated == false) {
-			treedata->looptri = BKE_mesh_runtime_looptri_ensure(me);
-		}
-	}
-
-	Nearest2dUserData nearest2d = {
-		.is_persp             = snapdata->view_proj == VIEW_PROJ_PERSP,
-		.userdata             = treedata,
-		.get_vert_co          = (Nearest2DGetVertCoCallback)cb_mvert_co_get,
-		.get_edge_verts_index = (Nearest2DGetEdgeVertsCallback)cb_medge_verts_get,
-		.get_tri_verts_index  = (Nearest2DGetTriVertsCallback)cb_mlooptri_verts_get,
-		.get_tri_edges_index  = (Nearest2DGetTriEdgesCallback)cb_mlooptri_edges_get,
-		.copy_vert_no         = (Nearest2DCopyVertNoCallback)cb_mvert_no_copy,
-	};
-
-	BVHTreeNearest nearest = {
-		.index = -1,
-		.dist_sq = dist_px_sq,
-	};
-	int last_index = nearest.index;
-	short elem = SCE_SNAP_MODE_VERTEX;
-
-	float tobmat[4][4], clip_planes_local[MAX_CLIPPLANE_LEN][4];
-	transpose_m4_m4(tobmat, obmat);
-	for (int i = snapdata->clip_plane_len; i--;) {
-		mul_v4_m4v4(clip_planes_local[i], tobmat, snapdata->clip_plane[i]);
-	}
-
-	if (bvhtree[1] && (snapdata->snap_to_flag & SCE_SNAP_MODE_VERTEX)) {
-		/* snap to loose verts */
-		BLI_bvhtree_find_nearest_projected(
-		        bvhtree[1], lpmat, snapdata->win_size, snapdata->mval,
-		        clip_planes_local, snapdata->clip_plane_len,
-		        &nearest, cb_snap_vert, &nearest2d);
-
-		last_index = nearest.index;
-	}
-
-	if (snapdata->snap_to_flag & SCE_SNAP_MODE_EDGE) {
-		if (bvhtree[0]) {
-			/* snap to loose edges */
-			BLI_bvhtree_find_nearest_projected(
-			        bvhtree[0], lpmat, snapdata->win_size, snapdata->mval,
-			        clip_planes_local, snapdata->clip_plane_len,
-			        &nearest, cb_snap_edge, &nearest2d);
-		}
-
-		if (treedata->tree) {
-			/* snap to looptris */
-			BLI_bvhtree_find_nearest_projected(
-			        treedata->tree, lpmat, snapdata->win_size, snapdata->mval,
-			        clip_planes_local, snapdata->clip_plane_len,
-			        &nearest, cb_snap_tri_edges, &nearest2d);
-		}
-
->>>>>>> 95011f6d
 		if (last_index != nearest.index) {
 			elem = SCE_SNAP_MODE_EDGE;
 		}
@@ -2121,7 +2049,6 @@
 	float lpmat[4][4], tobmat[4][4], clip_planes_local[MAX_CLIPPLANE_LEN][4];
 	mul_m4_m4m4(lpmat, snapdata->pmat, obmat);
 	transpose_m4_m4(tobmat, obmat);
-<<<<<<< HEAD
 
 	for (int i = snapdata->clip_plane_len; i--;) {
 		mul_v4_m4v4(clip_planes_local[i], tobmat, snapdata->clip_plane[i]);
@@ -2152,38 +2079,6 @@
 	if (nearest.index != -1) {
 		*dist_px = sqrtf(nearest.dist_sq);
 
-=======
-
-	for (int i = snapdata->clip_plane_len; i--;) {
-		mul_v4_m4v4(clip_planes_local[i], tobmat, snapdata->clip_plane[i]);
-	}
-
-	if (treedata_vert && snapdata->snap_to_flag & SCE_SNAP_MODE_VERTEX) {
-		BM_mesh_elem_table_ensure(em->bm, BM_VERT);
-		BLI_bvhtree_find_nearest_projected(
-		        treedata_vert->tree, lpmat, snapdata->win_size, snapdata->mval,
-		        clip_planes_local, snapdata->clip_plane_len,
-		        &nearest, cb_snap_vert, &nearest2d);
-
-		last_index = nearest.index;
-	}
-
-	if (treedata_edge && snapdata->snap_to_flag & SCE_SNAP_MODE_EDGE) {
-		BM_mesh_elem_table_ensure(em->bm, BM_EDGE | BM_VERT);
-		BLI_bvhtree_find_nearest_projected(
-		        treedata_edge->tree, lpmat, snapdata->win_size, snapdata->mval,
-		        clip_planes_local, snapdata->clip_plane_len,
-		        &nearest, cb_snap_edge, &nearest2d);
-
-		if (last_index != nearest.index) {
-			elem = SCE_SNAP_MODE_EDGE;
-		}
-	}
-
-	if (nearest.index != -1) {
-		*dist_px = sqrtf(nearest.dist_sq);
-
->>>>>>> 95011f6d
 		copy_v3_v3(r_loc, nearest.co);
 		mul_m4_v3(obmat, r_loc);
 		if (r_no) {
@@ -2259,16 +2154,12 @@
 			        dist_px,
 			        r_loc, r_no, r_index);
 			break;
-<<<<<<< HEAD
-		case OB_GPENCIL:	
+		case OB_GPENCIL:
 			retval = snapEmpty(
 					snapdata, ob, obmat,
 					dist_px,
 					r_loc, r_no, r_index);
 			break;
-=======
-
->>>>>>> 95011f6d
 		case OB_CAMERA:
 			retval = snapCamera(
 			        sctx, snapdata, ob, obmat,
