--- conflicted
+++ resolved
@@ -365,11 +365,8 @@
 	short		event_type;		/* event->type used to invoke transform */
 	short       idx_max;		/* maximum index on the input vector	*/
 	float		snap[3];		/* Snapping Gears						*/
-<<<<<<< HEAD
-	float		snap_aspect[3];	/* snapping aspect correction			*/
-=======
+
 	float		snap_spatial[3]; /* Spatial snapping gears(even when rotating, scaling... etc) */
->>>>>>> f525483d
 	char		frame_side;		/* Mouse side of the cfra, 'L', 'R' or 'B' */
 
 	float		viewmat[4][4];	/* copy from G.vd, prevents feedback,   */
