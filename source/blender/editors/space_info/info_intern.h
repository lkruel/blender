/**
 * $Id$
 *
 * ***** BEGIN GPL LICENSE BLOCK *****
 *
 * This program is free software; you can redistribute it and/or
 * modify it under the terms of the GNU General Public License
 * as published by the Free Software Foundation; either version 2
 * of the License, or (at your option) any later version. 
 *
 * This program is distributed in the hope that it will be useful,
 * but WITHOUT ANY WARRANTY; without even the implied warranty of
 * MERCHANTABILITY or FITNESS FOR A PARTICULAR PURPOSE.  See the
 * GNU General Public License for more details.
 *
 * You should have received a copy of the GNU General Public License
 * along with this program; if not, write to the Free Software Foundation,
 * Inc., 51 Franklin Street, Fifth Floor, Boston, MA 02110-1301, USA.
 *
 * The Original Code is Copyright (C) 2008 Blender Foundation.
 * All rights reserved.
 *
 * 
 * Contributor(s): Blender Foundation
 *
 * ***** END GPL LICENSE BLOCK *****
 */
#ifndef ED_INFO_INTERN_H
#define ED_INFO_INTERN_H

/* internal exports only */

struct wmOperatorType;

void FILE_OT_pack_all(struct wmOperatorType *ot);
void FILE_OT_unpack_all(struct wmOperatorType *ot);
void FILE_OT_make_paths_relative(struct wmOperatorType *ot);
void FILE_OT_make_paths_absolute(struct wmOperatorType *ot);
void FILE_OT_report_missing_files(struct wmOperatorType *ot);
void FILE_OT_find_missing_files(struct wmOperatorType *ot);

void INFO_OT_reports_display_update(struct wmOperatorType *ot);

<<<<<<< HEAD
#endif /* ED_INFO_INTERN_H */
=======
/* info_draw.c */
void *info_text_pick(struct SpaceInfo *sinfo, struct ARegion *ar, ReportList *reports, int mouse_y);
int info_textview_height(struct SpaceInfo *sinfo, struct ARegion *ar, struct ReportList *reports);
void info_textview_main(struct SpaceInfo *sinfo, struct ARegion *ar, struct ReportList *reports);

/* info_report.c */
int info_report_mask(struct SpaceInfo *sinfo);
void INFO_OT_select_pick(struct wmOperatorType *ot); /* report selection */
void INFO_OT_select_all_toggle(struct wmOperatorType *ot);
void INFO_OT_select_border(struct wmOperatorType *ot);

void INFO_OT_report_replay(struct wmOperatorType *ot);
void INFO_OT_report_delete(struct wmOperatorType *ot);
void INFO_OT_report_copy(struct wmOperatorType *ot);

#endif /* ED_INFO_INTERN_H */
>>>>>>> 6d201907
<|MERGE_RESOLUTION|>--- conflicted
+++ resolved
@@ -41,9 +41,6 @@
 
 void INFO_OT_reports_display_update(struct wmOperatorType *ot);
 
-<<<<<<< HEAD
-#endif /* ED_INFO_INTERN_H */
-=======
 /* info_draw.c */
 void *info_text_pick(struct SpaceInfo *sinfo, struct ARegion *ar, ReportList *reports, int mouse_y);
 int info_textview_height(struct SpaceInfo *sinfo, struct ARegion *ar, struct ReportList *reports);
@@ -60,4 +57,3 @@
 void INFO_OT_report_copy(struct wmOperatorType *ot);
 
 #endif /* ED_INFO_INTERN_H */
->>>>>>> 6d201907
