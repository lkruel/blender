--- conflicted
+++ resolved
@@ -862,7 +862,6 @@
 	if ((prop = RNA_struct_find_property(op->ptr, "directory"))) {
 		RNA_property_string_set(op->ptr, prop, selection->root);
 	}
-<<<<<<< HEAD
 
 	if (selection->nbr_entries != 0) {
 		const char *filename;
@@ -897,44 +896,6 @@
 						RNA_property_collection_add(op->ptr, prop_files, &itemptr);
 						RNA_string_set(&itemptr, "name", entry->relpath);
 					}
-=======
-	
-	/* some ops have multiple files to select */
-	/* this is called on operators check() so clear collections first since
-	 * they may be already set. */
-	{
-		int i, numfiles = filelist_numfiles(sfile->files);
-
-		if ((prop = RNA_struct_find_property(op->ptr, "files"))) {
-			PointerRNA itemptr;
-			int num_files = 0;
-			RNA_property_collection_clear(op->ptr, prop);
-			for (i = 0; i < numfiles; i++) {
-				if (filelist_entry_select_index_get(sfile->files, i, CHECK_FILES)) {
-					FileDirEntry *file = filelist_file(sfile->files, i);
-					RNA_property_collection_add(op->ptr, prop, &itemptr);
-					RNA_string_set(&itemptr, "name", file->relpath);
-					num_files++;
-				}
-			}
-			/* make sure the file specified in the filename button is added even if no files selected */
-			if (0 == num_files) {
-				RNA_property_collection_add(op->ptr, prop, &itemptr);
-				RNA_string_set(&itemptr, "name", sfile->params->file);
-			}
-		}
-
-		if ((prop = RNA_struct_find_property(op->ptr, "dirs"))) {
-			PointerRNA itemptr;
-			int num_dirs = 0;
-			RNA_property_collection_clear(op->ptr, prop);
-			for (i = 0; i < numfiles; i++) {
-				if (filelist_entry_select_index_get(sfile->files, i, CHECK_DIRS)) {
-					FileDirEntry *file = filelist_file(sfile->files, i);
-					RNA_property_collection_add(op->ptr, prop, &itemptr);
-					RNA_string_set(&itemptr, "name", file->relpath);
-					num_dirs++;
->>>>>>> bbfe0652
 				}
 			}
 
