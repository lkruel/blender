/*
 * This program is free software; you can redistribute it and/or
 * modify it under the terms of the GNU General Public License
 * as published by the Free Software Foundation; either version 2
 * of the License, or (at your option) any later version.
 *
 * This program is distributed in the hope that it will be useful,
 * but WITHOUT ANY WARRANTY; without even the implied warranty of
 * MERCHANTABILITY or FITNESS FOR A PARTICULAR PURPOSE.  See the
 * GNU General Public License for more details.
 *
 * You should have received a copy of the GNU General Public License
 * along with this program; if not, write to the Free Software Foundation,
 * Inc., 51 Franklin Street, Fifth Floor, Boston, MA 02110-1301, USA.
 *
 * The Original Code is Copyright (C) 2008 Blender Foundation.
 * All rights reserved.
 */

/** \file
 * \ingroup spfile
 */

#include <string.h>
#include <stdio.h>

#include "MEM_guardedalloc.h"

#include "BLI_blenlib.h"
#include "BLI_utildefines.h"

#include "BKE_appdir.h"
#include "BKE_context.h"
#include "BKE_screen.h"
#include "BKE_global.h"

#include "RNA_access.h"

#include "WM_api.h"
#include "WM_types.h"
#include "WM_message.h"

#include "ED_space_api.h"
#include "ED_screen.h"
#include "ED_fileselect.h"

#include "IMB_imbuf_types.h"
#include "IMB_thumbs.h"

#include "UI_resources.h"
#include "UI_view2d.h"

#include "file_intern.h"  // own include
#include "fsmenu.h"
#include "filelist.h"
#include "GPU_framebuffer.h"

/* ******************** default callbacks for file space ***************** */

static SpaceLink *file_new(const ScrArea *UNUSED(area), const Scene *UNUSED(scene))
{
<<<<<<< HEAD
	ARegion *ar;
	SpaceFile *sfile;

	sfile = MEM_callocN(sizeof(SpaceFile), "initfile");
	sfile->spacetype = SPACE_FILE;

	/* header */
	ar = MEM_callocN(sizeof(ARegion), "header for file");
	BLI_addtail(&sfile->regionbase, ar);
	ar->regiontype = RGN_TYPE_HEADER;
	/* Ignore user preference "USER_HEADER_BOTTOM" here (always show top for new types). */
	ar->alignment = RGN_ALIGN_TOP;

	/* Tools region */
	ar = MEM_callocN(sizeof(ARegion), "tools region for file");
	BLI_addtail(&sfile->regionbase, ar);
	ar->regiontype = RGN_TYPE_TOOLS;
	ar->alignment = RGN_ALIGN_LEFT;

	/* Tool props (aka operator) region */
	ar = MEM_callocN(sizeof(ARegion), "tool props region for file");
	BLI_addtail(&sfile->regionbase, ar);
	ar->regiontype = RGN_TYPE_TOOL_PROPS;
	ar->alignment = RGN_ALIGN_BOTTOM | RGN_SPLIT_PREV;

	/* ui list region */
	ar = MEM_callocN(sizeof(ARegion), "ui region for file");
	BLI_addtail(&sfile->regionbase, ar);
	ar->regiontype = RGN_TYPE_UI;
	ar->alignment = RGN_ALIGN_TOP;
	ar->flag |= RGN_FLAG_DYNAMIC_SIZE;

	/* Execute region */
	ar = MEM_callocN(sizeof(ARegion), "execute region for file");
	BLI_addtail(&sfile->regionbase, ar);
	ar->regiontype = RGN_TYPE_EXECUTE;
	ar->alignment = RGN_ALIGN_BOTTOM;
	ar->flag |= RGN_FLAG_DYNAMIC_SIZE;

	/* main region */
	ar = MEM_callocN(sizeof(ARegion), "main region for file");
	BLI_addtail(&sfile->regionbase, ar);
	ar->regiontype = RGN_TYPE_WINDOW;
	ar->v2d.scroll = (V2D_SCROLL_RIGHT | V2D_SCROLL_BOTTOM);
	ar->v2d.align = (V2D_ALIGN_NO_NEG_X | V2D_ALIGN_NO_POS_Y);
	ar->v2d.keepzoom = (V2D_LOCKZOOM_X | V2D_LOCKZOOM_Y | V2D_LIMITZOOM | V2D_KEEPASPECT);
	ar->v2d.keeptot = V2D_KEEPTOT_STRICT;
	ar->v2d.minzoom = ar->v2d.maxzoom = 1.0f;

	return (SpaceLink *)sfile;
=======
  ARegion *ar;
  SpaceFile *sfile;

  sfile = MEM_callocN(sizeof(SpaceFile), "initfile");
  sfile->spacetype = SPACE_FILE;

  /* header */
  ar = MEM_callocN(sizeof(ARegion), "header for file");
  BLI_addtail(&sfile->regionbase, ar);
  ar->regiontype = RGN_TYPE_HEADER;
  /* Ignore user preference "USER_HEADER_BOTTOM" here (always show top for new types). */
  ar->alignment = RGN_ALIGN_TOP;

  /* Tools region */
  ar = MEM_callocN(sizeof(ARegion), "tools region for file");
  BLI_addtail(&sfile->regionbase, ar);
  ar->regiontype = RGN_TYPE_TOOLS;
  ar->alignment = RGN_ALIGN_LEFT;

  /* Tool props (aka operator) region */
  ar = MEM_callocN(sizeof(ARegion), "tool props region for file");
  BLI_addtail(&sfile->regionbase, ar);
  ar->regiontype = RGN_TYPE_TOOL_PROPS;
  ar->alignment = RGN_ALIGN_BOTTOM | RGN_SPLIT_PREV;

  /* ui list region */
  ar = MEM_callocN(sizeof(ARegion), "ui region for file");
  BLI_addtail(&sfile->regionbase, ar);
  ar->regiontype = RGN_TYPE_UI;
  ar->alignment = RGN_ALIGN_TOP;

  /* main region */
  ar = MEM_callocN(sizeof(ARegion), "main region for file");
  BLI_addtail(&sfile->regionbase, ar);
  ar->regiontype = RGN_TYPE_WINDOW;
  ar->v2d.scroll = (V2D_SCROLL_RIGHT | V2D_SCROLL_BOTTOM);
  ar->v2d.align = (V2D_ALIGN_NO_NEG_X | V2D_ALIGN_NO_POS_Y);
  ar->v2d.keepzoom = (V2D_LOCKZOOM_X | V2D_LOCKZOOM_Y | V2D_LIMITZOOM | V2D_KEEPASPECT);
  ar->v2d.keeptot = V2D_KEEPTOT_STRICT;
  ar->v2d.minzoom = ar->v2d.maxzoom = 1.0f;

  return (SpaceLink *)sfile;
>>>>>>> 3076d95b
}

/* not spacelink itself */
static void file_free(SpaceLink *sl)
{
  SpaceFile *sfile = (SpaceFile *)sl;

  BLI_assert(sfile->previews_timer == NULL);

  if (sfile->files) {
    // XXXXX would need to do thumbnails_stop here, but no context available
    filelist_freelib(sfile->files);
    filelist_free(sfile->files);
    MEM_freeN(sfile->files);
    sfile->files = NULL;
  }

  if (sfile->folders_prev) {
    folderlist_free(sfile->folders_prev);
    MEM_freeN(sfile->folders_prev);
    sfile->folders_prev = NULL;
  }

  if (sfile->folders_next) {
    folderlist_free(sfile->folders_next);
    MEM_freeN(sfile->folders_next);
    sfile->folders_next = NULL;
  }

  if (sfile->params) {
    MEM_freeN(sfile->params);
    sfile->params = NULL;
  }

  if (sfile->layout) {
    MEM_freeN(sfile->layout);
    sfile->layout = NULL;
  }
}

/* spacetype; init callback, area size changes, screen set, etc */
static void file_init(wmWindowManager *UNUSED(wm), ScrArea *sa)
{
  SpaceFile *sfile = (SpaceFile *)sa->spacedata.first;

  /* refresh system directory list */
  fsmenu_refresh_system_category(ED_fsmenu_get());

  /* Update bookmarks 'valid' state.
   * Done here, because it seems BLI_is_dir() can have huge impact on performances
   * in some cases, on win systems... See T43684.
   */
  fsmenu_refresh_bookmarks_status(ED_fsmenu_get());

  if (sfile->layout)
    sfile->layout->dirty = true;
}

static void file_exit(wmWindowManager *wm, ScrArea *sa)
{
  SpaceFile *sfile = (SpaceFile *)sa->spacedata.first;

  if (sfile->previews_timer) {
    WM_event_remove_timer_notifier(wm, NULL, sfile->previews_timer);
    sfile->previews_timer = NULL;
  }

  ED_fileselect_exit(wm, sa, sfile);
}

static SpaceLink *file_duplicate(SpaceLink *sl)
{
  SpaceFile *sfileo = (SpaceFile *)sl;
  SpaceFile *sfilen = MEM_dupallocN(sl);

  /* clear or remove stuff from old */
  sfilen->op = NULL; /* file window doesn't own operators */

  sfilen->previews_timer = NULL;
  sfilen->smoothscroll_timer = NULL;

  if (sfileo->params) {
    sfilen->files = filelist_new(sfileo->params->type);
    sfilen->params = MEM_dupallocN(sfileo->params);
    filelist_setdir(sfilen->files, sfilen->params->dir);
  }

  if (sfileo->folders_prev)
    sfilen->folders_prev = folderlist_duplicate(sfileo->folders_prev);

  if (sfileo->folders_next)
    sfilen->folders_next = folderlist_duplicate(sfileo->folders_next);

  if (sfileo->layout) {
    sfilen->layout = MEM_dupallocN(sfileo->layout);
  }
  return (SpaceLink *)sfilen;
}

static void file_refresh(const bContext *C, ScrArea *sa)
{
  wmWindowManager *wm = CTX_wm_manager(C);
  SpaceFile *sfile = CTX_wm_space_file(C);
  FileSelectParams *params = ED_fileselect_get_params(sfile);
  struct FSMenu *fsmenu = ED_fsmenu_get();

  if (!sfile->folders_prev) {
    sfile->folders_prev = folderlist_new();
  }
  if (!sfile->files) {
    sfile->files = filelist_new(params->type);
    params->highlight_file = -1; /* added this so it opens nicer (ton) */
  }
  filelist_setdir(sfile->files, params->dir);
  filelist_setrecursion(sfile->files, params->recursion_level);
  filelist_setsorting(sfile->files, params->sort);
  filelist_setfilter_options(sfile->files,
                             (params->flag & FILE_FILTER) != 0,
                             (params->flag & FILE_HIDE_DOT) != 0,
                             false, /* TODO hide_parent, should be controllable? */
                             params->filter,
                             params->filter_id,
                             params->filter_glob,
                             params->filter_search);

  /* Update the active indices of bookmarks & co. */
  sfile->systemnr = fsmenu_get_active_indices(fsmenu, FS_CATEGORY_SYSTEM, params->dir);
  sfile->system_bookmarknr = fsmenu_get_active_indices(
      fsmenu, FS_CATEGORY_SYSTEM_BOOKMARKS, params->dir);
  sfile->bookmarknr = fsmenu_get_active_indices(fsmenu, FS_CATEGORY_BOOKMARKS, params->dir);
  sfile->recentnr = fsmenu_get_active_indices(fsmenu, FS_CATEGORY_RECENT, params->dir);

  if (filelist_force_reset(sfile->files)) {
    filelist_readjob_stop(wm, sa);
    filelist_clear(sfile->files);
  }

  if (filelist_empty(sfile->files)) {
    if (!filelist_pending(sfile->files)) {
      filelist_readjob_start(sfile->files, C);
    }
  }

  filelist_sort(sfile->files);
  filelist_filter(sfile->files);

  if (params->display == FILE_IMGDISPLAY) {
    filelist_cache_previews_set(sfile->files, true);
  }
  else {
    filelist_cache_previews_set(sfile->files, false);
    if (sfile->previews_timer) {
      WM_event_remove_timer_notifier(wm, CTX_wm_window(C), sfile->previews_timer);
      sfile->previews_timer = NULL;
    }
  }

  if (params->rename_flag != 0) {
    file_params_renamefile_activate(sfile, params);
  }

  if (sfile->layout) {
    sfile->layout->dirty = true;
  }

  /* Might be called with NULL sa, see file_main_region_draw() below. */
  if (sa && BKE_area_find_region_type(sa, RGN_TYPE_TOOLS) == NULL) {
    /* Create TOOLS/TOOL_PROPS regions. */
    file_tools_region(sa);

    ED_area_initialize(wm, CTX_wm_window(C), sa);
  }

  ED_area_tag_redraw(sa);
}

static void file_listener(wmWindow *UNUSED(win),
                          ScrArea *sa,
                          wmNotifier *wmn,
                          Scene *UNUSED(scene))
{
  SpaceFile *sfile = (SpaceFile *)sa->spacedata.first;

  /* context changes */
  switch (wmn->category) {
    case NC_SPACE:
      switch (wmn->data) {
        case ND_SPACE_FILE_LIST:
          ED_area_tag_refresh(sa);
          break;
        case ND_SPACE_FILE_PARAMS:
          ED_area_tag_refresh(sa);
          break;
        case ND_SPACE_FILE_PREVIEW:
          if (sfile->files && filelist_cache_previews_update(sfile->files)) {
            ED_area_tag_refresh(sa);
          }
          break;
      }
      break;
  }
}

/* add handlers, stuff you only do once or on area/region changes */
static void file_main_region_init(wmWindowManager *wm, ARegion *ar)
{
  wmKeyMap *keymap;

  UI_view2d_region_reinit(&ar->v2d, V2D_COMMONVIEW_LIST, ar->winx, ar->winy);

  /* own keymaps */
  keymap = WM_keymap_ensure(wm->defaultconf, "File Browser", SPACE_FILE, 0);
  WM_event_add_keymap_handler_bb(&ar->handlers, keymap, &ar->v2d.mask, &ar->winrct);

  keymap = WM_keymap_ensure(wm->defaultconf, "File Browser Main", SPACE_FILE, 0);
  WM_event_add_keymap_handler_bb(&ar->handlers, keymap, &ar->v2d.mask, &ar->winrct);
}

static void file_main_region_listener(wmWindow *UNUSED(win),
                                      ScrArea *UNUSED(sa),
                                      ARegion *ar,
                                      wmNotifier *wmn,
                                      const Scene *UNUSED(scene))
{
  /* context changes */
  switch (wmn->category) {
    case NC_SPACE:
      switch (wmn->data) {
        case ND_SPACE_FILE_LIST:
          ED_region_tag_redraw(ar);
          break;
        case ND_SPACE_FILE_PARAMS:
          ED_region_tag_redraw(ar);
          break;
      }
      break;
  }
}

static void file_main_region_message_subscribe(const struct bContext *UNUSED(C),
                                               struct WorkSpace *UNUSED(workspace),
                                               struct Scene *UNUSED(scene),
                                               struct bScreen *screen,
                                               struct ScrArea *sa,
                                               struct ARegion *ar,
                                               struct wmMsgBus *mbus)
{
  SpaceFile *sfile = sa->spacedata.first;
  FileSelectParams *params = ED_fileselect_get_params(sfile);
  /* This is a bit odd that a region owns the subscriber for an area,
   * keep for now since all subscribers for WM are regions.
   * May be worth re-visiting later. */
  wmMsgSubscribeValue msg_sub_value_area_tag_refresh = {
      .owner = ar,
      .user_data = sa,
      .notify = ED_area_do_msg_notify_tag_refresh,
  };

  /* SpaceFile itself. */
  {
    PointerRNA ptr;
    RNA_pointer_create(&screen->id, &RNA_SpaceFileBrowser, sfile, &ptr);

    /* All properties for this space type. */
    WM_msg_subscribe_rna(mbus, &ptr, NULL, &msg_sub_value_area_tag_refresh, __func__);
  }

  /* FileSelectParams */
  {
    PointerRNA ptr;
    RNA_pointer_create(&screen->id, &RNA_FileSelectParams, params, &ptr);

    /* All properties for this space type. */
    WM_msg_subscribe_rna(mbus, &ptr, NULL, &msg_sub_value_area_tag_refresh, __func__);
  }
}

static void file_main_region_draw(const bContext *C, ARegion *ar)
{
  /* draw entirely, view changes should be handled here */
  SpaceFile *sfile = CTX_wm_space_file(C);
  FileSelectParams *params = ED_fileselect_get_params(sfile);

  View2D *v2d = &ar->v2d;
  View2DScrollers *scrollers;
  float col[3];

  /* Needed, because filelist is not initialized on loading */
  if (!sfile->files || filelist_empty(sfile->files))
    file_refresh(C, NULL);

  /* clear and setup matrix */
  UI_GetThemeColor3fv(TH_BACK, col);
  GPU_clear_color(col[0], col[1], col[2], 0.0);
  GPU_clear(GPU_COLOR_BIT);

  /* Allow dynamically sliders to be set, saves notifiers etc. */

  if (params->display == FILE_IMGDISPLAY) {
    v2d->scroll = V2D_SCROLL_RIGHT;
    v2d->keepofs &= ~V2D_LOCKOFS_Y;
    v2d->keepofs |= V2D_LOCKOFS_X;
  }
  else {
    v2d->scroll = V2D_SCROLL_BOTTOM;
    v2d->keepofs &= ~V2D_LOCKOFS_X;
    v2d->keepofs |= V2D_LOCKOFS_Y;

    /* XXX this happens on scaling down Screen (like from startup.blend) */
    /* view2d has no type specific for filewindow case, which doesn't scroll vertically */
    if (v2d->cur.ymax < 0) {
      v2d->cur.ymin -= v2d->cur.ymax;
      v2d->cur.ymax = 0;
    }
  }
  /* v2d has initialized flag, so this call will only set the mask correct */
  UI_view2d_region_reinit(v2d, V2D_COMMONVIEW_LIST, ar->winx, ar->winy);

  /* sets tile/border settings in sfile */
  file_calc_previews(C, ar);

  /* set view */
  UI_view2d_view_ortho(v2d);

  /* on first read, find active file */
  if (params->highlight_file == -1) {
    wmEvent *event = CTX_wm_window(C)->eventstate;
    file_highlight_set(sfile, ar, event->x, event->y);
  }

  file_draw_list(C, ar);

  /* reset view matrix */
  UI_view2d_view_restore(C);

  /* scrollers */
  scrollers = UI_view2d_scrollers_calc(
      C, v2d, NULL, V2D_ARG_DUMMY, V2D_ARG_DUMMY, V2D_ARG_DUMMY, V2D_ARG_DUMMY);
  UI_view2d_scrollers_draw(C, v2d, scrollers);
  UI_view2d_scrollers_free(scrollers);
}

static void file_operatortypes(void)
{
  WM_operatortype_append(FILE_OT_select);
  WM_operatortype_append(FILE_OT_select_walk);
  WM_operatortype_append(FILE_OT_select_all);
  WM_operatortype_append(FILE_OT_select_box);
  WM_operatortype_append(FILE_OT_select_bookmark);
  WM_operatortype_append(FILE_OT_highlight);
  WM_operatortype_append(FILE_OT_execute);
  WM_operatortype_append(FILE_OT_cancel);
  WM_operatortype_append(FILE_OT_parent);
  WM_operatortype_append(FILE_OT_previous);
  WM_operatortype_append(FILE_OT_next);
  WM_operatortype_append(FILE_OT_refresh);
  WM_operatortype_append(FILE_OT_bookmark_toggle);
  WM_operatortype_append(FILE_OT_bookmark_add);
  WM_operatortype_append(FILE_OT_bookmark_delete);
  WM_operatortype_append(FILE_OT_bookmark_cleanup);
  WM_operatortype_append(FILE_OT_bookmark_move);
  WM_operatortype_append(FILE_OT_reset_recent);
  WM_operatortype_append(FILE_OT_hidedot);
  WM_operatortype_append(FILE_OT_filenum);
  WM_operatortype_append(FILE_OT_directory_new);
  WM_operatortype_append(FILE_OT_delete);
  WM_operatortype_append(FILE_OT_rename);
  WM_operatortype_append(FILE_OT_smoothscroll);
  WM_operatortype_append(FILE_OT_filepath_drop);
}

/* NOTE: do not add .blend file reading on this level */
static void file_keymap(struct wmKeyConfig *keyconf)
{
  /* keys for all regions */
  WM_keymap_ensure(keyconf, "File Browser", SPACE_FILE, 0);

  /* keys for main region */
  WM_keymap_ensure(keyconf, "File Browser Main", SPACE_FILE, 0);

  /* keys for button region (top) */
  WM_keymap_ensure(keyconf, "File Browser Buttons", SPACE_FILE, 0);
}

static void file_tools_region_init(wmWindowManager *wm, ARegion *ar)
{
  wmKeyMap *keymap;

  ar->v2d.scroll = V2D_SCROLL_RIGHT | V2D_SCROLL_VERTICAL_HIDE;
  ED_region_panels_init(wm, ar);

  /* own keymaps */
  keymap = WM_keymap_ensure(wm->defaultconf, "File Browser", SPACE_FILE, 0);
  WM_event_add_keymap_handler_bb(&ar->handlers, keymap, &ar->v2d.mask, &ar->winrct);
}

static void file_tools_region_draw(const bContext *C, ARegion *ar)
{
  ED_region_panels(C, ar);
}

static void file_tools_region_listener(wmWindow *UNUSED(win),
                                       ScrArea *UNUSED(sa),
                                       ARegion *UNUSED(ar),
                                       wmNotifier *UNUSED(wmn),
                                       const Scene *UNUSED(scene))
{
#if 0
  /* context changes */
  switch (wmn->category) {
    /* pass */
  }
#endif
}

/* add handlers, stuff you only do once or on area/region changes */
static void file_header_region_init(wmWindowManager *wm, ARegion *ar)
{
  wmKeyMap *keymap;

  ED_region_header_init(ar);

  keymap = WM_keymap_ensure(wm->defaultconf, "File Browser", SPACE_FILE, 0);
  WM_event_add_keymap_handler_bb(&ar->handlers, keymap, &ar->v2d.mask, &ar->winrct);
}

static void file_header_region_draw(const bContext *C, ARegion *ar)
{
  ED_region_header(C, ar);
}

/* add handlers, stuff you only do once or on area/region changes */
static void file_ui_region_init(wmWindowManager *wm, ARegion *ar)
{
  wmKeyMap *keymap;

<<<<<<< HEAD
	ED_region_panels_init(wm, ar);
	ar->v2d.keepzoom |= V2D_LOCKZOOM_X | V2D_LOCKZOOM_Y;
=======
  UI_view2d_region_reinit(&ar->v2d, V2D_COMMONVIEW_HEADER, ar->winx, ar->winy);
>>>>>>> 3076d95b

  /* own keymap */
  keymap = WM_keymap_ensure(wm->defaultconf, "File Browser", SPACE_FILE, 0);
  WM_event_add_keymap_handler_bb(&ar->handlers, keymap, &ar->v2d.mask, &ar->winrct);

  keymap = WM_keymap_ensure(wm->defaultconf, "File Browser Buttons", SPACE_FILE, 0);
  WM_event_add_keymap_handler_bb(&ar->handlers, keymap, &ar->v2d.mask, &ar->winrct);
}

#if 0
static void file_ui_region_draw_ex(const bContext *C, ARegion *ar, bool is_execution_buts)
{
  float col[3];
  /* clear */
  UI_GetThemeColor3fv(TH_BACK, col);
  GPU_clear_color(col[0], col[1], col[2], 0.0);
  GPU_clear(GPU_COLOR_BIT);

  /* scrolling here is just annoying, disable it */
  ar->v2d.cur.ymax = BLI_rctf_size_y(&ar->v2d.cur);
  ar->v2d.cur.ymin = 0;

  /* set view2d view matrix for scrolling (without scrollers) */
  UI_view2d_view_ortho(&ar->v2d);

  file_draw_buttons(C, ar);

<<<<<<< HEAD
	if (is_execution_buts) {
		file_draw_execute_buttons(C, ar);
	}
	else {
		file_draw_filepath_buttons(C, ar);
	}

	UI_view2d_view_restore(C);
=======
  UI_view2d_view_restore(C);
>>>>>>> 3076d95b
}
#endif

static void file_ui_region_draw(const bContext *C, ARegion *ar)
{
	ED_region_panels(C, ar);
}

static void file_execution_region_init(wmWindowManager *wm, ARegion *ar)
{
	ED_region_panels_init(wm, ar);
	ar->v2d.keepzoom |= V2D_LOCKZOOM_X | V2D_LOCKZOOM_Y;
}

static void file_execution_region_draw(const bContext *C, ARegion *ar)
{
	ED_region_panels(C, ar);
}

static void file_ui_region_listener(wmWindow *UNUSED(win),
                                    ScrArea *UNUSED(sa),
                                    ARegion *ar,
                                    wmNotifier *wmn,
                                    const Scene *UNUSED(scene))
{
  /* context changes */
  switch (wmn->category) {
    case NC_SPACE:
      switch (wmn->data) {
        case ND_SPACE_FILE_LIST:
          ED_region_tag_redraw(ar);
          break;
      }
      break;
  }
}

static bool filepath_drop_poll(bContext *C,
                               wmDrag *drag,
                               const wmEvent *UNUSED(event),
                               const char **UNUSED(tooltip))
{
  if (drag->type == WM_DRAG_PATH) {
    SpaceFile *sfile = CTX_wm_space_file(C);
    if (sfile) {
      return 1;
    }
  }
  return 0;
}

static void filepath_drop_copy(wmDrag *drag, wmDropBox *drop)
{
  RNA_string_set(drop->ptr, "filepath", drag->path);
}

/* region dropbox definition */
static void file_dropboxes(void)
{
  ListBase *lb = WM_dropboxmap_find("Window", SPACE_EMPTY, RGN_TYPE_WINDOW);

  WM_dropbox_add(lb, "FILE_OT_filepath_drop", filepath_drop_poll, filepath_drop_copy);
}

/* only called once, from space/spacetypes.c */
void ED_spacetype_file(void)
{
<<<<<<< HEAD
	SpaceType *st = MEM_callocN(sizeof(SpaceType), "spacetype file");
	ARegionType *art;

	st->spaceid = SPACE_FILE;
	strncpy(st->name, "File", BKE_ST_MAXNAME);

	st->new = file_new;
	st->free = file_free;
	st->init = file_init;
	st->exit = file_exit;
	st->duplicate = file_duplicate;
	st->refresh = file_refresh;
	st->listener = file_listener;
	st->operatortypes = file_operatortypes;
	st->keymap = file_keymap;
	st->dropboxes = file_dropboxes;

	/* regions: main window */
	art = MEM_callocN(sizeof(ARegionType), "spacetype file region");
	art->regionid = RGN_TYPE_WINDOW;
	art->init = file_main_region_init;
	art->draw = file_main_region_draw;
	art->listener = file_main_region_listener;
	art->message_subscribe = file_main_region_message_subscribe;
	art->keymapflag = ED_KEYMAP_UI | ED_KEYMAP_VIEW2D;
	BLI_addhead(&st->regiontypes, art);

	/* regions: header */
	art = MEM_callocN(sizeof(ARegionType), "spacetype file region");
	art->regionid = RGN_TYPE_HEADER;
	art->prefsizey = HEADERY;
	art->keymapflag = ED_KEYMAP_UI | ED_KEYMAP_VIEW2D | ED_KEYMAP_HEADER;
	art->init = file_header_region_init;
	art->draw = file_header_region_draw;
	// art->listener = file_header_region_listener;
	BLI_addhead(&st->regiontypes, art);

	/* regions: ui */
	art = MEM_callocN(sizeof(ARegionType), "spacetype file region");
	art->regionid = RGN_TYPE_UI;
	art->keymapflag = ED_KEYMAP_UI;
	art->listener = file_ui_region_listener;
	art->init = file_ui_region_init;
	art->draw = file_ui_region_draw;
	BLI_addhead(&st->regiontypes, art);

	/* regions: execution */
	art = MEM_callocN(sizeof(ARegionType), "spacetype file region");
	art->regionid = RGN_TYPE_EXECUTE;
	art->keymapflag = ED_KEYMAP_UI;
	art->listener = file_ui_region_listener;
	art->init = file_execution_region_init;
	art->draw = file_execution_region_draw;
	BLI_addhead(&st->regiontypes, art);

	/* regions: channels (directories) */
	art = MEM_callocN(sizeof(ARegionType), "spacetype file region");
	art->regionid = RGN_TYPE_TOOLS;
	art->prefsizex = 240;
	art->prefsizey = 60;
	art->keymapflag = ED_KEYMAP_UI;
	art->listener = file_tools_region_listener;
	art->init = file_tools_region_init;
	art->draw = file_tools_region_draw;
	BLI_addhead(&st->regiontypes, art);

	/* regions: tool properties */
	art = MEM_callocN(sizeof(ARegionType), "spacetype file operator region");
	art->regionid = RGN_TYPE_TOOL_PROPS;
	art->prefsizex = 0;
	art->prefsizey = 360;
	art->keymapflag = ED_KEYMAP_UI;
	art->listener = file_tools_region_listener;
	art->init = file_tools_region_init;
	art->draw = file_tools_region_draw;
	BLI_addhead(&st->regiontypes, art);
	file_panels_register(art);

	BKE_spacetype_register(st);

=======
  SpaceType *st = MEM_callocN(sizeof(SpaceType), "spacetype file");
  ARegionType *art;

  st->spaceid = SPACE_FILE;
  strncpy(st->name, "File", BKE_ST_MAXNAME);

  st->new = file_new;
  st->free = file_free;
  st->init = file_init;
  st->exit = file_exit;
  st->duplicate = file_duplicate;
  st->refresh = file_refresh;
  st->listener = file_listener;
  st->operatortypes = file_operatortypes;
  st->keymap = file_keymap;
  st->dropboxes = file_dropboxes;

  /* regions: main window */
  art = MEM_callocN(sizeof(ARegionType), "spacetype file region");
  art->regionid = RGN_TYPE_WINDOW;
  art->init = file_main_region_init;
  art->draw = file_main_region_draw;
  art->listener = file_main_region_listener;
  art->message_subscribe = file_main_region_message_subscribe;
  art->keymapflag = ED_KEYMAP_UI | ED_KEYMAP_VIEW2D;
  BLI_addhead(&st->regiontypes, art);

  /* regions: header */
  art = MEM_callocN(sizeof(ARegionType), "spacetype file region");
  art->regionid = RGN_TYPE_HEADER;
  art->prefsizey = HEADERY;
  art->keymapflag = ED_KEYMAP_UI | ED_KEYMAP_VIEW2D | ED_KEYMAP_HEADER;
  art->init = file_header_region_init;
  art->draw = file_header_region_draw;
  // art->listener = file_header_region_listener;
  BLI_addhead(&st->regiontypes, art);

  /* regions: ui */
  art = MEM_callocN(sizeof(ARegionType), "spacetype file region");
  art->regionid = RGN_TYPE_UI;
  art->prefsizey = 60;
  art->keymapflag = ED_KEYMAP_UI;
  art->listener = file_ui_region_listener;
  art->init = file_ui_region_init;
  art->draw = file_ui_region_draw;
  BLI_addhead(&st->regiontypes, art);

  /* regions: channels (directories) */
  art = MEM_callocN(sizeof(ARegionType), "spacetype file region");
  art->regionid = RGN_TYPE_TOOLS;
  art->prefsizex = 240;
  art->prefsizey = 60;
  art->keymapflag = ED_KEYMAP_UI;
  art->listener = file_tools_region_listener;
  art->init = file_tools_region_init;
  art->draw = file_tools_region_draw;
  BLI_addhead(&st->regiontypes, art);

  /* regions: tool properties */
  art = MEM_callocN(sizeof(ARegionType), "spacetype file operator region");
  art->regionid = RGN_TYPE_TOOL_PROPS;
  art->prefsizex = 0;
  art->prefsizey = 360;
  art->keymapflag = ED_KEYMAP_UI;
  art->listener = file_tools_region_listener;
  art->init = file_tools_region_init;
  art->draw = file_tools_region_draw;
  BLI_addhead(&st->regiontypes, art);
  file_panels_register(art);

  BKE_spacetype_register(st);
>>>>>>> 3076d95b
}

void ED_file_init(void)
{
  ED_file_read_bookmarks();

  if (G.background == false) {
    filelist_init_icons();
  }

  IMB_thumb_makedirs();
}

void ED_file_exit(void)
{
  fsmenu_free();

  if (G.background == false) {
    filelist_free_icons();
  }
}

void ED_file_read_bookmarks(void)
{
  const char *const cfgdir = BKE_appdir_folder_id(BLENDER_USER_CONFIG, NULL);

  fsmenu_free();

  fsmenu_read_system(ED_fsmenu_get(), true);

  if (cfgdir) {
    char name[FILE_MAX];
    BLI_make_file_string("/", name, cfgdir, BLENDER_BOOKMARK_FILE);
    fsmenu_read_bookmarks(ED_fsmenu_get(), name);
  }
}<|MERGE_RESOLUTION|>--- conflicted
+++ resolved
@@ -50,7 +50,7 @@
 #include "UI_resources.h"
 #include "UI_view2d.h"
 
-#include "file_intern.h"  // own include
+#include "file_intern.h"    // own include
 #include "fsmenu.h"
 #include "filelist.h"
 #include "GPU_framebuffer.h"
@@ -59,7 +59,6 @@
 
 static SpaceLink *file_new(const ScrArea *UNUSED(area), const Scene *UNUSED(scene))
 {
-<<<<<<< HEAD
 	ARegion *ar;
 	SpaceFile *sfile;
 
@@ -110,103 +109,59 @@
 	ar->v2d.minzoom = ar->v2d.maxzoom = 1.0f;
 
 	return (SpaceLink *)sfile;
-=======
-  ARegion *ar;
-  SpaceFile *sfile;
-
-  sfile = MEM_callocN(sizeof(SpaceFile), "initfile");
-  sfile->spacetype = SPACE_FILE;
-
-  /* header */
-  ar = MEM_callocN(sizeof(ARegion), "header for file");
-  BLI_addtail(&sfile->regionbase, ar);
-  ar->regiontype = RGN_TYPE_HEADER;
-  /* Ignore user preference "USER_HEADER_BOTTOM" here (always show top for new types). */
-  ar->alignment = RGN_ALIGN_TOP;
-
-  /* Tools region */
-  ar = MEM_callocN(sizeof(ARegion), "tools region for file");
-  BLI_addtail(&sfile->regionbase, ar);
-  ar->regiontype = RGN_TYPE_TOOLS;
-  ar->alignment = RGN_ALIGN_LEFT;
-
-  /* Tool props (aka operator) region */
-  ar = MEM_callocN(sizeof(ARegion), "tool props region for file");
-  BLI_addtail(&sfile->regionbase, ar);
-  ar->regiontype = RGN_TYPE_TOOL_PROPS;
-  ar->alignment = RGN_ALIGN_BOTTOM | RGN_SPLIT_PREV;
-
-  /* ui list region */
-  ar = MEM_callocN(sizeof(ARegion), "ui region for file");
-  BLI_addtail(&sfile->regionbase, ar);
-  ar->regiontype = RGN_TYPE_UI;
-  ar->alignment = RGN_ALIGN_TOP;
-
-  /* main region */
-  ar = MEM_callocN(sizeof(ARegion), "main region for file");
-  BLI_addtail(&sfile->regionbase, ar);
-  ar->regiontype = RGN_TYPE_WINDOW;
-  ar->v2d.scroll = (V2D_SCROLL_RIGHT | V2D_SCROLL_BOTTOM);
-  ar->v2d.align = (V2D_ALIGN_NO_NEG_X | V2D_ALIGN_NO_POS_Y);
-  ar->v2d.keepzoom = (V2D_LOCKZOOM_X | V2D_LOCKZOOM_Y | V2D_LIMITZOOM | V2D_KEEPASPECT);
-  ar->v2d.keeptot = V2D_KEEPTOT_STRICT;
-  ar->v2d.minzoom = ar->v2d.maxzoom = 1.0f;
-
-  return (SpaceLink *)sfile;
->>>>>>> 3076d95b
 }
 
 /* not spacelink itself */
 static void file_free(SpaceLink *sl)
 {
-  SpaceFile *sfile = (SpaceFile *)sl;
-
-  BLI_assert(sfile->previews_timer == NULL);
-
-  if (sfile->files) {
-    // XXXXX would need to do thumbnails_stop here, but no context available
-    filelist_freelib(sfile->files);
-    filelist_free(sfile->files);
-    MEM_freeN(sfile->files);
-    sfile->files = NULL;
-  }
-
-  if (sfile->folders_prev) {
-    folderlist_free(sfile->folders_prev);
-    MEM_freeN(sfile->folders_prev);
-    sfile->folders_prev = NULL;
-  }
-
-  if (sfile->folders_next) {
-    folderlist_free(sfile->folders_next);
-    MEM_freeN(sfile->folders_next);
-    sfile->folders_next = NULL;
-  }
-
-  if (sfile->params) {
-    MEM_freeN(sfile->params);
-    sfile->params = NULL;
-  }
-
-  if (sfile->layout) {
-    MEM_freeN(sfile->layout);
-    sfile->layout = NULL;
-  }
+	SpaceFile *sfile = (SpaceFile *) sl;
+
+	BLI_assert(sfile->previews_timer == NULL);
+
+	if (sfile->files) {
+		// XXXXX would need to do thumbnails_stop here, but no context available
+		filelist_freelib(sfile->files);
+		filelist_free(sfile->files);
+		MEM_freeN(sfile->files);
+		sfile->files = NULL;
+	}
+
+	if (sfile->folders_prev) {
+		folderlist_free(sfile->folders_prev);
+		MEM_freeN(sfile->folders_prev);
+		sfile->folders_prev = NULL;
+	}
+
+	if (sfile->folders_next) {
+		folderlist_free(sfile->folders_next);
+		MEM_freeN(sfile->folders_next);
+		sfile->folders_next = NULL;
+	}
+
+	if (sfile->params) {
+		MEM_freeN(sfile->params);
+		sfile->params = NULL;
+	}
+
+	if (sfile->layout) {
+		MEM_freeN(sfile->layout);
+		sfile->layout = NULL;
+	}
 }
 
 /* spacetype; init callback, area size changes, screen set, etc */
 static void file_init(wmWindowManager *UNUSED(wm), ScrArea *sa)
 {
-  SpaceFile *sfile = (SpaceFile *)sa->spacedata.first;
-
-  /* refresh system directory list */
-  fsmenu_refresh_system_category(ED_fsmenu_get());
-
-  /* Update bookmarks 'valid' state.
-   * Done here, because it seems BLI_is_dir() can have huge impact on performances
-   * in some cases, on win systems... See T43684.
-   */
-  fsmenu_refresh_bookmarks_status(ED_fsmenu_get());
+	SpaceFile *sfile = (SpaceFile *)sa->spacedata.first;
+
+	/* refresh system directory list */
+	fsmenu_refresh_system_category(ED_fsmenu_get());
+
+	/* Update bookmarks 'valid' state.
+	 * Done here, because it seems BLI_is_dir() can have huge impact on performances
+	 * in some cases, on win systems... See T43684.
+	 */
+	fsmenu_refresh_bookmarks_status(ED_fsmenu_get());
 
   if (sfile->layout)
     sfile->layout->dirty = true;
@@ -214,120 +169,120 @@
 
 static void file_exit(wmWindowManager *wm, ScrArea *sa)
 {
-  SpaceFile *sfile = (SpaceFile *)sa->spacedata.first;
-
-  if (sfile->previews_timer) {
-    WM_event_remove_timer_notifier(wm, NULL, sfile->previews_timer);
-    sfile->previews_timer = NULL;
-  }
-
-  ED_fileselect_exit(wm, sa, sfile);
+	SpaceFile *sfile = (SpaceFile *)sa->spacedata.first;
+
+	if (sfile->previews_timer) {
+		WM_event_remove_timer_notifier(wm, NULL, sfile->previews_timer);
+		sfile->previews_timer = NULL;
+	}
+
+	ED_fileselect_exit(wm, sa, sfile);
 }
 
 static SpaceLink *file_duplicate(SpaceLink *sl)
 {
-  SpaceFile *sfileo = (SpaceFile *)sl;
-  SpaceFile *sfilen = MEM_dupallocN(sl);
-
-  /* clear or remove stuff from old */
-  sfilen->op = NULL; /* file window doesn't own operators */
-
-  sfilen->previews_timer = NULL;
-  sfilen->smoothscroll_timer = NULL;
-
-  if (sfileo->params) {
-    sfilen->files = filelist_new(sfileo->params->type);
-    sfilen->params = MEM_dupallocN(sfileo->params);
-    filelist_setdir(sfilen->files, sfilen->params->dir);
-  }
-
-  if (sfileo->folders_prev)
-    sfilen->folders_prev = folderlist_duplicate(sfileo->folders_prev);
-
-  if (sfileo->folders_next)
-    sfilen->folders_next = folderlist_duplicate(sfileo->folders_next);
-
-  if (sfileo->layout) {
-    sfilen->layout = MEM_dupallocN(sfileo->layout);
-  }
-  return (SpaceLink *)sfilen;
+	SpaceFile *sfileo = (SpaceFile *)sl;
+	SpaceFile *sfilen = MEM_dupallocN(sl);
+
+	/* clear or remove stuff from old */
+	sfilen->op = NULL; /* file window doesn't own operators */
+
+	sfilen->previews_timer = NULL;
+	sfilen->smoothscroll_timer = NULL;
+
+	if (sfileo->params) {
+		sfilen->files = filelist_new(sfileo->params->type);
+		sfilen->params = MEM_dupallocN(sfileo->params);
+		filelist_setdir(sfilen->files, sfilen->params->dir);
+	}
+
+	if (sfileo->folders_prev)
+		sfilen->folders_prev = folderlist_duplicate(sfileo->folders_prev);
+
+	if (sfileo->folders_next)
+		sfilen->folders_next = folderlist_duplicate(sfileo->folders_next);
+
+	if (sfileo->layout) {
+		sfilen->layout = MEM_dupallocN(sfileo->layout);
+	}
+	return (SpaceLink *)sfilen;
 }
 
 static void file_refresh(const bContext *C, ScrArea *sa)
 {
-  wmWindowManager *wm = CTX_wm_manager(C);
-  SpaceFile *sfile = CTX_wm_space_file(C);
-  FileSelectParams *params = ED_fileselect_get_params(sfile);
-  struct FSMenu *fsmenu = ED_fsmenu_get();
-
-  if (!sfile->folders_prev) {
-    sfile->folders_prev = folderlist_new();
-  }
-  if (!sfile->files) {
-    sfile->files = filelist_new(params->type);
-    params->highlight_file = -1; /* added this so it opens nicer (ton) */
-  }
-  filelist_setdir(sfile->files, params->dir);
-  filelist_setrecursion(sfile->files, params->recursion_level);
-  filelist_setsorting(sfile->files, params->sort);
+	wmWindowManager *wm = CTX_wm_manager(C);
+	SpaceFile *sfile = CTX_wm_space_file(C);
+	FileSelectParams *params = ED_fileselect_get_params(sfile);
+	struct FSMenu *fsmenu = ED_fsmenu_get();
+
+	if (!sfile->folders_prev) {
+		sfile->folders_prev = folderlist_new();
+	}
+	if (!sfile->files) {
+		sfile->files = filelist_new(params->type);
+		params->highlight_file = -1; /* added this so it opens nicer (ton) */
+	}
+	filelist_setdir(sfile->files, params->dir);
+	filelist_setrecursion(sfile->files, params->recursion_level);
+	filelist_setsorting(sfile->files, params->sort);
   filelist_setfilter_options(sfile->files,
                              (params->flag & FILE_FILTER) != 0,
-                             (params->flag & FILE_HIDE_DOT) != 0,
-                             false, /* TODO hide_parent, should be controllable? */
-                             params->filter,
-                             params->filter_id,
-                             params->filter_glob,
-                             params->filter_search);
-
-  /* Update the active indices of bookmarks & co. */
-  sfile->systemnr = fsmenu_get_active_indices(fsmenu, FS_CATEGORY_SYSTEM, params->dir);
+	                                         (params->flag & FILE_HIDE_DOT) != 0,
+	                                         false, /* TODO hide_parent, should be controllable? */
+	                                         params->filter,
+	                                         params->filter_id,
+	                                         params->filter_glob,
+	                                         params->filter_search);
+
+	/* Update the active indices of bookmarks & co. */
+	sfile->systemnr = fsmenu_get_active_indices(fsmenu, FS_CATEGORY_SYSTEM, params->dir);
   sfile->system_bookmarknr = fsmenu_get_active_indices(
       fsmenu, FS_CATEGORY_SYSTEM_BOOKMARKS, params->dir);
-  sfile->bookmarknr = fsmenu_get_active_indices(fsmenu, FS_CATEGORY_BOOKMARKS, params->dir);
-  sfile->recentnr = fsmenu_get_active_indices(fsmenu, FS_CATEGORY_RECENT, params->dir);
-
-  if (filelist_force_reset(sfile->files)) {
-    filelist_readjob_stop(wm, sa);
-    filelist_clear(sfile->files);
-  }
-
-  if (filelist_empty(sfile->files)) {
-    if (!filelist_pending(sfile->files)) {
-      filelist_readjob_start(sfile->files, C);
-    }
-  }
-
-  filelist_sort(sfile->files);
-  filelist_filter(sfile->files);
-
-  if (params->display == FILE_IMGDISPLAY) {
-    filelist_cache_previews_set(sfile->files, true);
-  }
-  else {
-    filelist_cache_previews_set(sfile->files, false);
-    if (sfile->previews_timer) {
-      WM_event_remove_timer_notifier(wm, CTX_wm_window(C), sfile->previews_timer);
-      sfile->previews_timer = NULL;
-    }
-  }
-
-  if (params->rename_flag != 0) {
-    file_params_renamefile_activate(sfile, params);
-  }
-
-  if (sfile->layout) {
-    sfile->layout->dirty = true;
-  }
-
-  /* Might be called with NULL sa, see file_main_region_draw() below. */
-  if (sa && BKE_area_find_region_type(sa, RGN_TYPE_TOOLS) == NULL) {
-    /* Create TOOLS/TOOL_PROPS regions. */
-    file_tools_region(sa);
-
-    ED_area_initialize(wm, CTX_wm_window(C), sa);
-  }
-
-  ED_area_tag_redraw(sa);
+	sfile->bookmarknr = fsmenu_get_active_indices(fsmenu, FS_CATEGORY_BOOKMARKS, params->dir);
+	sfile->recentnr = fsmenu_get_active_indices(fsmenu, FS_CATEGORY_RECENT, params->dir);
+
+	if (filelist_force_reset(sfile->files)) {
+		filelist_readjob_stop(wm, sa);
+		filelist_clear(sfile->files);
+	}
+
+	if (filelist_empty(sfile->files)) {
+		if (!filelist_pending(sfile->files)) {
+			filelist_readjob_start(sfile->files, C);
+		}
+	}
+
+	filelist_sort(sfile->files);
+	filelist_filter(sfile->files);
+
+	if (params->display == FILE_IMGDISPLAY) {
+		filelist_cache_previews_set(sfile->files, true);
+	}
+	else {
+		filelist_cache_previews_set(sfile->files, false);
+		if (sfile->previews_timer) {
+			WM_event_remove_timer_notifier(wm, CTX_wm_window(C), sfile->previews_timer);
+			sfile->previews_timer = NULL;
+		}
+	}
+
+	if (params->rename_flag != 0) {
+		file_params_renamefile_activate(sfile, params);
+	}
+
+	if (sfile->layout) {
+		sfile->layout->dirty = true;
+	}
+
+	/* Might be called with NULL sa, see file_main_region_draw() below. */
+	if (sa && BKE_area_find_region_type(sa, RGN_TYPE_TOOLS) == NULL) {
+		/* Create TOOLS/TOOL_PROPS regions. */
+		file_tools_region(sa);
+
+		ED_area_initialize(wm, CTX_wm_window(C), sa);
+	}
+
+	ED_area_tag_redraw(sa);
 }
 
 static void file_listener(wmWindow *UNUSED(win),
@@ -335,41 +290,41 @@
                           wmNotifier *wmn,
                           Scene *UNUSED(scene))
 {
-  SpaceFile *sfile = (SpaceFile *)sa->spacedata.first;
-
-  /* context changes */
-  switch (wmn->category) {
-    case NC_SPACE:
-      switch (wmn->data) {
-        case ND_SPACE_FILE_LIST:
-          ED_area_tag_refresh(sa);
-          break;
-        case ND_SPACE_FILE_PARAMS:
-          ED_area_tag_refresh(sa);
-          break;
-        case ND_SPACE_FILE_PREVIEW:
-          if (sfile->files && filelist_cache_previews_update(sfile->files)) {
-            ED_area_tag_refresh(sa);
-          }
-          break;
-      }
-      break;
-  }
+	SpaceFile *sfile = (SpaceFile *)sa->spacedata.first;
+
+	/* context changes */
+	switch (wmn->category) {
+		case NC_SPACE:
+			switch (wmn->data) {
+				case ND_SPACE_FILE_LIST:
+					ED_area_tag_refresh(sa);
+					break;
+				case ND_SPACE_FILE_PARAMS:
+					ED_area_tag_refresh(sa);
+					break;
+				case ND_SPACE_FILE_PREVIEW:
+					if (sfile->files && filelist_cache_previews_update(sfile->files)) {
+						ED_area_tag_refresh(sa);
+					}
+					break;
+			}
+			break;
+	}
 }
 
 /* add handlers, stuff you only do once or on area/region changes */
 static void file_main_region_init(wmWindowManager *wm, ARegion *ar)
 {
-  wmKeyMap *keymap;
-
-  UI_view2d_region_reinit(&ar->v2d, V2D_COMMONVIEW_LIST, ar->winx, ar->winy);
-
-  /* own keymaps */
-  keymap = WM_keymap_ensure(wm->defaultconf, "File Browser", SPACE_FILE, 0);
-  WM_event_add_keymap_handler_bb(&ar->handlers, keymap, &ar->v2d.mask, &ar->winrct);
-
-  keymap = WM_keymap_ensure(wm->defaultconf, "File Browser Main", SPACE_FILE, 0);
-  WM_event_add_keymap_handler_bb(&ar->handlers, keymap, &ar->v2d.mask, &ar->winrct);
+	wmKeyMap *keymap;
+
+	UI_view2d_region_reinit(&ar->v2d, V2D_COMMONVIEW_LIST, ar->winx, ar->winy);
+
+	/* own keymaps */
+	keymap = WM_keymap_ensure(wm->defaultconf, "File Browser", SPACE_FILE, 0);
+	WM_event_add_keymap_handler_bb(&ar->handlers, keymap, &ar->v2d.mask, &ar->winrct);
+
+	keymap = WM_keymap_ensure(wm->defaultconf, "File Browser Main", SPACE_FILE, 0);
+	WM_event_add_keymap_handler_bb(&ar->handlers, keymap, &ar->v2d.mask, &ar->winrct);
 }
 
 static void file_main_region_listener(wmWindow *UNUSED(win),
@@ -378,19 +333,19 @@
                                       wmNotifier *wmn,
                                       const Scene *UNUSED(scene))
 {
-  /* context changes */
-  switch (wmn->category) {
-    case NC_SPACE:
-      switch (wmn->data) {
-        case ND_SPACE_FILE_LIST:
-          ED_region_tag_redraw(ar);
-          break;
-        case ND_SPACE_FILE_PARAMS:
-          ED_region_tag_redraw(ar);
-          break;
-      }
-      break;
-  }
+	/* context changes */
+	switch (wmn->category) {
+		case NC_SPACE:
+			switch (wmn->data) {
+				case ND_SPACE_FILE_LIST:
+					ED_region_tag_redraw(ar);
+					break;
+				case ND_SPACE_FILE_PARAMS:
+					ED_region_tag_redraw(ar);
+					break;
+			}
+			break;
+	}
 }
 
 static void file_main_region_message_subscribe(const struct bContext *UNUSED(C),
@@ -399,160 +354,160 @@
                                                struct bScreen *screen,
                                                struct ScrArea *sa,
                                                struct ARegion *ar,
-                                               struct wmMsgBus *mbus)
-{
-  SpaceFile *sfile = sa->spacedata.first;
-  FileSelectParams *params = ED_fileselect_get_params(sfile);
-  /* This is a bit odd that a region owns the subscriber for an area,
-   * keep for now since all subscribers for WM are regions.
-   * May be worth re-visiting later. */
-  wmMsgSubscribeValue msg_sub_value_area_tag_refresh = {
-      .owner = ar,
-      .user_data = sa,
-      .notify = ED_area_do_msg_notify_tag_refresh,
-  };
-
-  /* SpaceFile itself. */
-  {
-    PointerRNA ptr;
-    RNA_pointer_create(&screen->id, &RNA_SpaceFileBrowser, sfile, &ptr);
-
-    /* All properties for this space type. */
-    WM_msg_subscribe_rna(mbus, &ptr, NULL, &msg_sub_value_area_tag_refresh, __func__);
-  }
-
-  /* FileSelectParams */
-  {
-    PointerRNA ptr;
-    RNA_pointer_create(&screen->id, &RNA_FileSelectParams, params, &ptr);
-
-    /* All properties for this space type. */
-    WM_msg_subscribe_rna(mbus, &ptr, NULL, &msg_sub_value_area_tag_refresh, __func__);
-  }
+        struct wmMsgBus *mbus)
+{
+	SpaceFile *sfile = sa->spacedata.first;
+	FileSelectParams *params = ED_fileselect_get_params(sfile);
+	/* This is a bit odd that a region owns the subscriber for an area,
+	 * keep for now since all subscribers for WM are regions.
+	 * May be worth re-visiting later. */
+	wmMsgSubscribeValue msg_sub_value_area_tag_refresh = {
+		.owner = ar,
+		.user_data = sa,
+		.notify = ED_area_do_msg_notify_tag_refresh,
+	};
+
+	/* SpaceFile itself. */
+	{
+		PointerRNA ptr;
+		RNA_pointer_create(&screen->id, &RNA_SpaceFileBrowser, sfile, &ptr);
+
+		/* All properties for this space type. */
+		WM_msg_subscribe_rna(mbus, &ptr, NULL, &msg_sub_value_area_tag_refresh, __func__);
+	}
+
+	/* FileSelectParams */
+	{
+		PointerRNA ptr;
+		RNA_pointer_create(&screen->id, &RNA_FileSelectParams, params, &ptr);
+
+		/* All properties for this space type. */
+		WM_msg_subscribe_rna(mbus, &ptr, NULL, &msg_sub_value_area_tag_refresh, __func__);
+	}
 }
 
 static void file_main_region_draw(const bContext *C, ARegion *ar)
 {
-  /* draw entirely, view changes should be handled here */
-  SpaceFile *sfile = CTX_wm_space_file(C);
-  FileSelectParams *params = ED_fileselect_get_params(sfile);
-
-  View2D *v2d = &ar->v2d;
-  View2DScrollers *scrollers;
-  float col[3];
-
-  /* Needed, because filelist is not initialized on loading */
-  if (!sfile->files || filelist_empty(sfile->files))
-    file_refresh(C, NULL);
-
-  /* clear and setup matrix */
-  UI_GetThemeColor3fv(TH_BACK, col);
-  GPU_clear_color(col[0], col[1], col[2], 0.0);
-  GPU_clear(GPU_COLOR_BIT);
-
-  /* Allow dynamically sliders to be set, saves notifiers etc. */
-
-  if (params->display == FILE_IMGDISPLAY) {
-    v2d->scroll = V2D_SCROLL_RIGHT;
-    v2d->keepofs &= ~V2D_LOCKOFS_Y;
-    v2d->keepofs |= V2D_LOCKOFS_X;
-  }
-  else {
-    v2d->scroll = V2D_SCROLL_BOTTOM;
-    v2d->keepofs &= ~V2D_LOCKOFS_X;
-    v2d->keepofs |= V2D_LOCKOFS_Y;
-
-    /* XXX this happens on scaling down Screen (like from startup.blend) */
-    /* view2d has no type specific for filewindow case, which doesn't scroll vertically */
-    if (v2d->cur.ymax < 0) {
-      v2d->cur.ymin -= v2d->cur.ymax;
-      v2d->cur.ymax = 0;
-    }
-  }
-  /* v2d has initialized flag, so this call will only set the mask correct */
-  UI_view2d_region_reinit(v2d, V2D_COMMONVIEW_LIST, ar->winx, ar->winy);
-
-  /* sets tile/border settings in sfile */
-  file_calc_previews(C, ar);
-
-  /* set view */
-  UI_view2d_view_ortho(v2d);
-
-  /* on first read, find active file */
-  if (params->highlight_file == -1) {
-    wmEvent *event = CTX_wm_window(C)->eventstate;
-    file_highlight_set(sfile, ar, event->x, event->y);
-  }
-
-  file_draw_list(C, ar);
-
-  /* reset view matrix */
-  UI_view2d_view_restore(C);
-
-  /* scrollers */
+	/* draw entirely, view changes should be handled here */
+	SpaceFile *sfile = CTX_wm_space_file(C);
+	FileSelectParams *params = ED_fileselect_get_params(sfile);
+
+	View2D *v2d = &ar->v2d;
+	View2DScrollers *scrollers;
+	float col[3];
+
+	/* Needed, because filelist is not initialized on loading */
+	if (!sfile->files || filelist_empty(sfile->files))
+		file_refresh(C, NULL);
+
+	/* clear and setup matrix */
+	UI_GetThemeColor3fv(TH_BACK, col);
+	GPU_clear_color(col[0], col[1], col[2], 0.0);
+	GPU_clear(GPU_COLOR_BIT);
+
+	/* Allow dynamically sliders to be set, saves notifiers etc. */
+
+	if (params->display == FILE_IMGDISPLAY) {
+		v2d->scroll = V2D_SCROLL_RIGHT;
+		v2d->keepofs &= ~V2D_LOCKOFS_Y;
+		v2d->keepofs |= V2D_LOCKOFS_X;
+	}
+	else {
+		v2d->scroll = V2D_SCROLL_BOTTOM;
+		v2d->keepofs &= ~V2D_LOCKOFS_X;
+		v2d->keepofs |= V2D_LOCKOFS_Y;
+
+		/* XXX this happens on scaling down Screen (like from startup.blend) */
+		/* view2d has no type specific for filewindow case, which doesn't scroll vertically */
+		if (v2d->cur.ymax < 0) {
+			v2d->cur.ymin -= v2d->cur.ymax;
+			v2d->cur.ymax = 0;
+		}
+	}
+	/* v2d has initialized flag, so this call will only set the mask correct */
+	UI_view2d_region_reinit(v2d, V2D_COMMONVIEW_LIST, ar->winx, ar->winy);
+
+	/* sets tile/border settings in sfile */
+	file_calc_previews(C, ar);
+
+	/* set view */
+	UI_view2d_view_ortho(v2d);
+
+	/* on first read, find active file */
+	if (params->highlight_file == -1) {
+		wmEvent *event = CTX_wm_window(C)->eventstate;
+		file_highlight_set(sfile, ar, event->x, event->y);
+	}
+
+	file_draw_list(C, ar);
+
+	/* reset view matrix */
+	UI_view2d_view_restore(C);
+
+	/* scrollers */
   scrollers = UI_view2d_scrollers_calc(
       C, v2d, NULL, V2D_ARG_DUMMY, V2D_ARG_DUMMY, V2D_ARG_DUMMY, V2D_ARG_DUMMY);
-  UI_view2d_scrollers_draw(C, v2d, scrollers);
-  UI_view2d_scrollers_free(scrollers);
+	UI_view2d_scrollers_draw(C, v2d, scrollers);
+	UI_view2d_scrollers_free(scrollers);
 }
 
 static void file_operatortypes(void)
 {
-  WM_operatortype_append(FILE_OT_select);
-  WM_operatortype_append(FILE_OT_select_walk);
-  WM_operatortype_append(FILE_OT_select_all);
-  WM_operatortype_append(FILE_OT_select_box);
-  WM_operatortype_append(FILE_OT_select_bookmark);
-  WM_operatortype_append(FILE_OT_highlight);
-  WM_operatortype_append(FILE_OT_execute);
-  WM_operatortype_append(FILE_OT_cancel);
-  WM_operatortype_append(FILE_OT_parent);
-  WM_operatortype_append(FILE_OT_previous);
-  WM_operatortype_append(FILE_OT_next);
-  WM_operatortype_append(FILE_OT_refresh);
-  WM_operatortype_append(FILE_OT_bookmark_toggle);
-  WM_operatortype_append(FILE_OT_bookmark_add);
-  WM_operatortype_append(FILE_OT_bookmark_delete);
-  WM_operatortype_append(FILE_OT_bookmark_cleanup);
-  WM_operatortype_append(FILE_OT_bookmark_move);
-  WM_operatortype_append(FILE_OT_reset_recent);
-  WM_operatortype_append(FILE_OT_hidedot);
-  WM_operatortype_append(FILE_OT_filenum);
-  WM_operatortype_append(FILE_OT_directory_new);
-  WM_operatortype_append(FILE_OT_delete);
-  WM_operatortype_append(FILE_OT_rename);
-  WM_operatortype_append(FILE_OT_smoothscroll);
-  WM_operatortype_append(FILE_OT_filepath_drop);
+	WM_operatortype_append(FILE_OT_select);
+	WM_operatortype_append(FILE_OT_select_walk);
+	WM_operatortype_append(FILE_OT_select_all);
+	WM_operatortype_append(FILE_OT_select_box);
+	WM_operatortype_append(FILE_OT_select_bookmark);
+	WM_operatortype_append(FILE_OT_highlight);
+	WM_operatortype_append(FILE_OT_execute);
+	WM_operatortype_append(FILE_OT_cancel);
+	WM_operatortype_append(FILE_OT_parent);
+	WM_operatortype_append(FILE_OT_previous);
+	WM_operatortype_append(FILE_OT_next);
+	WM_operatortype_append(FILE_OT_refresh);
+	WM_operatortype_append(FILE_OT_bookmark_toggle);
+	WM_operatortype_append(FILE_OT_bookmark_add);
+	WM_operatortype_append(FILE_OT_bookmark_delete);
+	WM_operatortype_append(FILE_OT_bookmark_cleanup);
+	WM_operatortype_append(FILE_OT_bookmark_move);
+	WM_operatortype_append(FILE_OT_reset_recent);
+	WM_operatortype_append(FILE_OT_hidedot);
+	WM_operatortype_append(FILE_OT_filenum);
+	WM_operatortype_append(FILE_OT_directory_new);
+	WM_operatortype_append(FILE_OT_delete);
+	WM_operatortype_append(FILE_OT_rename);
+	WM_operatortype_append(FILE_OT_smoothscroll);
+	WM_operatortype_append(FILE_OT_filepath_drop);
 }
 
 /* NOTE: do not add .blend file reading on this level */
 static void file_keymap(struct wmKeyConfig *keyconf)
 {
-  /* keys for all regions */
-  WM_keymap_ensure(keyconf, "File Browser", SPACE_FILE, 0);
-
-  /* keys for main region */
-  WM_keymap_ensure(keyconf, "File Browser Main", SPACE_FILE, 0);
-
-  /* keys for button region (top) */
-  WM_keymap_ensure(keyconf, "File Browser Buttons", SPACE_FILE, 0);
+	/* keys for all regions */
+	WM_keymap_ensure(keyconf, "File Browser", SPACE_FILE, 0);
+
+	/* keys for main region */
+	WM_keymap_ensure(keyconf, "File Browser Main", SPACE_FILE, 0);
+
+	/* keys for button region (top) */
+	WM_keymap_ensure(keyconf, "File Browser Buttons", SPACE_FILE, 0);
 }
 
 static void file_tools_region_init(wmWindowManager *wm, ARegion *ar)
 {
-  wmKeyMap *keymap;
-
-  ar->v2d.scroll = V2D_SCROLL_RIGHT | V2D_SCROLL_VERTICAL_HIDE;
-  ED_region_panels_init(wm, ar);
-
-  /* own keymaps */
-  keymap = WM_keymap_ensure(wm->defaultconf, "File Browser", SPACE_FILE, 0);
-  WM_event_add_keymap_handler_bb(&ar->handlers, keymap, &ar->v2d.mask, &ar->winrct);
+	wmKeyMap *keymap;
+
+	ar->v2d.scroll = V2D_SCROLL_RIGHT | V2D_SCROLL_VERTICAL_HIDE;
+	ED_region_panels_init(wm, ar);
+
+	/* own keymaps */
+	keymap = WM_keymap_ensure(wm->defaultconf, "File Browser", SPACE_FILE, 0);
+	WM_event_add_keymap_handler_bb(&ar->handlers, keymap, &ar->v2d.mask, &ar->winrct);
 }
 
 static void file_tools_region_draw(const bContext *C, ARegion *ar)
 {
-  ED_region_panels(C, ar);
+	ED_region_panels(C, ar);
 }
 
 static void file_tools_region_listener(wmWindow *UNUSED(win),
@@ -562,68 +517,62 @@
                                        const Scene *UNUSED(scene))
 {
 #if 0
-  /* context changes */
-  switch (wmn->category) {
-    /* pass */
-  }
+	/* context changes */
+	switch (wmn->category) {
+		/* pass */
+	}
 #endif
 }
 
 /* add handlers, stuff you only do once or on area/region changes */
 static void file_header_region_init(wmWindowManager *wm, ARegion *ar)
 {
-  wmKeyMap *keymap;
-
-  ED_region_header_init(ar);
-
-  keymap = WM_keymap_ensure(wm->defaultconf, "File Browser", SPACE_FILE, 0);
-  WM_event_add_keymap_handler_bb(&ar->handlers, keymap, &ar->v2d.mask, &ar->winrct);
+	wmKeyMap *keymap;
+
+	ED_region_header_init(ar);
+
+	keymap = WM_keymap_ensure(wm->defaultconf, "File Browser", SPACE_FILE, 0);
+	WM_event_add_keymap_handler_bb(&ar->handlers, keymap, &ar->v2d.mask, &ar->winrct);
 }
 
 static void file_header_region_draw(const bContext *C, ARegion *ar)
 {
-  ED_region_header(C, ar);
+	ED_region_header(C, ar);
 }
 
 /* add handlers, stuff you only do once or on area/region changes */
 static void file_ui_region_init(wmWindowManager *wm, ARegion *ar)
 {
-  wmKeyMap *keymap;
-
-<<<<<<< HEAD
+	wmKeyMap *keymap;
+
 	ED_region_panels_init(wm, ar);
 	ar->v2d.keepzoom |= V2D_LOCKZOOM_X | V2D_LOCKZOOM_Y;
-=======
-  UI_view2d_region_reinit(&ar->v2d, V2D_COMMONVIEW_HEADER, ar->winx, ar->winy);
->>>>>>> 3076d95b
-
-  /* own keymap */
-  keymap = WM_keymap_ensure(wm->defaultconf, "File Browser", SPACE_FILE, 0);
-  WM_event_add_keymap_handler_bb(&ar->handlers, keymap, &ar->v2d.mask, &ar->winrct);
-
-  keymap = WM_keymap_ensure(wm->defaultconf, "File Browser Buttons", SPACE_FILE, 0);
-  WM_event_add_keymap_handler_bb(&ar->handlers, keymap, &ar->v2d.mask, &ar->winrct);
+
+	/* own keymap */
+	keymap = WM_keymap_ensure(wm->defaultconf, "File Browser", SPACE_FILE, 0);
+	WM_event_add_keymap_handler_bb(&ar->handlers, keymap, &ar->v2d.mask, &ar->winrct);
+
+	keymap = WM_keymap_ensure(wm->defaultconf, "File Browser Buttons", SPACE_FILE, 0);
+	WM_event_add_keymap_handler_bb(&ar->handlers, keymap, &ar->v2d.mask, &ar->winrct);
 }
 
 #if 0
 static void file_ui_region_draw_ex(const bContext *C, ARegion *ar, bool is_execution_buts)
 {
-  float col[3];
-  /* clear */
-  UI_GetThemeColor3fv(TH_BACK, col);
-  GPU_clear_color(col[0], col[1], col[2], 0.0);
-  GPU_clear(GPU_COLOR_BIT);
-
-  /* scrolling here is just annoying, disable it */
-  ar->v2d.cur.ymax = BLI_rctf_size_y(&ar->v2d.cur);
-  ar->v2d.cur.ymin = 0;
-
-  /* set view2d view matrix for scrolling (without scrollers) */
-  UI_view2d_view_ortho(&ar->v2d);
-
-  file_draw_buttons(C, ar);
-
-<<<<<<< HEAD
+	float col[3];
+	/* clear */
+	UI_GetThemeColor3fv(TH_BACK, col);
+	GPU_clear_color(col[0], col[1], col[2], 0.0);
+	GPU_clear(GPU_COLOR_BIT);
+
+	/* scrolling here is just annoying, disable it */
+	ar->v2d.cur.ymax = BLI_rctf_size_y(&ar->v2d.cur);
+	ar->v2d.cur.ymin = 0;
+
+	/* set view2d view matrix for scrolling (without scrollers) */
+	UI_view2d_view_ortho(&ar->v2d);
+
+
 	if (is_execution_buts) {
 		file_draw_execute_buttons(C, ar);
 	}
@@ -632,9 +581,6 @@
 	}
 
 	UI_view2d_view_restore(C);
-=======
-  UI_view2d_view_restore(C);
->>>>>>> 3076d95b
 }
 #endif
 
@@ -660,16 +606,16 @@
                                     wmNotifier *wmn,
                                     const Scene *UNUSED(scene))
 {
-  /* context changes */
-  switch (wmn->category) {
-    case NC_SPACE:
-      switch (wmn->data) {
-        case ND_SPACE_FILE_LIST:
-          ED_region_tag_redraw(ar);
-          break;
-      }
-      break;
-  }
+	/* context changes */
+	switch (wmn->category) {
+		case NC_SPACE:
+			switch (wmn->data) {
+				case ND_SPACE_FILE_LIST:
+					ED_region_tag_redraw(ar);
+					break;
+			}
+			break;
+	}
 }
 
 static bool filepath_drop_poll(bContext *C,
@@ -677,32 +623,31 @@
                                const wmEvent *UNUSED(event),
                                const char **UNUSED(tooltip))
 {
-  if (drag->type == WM_DRAG_PATH) {
-    SpaceFile *sfile = CTX_wm_space_file(C);
-    if (sfile) {
-      return 1;
-    }
-  }
-  return 0;
+	if (drag->type == WM_DRAG_PATH) {
+		SpaceFile *sfile = CTX_wm_space_file(C);
+		if (sfile) {
+			return 1;
+		}
+	}
+	return 0;
 }
 
 static void filepath_drop_copy(wmDrag *drag, wmDropBox *drop)
 {
-  RNA_string_set(drop->ptr, "filepath", drag->path);
+	RNA_string_set(drop->ptr, "filepath", drag->path);
 }
 
 /* region dropbox definition */
 static void file_dropboxes(void)
 {
-  ListBase *lb = WM_dropboxmap_find("Window", SPACE_EMPTY, RGN_TYPE_WINDOW);
-
-  WM_dropbox_add(lb, "FILE_OT_filepath_drop", filepath_drop_poll, filepath_drop_copy);
+	ListBase *lb = WM_dropboxmap_find("Window", SPACE_EMPTY, RGN_TYPE_WINDOW);
+
+	WM_dropbox_add(lb, "FILE_OT_filepath_drop", filepath_drop_poll, filepath_drop_copy);
 }
 
 /* only called once, from space/spacetypes.c */
 void ED_spacetype_file(void)
 {
-<<<<<<< HEAD
 	SpaceType *st = MEM_callocN(sizeof(SpaceType), "spacetype file");
 	ARegionType *art;
 
@@ -782,113 +727,39 @@
 	file_panels_register(art);
 
 	BKE_spacetype_register(st);
-
-=======
-  SpaceType *st = MEM_callocN(sizeof(SpaceType), "spacetype file");
-  ARegionType *art;
-
-  st->spaceid = SPACE_FILE;
-  strncpy(st->name, "File", BKE_ST_MAXNAME);
-
-  st->new = file_new;
-  st->free = file_free;
-  st->init = file_init;
-  st->exit = file_exit;
-  st->duplicate = file_duplicate;
-  st->refresh = file_refresh;
-  st->listener = file_listener;
-  st->operatortypes = file_operatortypes;
-  st->keymap = file_keymap;
-  st->dropboxes = file_dropboxes;
-
-  /* regions: main window */
-  art = MEM_callocN(sizeof(ARegionType), "spacetype file region");
-  art->regionid = RGN_TYPE_WINDOW;
-  art->init = file_main_region_init;
-  art->draw = file_main_region_draw;
-  art->listener = file_main_region_listener;
-  art->message_subscribe = file_main_region_message_subscribe;
-  art->keymapflag = ED_KEYMAP_UI | ED_KEYMAP_VIEW2D;
-  BLI_addhead(&st->regiontypes, art);
-
-  /* regions: header */
-  art = MEM_callocN(sizeof(ARegionType), "spacetype file region");
-  art->regionid = RGN_TYPE_HEADER;
-  art->prefsizey = HEADERY;
-  art->keymapflag = ED_KEYMAP_UI | ED_KEYMAP_VIEW2D | ED_KEYMAP_HEADER;
-  art->init = file_header_region_init;
-  art->draw = file_header_region_draw;
-  // art->listener = file_header_region_listener;
-  BLI_addhead(&st->regiontypes, art);
-
-  /* regions: ui */
-  art = MEM_callocN(sizeof(ARegionType), "spacetype file region");
-  art->regionid = RGN_TYPE_UI;
-  art->prefsizey = 60;
-  art->keymapflag = ED_KEYMAP_UI;
-  art->listener = file_ui_region_listener;
-  art->init = file_ui_region_init;
-  art->draw = file_ui_region_draw;
-  BLI_addhead(&st->regiontypes, art);
-
-  /* regions: channels (directories) */
-  art = MEM_callocN(sizeof(ARegionType), "spacetype file region");
-  art->regionid = RGN_TYPE_TOOLS;
-  art->prefsizex = 240;
-  art->prefsizey = 60;
-  art->keymapflag = ED_KEYMAP_UI;
-  art->listener = file_tools_region_listener;
-  art->init = file_tools_region_init;
-  art->draw = file_tools_region_draw;
-  BLI_addhead(&st->regiontypes, art);
-
-  /* regions: tool properties */
-  art = MEM_callocN(sizeof(ARegionType), "spacetype file operator region");
-  art->regionid = RGN_TYPE_TOOL_PROPS;
-  art->prefsizex = 0;
-  art->prefsizey = 360;
-  art->keymapflag = ED_KEYMAP_UI;
-  art->listener = file_tools_region_listener;
-  art->init = file_tools_region_init;
-  art->draw = file_tools_region_draw;
-  BLI_addhead(&st->regiontypes, art);
-  file_panels_register(art);
-
-  BKE_spacetype_register(st);
->>>>>>> 3076d95b
 }
 
 void ED_file_init(void)
 {
-  ED_file_read_bookmarks();
-
-  if (G.background == false) {
-    filelist_init_icons();
-  }
-
-  IMB_thumb_makedirs();
+	ED_file_read_bookmarks();
+
+	if (G.background == false) {
+		filelist_init_icons();
+	}
+
+	IMB_thumb_makedirs();
 }
 
 void ED_file_exit(void)
 {
-  fsmenu_free();
-
-  if (G.background == false) {
-    filelist_free_icons();
-  }
+	fsmenu_free();
+
+	if (G.background == false) {
+		filelist_free_icons();
+	}
 }
 
 void ED_file_read_bookmarks(void)
 {
-  const char *const cfgdir = BKE_appdir_folder_id(BLENDER_USER_CONFIG, NULL);
-
-  fsmenu_free();
-
-  fsmenu_read_system(ED_fsmenu_get(), true);
-
-  if (cfgdir) {
-    char name[FILE_MAX];
-    BLI_make_file_string("/", name, cfgdir, BLENDER_BOOKMARK_FILE);
-    fsmenu_read_bookmarks(ED_fsmenu_get(), name);
-  }
+	const char * const cfgdir = BKE_appdir_folder_id(BLENDER_USER_CONFIG, NULL);
+
+	fsmenu_free();
+
+	fsmenu_read_system(ED_fsmenu_get(), true);
+
+	if (cfgdir) {
+		char name[FILE_MAX];
+		BLI_make_file_string("/", name, cfgdir, BLENDER_BOOKMARK_FILE);
+		fsmenu_read_bookmarks(ED_fsmenu_get(), name);
+	}
 }