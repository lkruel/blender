--- conflicted
+++ resolved
@@ -129,7 +129,7 @@
 		if (is_filepath && RNA_struct_property_is_set_ex(op->ptr, "filepath", false)) {
 			char name[FILE_MAX];
 			RNA_string_get(op->ptr, "filepath", name);
-			if (ELEM(params->type, FILE_LOADLIB_LINKABLE, FILE_LOADLIB_APPENDABLE)) {
+			if (params->type == FILE_LOADLIB) {
 				BLI_strncpy(params->dir, name, sizeof(params->dir));
 				sfile->params->file[0] = '\0';
 			}
@@ -215,12 +215,8 @@
 		                    FILTER_ID_GR | FILTER_ID_IM | FILTER_ID_LA | FILTER_ID_LS | FILTER_ID_LT | FILTER_ID_MA |
 		                    FILTER_ID_MB | FILTER_ID_MC | FILTER_ID_ME | FILTER_ID_MSK | FILTER_ID_NT | FILTER_ID_OB |
 		                    FILTER_ID_PA | FILTER_ID_PAL | FILTER_ID_PC | FILTER_ID_SCE | FILTER_ID_SPK | FILTER_ID_SO |
-<<<<<<< HEAD
-		                    FILTER_ID_TE | FILTER_ID_TXT | FILTER_ID_VF | FILTER_ID_WO | FILTER_ID_CF | FILTER_ID_WS;
-=======
 		                    FILTER_ID_TE | FILTER_ID_TXT | FILTER_ID_VF | FILTER_ID_WO | FILTER_ID_CF | FILTER_ID_WS |
 		                    FILTER_ID_PRB;
->>>>>>> c2f6ca31
 
 		if (U.uiflag & USER_HIDE_DOT) {
 			params->flag |= FILE_HIDE_DOT;
@@ -230,7 +226,7 @@
 		}
 		
 
-		if (ELEM(params->type, FILE_LOADLIB_LINKABLE, FILE_LOADLIB_APPENDABLE)) {
+		if (params->type == FILE_LOADLIB) {
 			params->flag |= RNA_boolean_get(op->ptr, "link") ? FILE_LINK : 0;
 			params->flag |= RNA_boolean_get(op->ptr, "autoselect") ? FILE_AUTOSELECT : 0;
 			params->flag |= RNA_boolean_get(op->ptr, "active_collection") ? FILE_ACTIVE_COLLECTION : 0;
