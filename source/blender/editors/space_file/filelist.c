--- conflicted
+++ resolved
@@ -1626,24 +1626,12 @@
   FileListEntryPreview *preview = MEM_mallocN(sizeof(*preview), __func__);
   FileListInternEntry *intern_entry = filelist->filelist_intern.filtered[index];
 
-<<<<<<< HEAD
-    FileListEntryPreviewTaskData *preview_taskdata = MEM_mallocN(sizeof(*preview_taskdata),
-                                                                 __func__);
-    preview_taskdata->preview = preview;
-    BLI_task_pool_push(cache->previews_pool,
-                       filelist_cache_preview_runf,
-                       preview_taskdata,
-                       true,
-                       filelist_cache_preview_freef);
-    atomic_fetch_and_add_z(&cache->previews_todo_count, 1);
-=======
   if (entry->redirection_path) {
     BLI_strncpy(preview->path, entry->redirection_path, FILE_MAXDIR);
   }
   else {
     BLI_join_dirfile(
         preview->path, sizeof(preview->path), filelist->filelist.root, entry->relpath);
->>>>>>> 330fecc9
   }
 
   preview->index = index;
