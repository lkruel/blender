/**
 * $Id$
 *
 * ***** BEGIN GPL LICENSE BLOCK *****
 *
 * This program is free software; you can redistribute it and/or
 * modify it under the terms of the GNU General Public License
 * as published by the Free Software Foundation; either version 2
 * of the License, or (at your option) any later version.
 *
 * This program is distributed in the hope that it will be useful,
 * but WITHOUT ANY WARRANTY; without even the implied warranty of
 * GNU General Public License for more details.
 *
 * You should have received a copy of the GNU General Public License
 * along with this program; if not, write to the Free Software Foundation,
 * Inc., 51 Franklin Street, Fifth Floor, Boston, MA 02110-1301, USA.
 *
 * The Original Code is Copyright (C) 2001-2002 by NaN Holding BV.
 * All rights reserved.
 *
 * The Original Code is: all of this file.
 *
 * Contributor(s): none yet.
 *
 * ***** END GPL LICENSE BLOCK *****
 */

#include <math.h>
#include <stdlib.h>
#include <string.h>
#include <sys/stat.h>

#include "MEM_guardedalloc.h"

#include "BLF_api.h"

#include "BLI_blenlib.h"

#include "DNA_text_types.h"
#include "DNA_space_types.h"
#include "DNA_screen_types.h"
#include "DNA_userdef_types.h"

#include "BKE_context.h"
#include "BKE_suggestions.h"
#include "BKE_text.h"
#include "BKE_utildefines.h"

#include "BIF_gl.h"

#include "ED_datafiles.h"
#include "UI_interface.h"
#include "UI_resources.h"

#include "text_intern.h"

/******************** text font drawing ******************/
// XXX, fixme
#define mono blf_mono_font

static void text_font_begin(SpaceText *st)
{
	BLF_size(mono, st->lheight, 72);
}

static void text_font_end(SpaceText *st)
{
}

static int text_font_draw(SpaceText *st, int x, int y, char *str)
{
	BLF_position(mono, x, y, 0);
	BLF_draw(mono, str);

	return BLF_width(mono, str);
}

static int text_font_draw_character(SpaceText *st, int x, int y, char c)
{
	char str[2];

	str[0]= c;
	str[1]= '\0';

	BLF_position(mono, x, y, 0);
	BLF_draw(mono, str);

	return st->cwidth;
}

int text_font_width(SpaceText *st, char *str)
{
	return BLF_width(mono, str);
}

/****************** flatten string **********************/

static void flatten_string_append(FlattenString *fs, char c, int accum) 
{
	if(fs->pos>=fs->len && fs->pos>=sizeof(fs->fixedbuf)-1) {
		char *nbuf; int *naccum;
		if(fs->len) fs->len*= 2;
		else fs->len= sizeof(fs->fixedbuf) * 2;

		nbuf= MEM_callocN(sizeof(*fs->buf)*fs->len, "fs->buf");
		naccum= MEM_callocN(sizeof(*fs->accum)*fs->len, "fs->accum");

		memcpy(nbuf, fs->buf, fs->pos * sizeof(*fs->buf));
		memcpy(naccum, fs->accum, fs->pos * sizeof(*fs->accum));
		
		if(fs->buf != fs->fixedbuf) {
			MEM_freeN(fs->buf);
			MEM_freeN(fs->accum);
		}
		
		fs->buf= nbuf;
		fs->accum= naccum;
	}
	
	fs->buf[fs->pos]= c;	
	fs->accum[fs->pos]= accum;
	
	fs->pos++;
}

int flatten_string(SpaceText *st, FlattenString *fs, char *in)
{
	int r = 0, i = 0;

	memset(fs, 0, sizeof(FlattenString));
	fs->buf= fs->fixedbuf;
	fs->accum= fs->fixedaccum;
	
	for(r=0, i=0; *in; r++, in++) {
		if(*in=='\t') {
			if(fs->pos && *(in-1)=='\t')
				i= st->tabnumber;
			else if(st->tabnumber > 0)
				i= st->tabnumber - (fs->pos%st->tabnumber);

			while(i--)
				flatten_string_append(fs, ' ', r);
		}
		else
			flatten_string_append(fs, *in, r);
	}

	return fs->pos;
}

void flatten_string_free(FlattenString *fs)
{
	if(fs->buf != fs->fixedbuf)
		MEM_freeN(fs->buf);
	if(fs->accum != fs->fixedaccum)
		MEM_freeN(fs->accum);
}

/* Checks the specified source string for a Python built-in function name. This
 name must start at the beginning of the source string and must be followed by
 a non-identifier (see text_check_identifier(char)) or null character.
 
 If a built-in function is found, the length of the matching name is returned.
 Otherwise, -1 is returned. */

static int find_builtinfunc(char *string)
{
	int a, i;
	char builtinfuncs[][9] = {"and", "as", "assert", "break", "class", "continue", "def",
								"del", "elif", "else", "except", "exec", "finally",
								"for", "from", "global", "if", "import", "in",
								"is", "lambda", "not", "or", "pass", "print",
								"raise", "return", "try", "while", "yield", "with"};

	for(a=0; a < sizeof(builtinfuncs)/sizeof(builtinfuncs[0]); a++) {
		i = 0;
		while(1) {
			/* If we hit the end of a keyword... (eg. "def") */
			if(builtinfuncs[a][i]=='\0') {
				/* If we still have identifier chars in the source (eg. "definate") */
				if(text_check_identifier(string[i]))
					i = -1; /* No match */
				break; /* Next keyword if no match, otherwise we're done */
				
			/* If chars mismatch, move on to next keyword */
			}
			else if(string[i]!=builtinfuncs[a][i]) {
				i = -1;
				break; /* Break inner loop, start next keyword */
			}
			i++;
		}
		if(i>0) break; /* If we have a match, we're done */
	}
	return i;
}

/* Checks the specified source string for a Python special name. This name must
 start at the beginning of the source string and must be followed by a non-
 identifier (see text_check_identifier(char)) or null character.
 
 If a special name is found, the length of the matching name is returned.
 Otherwise, -1 is returned. */

static int find_specialvar(char *string) 
{
	int i = 0;
	/* Check for "def" */
	if(string[0]=='d' && string[1]=='e' && string[2]=='f')
		i = 3;
	/* Check for "class" */
	else if(string[0]=='c' && string[1]=='l' && string[2]=='a' && string[3]=='s' && string[4]=='s')
		i = 5;
	/* If next source char is an identifier (eg. 'i' in "definate") no match */
	if(i==0 || text_check_identifier(string[i]))
		return -1;
	return i;
}

static int find_decorator(char *string) 
{
	if(string[0] == '@') {
		int i = 1;
		while(text_check_identifier(string[i])) {
			i++;
		}
		return i;
	}
	return -1;
}

static int find_bool(char *string) 
{
	int i = 0;
	/* Check for "False" */
	if(string[0]=='F' && string[1]=='a' && string[2]=='l' && string[3]=='s' && string[4]=='e')
		i = 5;
	/* Check for "True" */
	else if(string[0]=='T' && string[1]=='r' && string[2]=='u' && string[3]=='e')
		i = 4;
	/* Check for "None" */
	else if(string[0]=='N' && string[1]=='o' && string[2]=='n' && string[3]=='e')
		i = 4;
	/* If next source char is an identifier (eg. 'i' in "definate") no match */
	if(i==0 || text_check_identifier(string[i]))
		return -1;
	return i;
}

/* Ensures the format string for the given line is long enough, reallocating
 as needed. Allocation is done here, alone, to ensure consistency. */
int text_check_format_len(TextLine *line, unsigned int len)
{
	if(line->format) {
		if(strlen(line->format) < len) {
			MEM_freeN(line->format);
			line->format = MEM_mallocN(len+2, "SyntaxFormat");
			if(!line->format) return 0;
		}
	}
	else {
		line->format = MEM_mallocN(len+2, "SyntaxFormat");
		if(!line->format) return 0;
	}

	return 1;
}

/* Formats the specified line. If do_next is set, the process will move on to
 the succeeding line if it is affected (eg. multiline strings). Format strings
 may contain any of the following characters:
	 '_'		Whitespace
	 '#'		Comment text
	 '!'		Punctuation and other symbols
	 'n'		Numerals
	 'l'		String letters
	 'v'		Special variables (class, def)
	 'b'		Built-in names (print, for, etc.)
	 'q'		Other text (identifiers, etc.)
 It is terminated with a null-terminator '\0' followed by a continuation
 flag indicating whether the line is part of a multi-line string. */

static void txt_format_line(SpaceText *st, TextLine *line, int do_next)
{
	FlattenString fs;
	char *str, *fmt, orig, cont, find, prev = ' ';
	int len, i;

	/* Get continuation from previous line */
	if(line->prev && line->prev->format != NULL) {
		fmt= line->prev->format;
		cont = fmt[strlen(fmt)+1]; /* Just after the null-terminator */
	}
	else cont = 0;

	/* Get original continuation from this line */
	if(line->format != NULL) {
		fmt= line->format;
		orig = fmt[strlen(fmt)+1]; /* Just after the null-terminator */
	}
	else orig = 0xFF;

	flatten_string(st, &fs, line->line);
	str = fs.buf;
	len = strlen(str);
	if(!text_check_format_len(line, len)) {
		flatten_string_free(&fs);
		return;
	}
	fmt = line->format;

	while(*str) {
		/* Handle escape sequences by skipping both \ and next char */
		if(*str == '\\') {
			*fmt = prev; fmt++; str++;
			if(*str == '\0') break;
			*fmt = prev; fmt++; str++;
			continue;
		}
		/* Handle continuations */
		else if(cont) {
			/* Triple strings ("""...""" or '''...''') */
			if(cont & TXT_TRISTR) {
				find = (cont & TXT_DBLQUOTSTR) ? '"' : '\'';
				if(*str==find && *(str+1)==find && *(str+2)==find) {
					*fmt = 'l'; fmt++; str++;
					*fmt = 'l'; fmt++; str++;
					cont = 0;
				}
			/* Handle other strings */
			}
			else {
				find = (cont & TXT_DBLQUOTSTR) ? '"' : '\'';
				if(*str == find) cont = 0;
			}

			*fmt = 'l';
		}
		/* Not in a string... */
		else {
			/* Deal with comments first */
			if(prev == '#' || *str == '#')
				*fmt = '#';
			/* Strings */
			else if(*str == '"' || *str == '\'') {
				find = *str;
				cont = (*str== '"') ? TXT_DBLQUOTSTR : TXT_SNGQUOTSTR;
				if(*(str+1) == find && *(str+2) == find) {
					*fmt = 'l'; fmt++; str++;
					*fmt = 'l'; fmt++; str++;
					cont |= TXT_TRISTR;
				}
				*fmt = 'l';
			}
			/* Whitespace (all ws. has been converted to spaces) */
			else if(*str == ' ')
				*fmt = '_';
			/* Numbers (digits not part of an identifier and periods followed by digits) */
			else if((prev != 'q' && text_check_digit(*str)) || (*str == '.' && text_check_digit(*(str+1))))
				*fmt = 'n';
			/* Booleans */
			else if(prev != 'q' && (i=find_bool(str)) != -1)
				if(i>0) {
					while(i>1) {
						*fmt = 'n'; fmt++; str++;
						i--;
					}
					*fmt = 'n';
				}
				else
					*fmt = 'q';
			/* Punctuation */
			else if(text_check_delim(*str))
				*fmt = '!';
			/* Identifiers and other text (no previous ws. or delims. so text continues) */
			else if(prev == 'q')
				*fmt = 'q';
			/* Not ws, a digit, punct, or continuing text. Must be new, check for special words */
			else {
				/* Special vars(v) or built-in keywords(b) */
				if((i=find_specialvar(str)) != -1)
					prev = 'v';
				else if((i=find_builtinfunc(str)) != -1)
					prev = 'b';
				else if((i=find_decorator(str)) != -1)
					prev = 'v'; /* could have a new color for this */
				if(i>0) {
					while(i>1) {
						*fmt = prev; fmt++; str++;
						i--;
					}
					*fmt = prev;
				}
				else
					*fmt = 'q';
			}
		}
		prev = *fmt;
		fmt++;
		str++;
	}

	/* Terminate and add continuation char */
	*fmt = '\0'; fmt++;
	*fmt = cont;

	/* Debugging */
	//print_format(st, line);

	/* If continuation has changed and we're allowed, process the next line */
	if(cont!=orig && do_next && line->next) {
		txt_format_line(st, line->next, do_next);
	}

	flatten_string_free(&fs);
}

#if 0
/* Formats every line of the current text */
static void txt_format_text(SpaceText *st) 
{
	TextLine *linep;

	if(!st->text) return;

	for(linep=st->text->lines.first; linep; linep=linep->next)
		txt_format_line(st, linep, 0);
}
#endif

/* Sets the current drawing color based on the format character specified */
static void format_draw_color(char formatchar)
{
	switch (formatchar) {
		case '_': /* Whitespace */
			break;
		case '!': /* Symbols */
			UI_ThemeColorBlend(TH_TEXT, TH_BACK, 0.5f);
			break;
		case '#': /* Comments */
			UI_ThemeColor(TH_SYNTAX_C);
			break;
		case 'n': /* Numerals */
			UI_ThemeColor(TH_SYNTAX_N);
			break;
		case 'l': /* Strings */
			UI_ThemeColor(TH_SYNTAX_L);
			break;
		case 'v': /* Specials: class, def */
			UI_ThemeColor(TH_SYNTAX_V);
			break;
		case 'b': /* Keywords: for, print, etc. */
			UI_ThemeColor(TH_SYNTAX_B);
			break;
		case 'q': /* Other text (identifiers) */
		default:
			UI_ThemeColor(TH_TEXT);
			break;
	}
}

/************************** draw text *****************************/

/***********************/ /*

Notes on word-wrap
--
All word-wrap functions follow the algorithm below to maintain consistency.
	line		The line to wrap (tabs converted to spaces)
	view_width	The maximum number of characters displayable in the region
				This equals region_width/font_width for the region
	wrap_chars	Characters that allow wrapping. This equals [' ', '\t', '-']

def wrap(line, view_width, wrap_chars):
	draw_start = 0
	draw_end = view_width
	pos = 0
	for c in line:
		if pos-draw_start >= view_width:
			print line[draw_start:draw_end]
			draw_start = draw_end
			draw_end += view_width
		elif c in wrap_chars:
			draw_end = pos+1
		pos += 1
	print line[draw_start:]

*/ /***********************/

int wrap_width(SpaceText *st, ARegion *ar)
{
	int winx= ar->winx - TXT_SCROLL_WIDTH;
	int x, max;
	
	x= st->showlinenrs ? TXT_OFFSET + TEXTXLOC : TXT_OFFSET;
	max= st->cwidth ? (winx-x)/st->cwidth : 0;
	return max>8 ? max : 8;
}

/* Sets (offl, offc) for transforming (line, curs) to its wrapped position */
void wrap_offset(SpaceText *st, ARegion *ar, TextLine *linein, int cursin, int *offl, int *offc)
{
	Text *text;
	TextLine *linep;
	int i, j, start, end, chars, max, chop;
	char ch;

	*offl= *offc= 0;

	if(!st->text) return;
	if(!st->wordwrap) return;

	text= st->text;

	/* Move pointer to first visible line (top) */
	linep= text->lines.first;
	i= st->top;
	while(i>0 && linep) {
		int lines= text_get_visible_lines(st, ar, linep->line);

		/* Line before top */
		if(linep == linein) {
			if(lines <= i)
				/* no visible part of line */
				return;
		}

		if (i-lines<0) {
			break;
		} else {
		linep= linep->next;
			(*offl)+= lines-1;
			i-= lines;
	}
	}

	max= wrap_width(st, ar);

	while(linep) {
		start= 0;
		end= max;
		chop= 1;
		chars= 0;
		*offc= 0;
		for(i=0, j=0; linep->line[j]!='\0'; j++) {

			/* Mimic replacement of tabs */
			ch= linep->line[j];
			if(ch=='\t') {
				chars= st->tabnumber-i%st->tabnumber;
				if(linep==linein && i<cursin) cursin += chars-1;
				ch= ' ';
			}
			else
				chars= 1;

			while(chars--) {
				if(i-start>=max) {
					if(chop && linep==linein && i >= cursin) {
						if (i==cursin) {
							(*offl)++;
							*offc -= end-start;
						}

						return;
					}

					(*offl)++;
					*offc -= end-start;

					start= end;
					end += max;
					chop= 1;
				}
				else if(ch==' ' || ch=='-') {
					end = i+1;
					chop= 0;
					if(linep==linein && i >= cursin)
						return;
				}
				i++;
			}
		}
		if(linep==linein) break;
		linep= linep->next;
	}
}

void wrap_offset_in_line(SpaceText *st, ARegion *ar, TextLine *linein, int cursin, int *offl, int *offc)
{
	int i, j, start, end, chars, max, chop;
	char ch;

	*offl= *offc= 0;

	if(!st->text) return;
	if(!st->wordwrap) return;

	max= wrap_width(st, ar);

	start= 0;
	end= max;
	chop= 1;
	chars= 0;
	*offc= 0;

	for(i=0, j=0; linein->line[j]!='\0'; j++) {

		/* Mimic replacement of tabs */
		ch= linein->line[j];
		if(ch=='\t') {
			chars= st->tabnumber-i%st->tabnumber;
			if(i<cursin) cursin += chars-1;
			ch= ' ';
		}
		else
			chars= 1;

		while(chars--) {
			if(i-start>=max) {
				if(chop && i >= cursin) {
					if (i==cursin) {
						(*offl)++;
						*offc -= end-start;
					}

					return;
				}

				(*offl)++;
				*offc -= end-start;

				start= end;
				end += max;
				chop= 1;
			}
			else if(ch==' ' || ch=='-') {
				end = i+1;
				chop= 0;
				if(i >= cursin)
					return;
			}
			i++;
		}
	}
}

int text_get_char_pos(SpaceText *st, char *line, int cur)
{
	int a=0, i;
	
	for(i=0; i<cur && line[i]; i++) {
		if(line[i]=='\t')
			a += st->tabnumber-a%st->tabnumber;
		else
			a++;
	}
	return a;
}

static int text_draw_wrapped(SpaceText *st, char *str, int x, int y, int w, char *format, int skip)
{
	FlattenString fs;
	int basex, i, a, len, start, end, max, lines;
	
	len= flatten_string(st, &fs, str);
	str= fs.buf;
	max= w/st->cwidth;
	if(max<8) max= 8;
	basex= x;

	lines= 1;
	start= 0;
	end= max;
	for(i=0; i<len; i++) {
		if(i-start >= max) {
			/* skip hidden part of line */
			if(skip) {
				skip--;
				start= end;
				end += max;
				continue;
			}

			/* Draw the visible portion of text on the overshot line */
			for(a=start; a<end; a++) {
				if(st->showsyntax && format) format_draw_color(format[a]);
				x += text_font_draw_character(st, x, y, str[a]);
			}
			y -= st->lheight;
			x= basex;
			lines++;
			start= end;
			end += max;

			if(y<=0) break;
		}
		else if(str[i]==' ' || str[i]=='-') {
			end = i+1;
		}
	}

	/* Draw the remaining text */
	for(a=start; a<len && y > 0; a++) {
		if(st->showsyntax && format)
			format_draw_color(format[a]);

		x += text_font_draw_character(st, x, y, str[a]);
	}

	flatten_string_free(&fs);

	return lines;
}

static int text_draw(SpaceText *st, char *str, int cshift, int maxwidth, int draw, int x, int y, char *format)
{
	FlattenString fs;
	int r=0, w= 0, amount;
	int *acc;
	char *in;

	w= flatten_string(st, &fs, str);
	if(w < cshift) {
		flatten_string_free(&fs);
		return 0; /* String is shorter than shift */
	}
	
	in= fs.buf+cshift;
	acc= fs.accum+cshift;
	w= w-cshift;

	if(draw) {
		if(st->showsyntax && format) {
			int a;
			format = format+cshift;
		
			amount = strlen(in);
			if(maxwidth)
				amount= MIN2(amount, maxwidth);
			
			for(a = 0; a < amount; a++) {
				format_draw_color(format[a]);
				x += text_font_draw_character(st, x, y, in[a]);
			}
		}
		else {
			amount = strlen(in);
			if(maxwidth)
				amount= MIN2(amount, maxwidth);

			in[amount]= 0;
			text_font_draw(st, x, y, in);
	}
	}
	else {
		while(w-- && *acc++ < maxwidth)
			r+= st->cwidth;
	}

	flatten_string_free(&fs);

	if(cshift && r==0)
		return 0;
	else if(st->showlinenrs)
		return r+TXT_OFFSET+TEXTXLOC;
	else
		return r+TXT_OFFSET;
}

/************************ cache utilities *****************************/

typedef struct DrawCache {
	int *line_height;
	int total_lines, nlines;

	/* this is needed to check cache relevance */
	int winx, wordwrap, showlinenrs, tabnumber;
	short lheight;
	char cwidth;
	char text_id[MAX_ID_NAME];

	/* for partial lines recalculation */
	short update_flag;
	int valid_head, valid_tail; /* amount of unchanged lines */
} DrawCache;

static void text_drawcache_init(SpaceText *st)
{
	DrawCache *drawcache= MEM_callocN(sizeof (DrawCache), "text draw cache");

	drawcache->winx= -1;
	drawcache->nlines= BLI_countlist(&st->text->lines);
	drawcache->text_id[0]= '\0';

	st->drawcache= drawcache;
}

static void text_update_drawcache(SpaceText *st, ARegion *ar)
{
	DrawCache *drawcache;
	int full_update= 0, nlines= 0;
	Text *txt= st->text;

	if(!st->drawcache) text_drawcache_init(st);

	text_update_character_width(st);

	drawcache= (DrawCache *)st->drawcache;
	nlines= drawcache->nlines;

	/* check if full cache update is needed */
	full_update|= drawcache->winx != ar->winx;                 /* area was resized */
	full_update|= drawcache->wordwrap != st->wordwrap;         /* word-wrapping option was toggled */
	full_update|= drawcache->showlinenrs != st->showlinenrs; /* word-wrapping option was toggled */
	full_update|= drawcache->tabnumber != st->tabnumber;  /* word-wrapping option was toggled */
	full_update|= drawcache->lheight != st->lheight;      /* word-wrapping option was toggled */
	full_update|= drawcache->cwidth != st->cwidth;        /* word-wrapping option was toggled */
	full_update|= strncmp(drawcache->text_id, txt->id.name, MAX_ID_NAME); /* text datablock was changed */

	if(st->wordwrap) {
		/* update line heights */
		if(full_update || !drawcache->line_height) {
			drawcache->valid_head  = 0;
			drawcache->valid_tail  = 0;
			drawcache->update_flag = 1;
		}

		if(drawcache->update_flag) {
			TextLine *line= st->text->lines.first;
			int lineno= 0, size, lines_count;
			int *fp= drawcache->line_height, *new_tail, *old_tail;

			nlines= BLI_countlist(&txt->lines);
			size= sizeof(int)*nlines;

			if(fp) fp= MEM_reallocN(fp, size);
			else fp= MEM_callocN(size, "text drawcache line_height");

			drawcache->valid_tail= drawcache->valid_head= 0;
			old_tail= fp + drawcache->nlines - drawcache->valid_tail;
			new_tail= fp + nlines - drawcache->valid_tail;
			memmove(new_tail, old_tail, drawcache->valid_tail);

			drawcache->total_lines= 0;

			if(st->showlinenrs)
				st->linenrs_tot= (int)floor(log10((float)nlines)) + 1;

			while(line) {
				if(drawcache->valid_head) { /* we're inside valid head lines */
					lines_count= fp[lineno];
					drawcache->valid_head--;
				} else if (lineno > new_tail - fp) {  /* we-re inside valid tail lines */
					lines_count= fp[lineno];
				} else {
					lines_count= text_get_visible_lines(st, ar, line->line);
				}

				fp[lineno]= lines_count;

				line= line->next;
				lineno++;
				drawcache->total_lines+= lines_count;
			}

			drawcache->line_height= fp;
		}
	} else {
		if(drawcache->line_height) {
			MEM_freeN(drawcache->line_height);
			drawcache->line_height= NULL;
		}

		if(full_update || drawcache->update_flag) {
			nlines= BLI_countlist(&txt->lines);

			if(st->showlinenrs)
				st->linenrs_tot= (int)floor(log10((float)nlines)) + 1;
		}

		drawcache->total_lines= nlines;
	}

	drawcache->nlines= nlines;

	/* store settings */
	drawcache->winx        = ar->winx;
	drawcache->wordwrap    = st->wordwrap;
	drawcache->lheight     = st->lheight;
	drawcache->cwidth      = st->cwidth;
	drawcache->showlinenrs = st->showlinenrs;
	drawcache->tabnumber   = st->tabnumber;

	strncpy(drawcache->text_id, txt->id.name, MAX_ID_NAME);

	/* clear update flag */
	drawcache->update_flag = 0;
	drawcache->valid_head  = 0;
	drawcache->valid_tail  = 0;
}

void text_drawcache_tag_update(SpaceText *st, int full)
{
	DrawCache *drawcache= (DrawCache *)st->drawcache;

	if(drawcache) {
		Text *txt= st->text;

		if(drawcache->update_flag) {
			/* happens when tagging update from space listener */
			/* should do nothing to prevent locally tagged cache be fully recalculated */
			return;
		}

		if(!full) {
			int sellno= BLI_findindex(&txt->lines, txt->sell);
			int curlno= BLI_findindex(&txt->lines, txt->curl);

			if(curlno < sellno) {
				drawcache->valid_head= curlno;
				drawcache->valid_tail= drawcache->nlines - sellno - 1;
			} else {
				drawcache->valid_head= sellno;
				drawcache->valid_tail= drawcache->nlines - curlno - 1;
			}

			/* quick cache recalculation is also used in delete operator,
			   which could merge lines which are adjusent to current selection lines
			   expand recalculate area to this lines */
			if(drawcache->valid_head>0) drawcache->valid_head--;
			if(drawcache->valid_tail>0) drawcache->valid_tail--;
		} else {
			drawcache->valid_head= 0;
			drawcache->valid_tail= 0;
		}

		drawcache->update_flag= 1;
	}
}

void text_free_caches(SpaceText *st)
{
	DrawCache *drawcache= (DrawCache *)st->drawcache;

	if(drawcache) {
		if(drawcache->line_height)
			MEM_freeN(drawcache->line_height);

		MEM_freeN(drawcache);
	}
}

/************************ word-wrap utilities *****************************/

/* cache should be updated in caller */
int text_get_visible_lines_no(SpaceText *st, int lineno)
{
	DrawCache *drawcache= (DrawCache *)st->drawcache;

	return drawcache->line_height[lineno];
}

int text_get_visible_lines(SpaceText *st, ARegion *ar, char *str)
{
	int i, j, start, end, max, lines, chars;
	char ch;

	max= wrap_width(st, ar);
	lines= 1;
	start= 0;
	end= max;
	for(i= 0, j= 0; str[j] != '\0'; j++) {
		/* Mimic replacement of tabs */
		ch= str[j];
		if(ch=='\t') {
			chars= st->tabnumber-i%st->tabnumber;
			ch= ' ';
		}
		else chars= 1;

		while(chars--) {
			if(i-start >= max) {
				lines++;
				start= end;
				end += max;
			}
			else if(ch==' ' || ch=='-') {
				end= i+1;
			}

			i++;
		}
	}

	return lines;
}

int text_get_span_wrap(SpaceText *st, ARegion *ar, TextLine *from, TextLine *to)
{
	if(st->wordwrap) {
		int ret=0;
		TextLine *tmp= from;

		/* Look forwards */
		while (tmp) {
			if (tmp == to) return ret;
			ret+= text_get_visible_lines(st, ar, tmp->line);
			tmp= tmp->next;
		}

		return ret;
	} else return txt_get_span(from, to);
}

int text_get_total_lines(SpaceText *st, ARegion *ar)
{
	DrawCache *drawcache;

	text_update_drawcache(st, ar);
	drawcache= (DrawCache *)st->drawcache;

	return drawcache->total_lines;
}

/* Move pointer to first visible line (top) */
static TextLine *first_visible_line(SpaceText *st, ARegion *ar, int *wrap_top)
{
	Text *text= st->text;
	TextLine* pline= text->lines.first;
	int i= st->top, lineno= 0;
	DrawCache *drawcache;

	text_update_drawcache(st, ar);
	drawcache= (DrawCache *)st->drawcache;

	if(wrap_top) *wrap_top= 0;

	if(st->wordwrap) {
		while(i>0 && pline) {
			int lines= text_get_visible_lines_no(st, lineno);

			if (i-lines<0) {
				if(wrap_top) *wrap_top= i;
				break;
			} else {
				pline= pline->next;
				i-= lines;
				lineno++;
			}
		}
	} else {
		for(i=st->top, pline= text->lines.first; pline->next && i>0; i--)
			pline= pline->next;
	}

	return pline;
}

/************************ draw scrollbar *****************************/

static void calc_text_rcts(SpaceText *st, ARegion *ar, rcti *scroll)
{
	int lhlstart, lhlend, ltexth, sell_off, curl_off;
	short barheight, barstart, hlstart, hlend, blank_lines;
	short pix_available, pix_top_margin, pix_bottom_margin, pix_bardiff;

	pix_top_margin = 8;
	pix_bottom_margin = 4;
	pix_available = ar->winy - pix_top_margin - pix_bottom_margin;
	ltexth= text_get_total_lines(st, ar);
	blank_lines = st->viewlines / 2;
	
	/* nicer code: use scroll rect for entire bar */
	//scroll->xmin= 5;
	//scroll->xmax= 17;
	scroll->xmin= ar->winx - 17;
	scroll->xmax= ar->winx - 5;
	scroll->ymin= 4;
	scroll->ymax= 4+pix_available;
	
	/* when resizing a vieport with the bar at the bottom to a greater height more blank lines will be added */
	if(ltexth + blank_lines < st->top + st->viewlines) {
		blank_lines = st->top + st->viewlines - ltexth;
	}
	
	ltexth += blank_lines;

	barheight = (ltexth > 0)? (st->viewlines*pix_available)/ltexth: 0;
	pix_bardiff = 0;
	if(barheight < 20) {
		pix_bardiff = 20 - barheight; /* take into account the now non-linear sizing of the bar */	
		barheight = 20;
	}
	barstart = (ltexth > 0)? ((pix_available - pix_bardiff) * st->top)/ltexth: 0;

	st->txtbar= *scroll;
	st->txtbar.ymax -= barstart;
	st->txtbar.ymin = st->txtbar.ymax - barheight;

	CLAMP(st->txtbar.ymin, pix_bottom_margin, ar->winy - pix_top_margin);
	CLAMP(st->txtbar.ymax, pix_bottom_margin, ar->winy - pix_top_margin);

	st->pix_per_line= (pix_available > 0)? (float) ltexth/pix_available: 0;
	if(st->pix_per_line<.1) st->pix_per_line=.1f;

	curl_off= text_get_span_wrap(st, ar, st->text->lines.first, st->text->curl);
	sell_off= text_get_span_wrap(st, ar, st->text->lines.first, st->text->sell);
	lhlstart = MIN2(curl_off, sell_off);
	lhlend = MAX2(curl_off, sell_off);

	if(ltexth > 0) {
		hlstart = (lhlstart * pix_available)/ltexth;
		hlend = (lhlend * pix_available)/ltexth;

		/* the scrollbar is non-linear sized */
		if(pix_bardiff > 0) {
			/* the start of the highlight is in the current viewport */
			if(ltexth && st->viewlines && lhlstart >= st->top && lhlstart <= st->top + st->viewlines) { 
				/* speed the progresion of the start of the highlight through the scrollbar */
				hlstart = ( ( (pix_available - pix_bardiff) * lhlstart) / ltexth) + (pix_bardiff * (lhlstart - st->top) / st->viewlines); 	
			}
			else if(lhlstart > st->top + st->viewlines && hlstart < barstart + barheight && hlstart > barstart) {
				/* push hl start down */
				hlstart = barstart + barheight;
			}
			else if(lhlend > st->top  && lhlstart < st->top && hlstart > barstart) {
				/*fill out start */
				hlstart = barstart;
			}

			if(hlend <= hlstart) { 
				hlend = hlstart + 2;
			}

			/* the end of the highlight is in the current viewport */
			if(ltexth && st->viewlines && lhlend >= st->top && lhlend <= st->top + st->viewlines) { 
				/* speed the progresion of the end of the highlight through the scrollbar */
				hlend = (((pix_available - pix_bardiff )*lhlend)/ltexth) + (pix_bardiff * (lhlend - st->top)/st->viewlines); 	
			}
			else if(lhlend < st->top && hlend >= barstart - 2 && hlend < barstart + barheight) {
				/* push hl end up */
				hlend = barstart;
			}					
			else if(lhlend > st->top + st->viewlines && lhlstart < st->top + st->viewlines && hlend < barstart + barheight) {
				/* fill out end */
				hlend = barstart + barheight;
			}

			if(hlend <= hlstart) { 
				hlstart = hlend - 2;
			}	
		}	
	}
	else {
		hlstart = 0;
		hlend = 0;
	}

	if(hlend - hlstart < 2) { 
		hlend = hlstart + 2;
	}
	
	st->txtscroll= *scroll;
	st->txtscroll.ymax= ar->winy - pix_top_margin - hlstart;
	st->txtscroll.ymin= ar->winy - pix_top_margin - hlend;

	CLAMP(st->txtscroll.ymin, pix_bottom_margin, ar->winy - pix_top_margin);
	CLAMP(st->txtscroll.ymax, pix_bottom_margin, ar->winy - pix_top_margin);
}

static void draw_textscroll(SpaceText *st, ARegion *ar, rcti *scroll)
{
	bTheme *btheme= U.themes.first;
	uiWidgetColors wcol= btheme->tui.wcol_scroll;
	char col[3];
	float rad;
	
	uiWidgetScrollDraw(&wcol, scroll, &st->txtbar, (st->flags & ST_SCROLL_SELECT)?UI_SCROLL_PRESSED:0);

	uiSetRoundBox(15);
	rad= 0.4f*MIN2(st->txtscroll.xmax - st->txtscroll.xmin, st->txtscroll.ymax - st->txtscroll.ymin);
	UI_GetThemeColor3ubv(TH_HILITE, col);
	glColor4ub(col[0], col[1], col[2], 48);
	glEnable(GL_BLEND);
	uiRoundBox(st->txtscroll.xmin+1, st->txtscroll.ymin, st->txtscroll.xmax-1, st->txtscroll.ymax, rad);
	glDisable(GL_BLEND);
}

/************************** draw markers **************************/

static void draw_markers(SpaceText *st, ARegion *ar)
{
	Text *text= st->text;
	TextMarker *marker, *next;
	TextLine *top, *line;
	int offl, offc, i, x1, x2, y1, y2, x, y;
	int topi, topy;

	/* Move pointer to first visible line (top) */
	top= first_visible_line(st, ar, NULL);
	topi= BLI_findindex(&text->lines, top);

	topy= txt_get_span(text->lines.first, top);
	
	for(marker= text->markers.first; marker; marker= next) {
		next= marker->next;

		/* invisible line (before top) */
		if(marker->lineno<topi) continue;

		line= BLI_findlink(&text->lines, marker->lineno);

				/* Remove broken markers */
				if(marker->end>line->len || marker->start>marker->end) {
					BLI_freelinkN(&text->markers, marker);
			continue;
				}

				wrap_offset(st, ar, line, marker->start, &offl, &offc);
		y1 = txt_get_span(top, line) - st->top + offl + topy;
		x1 = text_get_char_pos(st, line->line, marker->start) - st->left + offc;

				wrap_offset(st, ar, line, marker->end, &offl, &offc);
		y2 = txt_get_span(top, line) - st->top + offl + topy;
		x2 = text_get_char_pos(st, line->line, marker->end) - st->left + offc;

		/* invisible part of line (before top, after last visible line) */
		if(y2 < 0 || y1 > st->top+st->viewlines) continue;

				glColor3ub(marker->color[0], marker->color[1], marker->color[2]);
				x= st->showlinenrs ? TXT_OFFSET + TEXTXLOC : TXT_OFFSET;
				y= ar->winy-3;

				if(y1==y2) {
					y -= y1*st->lheight;
					glBegin(GL_LINE_LOOP);
					glVertex2i(x+x2*st->cwidth+1, y);
					glVertex2i(x+x1*st->cwidth-2, y);
					glVertex2i(x+x1*st->cwidth-2, y-st->lheight);
					glVertex2i(x+x2*st->cwidth+1, y-st->lheight);
					glEnd();
				}
				else {
					y -= y1*st->lheight;
					glBegin(GL_LINE_STRIP);
					glVertex2i(ar->winx, y);
					glVertex2i(x+x1*st->cwidth-2, y);
					glVertex2i(x+x1*st->cwidth-2, y-st->lheight);
					glVertex2i(ar->winx, y-st->lheight);
					glEnd();
					y-=st->lheight;

					for(i=y1+1; i<y2; i++) {
						glBegin(GL_LINES);
						glVertex2i(x, y);
						glVertex2i(ar->winx, y);
						glVertex2i(x, y-st->lheight);
						glVertex2i(ar->winx, y-st->lheight);
						glEnd();
						y-=st->lheight;
					}

					glBegin(GL_LINE_STRIP);
					glVertex2i(x, y);
					glVertex2i(x+x2*st->cwidth+1, y);
					glVertex2i(x+x2*st->cwidth+1, y-st->lheight);
					glVertex2i(x, y-st->lheight);
					glEnd();
				}
			}
		}

/*********************** draw documentation *******************************/

static void draw_documentation(SpaceText *st, ARegion *ar)
{
	TextLine *tmp;
	char *docs, buf[DOC_WIDTH+1], *p;
	int len, i, br, lines;
	int boxw, boxh, l, x, y, top;
	
	if(!st || !st->text) return;
	if(!texttool_text_is_active(st->text)) return;
	
	docs = texttool_docs_get();

	if(!docs) return;

	/* Count the visible lines to the cursor */
	for(tmp=st->text->curl, l=-st->top; tmp; tmp=tmp->prev, l++);
	if(l<0) return;
	
	if(st->showlinenrs) {
		x= st->cwidth*(st->text->curc-st->left) + TXT_OFFSET + TEXTXLOC - 4;
	}
	else {
		x= st->cwidth*(st->text->curc-st->left) + TXT_OFFSET - 4;
	}
	if(texttool_suggest_first()) {
		x += SUGG_LIST_WIDTH*st->cwidth + 50;
	}

	top= y= ar->winy - st->lheight*l - 2;
	len= strlen(docs);
	boxw= DOC_WIDTH*st->cwidth + 20;
	boxh= (DOC_HEIGHT+1)*st->lheight;

	/* Draw panel */
	UI_ThemeColor(TH_BACK);
	glRecti(x, y, x+boxw, y-boxh);
	UI_ThemeColor(TH_SHADE1);
	glBegin(GL_LINE_LOOP);
	glVertex2i(x, y);
	glVertex2i(x+boxw, y);
	glVertex2i(x+boxw, y-boxh);
	glVertex2i(x, y-boxh);
	glEnd();
	glBegin(GL_LINE_LOOP);
	glVertex2i(x+boxw-10, y-7);
	glVertex2i(x+boxw-4, y-7);
	glVertex2i(x+boxw-7, y-2);
	glEnd();
	glBegin(GL_LINE_LOOP);
	glVertex2i(x+boxw-10, y-boxh+7);
	glVertex2i(x+boxw-4, y-boxh+7);
	glVertex2i(x+boxw-7, y-boxh+2);
	glEnd();
	UI_ThemeColor(TH_TEXT);

	i= 0; br= DOC_WIDTH; lines= 0; // XXX -doc_scroll;
	for(p=docs; *p; p++) {
		if(*p == '\r' && *(++p) != '\n') *(--p)= '\n'; /* Fix line endings */
		if(*p == ' ' || *p == '\t')
			br= i;
		else if(*p == '\n') {
			buf[i]= '\0';
			if(lines>=0) {
				y -= st->lheight;
				text_draw(st, buf, 0, 0, 1, x+4, y-3, NULL);
			}
			i= 0; br= DOC_WIDTH; lines++;
		}
		buf[i++]= *p;
		if(i == DOC_WIDTH) { /* Reached the width, go to last break and wrap there */
			buf[br]= '\0';
			if(lines>=0) {
				y -= st->lheight;
				text_draw(st, buf, 0, 0, 1, x+4, y-3, NULL);
			}
			p -= i-br-1; /* Rewind pointer to last break */
			i= 0; br= DOC_WIDTH; lines++;
		}
		if(lines >= DOC_HEIGHT) break;
	}

	if(0 /* XXX doc_scroll*/ > 0 && lines < DOC_HEIGHT) {
		// XXX doc_scroll--;
		draw_documentation(st, ar);
	}
}

/*********************** draw suggestion list *******************************/

static void draw_suggestion_list(SpaceText *st, ARegion *ar)
{
	SuggItem *item, *first, *last, *sel;
	TextLine *tmp;
	char str[SUGG_LIST_WIDTH+1];
	int w, boxw=0, boxh, i, l, x, y, b, *top;
	
	if(!st || !st->text) return;
	if(!texttool_text_is_active(st->text)) return;

	first = texttool_suggest_first();
	last = texttool_suggest_last();

	if(!first || !last) return;

	text_pop_suggest_list();
	sel = texttool_suggest_selected();
	top = texttool_suggest_top();

	/* Count the visible lines to the cursor */
	for(tmp=st->text->curl, l=-st->top; tmp; tmp=tmp->prev, l++);
	if(l<0) return;
	
	if(st->showlinenrs) {
		x = st->cwidth*(st->text->curc-st->left) + TXT_OFFSET + TEXTXLOC - 4;
	}
	else {
		x = st->cwidth*(st->text->curc-st->left) + TXT_OFFSET - 4;
	}
	y = ar->winy - st->lheight*l - 2;

	boxw = SUGG_LIST_WIDTH*st->cwidth + 20;
	boxh = SUGG_LIST_SIZE*st->lheight + 8;
	
	UI_ThemeColor(TH_SHADE1);
	glRecti(x-1, y+1, x+boxw+1, y-boxh-1);
	UI_ThemeColor(TH_BACK);
	glRecti(x, y, x+boxw, y-boxh);

	/* Set the top 'item' of the visible list */
	for(i=0, item=first; i<*top && item->next; i++, item=item->next);

	for(i=0; i<SUGG_LIST_SIZE && item; i++, item=item->next) {

		y -= st->lheight;

		strncpy(str, item->name, SUGG_LIST_WIDTH);
		str[SUGG_LIST_WIDTH] = '\0';

		w = text_font_width(st, str);
		
		if(item == sel) {
			UI_ThemeColor(TH_SHADE2);
			glRecti(x+16, y-3, x+16+w, y+st->lheight-3);
		}
		b=1; /* b=1 color block, text is default. b=0 no block, color text */
		switch (item->type) {
			case 'k': UI_ThemeColor(TH_SYNTAX_B); b=0; break;
			case 'm': UI_ThemeColor(TH_TEXT); break;
			case 'f': UI_ThemeColor(TH_SYNTAX_L); break;
			case 'v': UI_ThemeColor(TH_SYNTAX_N); break;
			case '?': UI_ThemeColor(TH_TEXT); b=0; break;
		}
		if(b) {
			glRecti(x+8, y+2, x+11, y+5);
			UI_ThemeColor(TH_TEXT);
		}
		text_draw(st, str, 0, 0, 1, x+16, y-1, NULL);

		if(item == last) break;
	}
}

/*********************** draw cursor ************************/

static void draw_cursor(SpaceText *st, ARegion *ar)
{
	Text *text= st->text;
	int vcurl, vcurc, vsell, vselc, hidden=0;
<<<<<<< HEAD
	int offl, offc, x, y, w, i;
	
=======
	int x, y, w, i;

>>>>>>> 6d201907
	/* Draw the selection */
	if(text->curl!=text->sell || text->curc!=text->selc) {
		int offl, offc;
		/* Convert all to view space character coordinates */
		wrap_offset(st, ar, text->curl, text->curc, &offl, &offc);
		vcurl = txt_get_span(text->lines.first, text->curl) - st->top + offl;
		vcurc = text_get_char_pos(st, text->curl->line, text->curc) - st->left + offc;
		wrap_offset(st, ar, text->sell, text->selc, &offl, &offc);
		vsell = txt_get_span(text->lines.first, text->sell) - st->top + offl;
		vselc = text_get_char_pos(st, text->sell->line, text->selc) - st->left + offc;

		if(vcurc<0) vcurc=0;
		if(vselc<0) vselc=0, hidden=1;
		
		UI_ThemeColor(TH_SHADE2);
		x= st->showlinenrs ? TXT_OFFSET + TEXTXLOC : TXT_OFFSET;
		y= ar->winy-2;

		if(vcurl==vsell) {
			y -= vcurl*st->lheight;
			if(vcurc < vselc)
				glRecti(x+vcurc*st->cwidth-1, y, x+vselc*st->cwidth, y-st->lheight);
			else
				glRecti(x+vselc*st->cwidth-1, y, x+vcurc*st->cwidth, y-st->lheight);
		}
		else {
			int froml, fromc, tol, toc;

			if(vcurl < vsell) {
				froml= vcurl; tol= vsell;
				fromc= vcurc; toc= vselc;
			}
			else {
				froml= vsell; tol= vcurl;
				fromc= vselc; toc= vcurc;
			}

			y -= froml*st->lheight;
			glRecti(x+fromc*st->cwidth-1, y, ar->winx, y-st->lheight); y-=st->lheight;
			for(i=froml+1; i<tol; i++)
				glRecti(x-4, y, ar->winx, y-st->lheight),  y-=st->lheight;

			glRecti(x-4, y, x+toc*st->cwidth, y-st->lheight);  y-=st->lheight;
		}
	}
	else {
		int offl, offc;
		wrap_offset(st, ar, text->sell, text->selc, &offl, &offc);
		vsell = txt_get_span(text->lines.first, text->sell) - st->top + offl;
		vselc = text_get_char_pos(st, text->sell->line, text->selc) - st->left + offc;

		if(vselc<0) {
			vselc= 0;
			hidden= 1;
		}
	}

	if(st->line_hlight) {
		int x1, x2, y1, y2;
	
		if(st->wordwrap) {
			int visible_lines = text_get_visible_lines(st, ar, text->sell->line);
			int offl, offc;

			wrap_offset_in_line(st, ar, text->sell, text->selc, &offl, &offc);

			y1= ar->winy-2 - (vsell-offl)*st->lheight;
			y2= y1-st->lheight*visible_lines+1;
		} else {
			y1= ar->winy-2 - vsell*st->lheight;
			y2= y1-st->lheight+1;
		}

		if(!(y1<0 || y2 > ar->winy)) { /* check we need to draw */
			x1= st->showlinenrs ? TXT_OFFSET + TEXTXLOC : TXT_OFFSET;
			x2= x1 + ar->winx;

			glColor4ub(255, 255, 255, 32);
			
			glBlendFunc(GL_SRC_ALPHA, GL_ONE_MINUS_SRC_ALPHA);
			glEnable(GL_BLEND);
			glRecti(x1-4, y1, x2, y2);
			glDisable(GL_BLEND);
		}
	}
	
	if(!hidden) {
		/* Draw the cursor itself (we draw the sel. cursor as this is the leading edge) */
		x= st->showlinenrs ? TXT_OFFSET + TEXTXLOC : TXT_OFFSET;
		x += vselc*st->cwidth;
		y= ar->winy-2 - vsell*st->lheight;
		
		if(st->overwrite) {
			char ch= text->sell->line[text->selc];
			
			w= st->cwidth;
			if(ch=='\t')  w*= st->tabnumber-(vselc+st->left)%st->tabnumber;
			
			UI_ThemeColor(TH_HILITE);
			glRecti(x, y-st->lheight-1, x+w, y-st->lheight+1);
		}
		else {
			UI_ThemeColor(TH_HILITE);
			glRecti(x-1, y, x+1, y-st->lheight);
		}
	}
}

/******************* draw matching brackets *********************/

static void draw_brackets(SpaceText *st, ARegion *ar)
{
	TextLine *startl, *endl, *linep;
	Text *text = st->text;
	int b, c, startc, endc, find, stack;
	int viewc, viewl, offl, offc, x, y;
	char ch;

	// showsyntax must be on or else the format string will be null
	if(!text->curl || !st->showsyntax) return;

	startl= text->curl;
	startc= text->curc;
	b= text_check_bracket(startl->line[startc]);
	if(b==0 && startc>0) b = text_check_bracket(startl->line[--startc]);
	if(b==0) return;
	
	linep= startl;
	c= startc;
	endl= NULL;
	endc= -1;
	find= -b;
	stack= 0;
	
	/* Dont highlight backets if syntax HL is off or bracket in string or comment. */
	if(!linep->format || linep->format[c] == 'l' || linep->format[c] == '#')
		return;

	if(b>0) {
		/* opening bracket, search forward for close */
		c++;
		while(linep) {
			while(c<linep->len) {
				if(linep->format && linep->format[c] != 'l' && linep->format[c] != '#') {
					b= text_check_bracket(linep->line[c]);
					if(b==find) {
						if(stack==0) {
							endl= linep;
							endc= c;
							break;
						}
						stack--;
					}
					else if(b==-find) {
						stack++;
					}
				}
				c++;
			}
			if(endl) break;
			linep= linep->next;
			c= 0;
		}
	}
	else {
		/* closing bracket, search backward for open */
		c--;
		while(linep) {
			while(c>=0) {
				if(linep->format && linep->format[c] != 'l' && linep->format[c] != '#') {
					b= text_check_bracket(linep->line[c]);
					if(b==find) {
						if(stack==0) {
							endl= linep;
							endc= c;
							break;
						}
						stack--;
					}
					else if(b==-find) {
						stack++;
					}
				}
				c--;
			}
			if(endl) break;
			linep= linep->prev;
			if(linep) c= linep->len-1;
		}
	}

	if(!endl || endc==-1)
		return;

	UI_ThemeColor(TH_HILITE);	
	x= st->showlinenrs ? TXT_OFFSET + TEXTXLOC : TXT_OFFSET;
	y= ar->winy - st->lheight;

	/* draw opening bracket */
	ch= startl->line[startc];
	wrap_offset(st, ar, startl, startc, &offl, &offc);
	viewc= text_get_char_pos(st, startl->line, startc) - st->left + offc;

	if(viewc >= 0){
		viewl= txt_get_span(text->lines.first, startl) - st->top + offl;

		text_font_draw_character(st, x+viewc*st->cwidth, y-viewl*st->lheight, ch);
		text_font_draw_character(st, x+viewc*st->cwidth+1, y-viewl*st->lheight, ch);
	}

	/* draw closing bracket */
	ch= endl->line[endc];
	wrap_offset(st, ar, endl, endc, &offl, &offc);
	viewc= text_get_char_pos(st, endl->line, endc) - st->left + offc;

	if(viewc >= 0) {
		viewl= txt_get_span(text->lines.first, endl) - st->top + offl;

		text_font_draw_character(st, x+viewc*st->cwidth, y-viewl*st->lheight, ch);
		text_font_draw_character(st, x+viewc*st->cwidth+1, y-viewl*st->lheight, ch);
	}
}

/*********************** main area drawing *************************/

void draw_text_main(SpaceText *st, ARegion *ar)
{
	Text *text= st->text;
	TextLine *tmp;
	rcti scroll;
	char linenr[12];
	int i, x, y, winx, linecount= 0, lineno= 0;
	int wraplinecount= 0, wrap_skip= 0;

	/* if no text, nothing to do */
	if(!text)
		return;
	
	text_update_drawcache(st, ar);

	/* make sure all the positional pointers exist */
	if(!text->curl || !text->sell || !text->lines.first || !text->lines.last)
		txt_clean_text(text);
	
	if(st->lheight) st->viewlines= (int)ar->winy/st->lheight;
	else st->viewlines= 0;
	
	/* update rects for scroll */
	calc_text_rcts(st, ar, &scroll);	/* scroll will hold the entire bar size */

	/* update syntax formatting if needed */
	tmp= text->lines.first;
	lineno= 0;
	for(i= 0; i<st->top && tmp; i++) {
		if(st->showsyntax && !tmp->format)
			txt_format_line(st, tmp, 0);

		if(st->wordwrap) {
			int lines= text_get_visible_lines_no(st, lineno);

			if (wraplinecount+lines>st->top) {
				wrap_skip= st->top-wraplinecount;
				break;
			} else {
				wraplinecount+= lines;
		tmp= tmp->next;
		linecount++;
	}
		} else {
			tmp= tmp->next;
			linecount++;
		}

		lineno++;
	}

	text_font_begin(st);
	st->cwidth= BLF_fixed_width(mono);
	st->cwidth= MAX2(st->cwidth, 1);

	/* draw line numbers background */
	if(st->showlinenrs) {
		x= TXT_OFFSET + TEXTXLOC;

		UI_ThemeColor(TH_GRID);
		glRecti((TXT_OFFSET-12), 0, (TXT_OFFSET-5) + TEXTXLOC, ar->winy - 2);
	}
	else {
		st->linenrs_tot= 0; /* not used */
		x= TXT_OFFSET;
	}
	y= ar->winy-st->lheight;
	winx= ar->winx - TXT_SCROLL_WIDTH;

	/* draw cursor */
	draw_cursor(st, ar);

	/* draw the text */
	UI_ThemeColor(TH_TEXT);

	for(i=0; y>0 && i<st->viewlines && tmp; i++, tmp= tmp->next) {
		if(st->showsyntax && !tmp->format)
			txt_format_line(st, tmp, 0);

		if(st->showlinenrs && !wrap_skip) {
			/* draw line number */
			if(tmp == text->curl)
				UI_ThemeColor(TH_HILITE);
			else
				UI_ThemeColor(TH_TEXT);

			sprintf(linenr, "%d", i + linecount + 1);
			/* itoa(i + linecount + 1, linenr, 10); */ /* not ansi-c :/ */
			text_font_draw(st, TXT_OFFSET - 7, y, linenr);

			UI_ThemeColor(TH_TEXT);
		}

		if(st->wordwrap) {
			/* draw word wrapped text */
			int lines = text_draw_wrapped(st, tmp->line, x, y, winx-x, tmp->format, wrap_skip);
			y -= lines*st->lheight;
		}
		else {
			/* draw unwrapped text */
			text_draw(st, tmp->line, st->left, ar->winx/st->cwidth, 1, x, y, tmp->format);
			y -= st->lheight;
		}

		wrap_skip= 0;
	}
	
	/* draw other stuff */
	draw_brackets(st, ar);
	draw_markers(st, ar);
	glTranslatef(0.375f, 0.375f, 0.0f); /* XXX scroll requires exact pixel space */
	draw_textscroll(st, ar, &scroll);
	draw_documentation(st, ar);
	draw_suggestion_list(st, ar);
	
	text_font_end(st);
}

/************************** update ***************************/

void text_update_character_width(SpaceText *st)
{
	text_font_begin(st);
	st->cwidth= BLF_fixed_width(mono);
	st->cwidth= MAX2(st->cwidth, 1);
	text_font_end(st);
}

/* Moves the view to the cursor location,
  also used to make sure the view isnt outside the file */
void text_update_cursor_moved(bContext *C)
{
	ScrArea *sa= CTX_wm_area(C);
	SpaceText *st= CTX_wm_space_text(C);
	Text *text;
	ARegion *ar;
	int i, x, winx= 0;

	if(ELEM3(NULL, st, st->text, st->text->curl)) return;

	text= st->text;

	for(ar=sa->regionbase.first; ar; ar= ar->next)
		if(ar->regiontype==RGN_TYPE_WINDOW)
			winx= ar->winx;
	
	winx -= TXT_SCROLL_WIDTH;

	text_update_character_width(st);

	i= txt_get_span(text->lines.first, text->sell);
	if(st->wordwrap) {
		int offl, offc;
		wrap_offset(st, CTX_wm_region(C), text->sell, text->selc, &offl, &offc);
		i+= offl;
	}

	if(st->top+st->viewlines <= i || st->top > i)
		st->top= i - st->viewlines/2;
	
	if(st->wordwrap) {
		st->left= 0;
	}
	else {
		x= text_draw(st, text->sell->line, st->left, text->selc, 0, 0, 0, NULL);

		if(x==0 || x>winx)
			st->left= text->curc-0.5*winx/st->cwidth;
	}

	if(st->top < 0) st->top= 0;
	if(st->left <0) st->left= 0;
}
<|MERGE_RESOLUTION|>--- conflicted
+++ resolved
@@ -1442,13 +1442,8 @@
 {
 	Text *text= st->text;
 	int vcurl, vcurc, vsell, vselc, hidden=0;
-<<<<<<< HEAD
-	int offl, offc, x, y, w, i;
-	
-=======
 	int x, y, w, i;
-
->>>>>>> 6d201907
+	
 	/* Draw the selection */
 	if(text->curl!=text->sell || text->curc!=text->selc) {
 		int offl, offc;
