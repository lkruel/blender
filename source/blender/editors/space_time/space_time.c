/*
 * ***** BEGIN GPL LICENSE BLOCK *****
 *
 * This program is free software; you can redistribute it and/or
 * modify it under the terms of the GNU General Public License
 * as published by the Free Software Foundation; either version 2
 * of the License, or (at your option) any later version. 
 *
 * This program is distributed in the hope that it will be useful,
 * but WITHOUT ANY WARRANTY; without even the implied warranty of
 * MERCHANTABILITY or FITNESS FOR A PARTICULAR PURPOSE.  See the
 * GNU General Public License for more details.
 *
 * You should have received a copy of the GNU General Public License
 * along with this program; if not, write to the Free Software Foundation,
 * Inc., 51 Franklin Street, Fifth Floor, Boston, MA 02110-1301, USA.
 *
 * The Original Code is Copyright (C) 2008 Blender Foundation.
 * All rights reserved.
 *
 * 
 * Contributor(s): Blender Foundation
 *
 * ***** END GPL LICENSE BLOCK *****
 */

/** \file blender/editors/space_time/space_time.c
 *  \ingroup sptime
 */


#include <string.h>
#include <stdio.h>

#include "DNA_object_types.h"
#include "DNA_scene_types.h"

#include "MEM_guardedalloc.h"

#include "BLI_blenlib.h"
#include "BLI_dlrbTree.h"
#include "BLI_utildefines.h"

#include "BKE_context.h"
#include "BKE_global.h"
#include "BKE_screen.h"
#include "BKE_pointcache.h"

#include "ED_anim_api.h"
#include "ED_keyframes_draw.h"
#include "ED_screen.h"

#include "WM_api.h"
#include "WM_types.h"

#include "BIF_gl.h"
#include "BIF_glutil.h"

#include "UI_resources.h"
#include "UI_view2d.h"

#include "ED_space_api.h"
#include "ED_markers.h"

#include "time_intern.h"

/* ************************ main time area region *********************** */

static void time_draw_sfra_efra(Scene *scene, View2D *v2d)
{	
	/* draw darkened area outside of active timeline 
	 * frame range used is preview range or scene range 
	 */
	glBlendFunc(GL_SRC_ALPHA, GL_ONE_MINUS_SRC_ALPHA);
	glEnable(GL_BLEND);
	glColor4f(0.0f, 0.0f, 0.0f, 0.4f);
		
	if (PSFRA < PEFRA) {
		glRectf(v2d->cur.xmin, v2d->cur.ymin, (float)PSFRA, v2d->cur.ymax);
		glRectf((float)PEFRA, v2d->cur.ymin, v2d->cur.xmax, v2d->cur.ymax);
	}
	else {
		glRectf(v2d->cur.xmin, v2d->cur.ymin, v2d->cur.xmax, v2d->cur.ymax);
	}
	glDisable(GL_BLEND);

	UI_ThemeColorShade(TH_BACK, -60);
	/* thin lines where the actual frames are */
	fdrawline((float)PSFRA, v2d->cur.ymin, (float)PSFRA, v2d->cur.ymax);
	fdrawline((float)PEFRA, v2d->cur.ymin, (float)PEFRA, v2d->cur.ymax);
}

#define CACHE_DRAW_HEIGHT   3.0f

static void time_draw_cache(SpaceTime *stime, Object *ob)
{
	PTCacheID *pid;
	ListBase pidlist;
	SpaceTimeCache *stc = stime->caches.first;
	float yoffs = 0.f;
	
	if (!(stime->cache_display & TIME_CACHE_DISPLAY) || (!ob))
		return;

	BKE_ptcache_ids_from_object(&pidlist, ob, NULL, 0);

	/* iterate over pointcaches on the active object, 
	 * add spacetimecache and vertex array for each */
	for (pid = pidlist.first; pid; pid = pid->next) {
		float col[4], *fp;
		int i, sta = pid->cache->startframe, end = pid->cache->endframe;
		int len = (end - sta + 1) * 4;

		switch(pid->type) {
			case PTCACHE_TYPE_SOFTBODY:
				if (!(stime->cache_display & TIME_CACHE_SOFTBODY)) continue;
				break;
			case PTCACHE_TYPE_PARTICLES:
				if (!(stime->cache_display & TIME_CACHE_PARTICLES)) continue;
				break;
			case PTCACHE_TYPE_CLOTH:
				if (!(stime->cache_display & TIME_CACHE_CLOTH)) continue;
				break;
			case PTCACHE_TYPE_SMOKE_DOMAIN:
			case PTCACHE_TYPE_SMOKE_HIGHRES:
				if (!(stime->cache_display & TIME_CACHE_SMOKE)) continue;
				break;
			case PTCACHE_TYPE_DYNAMICPAINT:
				if (!(stime->cache_display & TIME_CACHE_DYNAMICPAINT)) continue;
				break;
		}

		if (pid->cache->cached_frames == NULL)
			continue;

		/* make sure we have stc with correct array length */
		if (stc == NULL || MEM_allocN_len(stc->array) != len * 2 * sizeof(float)) {
			if (stc) {
				MEM_freeN(stc->array);
			}
			else {
				stc = MEM_callocN(sizeof(SpaceTimeCache), "spacetimecache");
				BLI_addtail(&stime->caches, stc);
			}

			stc->array = MEM_callocN(len * 2 * sizeof(float), "SpaceTimeCache array");
		}

		/* fill the vertex array with a quad for each cached frame */
		for (i = sta, fp = stc->array; i <= end; i++) {
			if (pid->cache->cached_frames[i - sta]) {
				fp[0] = (float)i - 0.5f;
				fp[1] = 0.0;
				fp += 2;
				
				fp[0] = (float)i - 0.5f;
				fp[1] = 1.0;
				fp += 2;
				
				fp[0] = (float)i + 0.5f;
				fp[1] = 1.0;
				fp += 2;
				
				fp[0] = (float)i + 0.5f;
				fp[1] = 0.0;
				fp += 2;
			}
		}
		
		glPushMatrix();
		glTranslatef(0.0, (float)V2D_SCROLL_HEIGHT + yoffs, 0.0);
		glScalef(1.0, CACHE_DRAW_HEIGHT, 0.0);
		
		switch(pid->type) {
			case PTCACHE_TYPE_SOFTBODY:
				col[0] = 1.0;   col[1] = 0.4;   col[2] = 0.02;
				col[3] = 0.1;
				break;
			case PTCACHE_TYPE_PARTICLES:
				col[0] = 1.0;   col[1] = 0.1;   col[2] = 0.02;
				col[3] = 0.1;
				break;
			case PTCACHE_TYPE_CLOTH:
				col[0] = 0.1;   col[1] = 0.1;   col[2] = 0.75;
				col[3] = 0.1;
				break;
			case PTCACHE_TYPE_SMOKE_DOMAIN:
			case PTCACHE_TYPE_SMOKE_HIGHRES:
				col[0] = 0.2;   col[1] = 0.2;   col[2] = 0.2;
				col[3] = 0.1;
				break;
			case PTCACHE_TYPE_DYNAMICPAINT:
				col[0] = 1.0;   col[1] = 0.1;   col[2] = 0.75;
				col[3] = 0.1;
				break;
			default:
				BLI_assert(0);
				col[0] = 1.0;   col[1] = 0.0;   col[2] = 1.0;
				col[3] = 0.1;
		}
		glColor4fv(col);
		
		glEnable(GL_BLEND);
		
		glRectf((float)sta, 0.0, (float)end, 1.0);
		
		col[3] = 0.4f;
		if (pid->cache->flag & PTCACHE_BAKED) {
			col[0] -= 0.4f; col[1] -= 0.4f; col[2] -= 0.4f;
		}
		glColor4fv(col);
		
		glEnableClientState(GL_VERTEX_ARRAY);
		glVertexPointer(2, GL_FLOAT, 0, stc->array);
		glDrawArrays(GL_QUADS, 0, (fp - stc->array) / 2);
		glDisableClientState(GL_VERTEX_ARRAY);
		
		glDisable(GL_BLEND);
		
		glPopMatrix();
		
		yoffs += CACHE_DRAW_HEIGHT;

		stc = stc->next;
	}

	BLI_freelistN(&pidlist);

	/* free excessive caches */
	while (stc) {
		SpaceTimeCache *tmp = stc->next;
		BLI_remlink(&stime->caches, stc);
		MEM_freeN(stc->array);
		MEM_freeN(stc);
		stc = tmp;
	}
}

static void time_cache_free(SpaceTime *stime)
{
	SpaceTimeCache *stc;
	
	for (stc = stime->caches.first; stc; stc = stc->next) {
		if (stc->array) {
			MEM_freeN(stc->array);
			stc->array = NULL;
		}
	}
	
	BLI_freelistN(&stime->caches);
}

static void time_cache_refresh(SpaceTime *stime)
{
	/* Free previous caches to indicate full refresh */
	time_cache_free(stime);
}

/* helper function - find actkeycolumn that occurs on cframe, or the nearest one if not found */
static ActKeyColumn *time_cfra_find_ak(ActKeyColumn *ak, float cframe)
{
	ActKeyColumn *akn = NULL;
	
	/* sanity checks */
	if (ak == NULL)
		return NULL;
	
	/* check if this is a match, or whether it is in some subtree */
	if (cframe < ak->cfra)
		akn = time_cfra_find_ak(ak->left, cframe);
	else if (cframe > ak->cfra)
		akn = time_cfra_find_ak(ak->right, cframe);
		
	/* if no match found (or found match), just use the current one */
	if (akn == NULL)
		return ak;
	else
		return akn;
}

/* helper for time_draw_keyframes() */
static void time_draw_idblock_keyframes(View2D *v2d, ID *id, short onlysel)
{
	bDopeSheet ads = {NULL};
	DLRBT_Tree keys;
	ActKeyColumn *ak;
	
	/* init binarytree-list for getting keyframes */
	BLI_dlrbTree_init(&keys);
	
	/* init dopesheet settings */
	if (onlysel)
		ads.filterflag |= ADS_FILTER_ONLYSEL;
	
	/* populate tree with keyframe nodes */
	switch (GS(id->name)) {
		case ID_SCE:
			scene_to_keylist(&ads, (Scene *)id, &keys, NULL);
			break;
		case ID_OB:
			ob_to_keylist(&ads, (Object *)id, &keys, NULL);
			break;
	}
		
	/* build linked-list for searching */
	BLI_dlrbTree_linkedlist_sync(&keys);
	
	/* start drawing keyframes 
	 *	- we use the binary-search capabilities of the tree to only start from 
	 *	  the first visible keyframe (last one can then be easily checked)
	 *	- draw within a single GL block to be faster
	 */
	glBegin(GL_LINES);
	for (ak = time_cfra_find_ak(keys.root, v2d->cur.xmin);
	     (ak) && (ak->cfra <= v2d->cur.xmax);
	     ak = ak->next)
	{
		glVertex2f(ak->cfra, v2d->tot.ymin);
		glVertex2f(ak->cfra, v2d->tot.ymax);
	}
	glEnd(); // GL_LINES
		
	/* free temp stuff */
	BLI_dlrbTree_free(&keys);
}

/* draw keyframe lines for timeline */
static void time_draw_keyframes(const bContext *C, SpaceTime *stime, ARegion *ar)
{
	Scene *scene = CTX_data_scene(C);
	Object *ob = CTX_data_active_object(C);
	View2D *v2d = &ar->v2d;
	short onlysel = (stime->flag & TIME_ONLYACTSEL);
	
	/* draw scene keyframes first 
	 *	- don't try to do this when only drawing active/selected data keyframes,
	 *	  since this can become quite slow
	 */
	if (scene && onlysel == 0) {
		/* set draw color */
		glColor3ub(0xDD, 0xA7, 0x00);
		time_draw_idblock_keyframes(v2d, (ID *)scene, onlysel);
	}
	
	/* draw keyframes from selected objects 
	 *  - only do the active object if in posemode (i.e. showing only keyframes for the bones)
	 *    OR the onlysel flag was set, which means that only active object's keyframes should
	 *    be considered
	 */
	glColor3ub(0xDD, 0xD7, 0x00);
	
	if (ob && ((ob->mode == OB_MODE_POSE) || onlysel)) {
		/* draw keyframes for active object only */
		time_draw_idblock_keyframes(v2d, (ID *)ob, onlysel);
	}
	else {
		short active_done = 0;
		
		/* draw keyframes from all selected objects */
<<<<<<< HEAD
		CTX_DATA_BEGIN(C, Object*, obsel, selected_objects) 
=======
		CTX_DATA_BEGIN (C, Object *, obsel, selected_objects)
>>>>>>> e6a02281
		{
			/* last arg is 0, since onlysel doesn't apply here... */
			time_draw_idblock_keyframes(v2d, (ID *)obsel, 0);
			
			/* if this object is the active one, set flag so that we don't draw again */
			if (obsel == ob)
				active_done = 1;
		}
		CTX_DATA_END;
		
		/* if active object hasn't been done yet, draw it... */
		if (ob && (active_done == 0))
			time_draw_idblock_keyframes(v2d, (ID *)ob, 0);
	}
}

/* ---------------- */

static void time_refresh(const bContext *UNUSED(C), ScrArea *sa)
{
	/* find the main timeline region and refresh cache display*/
	ARegion *ar = BKE_area_find_region_type(sa, RGN_TYPE_WINDOW);
	if (ar) {
		SpaceTime *stime = (SpaceTime *)sa->spacedata.first;
		time_cache_refresh(stime);
	}
}

/* editor level listener */
static void time_listener(ScrArea *sa, wmNotifier *wmn)
{

	/* mainly for updating cache display */
	switch (wmn->category) {
		case NC_OBJECT:
			switch (wmn->data) {
				case ND_BONE_ACTIVE:
				case ND_POINTCACHE:
				case ND_MODIFIER:
				case ND_PARTICLE:
					ED_area_tag_refresh(sa);
					ED_area_tag_redraw(sa);
					break;
			}
			break;
		case NC_SCENE:
			switch (wmn->data) {
				case ND_OB_ACTIVE:
				case ND_FRAME:
					ED_area_tag_refresh(sa);
					break;
				case ND_FRAME_RANGE:
				{
					ARegion *ar;
					Scene *scene = wmn->reference;

					for (ar = sa->regionbase.first; ar; ar = ar->next) {
						if (ar->regiontype == RGN_TYPE_WINDOW) {
							ar->v2d.tot.xmin = (float)(SFRA - 4);
							ar->v2d.tot.xmax = (float)(EFRA + 4);
							break;
						}
					}
				}
				break;
			}
		case NC_SPACE:
			switch (wmn->data) {
				case ND_SPACE_CHANGED:
					ED_area_tag_refresh(sa);
					break;
			}
		case NC_WM:
			switch (wmn->data) {
				case ND_FILEREAD:
					ED_area_tag_refresh(sa);
					break;
			}
	}
}

/* ---------------- */

/* add handlers, stuff you only do once or on area/region changes */
static void time_main_area_init(wmWindowManager *wm, ARegion *ar)
{
	wmKeyMap *keymap;
	
	UI_view2d_region_reinit(&ar->v2d, V2D_COMMONVIEW_CUSTOM, ar->winx, ar->winy);
	
	/* own keymap */
	keymap = WM_keymap_find(wm->defaultconf, "Timeline", SPACE_TIME, 0);
	WM_event_add_keymap_handler_bb(&ar->handlers, keymap, &ar->v2d.mask, &ar->winrct);
}

static void time_main_area_draw(const bContext *C, ARegion *ar)
{
	/* draw entirely, view changes should be handled here */
	Scene *scene = CTX_data_scene(C);
	SpaceTime *stime = CTX_wm_space_time(C);
	Object *obact = CTX_data_active_object(C);
	View2D *v2d = &ar->v2d;
	View2DGrid *grid;
	View2DScrollers *scrollers;
	int unit, flag = 0;
	
	/* clear and setup matrix */
	UI_ThemeClearColor(TH_BACK);
	glClear(GL_COLOR_BUFFER_BIT);
	
	UI_view2d_view_ortho(v2d);
	
	/* grid */
	unit = (stime->flag & TIME_DRAWFRAMES) ? V2D_UNIT_FRAMES : V2D_UNIT_SECONDS;
	grid = UI_view2d_grid_calc(scene, v2d, unit, V2D_GRID_CLAMP, V2D_ARG_DUMMY, V2D_ARG_DUMMY, ar->winx, ar->winy);
	UI_view2d_grid_draw(v2d, grid, (V2D_VERTICAL_LINES | V2D_VERTICAL_AXIS));
	UI_view2d_grid_free(grid);
	
	/* start and end frame */
	time_draw_sfra_efra(scene, v2d);
	
	/* current frame */
	flag = DRAWCFRA_WIDE; /* this is only really needed on frames where there's a keyframe, but this will do... */
	if ((stime->flag & TIME_DRAWFRAMES) == 0)  flag |= DRAWCFRA_UNIT_SECONDS;
	if (stime->flag & TIME_CFRA_NUM)           flag |= DRAWCFRA_SHOW_NUMBOX;
	ANIM_draw_cfra(C, v2d, flag);
	
	UI_view2d_view_ortho(v2d);
	
	/* keyframes */
	time_draw_keyframes(C, stime, ar);
	
	/* markers */
	UI_view2d_view_orthoSpecial(ar, v2d, 1);
	draw_markers_time(C, 0);
	
	/* caches */
	time_draw_cache(stime, obact);
	
	/* reset view matrix */
	UI_view2d_view_restore(C);
	
	/* scrollers */
	scrollers = UI_view2d_scrollers_calc(C, v2d, unit, V2D_GRID_CLAMP, V2D_ARG_DUMMY, V2D_ARG_DUMMY);
	UI_view2d_scrollers_draw(C, v2d, scrollers);
	UI_view2d_scrollers_free(scrollers);
}

static void time_main_area_listener(ARegion *ar, wmNotifier *wmn)
{
	/* context changes */
	switch(wmn->category) {
		case NC_SPACE:
			if (wmn->data == ND_SPACE_TIME)
				ED_region_tag_redraw(ar);
			break;

		case NC_ANIMATION:
			ED_region_tag_redraw(ar);
			break;
		
		case NC_SCENE:
			switch (wmn->data) {
				case ND_OB_SELECT:
				case ND_OB_ACTIVE:
				case ND_FRAME:
				case ND_FRAME_RANGE:
				case ND_KEYINGSET:
				case ND_RENDER_OPTIONS:
					ED_region_tag_redraw(ar);
					break;
			}
	}
}

/* ************************ header time area region *********************** */

/* add handlers, stuff you only do once or on area/region changes */
static void time_header_area_init(wmWindowManager *UNUSED(wm), ARegion *ar)
{
	ED_region_header_init(ar);
}

static void time_header_area_draw(const bContext *C, ARegion *ar)
{
	ED_region_header(C, ar);
}

static void time_header_area_listener(ARegion *ar, wmNotifier *wmn)
{
	/* context changes */
	switch(wmn->category) {
		case NC_SCREEN:
			if (wmn->data == ND_ANIMPLAY)
				ED_region_tag_redraw(ar);
			break;

		case NC_SCENE:
			switch (wmn->data) {
				case ND_OB_SELECT:
				case ND_FRAME:
				case ND_FRAME_RANGE:
				case ND_KEYINGSET:
				case ND_RENDER_OPTIONS:
					ED_region_tag_redraw(ar);
					break;
			}

		case NC_SPACE:
			if (wmn->data == ND_SPACE_TIME)
				ED_region_tag_redraw(ar);
			break;
	}
}

/* ******************** default callbacks for time space ***************** */

static SpaceLink *time_new(const bContext *C)
{
	Scene *scene = CTX_data_scene(C);
	ARegion *ar;
	SpaceTime *stime;

	stime = MEM_callocN(sizeof(SpaceTime), "inittime");

	stime->spacetype = SPACE_TIME;
	stime->flag |= TIME_DRAWFRAMES;

	/* header */
	ar = MEM_callocN(sizeof(ARegion), "header for time");
	
	BLI_addtail(&stime->regionbase, ar);
	ar->regiontype = RGN_TYPE_HEADER;
	ar->alignment = RGN_ALIGN_BOTTOM;
	
	/* main area */
	ar = MEM_callocN(sizeof(ARegion), "main area for time");
	
	BLI_addtail(&stime->regionbase, ar);
	ar->regiontype = RGN_TYPE_WINDOW;
	
	ar->v2d.tot.xmin = (float)(SFRA - 4);
	ar->v2d.tot.ymin = 0.0f;
	ar->v2d.tot.xmax = (float)(EFRA + 4);
	ar->v2d.tot.ymax = 50.0f;
	
	ar->v2d.cur = ar->v2d.tot;

	ar->v2d.min[0] = 1.0f;
	ar->v2d.min[1] = 50.0f;

	ar->v2d.max[0] = MAXFRAMEF;
	ar->v2d.max[1] = 50.0;

	ar->v2d.minzoom = 0.1f;
	ar->v2d.maxzoom = 10.0;

	ar->v2d.scroll |= (V2D_SCROLL_BOTTOM | V2D_SCROLL_SCALE_HORIZONTAL);
	ar->v2d.align |= V2D_ALIGN_NO_NEG_Y;
	ar->v2d.keepofs |= V2D_LOCKOFS_Y;
	ar->v2d.keepzoom |= V2D_LOCKZOOM_Y;


	return (SpaceLink *)stime;
}

/* not spacelink itself */
static void time_free(SpaceLink *sl)
{
	SpaceTime *stime = (SpaceTime *)sl;
	
	time_cache_free(stime);
}
/* spacetype; init callback in ED_area_initialize() */
/* init is called to (re)initialize an existing editor (file read, screen changes) */
/* validate spacedata, add own area level handlers */
static void time_init(wmWindowManager *UNUSED(wm), ScrArea *sa)
{
	SpaceTime *stime = (SpaceTime *)sa->spacedata.first;
	
	time_cache_free(stime);
	
	/* enable all cache display */
	stime->cache_display |= TIME_CACHE_DISPLAY;
	stime->cache_display |= (TIME_CACHE_SOFTBODY | TIME_CACHE_PARTICLES);
	stime->cache_display |= (TIME_CACHE_CLOTH | TIME_CACHE_SMOKE | TIME_CACHE_DYNAMICPAINT);
}

static SpaceLink *time_duplicate(SpaceLink *sl)
{
	SpaceTime *stime = (SpaceTime *)sl;
	SpaceTime *stimen = MEM_dupallocN(stime);
	
	stimen->caches.first = stimen->caches.last = NULL;
	
	return (SpaceLink *)stimen;
}

/* only called once, from space_api/spacetypes.c */
/* it defines all callbacks to maintain spaces */
void ED_spacetype_time(void)
{
	SpaceType *st = MEM_callocN(sizeof(SpaceType), "spacetype time");
	ARegionType *art;
	
	st->spaceid = SPACE_TIME;
	strncpy(st->name, "Timeline", BKE_ST_MAXNAME);
	
	st->new = time_new;
	st->free = time_free;
	st->init = time_init;
	st->duplicate = time_duplicate;
	st->operatortypes = time_operatortypes;
	st->keymap = NULL;
	st->listener = time_listener;
	st->refresh = time_refresh;
	
	/* regions: main window */
	art = MEM_callocN(sizeof(ARegionType), "spacetype time region");
	art->regionid = RGN_TYPE_WINDOW;
	art->keymapflag = ED_KEYMAP_VIEW2D | ED_KEYMAP_MARKERS | ED_KEYMAP_ANIMATION | ED_KEYMAP_FRAMES;
	
	art->init = time_main_area_init;
	art->draw = time_main_area_draw;
	art->listener = time_main_area_listener;
	art->keymap = time_keymap;
	BLI_addhead(&st->regiontypes, art);
	
	/* regions: header */
	art = MEM_callocN(sizeof(ARegionType), "spacetype time region");
	art->regionid = RGN_TYPE_HEADER;
	art->prefsizey = HEADERY;
	art->keymapflag = ED_KEYMAP_UI | ED_KEYMAP_VIEW2D | ED_KEYMAP_FRAMES | ED_KEYMAP_HEADER;
	
	art->init = time_header_area_init;
	art->draw = time_header_area_draw;
	art->listener = time_header_area_listener;
	BLI_addhead(&st->regiontypes, art);
		
	BKE_spacetype_register(st);
}
<|MERGE_RESOLUTION|>--- conflicted
+++ resolved
@@ -111,7 +111,7 @@
 		int i, sta = pid->cache->startframe, end = pid->cache->endframe;
 		int len = (end - sta + 1) * 4;
 
-		switch(pid->type) {
+		switch (pid->type) {
 			case PTCACHE_TYPE_SOFTBODY:
 				if (!(stime->cache_display & TIME_CACHE_SOFTBODY)) continue;
 				break;
@@ -171,7 +171,7 @@
 		glTranslatef(0.0, (float)V2D_SCROLL_HEIGHT + yoffs, 0.0);
 		glScalef(1.0, CACHE_DRAW_HEIGHT, 0.0);
 		
-		switch(pid->type) {
+		switch (pid->type) {
 			case PTCACHE_TYPE_SOFTBODY:
 				col[0] = 1.0;   col[1] = 0.4;   col[2] = 0.02;
 				col[3] = 0.1;
@@ -357,11 +357,7 @@
 		short active_done = 0;
 		
 		/* draw keyframes from all selected objects */
-<<<<<<< HEAD
-		CTX_DATA_BEGIN(C, Object*, obsel, selected_objects) 
-=======
 		CTX_DATA_BEGIN (C, Object *, obsel, selected_objects)
->>>>>>> e6a02281
 		{
 			/* last arg is 0, since onlysel doesn't apply here... */
 			time_draw_idblock_keyframes(v2d, (ID *)obsel, 0);
@@ -513,7 +509,7 @@
 static void time_main_area_listener(ARegion *ar, wmNotifier *wmn)
 {
 	/* context changes */
-	switch(wmn->category) {
+	switch (wmn->category) {
 		case NC_SPACE:
 			if (wmn->data == ND_SPACE_TIME)
 				ED_region_tag_redraw(ar);
@@ -553,7 +549,7 @@
 static void time_header_area_listener(ARegion *ar, wmNotifier *wmn)
 {
 	/* context changes */
-	switch(wmn->category) {
+	switch (wmn->category) {
 		case NC_SCREEN:
 			if (wmn->data == ND_ANIMPLAY)
 				ED_region_tag_redraw(ar);
