/**
 * $Id$
 *
 * ***** BEGIN GPL LICENSE BLOCK *****
 *
 * This program is free software; you can redistribute it and/or
 * modify it under the terms of the GNU General Public License
 * as published by the Free Software Foundation; either version 2
 * of the License, or (at your option) any later version. 
 *
 * This program is distributed in the hope that it will be useful,
 * but WITHOUT ANY WARRANTY; without even the implied warranty of
 * MERCHANTABILITY or FITNESS FOR A PARTICULAR PURPOSE.  See the
 * GNU General Public License for more details.
 *
 * You should have received a copy of the GNU General Public License
 * along with this program; if not, write to the Free Software Foundation,
 * Inc., 51 Franklin Street, Fifth Floor, Boston, MA 02110-1301, USA.
 *
 * The Original Code is Copyright (C) 2008 Blender Foundation.
 * All rights reserved.
 *
 * 
 * Contributor(s): Blender Foundation
 *
 * ***** END GPL LICENSE BLOCK *****
 */
#ifndef ED_VIEW3D_INTERN_H
#define ED_VIEW3D_INTERN_H

#include "ED_view3d.h"

/* internal exports only */

struct bScreen;
struct ARegion;
struct BoundBox;
struct Object;
struct DerivedMesh;
struct wmOperatorType;
struct bContext;
struct wmWindowManager;
struct EditMesh;
struct ViewContext;
struct ARegionType;
struct bPoseChannel;
struct bAnimVizSettings;
struct bMotionPath;

#define BL_NEAR_CLIP 0.001

/* drawing flags: */
#define DRAW_PICKING	1
#define DRAW_CONSTCOLOR	2
#define DRAW_SCENESET	4

#define V3D_XRAY	1
#define V3D_TRANSP	2
#define V3D_XRAYTRANSP	4

#define V3D_SELECT_MOUSE	1

/* view3d_header.c */
void view3d_header_buttons(const struct bContext *C, struct ARegion *ar);
void VIEW3D_OT_layers(struct wmOperatorType *ot);

/* view3d_ops.c */
void view3d_operatortypes(void);
void view3d_keymap(struct wmKeyConfig *keyconf);

/* view3d_edit.c */
void VIEW3D_OT_zoom(struct wmOperatorType *ot);
void VIEW3D_OT_move(struct wmOperatorType *ot);
void VIEW3D_OT_rotate(struct wmOperatorType *ot);
void VIEW3D_OT_view_all(struct wmOperatorType *ot);
void VIEW3D_OT_viewnumpad(struct wmOperatorType *ot);
void VIEW3D_OT_view_selected(struct wmOperatorType *ot);
void VIEW3D_OT_view_center_cursor(struct wmOperatorType *ot);
void VIEW3D_OT_view_center_camera(struct wmOperatorType *ot);
void VIEW3D_OT_view_pan(struct wmOperatorType *ot);
void VIEW3D_OT_view_persportho(struct wmOperatorType *ot);
void VIEW3D_OT_background_image_add(struct wmOperatorType *ot);
void VIEW3D_OT_background_image_remove(struct wmOperatorType *ot);
void VIEW3D_OT_view_orbit(struct wmOperatorType *ot);
void VIEW3D_OT_clip_border(struct wmOperatorType *ot);
void VIEW3D_OT_cursor3d(struct wmOperatorType *ot);
void VIEW3D_OT_manipulator(struct wmOperatorType *ot);
void VIEW3D_OT_enable_manipulator(struct wmOperatorType *ot);
void VIEW3D_OT_render_border(struct wmOperatorType *ot);
void VIEW3D_OT_zoom_border(struct wmOperatorType *ot);
void VIEW3D_OT_drawtype(struct wmOperatorType *ot);

void view3d_boxview_copy(ScrArea *sa, ARegion *ar);
<<<<<<< HEAD
=======
void view3d_persp_mat4(struct RegionView3D *rv3d, float mat[][4]);
int region3d_unlocked_poll(struct bContext *C);

/* view3d_fly.c */
void view3d_keymap(struct wmKeyConfig *keyconf);
void VIEW3D_OT_fly(struct wmOperatorType *ot);
>>>>>>> 6d201907

/* drawanim.c */
void draw_motion_paths_init(View3D *v3d, struct ARegion *ar);
void draw_motion_path_instance(Scene *scene,
			struct Object *ob, struct bPoseChannel *pchan, 
			struct bAnimVizSettings *avs, struct bMotionPath *mpath);
void draw_motion_paths_cleanup(View3D *v3d);



/* drawobject.c */
void draw_object(Scene *scene, struct ARegion *ar, View3D *v3d, Base *base, int flag);
int draw_glsl_material(Scene *scene, struct Object *ob, View3D *v3d, int dt);
void draw_object_instance(Scene *scene, View3D *v3d, RegionView3D *rv3d, struct Object *ob, int dt, int outline);
void draw_object_backbufsel(Scene *scene, View3D *v3d, RegionView3D *rv3d, struct Object *ob);
void drawaxes(float size, char drawtype);

void view3d_cached_text_draw_begin(void);
void view3d_cached_text_draw_add(float x, float y, float z, char *str, short xoffs, short flag);
void view3d_cached_text_draw_end(View3D *v3d, ARegion *ar, int depth_write, float mat[][4]);
#define V3D_CACHE_TEXT_ZBUF 1
#define V3D_CACHE_TEXT_WORLDSPACE 2

/* drawarmature.c */
int draw_armature(Scene *scene, View3D *v3d, ARegion *ar, Base *base, int dt, int flag);

/* drawmesh.c */
void draw_mesh_textured(Scene *scene, View3D *v3d, RegionView3D *rv3d, struct Object *ob, struct DerivedMesh *dm, int faceselect);

/* view3d_draw.c */
void view3d_main_area_draw(const struct bContext *C, struct ARegion *ar);
void draw_depth(Scene *scene, struct ARegion *ar, View3D *v3d, int (* func)(void *));
void draw_depth_gpencil(Scene *scene, ARegion *ar, View3D *v3d);
void view3d_clr_clipping(void);
void view3d_set_clipping(RegionView3D *rv3d);
void add_view3d_after(ListBase *lb, Base *base, int flag);

void circf(float x, float y, float rad);
void circ(float x, float y, float rad);
<<<<<<< HEAD
void view3d_update_depths(struct ARegion *ar);
=======
void view3d_update_depths_rect(struct ARegion *ar, struct ViewDepths *d, struct rcti *rect);
float view3d_depth_near(struct ViewDepths *d);
>>>>>>> 6d201907

/* view3d_select.c */
void VIEW3D_OT_select(struct wmOperatorType *ot);
void VIEW3D_OT_select_extend(struct wmOperatorType *ot);
void VIEW3D_OT_select_circle(struct wmOperatorType *ot);
void VIEW3D_OT_select_border(struct wmOperatorType *ot);
void VIEW3D_OT_select_lasso(struct wmOperatorType *ot);

/* view3d_view.c */
void view3d_settings_from_ob(struct Object *ob, float *ofs, float *quat, float *dist, float *lens);
int view3d_is_ortho(View3D *v3d, RegionView3D *rv3d);

void VIEW3D_OT_smoothview(struct wmOperatorType *ot);
void VIEW3D_OT_setcameratoview(struct wmOperatorType *ot);
void VIEW3D_OT_object_as_camera(struct wmOperatorType *ot);
void VIEW3D_OT_localview(struct wmOperatorType *ot);
void VIEW3D_OT_game_start(struct wmOperatorType *ot);
void VIEW3D_OT_fly(struct wmOperatorType *ot);


int boundbox_clip(RegionView3D *rv3d, float obmat[][4], struct BoundBox *bb);

void centerview(struct ARegion *ar, View3D *v3d);

void smooth_view(struct bContext *C, struct Object *, struct Object *, float *ofs, float *quat, float *dist, float *lens);

void setwinmatrixview3d(ARegion *ar, View3D *v3d, rctf *rect);	/* rect: for picking */
void setviewmatrixview3d(Scene *scene, View3D *v3d, RegionView3D *rv3d);

void fly_modal_keymap(struct wmKeyConfig *keyconf);
void viewrotate_modal_keymap(struct wmKeyConfig *keyconf);
void viewmove_modal_keymap(struct wmKeyConfig *keyconf);
void viewzoom_modal_keymap(struct wmKeyConfig *keyconf);

/* view3d_buttons.c */
void VIEW3D_OT_properties(struct wmOperatorType *ot);
void view3d_buttons_register(struct ARegionType *art);

/* view3d_toolbar.c */
void VIEW3D_OT_toolshelf(struct wmOperatorType *ot);
void view3d_toolshelf_register(struct ARegionType *art);
void view3d_tool_props_register(struct ARegionType *art);

/* view3d_snap.c */
int minmax_verts(struct Object *obedit, float *min, float *max);

void VIEW3D_OT_snap_selected_to_grid(struct wmOperatorType *ot);
void VIEW3D_OT_snap_selected_to_cursor(struct wmOperatorType *ot);
void VIEW3D_OT_snap_cursor_to_grid(struct wmOperatorType *ot);
void VIEW3D_OT_snap_cursor_to_center(struct wmOperatorType *ot);
void VIEW3D_OT_snap_cursor_to_selected(struct wmOperatorType *ot);
void VIEW3D_OT_snap_cursor_to_active(struct wmOperatorType *ot);

/* space_view3d.c */
ARegion *view3d_has_buttons_region(ScrArea *sa);
ARegion *view3d_has_tools_region(ScrArea *sa);

/* draw_volume.c */
void draw_volume(struct ARegion *ar, struct GPUTexture *tex, float *min, float *max, int res[3], float dx, struct GPUTexture *tex_shadow);


#endif /* ED_VIEW3D_INTERN_H */
<|MERGE_RESOLUTION|>--- conflicted
+++ resolved
@@ -91,15 +91,7 @@
 void VIEW3D_OT_drawtype(struct wmOperatorType *ot);
 
 void view3d_boxview_copy(ScrArea *sa, ARegion *ar);
-<<<<<<< HEAD
-=======
-void view3d_persp_mat4(struct RegionView3D *rv3d, float mat[][4]);
 int region3d_unlocked_poll(struct bContext *C);
-
-/* view3d_fly.c */
-void view3d_keymap(struct wmKeyConfig *keyconf);
-void VIEW3D_OT_fly(struct wmOperatorType *ot);
->>>>>>> 6d201907
 
 /* drawanim.c */
 void draw_motion_paths_init(View3D *v3d, struct ARegion *ar);
@@ -139,12 +131,6 @@
 
 void circf(float x, float y, float rad);
 void circ(float x, float y, float rad);
-<<<<<<< HEAD
-void view3d_update_depths(struct ARegion *ar);
-=======
-void view3d_update_depths_rect(struct ARegion *ar, struct ViewDepths *d, struct rcti *rect);
-float view3d_depth_near(struct ViewDepths *d);
->>>>>>> 6d201907
 
 /* view3d_select.c */
 void VIEW3D_OT_select(struct wmOperatorType *ot);
