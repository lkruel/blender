--- conflicted
+++ resolved
@@ -95,10 +95,6 @@
 #include "GPU_material.h"
 #include "GPU_extensions.h"
 #include "GPU_compositing.h"
-<<<<<<< HEAD
-#include "GPU_renderer.h"
-=======
->>>>>>> 90a9415c
 
 #include "view3d_intern.h"  /* own include */
 
@@ -2568,14 +2564,10 @@
 		invert_m4_m4(rv3d.persinv, rv3d.viewinv);
 
 		/* no need to call ED_view3d_draw_offscreen_init since shadow buffers were already updated */
-<<<<<<< HEAD
-		ED_view3d_draw_offscreen(scene, v3d, &ar, winsize, winsize, viewmat, winmat, false, false, NULL, true, NULL, NULL, 0);
-=======
 		ED_view3d_draw_offscreen(
 		            scene, v3d, &ar, winsize, winsize, viewmat, winmat,
 		            false, false, true,
 		            NULL, NULL, NULL);
->>>>>>> 90a9415c
 		GPU_lamp_shadow_buffer_unbind(shadow->lamp);
 		
 		v3d->drawtype = drawtype;
@@ -2707,12 +2699,9 @@
 	RegionView3D *rv3d = ar->regiondata;
 	Base *base;
 	const bool do_camera_frame = !draw_offscreen;
-<<<<<<< HEAD
 	const bool is_wire_color = V3D_IS_WIRECOLOR(scene, v3d);
-=======
 	const bool draw_floor = (rv3d->view == RV3D_VIEW_USER) || (rv3d->persp != RV3D_ORTHO);
 	const bool draw_grids = !draw_offscreen && (v3d->flag2 & V3D_RENDER_OVERRIDE) == 0;
->>>>>>> 90a9415c
 
 	if (!draw_offscreen) {
 		ED_region_draw_cb_draw(C, ar, REGION_DRAW_PRE_VIEW);
@@ -2845,9 +2834,6 @@
 		if (v3d->zbuf) glEnable(GL_DEPTH_TEST);
 	}
 
-	/* draw sorted materials in the gpu renderer */
-	if (v3d->gpu_material.first)         GPU_renderer_material_draw(&v3d->gpu_material);
-	
 	/* transp and X-ray afterdraw stuff */
 	if (v3d->afterdraw_transp.first)     view3d_draw_transp(scene, ar, v3d);
 	if (v3d->afterdraw_xray.first)       view3d_draw_xray(scene, ar, v3d, true);
@@ -3130,18 +3116,12 @@
 /* ED_view3d_draw_offscreen_init should be called before this to initialize
  * stuff like shadow buffers
  */
-<<<<<<< HEAD
-void ED_view3d_draw_offscreen(Scene *scene, View3D *v3d, ARegion *ar, int winx, int winy,
-                              float viewmat[4][4], float winmat[4][4],
-                              bool do_bgpic, bool do_sky, GPUFX *fx, bool is_persp, GPUOffScreen *ofs, GPUFXOptions *fxoptions, int fxflags)
-=======
 void ED_view3d_draw_offscreen(
         Scene *scene, View3D *v3d, ARegion *ar, int winx, int winy,
         float viewmat[4][4], float winmat[4][4],
         bool do_bgpic, bool do_sky, bool is_persp,
         GPUOffScreen *ofs,
         GPUFX *fx, GPUFXSettings *fx_settings)
->>>>>>> 90a9415c
 {
 	struct bThemeState theme_state;
 	int bwinx, bwiny;
@@ -3179,13 +3159,8 @@
 	view3d_main_area_setup_view(scene, v3d, ar, viewmat, winmat);
 
 	/* framebuffer fx needed, we need to draw offscreen first */
-<<<<<<< HEAD
-	if (v3d->shader_fx && fx) {
-		do_compositing = GPU_initialize_fx_passes(fx, &ar->winrct, NULL, fxflags, fxoptions);
-=======
 	if (v3d->fx_settings.fx_flag && fx) {
 		do_compositing = GPU_fx_compositor_initialize_passes(fx, &ar->winrct, NULL, fx_settings);
->>>>>>> 90a9415c
 	}
 
 	/* clear opengl buffers */
@@ -3259,11 +3234,7 @@
 	/* render 3d view */
 	if (rv3d->persp == RV3D_CAMOB && v3d->camera) {
 		CameraParams params;
-<<<<<<< HEAD
-		GPUFXOptions options = {0};
-=======
 		GPUFXSettings fx_settings = {0};
->>>>>>> 90a9415c
 		Object *camera = v3d->camera;
 
 		BKE_camera_params_init(&params);
@@ -3274,14 +3245,6 @@
 		BKE_camera_params_compute_viewplane(&params, sizex, sizey, scene->r.xasp, scene->r.yasp);
 		BKE_camera_params_compute_matrix(&params);
 
-<<<<<<< HEAD
-		BKE_GPU_dof_from_camera(camera, &options);
-
-		ED_view3d_draw_offscreen(scene, v3d, ar, sizex, sizey, NULL, params.winmat, draw_background, draw_sky, NULL, !params.is_ortho, ofs, &options, 0);
-	}
-	else {
-		ED_view3d_draw_offscreen(scene, v3d, ar, sizex, sizey, NULL, NULL, draw_background, draw_sky, NULL, true, ofs, NULL, 0);
-=======
 		BKE_camera_to_gpu_dof(camera, &fx_settings);
 
 		ED_view3d_draw_offscreen(
@@ -3294,7 +3257,6 @@
 		        scene, v3d, ar, sizex, sizey, NULL, NULL,
 		        draw_background, draw_sky, true,
 		        ofs, NULL, NULL);
->>>>>>> 90a9415c
 	}
 
 	/* read in pixels & stamp */
@@ -3618,19 +3580,6 @@
 #endif
 
 	/* framebuffer fx needed, we need to draw offscreen first */
-<<<<<<< HEAD
-	if (v3d->shader_fx) {
-		GPUFXOptions options;
-		BKE_screen_view3d_ensure_FX(v3d);
-		options = *v3d->fxoptions;
-		if (!rv3d->compositor)
-			rv3d->compositor = GPU_create_fx_compositor();
-		
-		if (rv3d->persp == RV3D_CAMOB && v3d->camera)
-			BKE_GPU_dof_from_camera(v3d->camera, &options);
-
-		do_compositing = GPU_initialize_fx_passes(rv3d->compositor, &ar->winrct, &ar->drawrct, v3d->shader_fx, &options);
-=======
 	if (v3d->fx_settings.fx_flag) {
 		GPUFXSettings fx_settings;
 		BKE_screen_gpu_fx_validate(&v3d->fx_settings);
@@ -3644,7 +3593,6 @@
 			fx_settings.dof = NULL;
 		}
 		do_compositing = GPU_fx_compositor_initialize_passes(rv3d->compositor, &ar->winrct, &ar->drawrct, &fx_settings);
->>>>>>> 90a9415c
 	}
 	
 	/* clear the background */
@@ -3662,11 +3610,7 @@
 	if (do_compositing) {
 		GPU_fx_do_composite_pass(rv3d->compositor, rv3d->winmat, rv3d->is_persp, scene, NULL);
 	}
-<<<<<<< HEAD
-	
-=======
-
->>>>>>> 90a9415c
+
 	/* Disable back anti-aliasing */
 	if (U.ogl_multisamples != USER_MULTISAMPLE_NONE) {
 		glDisable(GL_MULTISAMPLE_ARB);
