/**
 * $Id$
 *
 * ***** BEGIN GPL LICENSE BLOCK *****
 *
 * This program is free software; you can redistribute it and/or
 * modify it under the terms of the GNU General Public License
 * as published by the Free Software Foundation; either version 2
 * of the License, or (at your option) any later version.
 *
 * This program is distributed in the hope that it will be useful,
 * but WITHOUT ANY WARRANTY; without even the implied warranty of
 * MERCHANTABILITY or FITNESS FOR A PARTICULAR PURPOSE.  See the
 * GNU General Public License for more details.
 *
 * You should have received a copy of the GNU General Public License
 * along with this program; if not, write to the Free Software Foundation,
 * Inc., 51 Franklin Street, Fifth Floor, Boston, MA 02110-1301, USA.
 *
 * The Original Code is Copyright (C) 2001-2002 by NaN Holding BV.
 * All rights reserved.
 *
 * Contributor(s): Blender Foundation, full recode and added functions
 *
 * ***** END GPL LICENSE BLOCK *****
 */

#include <string.h>
#include <math.h>

#include "MEM_guardedalloc.h"

#include "DNA_camera_types.h"
#include "DNA_curve_types.h"
#include "DNA_constraint_types.h" // for drawing constraint
#include "DNA_lamp_types.h"
#include "DNA_lattice_types.h"
#include "DNA_material_types.h"
#include "DNA_meshdata_types.h"
#include "DNA_meta_types.h"
#include "DNA_scene_types.h"
#include "DNA_smoke_types.h"
#include "DNA_world_types.h"

#include "BLI_blenlib.h"
#include "BLI_math.h"
#include "BLI_editVert.h"
#include "BLI_edgehash.h"
#include "BLI_rand.h"

#include "BKE_anim.h"			//for the where_on_path function
#include "BKE_constraint.h" // for the get_constraint_target function
#include "BKE_DerivedMesh.h"
#include "BKE_deform.h"
#include "BKE_displist.h"
#include "BKE_font.h"
#include "BKE_global.h"
#include "BKE_image.h"
#include "BKE_key.h"
#include "BKE_lattice.h"
#include "BKE_mesh.h"
#include "BKE_material.h"
#include "BKE_mball.h"
#include "BKE_modifier.h"
#include "BKE_object.h"
#include "BKE_paint.h"
#include "BKE_particle.h"
#include "BKE_pointcache.h"
#include "BKE_unit.h"
#include "BKE_utildefines.h"
#include "smoke_API.h"

#include "BIF_gl.h"
#include "BIF_glutil.h"

#include "GPU_draw.h"
#include "GPU_extensions.h"

#include "ED_mesh.h"
#include "ED_particle.h"
#include "ED_screen.h"
#include "ED_sculpt.h"
#include "ED_types.h"
#include "ED_curve.h" /* for ED_curve_editnurbs */

#include "UI_resources.h"

#include "WM_api.h"
#include "wm_subwindow.h"
#include "BLF_api.h"

#include "view3d_intern.h"	// own include


/* this condition has been made more complex since editmode can draw textures */
#define CHECK_OB_DRAWTEXTURE(vd, dt) \
((vd->drawtype==OB_TEXTURE && dt>OB_SOLID) || \
	(vd->drawtype==OB_SOLID && vd->flag2 & V3D_SOLID_TEX))

static void draw_bounding_volume(Scene *scene, Object *ob);

static void drawcube_size(float size);
static void drawcircle_size(float size);
static void draw_empty_sphere(float size);
static void draw_empty_cone(float size);

static int check_ob_drawface_dot(Scene *sce, View3D *vd, char dt)
{
	if((sce->toolsettings->selectmode & SCE_SELECT_FACE) == 0)
		return 0;

	if(G.f & G_BACKBUFSEL)
		return 0;

	if((vd->flag & V3D_ZBUF_SELECT) == 0)
		return 1;

	/* if its drawing textures with zbuf sel, then dont draw dots */
	if(dt==OB_TEXTURE && vd->drawtype==OB_TEXTURE)
		return 0;

	if(vd->drawtype>=OB_SOLID && vd->flag2 & V3D_SOLID_TEX)
		return 0;

	return 1;
}

/* ************* only use while object drawing **************
 * or after running ED_view3d_init_mats_rv3d
 * */
static void view3d_project_short_clip(ARegion *ar, float *vec, short *adr, int local)
{
	RegionView3D *rv3d= ar->regiondata;
	float fx, fy, vec4[4];
	
	adr[0]= IS_CLIPPED;
	
	/* clipplanes in eye space */
	if(rv3d->rflag & RV3D_CLIPPING) {
		if(view3d_test_clipping(rv3d, vec, local))
			return;
	}
	
	copy_v3_v3(vec4, vec);
	vec4[3]= 1.0;
	
	mul_m4_v4(rv3d->persmatob, vec4);
	
	/* clipplanes in window space */
	if( vec4[3]>BL_NEAR_CLIP ) {	/* is the NEAR clipping cutoff for picking */
		fx= (ar->winx/2)*(1 + vec4[0]/vec4[3]);
		
		if( fx>0 && fx<ar->winx) {
			
			fy= (ar->winy/2)*(1 + vec4[1]/vec4[3]);
			
			if(fy>0.0 && fy< (float)ar->winy) {
				adr[0]= (short)floor(fx); 
				adr[1]= (short)floor(fy);
			}
		}
	}
}

/* only use while object drawing */
static void view3d_project_short_noclip(ARegion *ar, float *vec, short *adr)
{
	RegionView3D *rv3d= ar->regiondata;
	float fx, fy, vec4[4];
	
	adr[0]= IS_CLIPPED;
	
	copy_v3_v3(vec4, vec);
	vec4[3]= 1.0;
	
	mul_m4_v4(rv3d->persmatob, vec4);
	
	if( vec4[3]>BL_NEAR_CLIP ) {	/* is the NEAR clipping cutoff for picking */
		fx= (ar->winx/2)*(1 + vec4[0]/vec4[3]);
		
		if( fx>-32700 && fx<32700) {
			
			fy= (ar->winy/2)*(1 + vec4[1]/vec4[3]);
			
			if(fy>-32700.0 && fy<32700.0) {
				adr[0]= (short)floor(fx); 
				adr[1]= (short)floor(fy);
			}
		}
	}
}

/* ************************ */

/* check for glsl drawing */

int draw_glsl_material(Scene *scene, Object *ob, View3D *v3d, int dt)
{
	if(!GPU_glsl_support())
		return 0;
	if(G.f & G_PICKSEL)
		return 0;
	if(!CHECK_OB_DRAWTEXTURE(v3d, dt))
		return 0;
	if(ob==OBACT && (ob && ob->mode & OB_MODE_WEIGHT_PAINT))
		return 0;
	
	return (scene->gm.matmode == GAME_MAT_GLSL) && (dt >= OB_SHADED);
}

static int check_material_alpha(Base *base, Mesh *me, int glsl)
{
	if(base->flag & OB_FROMDUPLI)
		return 0;

	if(G.f & G_PICKSEL)
		return 0;
			
	if(me->edit_mesh)
		return 0;
	
	return (glsl || (base->object->dtx & OB_DRAWTRANSP));
}

	/***/
static unsigned int colortab[24]=
	{0x0,		0xFF88FF, 0xFFBBFF, 
	 0x403000,	0xFFFF88, 0xFFFFBB, 
	 0x104040,	0x66CCCC, 0x77CCCC, 
	 0x104010,	0x55BB55, 0x66FF66, 
	 0xFFFFFF
};


static float cube[8][3] = {
	{-1.0, -1.0, -1.0},
	{-1.0, -1.0,  1.0},
	{-1.0,  1.0,  1.0},
	{-1.0,  1.0, -1.0},
	{ 1.0, -1.0, -1.0},
	{ 1.0, -1.0,  1.0},
	{ 1.0,  1.0,  1.0},
	{ 1.0,  1.0, -1.0},
};

/* ----------------- OpenGL Circle Drawing - Tables for Optimised Drawing Speed ------------------ */
/* 32 values of sin function (still same result!) */
static float sinval[32] = {
	0.00000000,
	0.20129852,
	0.39435585,
	0.57126821,
	0.72479278,
	0.84864425,
	0.93775213,
	0.98846832,
	0.99871650,
	0.96807711,
	0.89780453,
	0.79077573,
	0.65137248,
	0.48530196,
	0.29936312,
	0.10116832,
	-0.10116832,
	-0.29936312,
	-0.48530196,
	-0.65137248,
	-0.79077573,
	-0.89780453,
	-0.96807711,
	-0.99871650,
	-0.98846832,
	-0.93775213,
	-0.84864425,
	-0.72479278,
	-0.57126821,
	-0.39435585,
	-0.20129852,
	0.00000000
};

/* 32 values of cos function (still same result!) */
static float cosval[32] ={
	1.00000000,
	0.97952994,
	0.91895781,
	0.82076344,
	0.68896691,
	0.52896401,
	0.34730525,
	0.15142777,
	-0.05064916,
	-0.25065253,
	-0.44039415,
	-0.61210598,
	-0.75875812,
	-0.87434661,
	-0.95413925,
	-0.99486932,
	-0.99486932,
	-0.95413925,
	-0.87434661,
	-0.75875812,
	-0.61210598,
	-0.44039415,
	-0.25065253,
	-0.05064916,
	0.15142777,
	0.34730525,
	0.52896401,
	0.68896691,
	0.82076344,
	0.91895781,
	0.97952994,
	1.00000000
};

static void draw_xyz_wire(float *c, float size, int axis)
{
	float v1[3]= {0.f, 0.f, 0.f}, v2[3] = {0.f, 0.f, 0.f};
	float dim = size * 0.1;
	float dx[3]={dim, 0.0, 0.0}, dy[3]={0.0, dim, 0.0}, dz[3]={0.0, 0.0, dim};
	
	switch(axis) {
		case 0:		/* x axis */
			glBegin(GL_LINES);
			
			/* bottom left to top right */
			sub_v3_v3v3(v1, c, dx);
			sub_v3_v3(v1, dy);
			add_v3_v3v3(v2, c, dx);
			add_v3_v3(v2, dy);
			
			glVertex3fv(v1);
			glVertex3fv(v2);
			
			/* top left to bottom right */
			mul_v3_fl(dy, 2.f);
			add_v3_v3(v1, dy);
			sub_v3_v3(v2, dy);
			
			glVertex3fv(v1);
			glVertex3fv(v2);
			
			glEnd();
			break;
		case 1:		/* y axis */
			glBegin(GL_LINES);
			
			/* bottom left to top right */
			mul_v3_fl(dx, 0.75f);
			sub_v3_v3v3(v1, c, dx);
			sub_v3_v3(v1, dy);
			add_v3_v3v3(v2, c, dx);
			add_v3_v3(v2, dy);
			
			glVertex3fv(v1);
			glVertex3fv(v2);
			
			/* top left to center */
			mul_v3_fl(dy, 2.f);
			add_v3_v3(v1, dy);
			copy_v3_v3(v2, c);
			
			glVertex3fv(v1);
			glVertex3fv(v2);
			
			glEnd();
			break;
		case 2:		/* z axis */
			glBegin(GL_LINE_STRIP);
			
			/* start at top left */
			sub_v3_v3v3(v1, c, dx);
			add_v3_v3v3(v1, c, dz);
			
			glVertex3fv(v1);
			
			mul_v3_fl(dx, 2.f);
			add_v3_v3(v1, dx);

			glVertex3fv(v1);
			
			mul_v3_fl(dz, 2.f);
			sub_v3_v3(v1, dx);
			sub_v3_v3(v1, dz);
			
			glVertex3fv(v1);
			
			add_v3_v3(v1, dx);
		
			glVertex3fv(v1);
			
			glEnd();
			break;
	}
	
}

void drawaxes(float size, char drawtype)
{
	int axis;
	float v1[3]= {0.0, 0.0, 0.0};
	float v2[3]= {0.0, 0.0, 0.0};
	float v3[3]= {0.0, 0.0, 0.0};
	
	switch(drawtype) {
	
	case OB_PLAINAXES:
		for (axis=0; axis<3; axis++) {
			float v1[3]= {0.0, 0.0, 0.0};
			float v2[3]= {0.0, 0.0, 0.0};
			
			glBegin(GL_LINES);
			
			v1[axis]= size;
			v2[axis]= -size;
			glVertex3fv(v1);
			glVertex3fv(v2);
			
			glEnd();
		}
		break;
	case OB_SINGLE_ARROW:
	
		glBegin(GL_LINES);
		/* in positive z direction only */
		v1[2]= size;
		glVertex3fv(v1);
		glVertex3fv(v2);
		glEnd();
		
		/* square pyramid */
		glBegin(GL_TRIANGLES);
		
		v2[0]= size*0.035; v2[1] = size*0.035;
		v3[0]= size*-0.035; v3[1] = size*0.035;
		v2[2]= v3[2]= size*0.75;
		
		for (axis=0; axis<4; axis++) {
			if (axis % 2 == 1) {
				v2[0] = -v2[0];
				v3[1] = -v3[1];
			} else {
				v2[1] = -v2[1];
				v3[0] = -v3[0];
			}
			
			glVertex3fv(v1);
			glVertex3fv(v2);
			glVertex3fv(v3);
			
		}
		glEnd();
		
		break;
	case OB_CUBE:
		drawcube_size(size);
		break;
		
	case OB_CIRCLE:
		drawcircle_size(size);
		break;
	
	case OB_EMPTY_SPHERE:
		draw_empty_sphere(size);
		break;

	case OB_EMPTY_CONE:
		draw_empty_cone(size);
		break;

	case OB_ARROWS:
	default:
		for (axis=0; axis<3; axis++) {
			float v1[3]= {0.0, 0.0, 0.0};
			float v2[3]= {0.0, 0.0, 0.0};
			int arrow_axis= (axis==0)?1:0;
			
			glBegin(GL_LINES);
			
			v2[axis]= size;
			glVertex3fv(v1);
			glVertex3fv(v2);
				
			v1[axis]= size*0.85;
			v1[arrow_axis]= -size*0.08;
			glVertex3fv(v1);
			glVertex3fv(v2);
				
			v1[arrow_axis]= size*0.08;
			glVertex3fv(v1);
			glVertex3fv(v2);
			
			glEnd();
				
			v2[axis]+= size*0.125;
			
			draw_xyz_wire(v2, size, axis);
		}
		break;
	}
}

void drawcircball(int mode, float *cent, float rad, float tmat[][4])
{
	float vec[3], vx[3], vy[3];
	int a, tot=32;

	mul_v3_v3fl(vx, tmat[0], rad);
	mul_v3_v3fl(vy, tmat[1], rad);

	glBegin(mode);
	for(a=0; a<tot; a++) {
		vec[0]= cent[0] + *(sinval+a) * vx[0] + *(cosval+a) * vy[0];
		vec[1]= cent[1] + *(sinval+a) * vx[1] + *(cosval+a) * vy[1];
		vec[2]= cent[2] + *(sinval+a) * vx[2] + *(cosval+a) * vy[2];
		glVertex3fv(vec);
	}
	glEnd();
}

/* circle for object centers, special_color is for library or ob users */
static void drawcentercircle(View3D *v3d, RegionView3D *rv3d, float *co, int selstate, int special_color)
{
	float vec[3]= {rv3d->persmat[0][3], rv3d->persmat[1][3], rv3d->persmat[2][3]};
	float size= rv3d->pixsize*((float)U.obcenter_dia*0.5f);
	size *= dot_v3v3(vec, co) + rv3d->persmat[3][3];

	/* using gldepthfunc guarantees that it does write z values, but not checks for it, so centers remain visible independt order of drawing */
	if(v3d->zbuf)  glDepthFunc(GL_ALWAYS);
	glEnable(GL_BLEND);
	
	if(special_color) {
		if (selstate==ACTIVE || selstate==SELECT) glColor4ub(0x88, 0xFF, 0xFF, 155);

		else glColor4ub(0x55, 0xCC, 0xCC, 155);
	}
	else {
		if (selstate == ACTIVE) UI_ThemeColorShadeAlpha(TH_ACTIVE, 0, -80);
		else if (selstate == SELECT) UI_ThemeColorShadeAlpha(TH_SELECT, 0, -80);
		else if (selstate == DESELECT) UI_ThemeColorShadeAlpha(TH_TRANSFORM, 0, -80);
	}
	drawcircball(GL_POLYGON, co, size, rv3d->viewinv);
	
	UI_ThemeColorShadeAlpha(TH_WIRE, 0, -30);
	drawcircball(GL_LINE_LOOP, co, size, rv3d->viewinv);
	
	glDisable(GL_BLEND);
	if(v3d->zbuf)  glDepthFunc(GL_LEQUAL);
}

/* *********** text drawing for object/particles/armature ************* */
static ListBase CachedText[3];
static int CachedTextLevel= 0;

typedef struct ViewCachedString {
	struct ViewCachedString *next, *prev;
	float vec[3], col[4];
	char str[128]; 
	short mval[2];
	short xoffs;
	short flag;
} ViewCachedString;

void view3d_cached_text_draw_begin()
{
	ListBase *strings= &CachedText[CachedTextLevel];
	strings->first= strings->last= NULL;
	CachedTextLevel++;
}

void view3d_cached_text_draw_add(float x, float y, float z, char *str, short xoffs, short flag)
{
	ListBase *strings= &CachedText[CachedTextLevel-1];
	ViewCachedString *vos= MEM_callocN(sizeof(ViewCachedString), "ViewCachedString");

	BLI_addtail(strings, vos);
	BLI_strncpy(vos->str, str, 128);
	vos->vec[0]= x;
	vos->vec[1]= y;
	vos->vec[2]= z;
	glGetFloatv(GL_CURRENT_COLOR, vos->col);
	vos->xoffs= xoffs;
	vos->flag= flag;
}

void view3d_cached_text_draw_end(View3D *v3d, ARegion *ar, int depth_write, float mat[][4])
{
	RegionView3D *rv3d= ar->regiondata;
	ListBase *strings= &CachedText[CachedTextLevel-1];
	ViewCachedString *vos;
	int a, tot= 0;
	
	/* project first and test */
	for(vos= strings->first; vos; vos= vos->next) {
		if(mat && !(vos->flag & V3D_CACHE_TEXT_WORLDSPACE))
			mul_m4_v3(mat, vos->vec);
		view3d_project_short_clip(ar, vos->vec, vos->mval, 0);
		if(vos->mval[0]!=IS_CLIPPED)
			tot++;
	}

	if(tot) {
#if 0
		bglMats mats; /* ZBuffer depth vars */
		double ux, uy, uz;
		float depth;

		if(v3d->zbuf)
			bgl_get_mats(&mats);
#endif
		if(rv3d->rflag & RV3D_CLIPPING)
			for(a=0; a<6; a++)
				glDisable(GL_CLIP_PLANE0+a);
		
		glMatrixMode(GL_PROJECTION);
		glPushMatrix();
		glMatrixMode(GL_MODELVIEW);
		glPushMatrix();
		ED_region_pixelspace(ar);
		
		if(depth_write) {
			if(v3d->zbuf) glDisable(GL_DEPTH_TEST);
		}
		else glDepthMask(0);
		
		for(vos= strings->first; vos; vos= vos->next) {
#if 0       // too slow, reading opengl info while drawing is very bad, better to see if we cn use the zbuffer while in pixel space - campbell
			if(v3d->zbuf && (vos->flag & V3D_CACHE_TEXT_ZBUF)) {
				gluProject(vos->vec[0], vos->vec[1], vos->vec[2], mats.modelview, mats.projection, (GLint *)mats.viewport, &ux, &uy, &uz);
				glReadPixels(ar->winrct.xmin+vos->mval[0]+vos->xoffs, ar->winrct.ymin+vos->mval[1], 1, 1, GL_DEPTH_COMPONENT, GL_FLOAT, &depth);

				if(uz > depth)
					continue;
			}
#endif
			if(vos->mval[0]!=IS_CLIPPED) {
				glColor3fv(vos->col);
				BLF_draw_default((float)vos->mval[0]+vos->xoffs, (float)vos->mval[1], (depth_write)? 0.0f: 2.0f, vos->str);
			}
		}
		
		if(depth_write) {
			if(v3d->zbuf) glEnable(GL_DEPTH_TEST);
		}
		else glDepthMask(1);
		
		glMatrixMode(GL_PROJECTION);
		glPopMatrix();
		glMatrixMode(GL_MODELVIEW);
		glPopMatrix();

		if(rv3d->rflag & RV3D_CLIPPING)
			for(a=0; a<6; a++)
				glEnable(GL_CLIP_PLANE0+a);
	}
	
	if(strings->first) 
		BLI_freelistN(strings);
	
	CachedTextLevel--;
}

/* ******************** primitive drawing ******************* */

static void drawcube(void)
{

	glBegin(GL_LINE_STRIP);
		glVertex3fv(cube[0]); glVertex3fv(cube[1]);glVertex3fv(cube[2]); glVertex3fv(cube[3]);
		glVertex3fv(cube[0]); glVertex3fv(cube[4]);glVertex3fv(cube[5]); glVertex3fv(cube[6]);
		glVertex3fv(cube[7]); glVertex3fv(cube[4]);
	glEnd();

	glBegin(GL_LINE_STRIP);
		glVertex3fv(cube[1]); glVertex3fv(cube[5]);
	glEnd();

	glBegin(GL_LINE_STRIP);
		glVertex3fv(cube[2]); glVertex3fv(cube[6]);
	glEnd();

	glBegin(GL_LINE_STRIP);
		glVertex3fv(cube[3]); glVertex3fv(cube[7]);
	glEnd();
}

/* draws a cube on given the scaling of the cube, assuming that 
 * all required matrices have been set (used for drawing empties)
 */
static void drawcube_size(float size)
{
	glBegin(GL_LINE_STRIP);
		glVertex3f(-size,-size,-size); glVertex3f(-size,-size,size);glVertex3f(-size,size,size); glVertex3f(-size,size,-size);
		glVertex3f(-size,-size,-size); glVertex3f(size,-size,-size);glVertex3f(size,-size,size); glVertex3f(size,size,size);
		glVertex3f(size,size,-size); glVertex3f(size,-size,-size);
	glEnd();

	glBegin(GL_LINE_STRIP);
		glVertex3f(-size,-size,size); glVertex3f(size,-size,size);
	glEnd();

	glBegin(GL_LINE_STRIP);
		glVertex3f(-size,size,size); glVertex3f(size,size,size);
	glEnd();

	glBegin(GL_LINE_STRIP);
		glVertex3f(-size,size,-size); glVertex3f(size,size,-size);
	glEnd();
}

/* this is an unused (old) cube-drawing function based on a given size */
#if 0
static void drawcube_size(float *size)
{

	glPushMatrix();
	glScalef(size[0],  size[1],  size[2]);
	

	glBegin(GL_LINE_STRIP);
		glVertex3fv(cube[0]); glVertex3fv(cube[1]);glVertex3fv(cube[2]); glVertex3fv(cube[3]);
		glVertex3fv(cube[0]); glVertex3fv(cube[4]);glVertex3fv(cube[5]); glVertex3fv(cube[6]);
		glVertex3fv(cube[7]); glVertex3fv(cube[4]);
	glEnd();

	glBegin(GL_LINE_STRIP);
		glVertex3fv(cube[1]); glVertex3fv(cube[5]);
	glEnd();

	glBegin(GL_LINE_STRIP);
		glVertex3fv(cube[2]); glVertex3fv(cube[6]);
	glEnd();

	glBegin(GL_LINE_STRIP);
		glVertex3fv(cube[3]); glVertex3fv(cube[7]);
	glEnd();
	
	glPopMatrix();
}
#endif

static void drawshadbuflimits(Lamp *la, float mat[][4])
{
	float sta[3], end[3], lavec[3];

	negate_v3_v3(lavec, mat[2]);
	normalize_v3(lavec);

	madd_v3_v3v3fl(sta, mat[3], lavec, la->clipsta);
	madd_v3_v3v3fl(end, mat[3], lavec, la->clipend);

	glBegin(GL_LINE_STRIP);
		glVertex3fv(sta);
		glVertex3fv(end);
	glEnd();

	glPointSize(3.0);
	bglBegin(GL_POINTS);
	bglVertex3fv(sta);
	bglVertex3fv(end);
	bglEnd();
	glPointSize(1.0);
}



static void spotvolume(float *lvec, float *vvec, float inp)
{
	/* camera is at 0,0,0 */
	float temp[3],plane[3],mat1[3][3],mat2[3][3],mat3[3][3],mat4[3][3],q[4],co,si,angle;

	normalize_v3(lvec);
	normalize_v3(vvec);				/* is this the correct vector ? */

	cross_v3_v3v3(temp,vvec,lvec);		/* equation for a plane through vvec en lvec */
	cross_v3_v3v3(plane,lvec,temp);		/* a plane perpendicular to this, parrallel with lvec */

	normalize_v3(plane);

	/* now we've got two equations: one of a cone and one of a plane, but we have
	three unknowns. We remove one unkown by rotating the plane to z=0 (the plane normal) */

	/* rotate around cross product vector of (0,0,1) and plane normal, dot product degrees */
	/* according definition, we derive cross product is (plane[1],-plane[0],0), en cos = plane[2]);*/

	/* translating this comment to english didnt really help me understanding the math! :-) (ton) */
	
	q[1] = plane[1] ; 
	q[2] = -plane[0] ; 
	q[3] = 0 ;
	normalize_v3(&q[1]);

	angle = saacos(plane[2])/2.0;
	co = cos(angle);
	si = sqrt(1-co*co);

	q[0] =  co;
	q[1] *= si;
	q[2] *= si;
	q[3] =  0;

	quat_to_mat3(mat1,q);

	/* rotate lamp vector now over acos(inp) degrees */
	copy_v3_v3(vvec, lvec);

	unit_m3(mat2);
	co = inp;
	si = sqrt(1-inp*inp);

	mat2[0][0] =  co;
	mat2[1][0] = -si;
	mat2[0][1] =  si;
	mat2[1][1] =  co;
	mul_m3_m3m3(mat3,mat2,mat1);

	mat2[1][0] =  si;
	mat2[0][1] = -si;
	mul_m3_m3m3(mat4,mat2,mat1);
	transpose_m3(mat1);

	mul_m3_m3m3(mat2,mat1,mat3);
	mul_m3_v3(mat2,lvec);
	mul_m3_m3m3(mat2,mat1,mat4);
	mul_m3_v3(mat2,vvec);

	return;
}

static void draw_spot_cone(Lamp *la, float x, float z)
{
	z= fabs(z);

	glBegin(GL_TRIANGLE_FAN);
	glVertex3f(0.0f, 0.0f, -x);

	if(la->mode & LA_SQUARE) {
		glVertex3f(z, z, 0);
		glVertex3f(-z, z, 0);
		glVertex3f(-z, -z, 0);
		glVertex3f(z, -z, 0);
		glVertex3f(z, z, 0);
	}
	else {
		float angle;
		int a;

		for(a=0; a<33; a++) {
			angle= a*M_PI*2/(33-1);
			glVertex3f(z*cos(angle), z*sin(angle), 0);
		}
	}

	glEnd();
}

static void draw_transp_spot_volume(Lamp *la, float x, float z)
{
	glEnable(GL_CULL_FACE);
	glEnable(GL_BLEND);
	glDepthMask(0);

	/* draw backside darkening */
	glCullFace(GL_FRONT);

	glBlendFunc(GL_ZERO, GL_SRC_ALPHA);
	glColor4f(0.0f, 0.0f, 0.0f, 0.4f);

	draw_spot_cone(la, x, z);

	/* draw front side lighting */
	glCullFace(GL_BACK);

	glBlendFunc(GL_ONE,  GL_ONE); 
	glColor4f(0.2f, 0.2f, 0.2f, 1.0f);

	draw_spot_cone(la, x, z);

	/* restore state */
	glBlendFunc(GL_SRC_ALPHA, GL_ONE_MINUS_SRC_ALPHA);
	glDisable(GL_BLEND);
	glDepthMask(1);
	glDisable(GL_CULL_FACE);
	glCullFace(GL_BACK);
}

static void drawlamp(Scene *scene, View3D *v3d, RegionView3D *rv3d, Base *base, int dt, int flag)
{
	Object *ob= base->object;
	Lamp *la= ob->data;
	float vec[3], lvec[3], vvec[3], circrad, x,y,z;
	float pixsize, lampsize;
	float imat[4][4], curcol[4];
	char col[4];
	int drawcone= (dt>OB_WIRE && !(G.f & G_PICKSEL) && la->type == LA_SPOT && (la->mode & LA_SHOW_CONE));
	
	if(drawcone && !v3d->transp) {
		/* in this case we need to draw delayed */
		add_view3d_after(&v3d->afterdraw_transp, base, flag);
		return;
	}
	
	/* we first draw only the screen aligned & fixed scale stuff */
	glPushMatrix();
	glLoadMatrixf(rv3d->viewmat);

	/* lets calculate the scale: */
	pixsize= rv3d->persmat[0][3]*ob->obmat[3][0]+ rv3d->persmat[1][3]*ob->obmat[3][1]+ rv3d->persmat[2][3]*ob->obmat[3][2]+ rv3d->persmat[3][3];
	pixsize*= rv3d->pixsize;
	lampsize= pixsize*((float)U.obcenter_dia*0.5f);

	/* and view aligned matrix: */
	copy_m4_m4(imat, rv3d->viewinv);
	normalize_v3(imat[0]);
	normalize_v3(imat[1]);

	/* lamp center */
	copy_v3_v3(vec, ob->obmat[3]);
	
	/* for AA effects */
	glGetFloatv(GL_CURRENT_COLOR, curcol);
	curcol[3]= 0.6;
	glColor4fv(curcol);
	
	if(lampsize > 0.0f) {

		if(ob->id.us>1) {
			if (ob==OBACT || (ob->flag & SELECT)) glColor4ub(0x88, 0xFF, 0xFF, 155);
			else glColor4ub(0x77, 0xCC, 0xCC, 155);
		}
		
		/* Inner Circle */
		glEnable(GL_BLEND);
		drawcircball(GL_LINE_LOOP, vec, lampsize, imat);
		glDisable(GL_BLEND);
		drawcircball(GL_POLYGON, vec, lampsize, imat);
		
		/* restore */
		if(ob->id.us>1)
			glColor4fv(curcol);
			
		/* Outer circle */
		circrad = 3.0f*lampsize;
		setlinestyle(3);

		drawcircball(GL_LINE_LOOP, vec, circrad, imat);

		/* draw dashed outer circle if shadow is on. remember some lamps can't have certain shadows! */
		if(la->type!=LA_HEMI) {
			if(	(la->mode & LA_SHAD_RAY) ||
				((la->mode & LA_SHAD_BUF) && (la->type==LA_SPOT))
			) {
				drawcircball(GL_LINE_LOOP, vec, circrad + 3.0f*pixsize, imat);
			}
		}
	}
	else {
		setlinestyle(3);
		circrad = 0.0f;
	}
	
	/* draw the pretty sun rays */
	if(la->type==LA_SUN) {
		float v1[3], v2[3], mat[3][3];
		short axis;
		
		/* setup a 45 degree rotation matrix */
		vec_rot_to_mat3( mat,imat[2], M_PI/4.0f);
		
		/* vectors */
		mul_v3_v3fl(v1, imat[0], circrad * 1.2f);
		mul_v3_v3fl(v2, imat[0], circrad * 2.5f);
		
		/* center */
		glTranslatef(vec[0], vec[1], vec[2]);
		
		setlinestyle(3);
		
		glBegin(GL_LINES);
		for (axis=0; axis<8; axis++) {
			glVertex3fv(v1);
			glVertex3fv(v2);
			mul_m3_v3(mat, v1);
			mul_m3_v3(mat, v2);
		}
		glEnd();
		
		glTranslatef(-vec[0], -vec[1], -vec[2]);

	}		
	
	if (la->type==LA_LOCAL) {
		if(la->mode & LA_SPHERE) {
			drawcircball(GL_LINE_LOOP, vec, la->dist, imat);
		}
		/* yafray: for photonlight also draw lightcone as for spot */
	}
	
	glPopMatrix();	/* back in object space */
	zero_v3(vec);
	
	if ((la->type==LA_SPOT) || (la->type==LA_YF_PHOTON)) {	
		lvec[0]=lvec[1]= 0.0; 
		lvec[2] = 1.0;
		x = rv3d->persmat[0][2];
		y = rv3d->persmat[1][2];
		z = rv3d->persmat[2][2];
		vvec[0]= x*ob->obmat[0][0] + y*ob->obmat[0][1] + z*ob->obmat[0][2];
		vvec[1]= x*ob->obmat[1][0] + y*ob->obmat[1][1] + z*ob->obmat[1][2];
		vvec[2]= x*ob->obmat[2][0] + y*ob->obmat[2][1] + z*ob->obmat[2][2];

		y = cos( M_PI*la->spotsize/360.0 );
		spotvolume(lvec, vvec, y);
		x = -la->dist;
		mul_v3_fl(lvec, x);
		mul_v3_fl(vvec, x);

		/* draw the angled sides of the cone */
		glBegin(GL_LINE_STRIP);
			glVertex3fv(vvec);
			glVertex3fv(vec);
			glVertex3fv(lvec);
		glEnd();
		
		z = x*sqrt(1.0 - y*y);
		x *= y;

		/* draw the circle/square at the end of the cone */
		glTranslatef(0.0, 0.0 ,  x);
		if(la->mode & LA_SQUARE) {
			float tvec[3];
			float z_abs= fabs(z);

			tvec[0]= tvec[1]= z_abs;
			tvec[2]= 0.0;

			glBegin(GL_LINE_LOOP);
				glVertex3fv(tvec);
				tvec[1]= -z_abs; /* neg */
				glVertex3fv(tvec);
				tvec[0]= -z_abs; /* neg */
				glVertex3fv(tvec);
				tvec[1]= z_abs; /* pos */
				glVertex3fv(tvec);
			glEnd();
		}
		else circ(0.0, 0.0, fabs(z));
		
		/* draw the circle/square representing spotbl */
		if(la->type==LA_SPOT) {
			float spotblcirc = fabs(z)*(1 - pow(la->spotblend, 2));
			/* hide line if it is zero size or overlaps with outer border,
			   previously it adjusted to always to show it but that seems
			   confusing because it doesn't show the actual blend size */
			if (spotblcirc != 0 && spotblcirc != fabs(z))
				circ(0.0, 0.0, spotblcirc);
		}

		if(drawcone)
			draw_transp_spot_volume(la, x, z);

		/* draw clip start, useful for wide cones where its not obvious where the start is */
		glTranslatef(0.0, 0.0 , -x); /* reverse translation above */
		if(la->type==LA_SPOT && (la->mode & LA_SHAD_BUF) ) {
			float lvec_clip[3];
			float vvec_clip[3];
			float clipsta_fac= la->clipsta / -x;

			interp_v3_v3v3(lvec_clip, vec, lvec, clipsta_fac);
			interp_v3_v3v3(vvec_clip, vec, vvec, clipsta_fac);

			glBegin(GL_LINE_STRIP);
				glVertex3fv(lvec_clip);
				glVertex3fv(vvec_clip);
			glEnd();
		}
	}
	else if ELEM(la->type, LA_HEMI, LA_SUN) {
		
		/* draw the line from the circle along the dist */
		glBegin(GL_LINE_STRIP);
			vec[2] = -circrad;
			glVertex3fv(vec); 
			vec[2]= -la->dist; 
			glVertex3fv(vec);
		glEnd();
		
		if(la->type==LA_HEMI) {
			/* draw the hemisphere curves */
			short axis, steps, dir;
			float outdist, zdist, mul;
			zero_v3(vec);
			outdist = 0.14; mul = 1.4; dir = 1;
			
			setlinestyle(4);
			/* loop over the 4 compass points, and draw each arc as a LINE_STRIP */
			for (axis=0; axis<4; axis++) {
				float v[3]= {0.0, 0.0, 0.0};
				zdist = 0.02;
				
				glBegin(GL_LINE_STRIP);
				
				for (steps=0; steps<6; steps++) {
					if (axis == 0 || axis == 1) { 		/* x axis up, x axis down */	
						/* make the arcs start at the edge of the energy circle */
						if (steps == 0) v[0] = dir*circrad;
						else v[0] = v[0] + dir*(steps*outdist);
					} else if (axis == 2 || axis == 3) { 		/* y axis up, y axis down */
						/* make the arcs start at the edge of the energy circle */
						if (steps == 0) v[1] = dir*circrad;
						else v[1] = v[1] + dir*(steps*outdist); 
					}
		
					v[2] = v[2] - steps*zdist;
					
					glVertex3fv(v);
					
					zdist = zdist * mul;
				}
				
				glEnd();
				/* flip the direction */
				dir = -dir;
			}
		}
	} else if(la->type==LA_AREA) {
		setlinestyle(3);
		if(la->area_shape==LA_AREA_SQUARE) 
			fdrawbox(-la->area_size*0.5, -la->area_size*0.5, la->area_size*0.5, la->area_size*0.5);
		else if(la->area_shape==LA_AREA_RECT) 
			fdrawbox(-la->area_size*0.5, -la->area_sizey*0.5, la->area_size*0.5, la->area_sizey*0.5);

		glBegin(GL_LINE_STRIP); 
		glVertex3f(0.0,0.0,-circrad);
		glVertex3f(0.0,0.0,-la->dist);
		glEnd();
	}
	
	/* and back to viewspace */
	glLoadMatrixf(rv3d->viewmat);
	copy_v3_v3(vec, ob->obmat[3]);

	setlinestyle(0);
	
	if(la->type==LA_SPOT && (la->mode & LA_SHAD_BUF) ) {
		drawshadbuflimits(la, ob->obmat);
	}
	
	UI_GetThemeColor4ubv(TH_LAMP, col);
	glColor4ub(col[0], col[1], col[2], col[3]);
	 
	glEnable(GL_BLEND);
	
	if (vec[2]>0) vec[2] -= circrad;
	else vec[2] += circrad;
	
	glBegin(GL_LINE_STRIP);
		glVertex3fv(vec); 
		vec[2]= 0; 
		glVertex3fv(vec);
	glEnd();
	
	glPointSize(2.0);
	glBegin(GL_POINTS);
		glVertex3fv(vec);
	glEnd();
	glPointSize(1.0);
	
	glDisable(GL_BLEND);
	
	/* restore for drawing extra stuff */
	glColor3fv(curcol);

}

static void draw_limit_line(float sta, float end, unsigned int col)
{
	glBegin(GL_LINES);
	glVertex3f(0.0, 0.0, -sta);
	glVertex3f(0.0, 0.0, -end);
	glEnd();

	glPointSize(3.0);
	glBegin(GL_POINTS);
	cpack(col);
	glVertex3f(0.0, 0.0, -sta);
	glVertex3f(0.0, 0.0, -end);
	glEnd();
	glPointSize(1.0);
}		


/* yafray: draw camera focus point (cross, similar to aqsis code in tuhopuu) */
/* qdn: now also enabled for Blender to set focus point for defocus composit node */
static void draw_focus_cross(float dist, float size)
{
	glBegin(GL_LINES);
	glVertex3f(-size, 0.f, -dist);
	glVertex3f(size, 0.f, -dist);
	glVertex3f(0.f, -size, -dist);
	glVertex3f(0.f, size, -dist);
	glEnd();
}

/* flag similar to draw_object() */
static void drawcamera(Scene *scene, View3D *v3d, RegionView3D *rv3d, Object *ob, int flag)
{
	/* a standing up pyramid with (0,0,0) as top */
	Camera *cam;
	World *wrld;
	float nobmat[4][4], vec[8][4], fac, facx, facy, depth, aspx, aspy, caspx, caspy, shx, shy;
	int i;

	cam= ob->data;
	aspx= (float) scene->r.xsch*scene->r.xasp;
	aspy= (float) scene->r.ysch*scene->r.yasp;

	if(aspx < aspy) {
		caspx= aspx / aspy;
		caspy= 1.0;
	}
	else {
		caspx= 1.0;
		caspy= aspy / aspx;
	}
	
	glDisable(GL_LIGHTING);
	glDisable(GL_CULL_FACE);
	
	if(rv3d->persp>=2 && cam->type==CAM_ORTHO && ob==v3d->camera) {
		facx= 0.5*cam->ortho_scale*caspx;
		facy= 0.5*cam->ortho_scale*caspy;
		shx= cam->shiftx * cam->ortho_scale;
		shy= cam->shifty * cam->ortho_scale;
		depth= -cam->clipsta-0.1;
	}
	else {
		fac= cam->drawsize;
		if(rv3d->persp>=2 && ob==v3d->camera) fac= cam->clipsta+0.1; /* that way it's always visible */
		
		depth= - fac*cam->lens/16.0;
		facx= fac*caspx;
		facy= fac*caspy;
		shx= cam->shiftx*fac*2;
		shy= cam->shifty*fac*2;
	}
	
	vec[0][0]= 0.0; vec[0][1]= 0.0; vec[0][2]= 0.001;	/* GLBUG: for picking at iris Entry (well thats old!) */
	vec[1][0]= shx + facx; vec[1][1]= shy + facy; vec[1][2]= depth;
	vec[2][0]= shx + facx; vec[2][1]= shy - facy; vec[2][2]= depth;
	vec[3][0]= shx - facx; vec[3][1]= shy - facy; vec[3][2]= depth;
	vec[4][0]= shx - facx; vec[4][1]= shy + facy; vec[4][2]= depth;

	glBegin(GL_LINE_LOOP);
		glVertex3fv(vec[1]); 
		glVertex3fv(vec[2]); 
		glVertex3fv(vec[3]); 
		glVertex3fv(vec[4]);
	glEnd();
	

	if(rv3d->persp>=2 && ob==v3d->camera) return;
	
	glBegin(GL_LINE_STRIP);
		glVertex3fv(vec[2]); 
		glVertex3fv(vec[0]);
		glVertex3fv(vec[1]);
		glVertex3fv(vec[4]);
		glVertex3fv(vec[0]);
		glVertex3fv(vec[3]); 
	glEnd();


	/* arrow on top */
	vec[0][2]= depth;

	
	/* draw an outline arrow for inactive cameras and filled
	 * for active cameras. We actually draw both outline+filled
	 * for active cameras so the wire can be seen side-on */	
	for (i=0;i<2;i++) {
		if (i==0) glBegin(GL_LINE_LOOP);
		else if (i==1 && (ob == v3d->camera)) glBegin(GL_TRIANGLES);
		else break;

		vec[0][0]= shx + (-0.7 * cam->drawsize);
		vec[0][1]= shy + (cam->drawsize * (caspy + 0.1));
		glVertex3fv(vec[0]); /* left */
		
		vec[0][0]= shx + (0.7 * cam->drawsize);
		glVertex3fv(vec[0]); /* right */
		
		vec[0][0]= shx;
		vec[0][1]= shy + (1.1 * cam->drawsize * (caspy + 0.7));
		glVertex3fv(vec[0]); /* top */
	
		glEnd();
	}

	if(flag==0) {
		if(cam->flag & (CAM_SHOWLIMITS+CAM_SHOWMIST)) {
			/* draw in normalized object matrix space */
			copy_m4_m4(nobmat, ob->obmat);
			normalize_m4(nobmat);

			glPushMatrix();
			glLoadMatrixf(rv3d->viewmat);
			glMultMatrixf(nobmat);

			if(cam->flag & CAM_SHOWLIMITS) {
				draw_limit_line(cam->clipsta, cam->clipend, 0x77FFFF);
				/* qdn: was yafray only, now also enabled for Blender to be used with defocus composit node */
				draw_focus_cross(dof_camera(ob), cam->drawsize);
			}

			wrld= scene->world;
			if(cam->flag & CAM_SHOWMIST) 
				if(wrld) draw_limit_line(wrld->miststa, wrld->miststa+wrld->mistdist, 0xFFFFFF);
				
			glPopMatrix();
		}
	}
}

static void lattice_draw_verts(Lattice *lt, DispList *dl, short sel)
{
	BPoint *bp = lt->def;
	float *co = dl?dl->verts:NULL;
	int u, v, w;

	UI_ThemeColor(sel?TH_VERTEX_SELECT:TH_VERTEX);
	glPointSize(UI_GetThemeValuef(TH_VERTEX_SIZE));
	bglBegin(GL_POINTS);

	for(w=0; w<lt->pntsw; w++) {
		int wxt = (w==0 || w==lt->pntsw-1);
		for(v=0; v<lt->pntsv; v++) {
			int vxt = (v==0 || v==lt->pntsv-1);
			for(u=0; u<lt->pntsu; u++, bp++, co+=3) {
				int uxt = (u==0 || u==lt->pntsu-1);
				if(!(lt->flag & LT_OUTSIDE) || uxt || vxt || wxt) {
					if(bp->hide==0) {
						if((bp->f1 & SELECT)==sel) {
							bglVertex3fv(dl?co:bp->vec);
						}
					}
				}
			}
		}
	}
	
	glPointSize(1.0);
	bglEnd();	
}

void lattice_foreachScreenVert(ViewContext *vc, void (*func)(void *userData, BPoint *bp, int x, int y), void *userData)
{
	Object *obedit= vc->obedit;
	Lattice *lt= obedit->data;
	BPoint *bp = lt->editlatt->latt->def;
	DispList *dl = find_displist(&obedit->disp, DL_VERTS);
	float *co = dl?dl->verts:NULL;
	int i, N = lt->editlatt->latt->pntsu*lt->editlatt->latt->pntsv*lt->editlatt->latt->pntsw;
	short s[2] = {IS_CLIPPED, 0};

	ED_view3d_local_clipping(vc->rv3d, obedit->obmat); /* for local clipping lookups */

	for (i=0; i<N; i++, bp++, co+=3) {
		if (bp->hide==0) {
			view3d_project_short_clip(vc->ar, dl?co:bp->vec, s, 1);
			if (s[0] != IS_CLIPPED)
				func(userData, bp, s[0], s[1]);
		}
	}
}

static void drawlattice__point(Lattice *lt, DispList *dl, int u, int v, int w, int use_wcol)
{
	int index = ((w*lt->pntsv + v)*lt->pntsu) + u;

	if(use_wcol) {
		float col[3];
		MDeformWeight *mdw= defvert_find_index (lt->dvert+index, use_wcol-1);
		
		weight_to_rgb(mdw?mdw->weight:0.0f, col, col+1, col+2);
		glColor3fv(col);

	}
	
	if (dl) {
		glVertex3fv(&dl->verts[index*3]);
	} else {
		glVertex3fv(lt->def[index].vec);
	}
}

/* lattice color is hardcoded, now also shows weightgroup values in edit mode */
static void drawlattice(Scene *scene, View3D *v3d, Object *ob)
{
	Lattice *lt= ob->data;
	DispList *dl;
	int u, v, w;
	int use_wcol= 0, is_edit= (lt->editlatt != NULL);

	/* now we default make displist, this will modifiers work for non animated case */
	if(ob->disp.first==NULL)
		lattice_calc_modifiers(scene, ob);
	dl= find_displist(&ob->disp, DL_VERTS);
	
	if(is_edit) {
		lt= lt->editlatt->latt;

		cpack(0x004000);
		
		if(ob->defbase.first && lt->dvert) {
			use_wcol= ob->actdef;
			glShadeModel(GL_SMOOTH);
		}
	}
	
	glBegin(GL_LINES);
	for(w=0; w<lt->pntsw; w++) {
		int wxt = (w==0 || w==lt->pntsw-1);
		for(v=0; v<lt->pntsv; v++) {
			int vxt = (v==0 || v==lt->pntsv-1);
			for(u=0; u<lt->pntsu; u++) {
				int uxt = (u==0 || u==lt->pntsu-1);

				if(w && ((uxt || vxt) || !(lt->flag & LT_OUTSIDE))) {
					drawlattice__point(lt, dl, u, v, w-1, use_wcol);
					drawlattice__point(lt, dl, u, v, w, use_wcol);
				}
				if(v && ((uxt || wxt) || !(lt->flag & LT_OUTSIDE))) {
					drawlattice__point(lt, dl, u, v-1, w, use_wcol);
					drawlattice__point(lt, dl, u, v, w, use_wcol);
				}
				if(u && ((vxt || wxt) || !(lt->flag & LT_OUTSIDE))) {
					drawlattice__point(lt, dl, u-1, v, w, use_wcol);
					drawlattice__point(lt, dl, u, v, w, use_wcol);
				}
			}
		}
	}		
	glEnd();
	
	/* restoration for weight colors */
	if(use_wcol)
		glShadeModel(GL_FLAT);

	if(is_edit) {
		if(v3d->zbuf) glDisable(GL_DEPTH_TEST);
		
		lattice_draw_verts(lt, dl, 0);
		lattice_draw_verts(lt, dl, 1);
		
		if(v3d->zbuf) glEnable(GL_DEPTH_TEST); 
	}
}

/* ***************** ******************** */

/* Note! - foreach funcs should be called while drawing or directly after
 * if not, ED_view3d_init_mats_rv3d() can be used for selection tools
 * but would not give correct results with dupli's for eg. which dont
 * use the object matrix in the useual way */
static void mesh_foreachScreenVert__mapFunc(void *userData, int index, float *co, float *UNUSED(no_f), short *UNUSED(no_s))
{
	struct { void (*func)(void *userData, EditVert *eve, int x, int y, int index); void *userData; ViewContext vc; int clipVerts; } *data = userData;
	EditVert *eve = EM_get_vert_for_index(index);

	if (eve->h==0) {
		short s[2]= {IS_CLIPPED, 0};

		if (data->clipVerts) {
			view3d_project_short_clip(data->vc.ar, co, s, 1);
		} else {
			view3d_project_short_noclip(data->vc.ar, co, s);
		}

		if (s[0]!=IS_CLIPPED)
			data->func(data->userData, eve, s[0], s[1], index);
	}
}

void mesh_foreachScreenVert(ViewContext *vc, void (*func)(void *userData, EditVert *eve, int x, int y, int index), void *userData, int clipVerts)
{
	struct { void (*func)(void *userData, EditVert *eve, int x, int y, int index); void *userData; ViewContext vc; int clipVerts; } data;
	DerivedMesh *dm = editmesh_get_derived_cage(vc->scene, vc->obedit, vc->em, CD_MASK_BAREMESH);
	
	data.vc= *vc;
	data.func = func;
	data.userData = userData;
	data.clipVerts = clipVerts;

	if(clipVerts)
		ED_view3d_local_clipping(vc->rv3d, vc->obedit->obmat); /* for local clipping lookups */

	EM_init_index_arrays(vc->em, 1, 0, 0);
	dm->foreachMappedVert(dm, mesh_foreachScreenVert__mapFunc, &data);
	EM_free_index_arrays();

	dm->release(dm);
}

static void mesh_foreachScreenEdge__mapFunc(void *userData, int index, float *v0co, float *v1co)
{
	struct { void (*func)(void *userData, EditEdge *eed, int x0, int y0, int x1, int y1, int index); void *userData; ViewContext vc; int clipVerts; } *data = userData;
	EditEdge *eed = EM_get_edge_for_index(index);
	short s[2][2];

	if (eed->h==0) {
		if (data->clipVerts==1) {
			view3d_project_short_clip(data->vc.ar, v0co, s[0], 1);
			view3d_project_short_clip(data->vc.ar, v1co, s[1], 1);
		} else {
			view3d_project_short_noclip(data->vc.ar, v0co, s[0]);
			view3d_project_short_noclip(data->vc.ar, v1co, s[1]);

			if (data->clipVerts==2) {
				if (!(s[0][0]>=0 && s[0][1]>= 0 && s[0][0]<data->vc.ar->winx && s[0][1]<data->vc.ar->winy))
					if (!(s[1][0]>=0 && s[1][1]>= 0 && s[1][0]<data->vc.ar->winx && s[1][1]<data->vc.ar->winy)) 
						return;
			}
		}

		data->func(data->userData, eed, s[0][0], s[0][1], s[1][0], s[1][1], index);
	}
}

void mesh_foreachScreenEdge(ViewContext *vc, void (*func)(void *userData, EditEdge *eed, int x0, int y0, int x1, int y1, int index), void *userData, int clipVerts)
{
	struct { void (*func)(void *userData, EditEdge *eed, int x0, int y0, int x1, int y1, int index); void *userData; ViewContext vc; int clipVerts; } data;
	DerivedMesh *dm = editmesh_get_derived_cage(vc->scene, vc->obedit, vc->em, CD_MASK_BAREMESH);

	data.vc= *vc;
	data.func = func;
	data.userData = userData;
	data.clipVerts = clipVerts;

	if(clipVerts)
		ED_view3d_local_clipping(vc->rv3d, vc->obedit->obmat); /* for local clipping lookups */

	EM_init_index_arrays(vc->em, 0, 1, 0);
	dm->foreachMappedEdge(dm, mesh_foreachScreenEdge__mapFunc, &data);
	EM_free_index_arrays();

	dm->release(dm);
}

static void mesh_foreachScreenFace__mapFunc(void *userData, int index, float *cent, float *UNUSED(no))
{
	struct { void (*func)(void *userData, EditFace *efa, int x, int y, int index); void *userData; ViewContext vc; } *data = userData;
	EditFace *efa = EM_get_face_for_index(index);
	short s[2];

	if (efa && efa->h==0 && efa->fgonf!=EM_FGON) {
		view3d_project_short_clip(data->vc.ar, cent, s, 1);

		data->func(data->userData, efa, s[0], s[1], index);
	}
}

void mesh_foreachScreenFace(ViewContext *vc, void (*func)(void *userData, EditFace *efa, int x, int y, int index), void *userData)
{
	struct { void (*func)(void *userData, EditFace *efa, int x, int y, int index); void *userData; ViewContext vc; } data;
	DerivedMesh *dm = editmesh_get_derived_cage(vc->scene, vc->obedit, vc->em, CD_MASK_BAREMESH);

	data.vc= *vc;
	data.func = func;
	data.userData = userData;

	//if(clipVerts)
	ED_view3d_local_clipping(vc->rv3d, vc->obedit->obmat); /* for local clipping lookups */

	EM_init_index_arrays(vc->em, 0, 0, 1);
	dm->foreachMappedFaceCenter(dm, mesh_foreachScreenFace__mapFunc, &data);
	EM_free_index_arrays();

	dm->release(dm);
}

void nurbs_foreachScreenVert(ViewContext *vc, void (*func)(void *userData, Nurb *nu, BPoint *bp, BezTriple *bezt, int beztindex, int x, int y), void *userData)
{
	Curve *cu= vc->obedit->data;
	short s[2] = {IS_CLIPPED, 0};
	Nurb *nu;
	int i;
	ListBase *nurbs= ED_curve_editnurbs(cu);

	ED_view3d_local_clipping(vc->rv3d, vc->obedit->obmat); /* for local clipping lookups */

	for (nu= nurbs->first; nu; nu=nu->next) {
		if(nu->type == CU_BEZIER) {
			for (i=0; i<nu->pntsu; i++) {
				BezTriple *bezt = &nu->bezt[i];

				if(bezt->hide==0) {
					
					if(cu->drawflag & CU_HIDE_HANDLES) {
						view3d_project_short_clip(vc->ar, bezt->vec[1], s, 1);
						if (s[0] != IS_CLIPPED)
							func(userData, nu, NULL, bezt, 1, s[0], s[1]);
					} else {
						view3d_project_short_clip(vc->ar, bezt->vec[0], s, 1);
						if (s[0] != IS_CLIPPED)
							func(userData, nu, NULL, bezt, 0, s[0], s[1]);
						view3d_project_short_clip(vc->ar, bezt->vec[1], s, 1);
						if (s[0] != IS_CLIPPED)
							func(userData, nu, NULL, bezt, 1, s[0], s[1]);
						view3d_project_short_clip(vc->ar, bezt->vec[2], s, 1);
						if (s[0] != IS_CLIPPED)
							func(userData, nu, NULL, bezt, 2, s[0], s[1]);
					}
				}
			}
		}
		else {
			for (i=0; i<nu->pntsu*nu->pntsv; i++) {
				BPoint *bp = &nu->bp[i];

				if(bp->hide==0) {
					view3d_project_short_clip(vc->ar, bp->vec, s, 1);
					if (s[0] != IS_CLIPPED)
						func(userData, nu, bp, NULL, -1, s[0], s[1]);
				}
			}
		}
	}
}

/* ************** DRAW MESH ****************** */

/* First section is all the "simple" draw routines, 
 * ones that just pass some sort of primitive to GL,
 * with perhaps various options to control lighting,
 * color, etc.
 *
 * These routines should not have user interface related
 * logic!!!
 */

static void draw_dm_face_normals__mapFunc(void *userData, int index, float *cent, float *no)
{
	ToolSettings *ts= ((Scene *)userData)->toolsettings;
	EditFace *efa = EM_get_face_for_index(index);

	if (efa->h==0 && efa->fgonf!=EM_FGON) {
		glVertex3fv(cent);
		glVertex3f(	cent[0] + no[0]*ts->normalsize,
					cent[1] + no[1]*ts->normalsize,
					cent[2] + no[2]*ts->normalsize);
	}
}
static void draw_dm_face_normals(Scene *scene, DerivedMesh *dm) 
{
	glBegin(GL_LINES);
	dm->foreachMappedFaceCenter(dm, draw_dm_face_normals__mapFunc, scene);
	glEnd();
}

static void draw_dm_face_centers__mapFunc(void *userData, int index, float *cent, float *UNUSED(no))
{
	EditFace *efa = EM_get_face_for_index(index);
	int sel = *((int*) userData);

	if (efa->h==0 && efa->fgonf!=EM_FGON && (efa->f&SELECT)==sel) {
		bglVertex3fv(cent);
	}
}
static void draw_dm_face_centers(DerivedMesh *dm, int sel)
{
	bglBegin(GL_POINTS);
	dm->foreachMappedFaceCenter(dm, draw_dm_face_centers__mapFunc, &sel);
	bglEnd();
}

static void draw_dm_vert_normals__mapFunc(void *userData, int index, float *co, float *no_f, short *no_s)
{
	Scene *scene= (Scene *)userData;
	ToolSettings *ts= scene->toolsettings;
	EditVert *eve = EM_get_vert_for_index(index);

	if (eve->h==0) {
		glVertex3fv(co);

		if (no_f) {
			glVertex3f(	co[0] + no_f[0]*ts->normalsize,
						co[1] + no_f[1]*ts->normalsize,
						co[2] + no_f[2]*ts->normalsize);
		} else {
			glVertex3f(	co[0] + no_s[0]*ts->normalsize/32767.0f,
						co[1] + no_s[1]*ts->normalsize/32767.0f,
						co[2] + no_s[2]*ts->normalsize/32767.0f);
		}
	}
}
static void draw_dm_vert_normals(Scene *scene, DerivedMesh *dm) 
{
	glBegin(GL_LINES);
	dm->foreachMappedVert(dm, draw_dm_vert_normals__mapFunc, scene);
	glEnd();
}

	/* Draw verts with color set based on selection */
static void draw_dm_verts__mapFunc(void *userData, int index, float *co, float *UNUSED(no_f), short *UNUSED(no_s))
{
	struct { int sel; EditVert *eve_act; } * data = userData;
	EditVert *eve = EM_get_vert_for_index(index);

	if (eve->h==0 && (eve->f&SELECT)==data->sel) {
		/* draw active larger - need to stop/start point drawing for this :/ */
		if (eve==data->eve_act) {
			float size = UI_GetThemeValuef(TH_VERTEX_SIZE);
			UI_ThemeColor4(TH_EDITMESH_ACTIVE);
			
			bglEnd();
			
			glPointSize(size);
			bglBegin(GL_POINTS);
			bglVertex3fv(co);
			bglEnd();
			
			UI_ThemeColor4(data->sel?TH_VERTEX_SELECT:TH_VERTEX);
			glPointSize(size);
			bglBegin(GL_POINTS);
		} else {
			bglVertex3fv(co);
		}
	}
}

static void draw_dm_verts(DerivedMesh *dm, int sel, EditVert *eve_act)
{
	struct { int sel; EditVert *eve_act; } data;
	data.sel = sel;
	data.eve_act = eve_act;

	bglBegin(GL_POINTS);
	dm->foreachMappedVert(dm, draw_dm_verts__mapFunc, &data);
	bglEnd();
}

	/* Draw edges with color set based on selection */
static int draw_dm_edges_sel__setDrawOptions(void *userData, int index)
{
	EditEdge *eed = EM_get_edge_for_index(index);
	//unsigned char **cols = userData, *col;
	struct { unsigned char *baseCol, *selCol, *actCol; EditEdge *eed_act; } * data = userData;
	unsigned char *col;

	if (eed->h==0) {
		if (eed==data->eed_act) {
			glColor4ubv(data->actCol);
		} else {
			if (eed->f&SELECT) {
				col = data->selCol;
			} else {
				col = data->baseCol;
			}
			/* no alpha, this is used so a transparent color can disable drawing unselected edges in editmode  */
			if (col[3]==0) return 0;
			
			glColor4ubv(col);
		}
		return 1;
	} else {
		return 0;
	}
}
static void draw_dm_edges_sel(DerivedMesh *dm, unsigned char *baseCol, unsigned char *selCol, unsigned char *actCol, EditEdge *eed_act) 
{
	struct { unsigned char *baseCol, *selCol, *actCol; EditEdge *eed_act; } data;
	
	data.baseCol = baseCol;
	data.selCol = selCol;
	data.actCol = actCol;
	data.eed_act = eed_act;
	dm->drawMappedEdges(dm, draw_dm_edges_sel__setDrawOptions, &data);
}

	/* Draw edges */
static int draw_dm_edges__setDrawOptions(void *UNUSED(userData), int index)
{
	return EM_get_edge_for_index(index)->h==0;
}
static void draw_dm_edges(DerivedMesh *dm) 
{
	dm->drawMappedEdges(dm, draw_dm_edges__setDrawOptions, NULL);
}

	/* Draw edges with color interpolated based on selection */
static int draw_dm_edges_sel_interp__setDrawOptions(void *UNUSED(userData), int index)
{
	return EM_get_edge_for_index(index)->h==0;
}
static void draw_dm_edges_sel_interp__setDrawInterpOptions(void *userData, int index, float t)
{
	EditEdge *eed = EM_get_edge_for_index(index);
	unsigned char **cols = userData;
	unsigned char *col0 = cols[(eed->v1->f&SELECT)?1:0];
	unsigned char *col1 = cols[(eed->v2->f&SELECT)?1:0];

	glColor4ub(	col0[0] + (col1[0]-col0[0])*t,
				col0[1] + (col1[1]-col0[1])*t,
				col0[2] + (col1[2]-col0[2])*t,
				col0[3] + (col1[3]-col0[3])*t);
}

static void draw_dm_edges_sel_interp(DerivedMesh *dm, unsigned char *baseCol, unsigned char *selCol)
{
	unsigned char *cols[2] = {baseCol, selCol};

	dm->drawMappedEdgesInterp(dm, draw_dm_edges_sel_interp__setDrawOptions, draw_dm_edges_sel_interp__setDrawInterpOptions, cols);
}

	/* Draw only seam edges */
static int draw_dm_edges_seams__setDrawOptions(void *UNUSED(userData), int index)
{
	EditEdge *eed = EM_get_edge_for_index(index);

	return (eed->h==0 && eed->seam);
}
static void draw_dm_edges_seams(DerivedMesh *dm)
{
	dm->drawMappedEdges(dm, draw_dm_edges_seams__setDrawOptions, NULL);
}

	/* Draw only sharp edges */
static int draw_dm_edges_sharp__setDrawOptions(void *UNUSED(userData), int index)
{
	EditEdge *eed = EM_get_edge_for_index(index);

	return (eed->h==0 && eed->sharp);
}
static void draw_dm_edges_sharp(DerivedMesh *dm)
{
	dm->drawMappedEdges(dm, draw_dm_edges_sharp__setDrawOptions, NULL);
}


	/* Draw faces with color set based on selection
	 * return 2 for the active face so it renders with stipple enabled */
static int draw_dm_faces_sel__setDrawOptions(void *userData, int index, int *UNUSED(drawSmooth_r))
{
	struct { unsigned char *cols[3]; EditFace *efa_act; } * data = userData;
	EditFace *efa = EM_get_face_for_index(index);
	unsigned char *col;
	
	if (efa->h==0) {
		if (efa == data->efa_act) {
			glColor4ubv(data->cols[2]);
			return 2; /* stipple */
		} else {
			col = data->cols[(efa->f&SELECT)?1:0];
			if (col[3]==0) return 0;
			glColor4ubv(col);
			return 1;
		}
	}
	return 0;
}

/* also draws the active face */
static void draw_dm_faces_sel(DerivedMesh *dm, unsigned char *baseCol, unsigned char *selCol, unsigned char *actCol, EditFace *efa_act) 
{
	struct { unsigned char *cols[3]; EditFace *efa_act; } data;
	data.cols[0] = baseCol;
	data.cols[1] = selCol;
	data.cols[2] = actCol;
	data.efa_act = efa_act;

<<<<<<< HEAD
	dm->drawMappedFaces(dm, NULL, draw_dm_faces_sel__setDrawOptions, &data, 0);
=======
	dm->drawMappedFaces(dm, draw_dm_faces_sel__setDrawOptions, &data, 0, GPU_enable_material);
>>>>>>> b743454c
}

static int draw_dm_creases__setDrawOptions(void *UNUSED(userData), int index)
{
	EditEdge *eed = EM_get_edge_for_index(index);

	if (eed->h==0 && eed->crease!=0.0) {
		UI_ThemeColorBlend(TH_WIRE, TH_EDGE_CREASE, eed->crease);
		return 1;
	} else {
		return 0;
	}
}
static void draw_dm_creases(DerivedMesh *dm)
{
	glLineWidth(3.0);
	dm->drawMappedEdges(dm, draw_dm_creases__setDrawOptions, NULL);
	glLineWidth(1.0);
}

static int draw_dm_bweights__setDrawOptions(void *UNUSED(userData), int index)
{
	EditEdge *eed = EM_get_edge_for_index(index);

	if (eed->h==0 && eed->bweight!=0.0) {
		UI_ThemeColorBlend(TH_WIRE, TH_EDGE_SELECT, eed->bweight);
		return 1;
	} else {
		return 0;
	}
}
static void draw_dm_bweights__mapFunc(void *UNUSED(userData), int index, float *co, float *UNUSED(no_f), short *UNUSED(no_s))
{
	EditVert *eve = EM_get_vert_for_index(index);

	if (eve->h==0 && eve->bweight!=0.0) {
		UI_ThemeColorBlend(TH_VERTEX, TH_VERTEX_SELECT, eve->bweight);
		bglVertex3fv(co);
	}
}
static void draw_dm_bweights(Scene *scene, DerivedMesh *dm)
{
	ToolSettings *ts= scene->toolsettings;

	if (ts->selectmode & SCE_SELECT_VERTEX) {
		glPointSize(UI_GetThemeValuef(TH_VERTEX_SIZE) + 2);
		bglBegin(GL_POINTS);
		dm->foreachMappedVert(dm, draw_dm_bweights__mapFunc, NULL);
		bglEnd();
	}
	else {
		glLineWidth(3.0);
		dm->drawMappedEdges(dm, draw_dm_bweights__setDrawOptions, NULL);
		glLineWidth(1.0);
	}
}

/* Second section of routines: Combine first sets to form fancy
 * drawing routines (for example rendering twice to get overlays).
 *
 * Also includes routines that are basic drawing but are too
 * specialized to be split out (like drawing creases or measurements).
 */

/* EditMesh drawing routines*/

static void draw_em_fancy_verts(Scene *scene, View3D *v3d, Object *obedit, DerivedMesh *cageDM, EditVert *eve_act)
{
	ToolSettings *ts= scene->toolsettings;
	int sel;

	if(v3d->zbuf) glDepthMask(0);		// disable write in zbuffer, zbuf select

	for (sel=0; sel<2; sel++) {
		char col[4], fcol[4];
		int pass;

		UI_GetThemeColor3ubv(sel?TH_VERTEX_SELECT:TH_VERTEX, col);
		UI_GetThemeColor3ubv(sel?TH_FACE_DOT:TH_WIRE, fcol);

		for (pass=0; pass<2; pass++) {
			float size = UI_GetThemeValuef(TH_VERTEX_SIZE);
			float fsize = UI_GetThemeValuef(TH_FACEDOT_SIZE);

			if (pass==0) {
				if(v3d->zbuf && !(v3d->flag&V3D_ZBUF_SELECT)) {
					glDisable(GL_DEPTH_TEST);
						
					glEnable(GL_BLEND);
				} else {
					continue;
				}

				size = (size>2.1?size/2.0:size);
				fsize = (fsize>2.1?fsize/2.0:fsize);
				col[3] = fcol[3] = 100;
			} else {
				col[3] = fcol[3] = 255;
			}
				
			if(ts->selectmode & SCE_SELECT_VERTEX) {
				glPointSize(size);
				glColor4ubv((GLubyte *)col);
				draw_dm_verts(cageDM, sel, eve_act);
			}
			
			if(check_ob_drawface_dot(scene, v3d, obedit->dt)) {
				glPointSize(fsize);
				glColor4ubv((GLubyte *)fcol);
				draw_dm_face_centers(cageDM, sel);
			}
			
			if (pass==0) {
				glDisable(GL_BLEND);
				glEnable(GL_DEPTH_TEST);
			}
		}
	}

	if(v3d->zbuf) glDepthMask(1);
	glPointSize(1.0);
}

static void draw_em_fancy_edges(Scene *scene, View3D *v3d, Mesh *me, DerivedMesh *cageDM, short sel_only, EditEdge *eed_act)
{
	ToolSettings *ts= scene->toolsettings;
	int pass;
	unsigned char wireCol[4], selCol[4], actCol[4];

	/* since this function does transparant... */
	UI_GetThemeColor4ubv(TH_EDGE_SELECT, (char *)selCol);
	UI_GetThemeColor4ubv(TH_WIRE, (char *)wireCol);
	UI_GetThemeColor4ubv(TH_EDITMESH_ACTIVE, (char *)actCol);
	
	/* when sel only is used, dont render wire, only selected, this is used for
	 * textured draw mode when the 'edges' option is disabled */
	if (sel_only)
		wireCol[3] = 0;

	for (pass=0; pass<2; pass++) {
			/* show wires in transparant when no zbuf clipping for select */
		if (pass==0) {
			if (v3d->zbuf && (v3d->flag & V3D_ZBUF_SELECT)==0) {
				glEnable(GL_BLEND);
				glDisable(GL_DEPTH_TEST);
				selCol[3] = 85;
				if (!sel_only) wireCol[3] = 85;
			} else {
				continue;
			}
		} else {
			selCol[3] = 255;
			if (!sel_only) wireCol[3] = 255;
		}

		if(ts->selectmode == SCE_SELECT_FACE) {
			draw_dm_edges_sel(cageDM, wireCol, selCol, actCol, eed_act);
		}	
		else if( (me->drawflag & ME_DRAWEDGES) || (ts->selectmode & SCE_SELECT_EDGE) ) {	
			if(cageDM->drawMappedEdgesInterp && (ts->selectmode & SCE_SELECT_VERTEX)) {
				glShadeModel(GL_SMOOTH);
				draw_dm_edges_sel_interp(cageDM, wireCol, selCol);
				glShadeModel(GL_FLAT);
			} else {
				draw_dm_edges_sel(cageDM, wireCol, selCol, actCol, eed_act);
			}
		}
		else {
			if (!sel_only) {
				glColor4ubv(wireCol);
				draw_dm_edges(cageDM);
			}
		}

		if (pass==0) {
			glDisable(GL_BLEND);
			glEnable(GL_DEPTH_TEST);
		}
	}
}	

static void draw_em_measure_stats(View3D *v3d, RegionView3D *rv3d, Object *ob, EditMesh *em, UnitSettings *unit)
{
	Mesh *me= ob->data;
	EditEdge *eed;
	EditFace *efa;
	float v1[3], v2[3], v3[3], v4[3], vmid[3];
	float fvec[3];
	char val[32]; /* Stores the measurement display text here */
	char conv_float[5]; /* Use a float conversion matching the grid size */
	float area, col[3]; /* area of the face,  color of the text to draw */
	float grid= unit->system ? unit->scale_length : v3d->grid;
	const int do_split= unit->flag & USER_UNIT_OPT_SPLIT;
	const int do_global= v3d->flag & V3D_GLOBAL_STATS;
	const int do_moving= G.moving;

	if(v3d->flag2 & V3D_RENDER_OVERRIDE)
		return;

	/* make the precision of the pronted value proportionate to the gridsize */

	if (grid < 0.01f)
		strcpy(conv_float, "%.6f");
	else if (grid < 0.1f)
		strcpy(conv_float, "%.5f");
	else if (grid < 1.0f)
		strcpy(conv_float, "%.4f");
	else if (grid < 10.0f)
		strcpy(conv_float, "%.3f");
	else
		strcpy(conv_float, "%.2f");
	
	
	if(v3d->zbuf && (v3d->flag & V3D_ZBUF_SELECT)==0)
		glDisable(GL_DEPTH_TEST);

	if(v3d->zbuf) bglPolygonOffset(rv3d->dist, 5.0f);
	
	if(me->drawflag & ME_DRAW_EDGELEN) {
		UI_GetThemeColor3fv(TH_TEXT, col);
		/* make color a bit more red */
		if(col[0]> 0.5f) {col[1]*=0.7f; col[2]*= 0.7f;}
		else col[0]= col[0]*0.7f + 0.3f;
		glColor3fv(col);
		
		for(eed= em->edges.first; eed; eed= eed->next) {
			/* draw non fgon edges, or selected edges, or edges next to selected verts while draging */
			if((eed->h != EM_FGON) && ((eed->f & SELECT) || (do_moving && ((eed->v1->f & SELECT) || (eed->v2->f & SELECT)) ))) {
				copy_v3_v3(v1, eed->v1->co);
				copy_v3_v3(v2, eed->v2->co);

				interp_v3_v3v3(vmid, v1, v2, 0.5f);

				if(do_global) {
					mul_mat3_m4_v3(ob->obmat, v1);
					mul_mat3_m4_v3(ob->obmat, v2);
				}
				if(unit->system)
					bUnit_AsString(val, sizeof(val), len_v3v3(v1, v2)*unit->scale_length, 3, unit->system, B_UNIT_LENGTH, do_split, FALSE);
				else
					sprintf(val, conv_float, len_v3v3(v1, v2));
				
				view3d_cached_text_draw_add(vmid[0], vmid[1], vmid[2], val, 0, 0);
			}
		}
	}

	if(me->drawflag & ME_DRAW_FACEAREA) {
// XXX		extern int faceselectedOR(EditFace *efa, int flag);		// editmesh.h shouldn't be in this file... ok for now?
		
		UI_GetThemeColor3fv(TH_TEXT, col);
		/* make color a bit more green */
		if(col[1]> 0.5f) {col[0]*=0.7f; col[2]*= 0.7f;}
		else col[1]= col[1]*0.7f + 0.3f;
		glColor3fv(col);
		
		for(efa= em->faces.first; efa; efa= efa->next) {
			if((efa->f & SELECT)) { // XXX || (do_moving && faceselectedOR(efa, SELECT)) ) {
				copy_v3_v3(v1, efa->v1->co);
				copy_v3_v3(v2, efa->v2->co);
				copy_v3_v3(v3, efa->v3->co);
				if (efa->v4) {
					copy_v3_v3(v4, efa->v4->co);
				}
				if(do_global) {
					mul_mat3_m4_v3(ob->obmat, v1);
					mul_mat3_m4_v3(ob->obmat, v2);
					mul_mat3_m4_v3(ob->obmat, v3);
					if (efa->v4) mul_mat3_m4_v3(ob->obmat, v4);
				}
				
				if (efa->v4)
					area=  area_quad_v3(v1, v2, v3, v4);
				else
					area = area_tri_v3(v1, v2, v3);

				if(unit->system)
					bUnit_AsString(val, sizeof(val), area*unit->scale_length, 3, unit->system, B_UNIT_LENGTH, do_split, FALSE); // XXX should be B_UNIT_AREA
				else
					sprintf(val, conv_float, area);

				view3d_cached_text_draw_add(efa->cent[0], efa->cent[1], efa->cent[2], val, 0, 0);
			}
		}
	}

	if(me->drawflag & ME_DRAW_EDGEANG) {
		EditEdge *e1, *e2, *e3, *e4;
		
		UI_GetThemeColor3fv(TH_TEXT, col);
		/* make color a bit more blue */
		if(col[2]> 0.5f) {col[0]*=0.7f; col[1]*= 0.7f;}
		else col[2]= col[2]*0.7f + 0.3f;
		glColor3fv(col);
		
		for(efa= em->faces.first; efa; efa= efa->next) {
			copy_v3_v3(v1, efa->v1->co);
			copy_v3_v3(v2, efa->v2->co);
			copy_v3_v3(v3, efa->v3->co);
			if(efa->v4) {
				copy_v3_v3(v4, efa->v4->co); 
			}
			else {
				copy_v3_v3(v4, v3);
			}
			if(do_global) {
				mul_mat3_m4_v3(ob->obmat, v1);
				mul_mat3_m4_v3(ob->obmat, v2);
				mul_mat3_m4_v3(ob->obmat, v3);
				mul_mat3_m4_v3(ob->obmat, v4); /* intentionally executed even for tri's */
			}
			
			e1= efa->e1;
			e2= efa->e2;
			e3= efa->e3;
			if(efa->e4) e4= efa->e4; else e4= e3;
			
			/* Calculate the angles */
				
			if( (e4->f & e1->f & SELECT) || (do_moving && (efa->v1->f & SELECT)) ) {
				/* Vec 1 */
				sprintf(val,"%.3f", RAD2DEG(angle_v3v3v3(v4, v1, v2)));
				interp_v3_v3v3(fvec, efa->cent, efa->v1->co, 0.8f);
				view3d_cached_text_draw_add(fvec[0], fvec[1], fvec[2], val, 0, 0);
			}
			if( (e1->f & e2->f & SELECT) || (do_moving && (efa->v2->f & SELECT)) ) {
				/* Vec 2 */
				sprintf(val,"%.3f", RAD2DEG(angle_v3v3v3(v1, v2, v3)));
				interp_v3_v3v3(fvec, efa->cent, efa->v2->co, 0.8f);
				view3d_cached_text_draw_add(fvec[0], fvec[1], fvec[2], val, 0, 0);
			}
			if( (e2->f & e3->f & SELECT) || (do_moving && (efa->v3->f & SELECT)) ) {
				/* Vec 3 */
				if(efa->v4) 
					sprintf(val,"%.3f", RAD2DEG(angle_v3v3v3(v2, v3, v4)));
				else
					sprintf(val,"%.3f", RAD2DEG(angle_v3v3v3(v2, v3, v1)));
				interp_v3_v3v3(fvec, efa->cent, efa->v3->co, 0.8f);
				view3d_cached_text_draw_add(fvec[0], fvec[1], fvec[2], val, 0, 0);
			}
				/* Vec 4 */
			if(efa->v4) {
				if( (e3->f & e4->f & SELECT) || (do_moving && (efa->v4->f & SELECT)) ) {
					sprintf(val,"%.3f", RAD2DEG(angle_v3v3v3(v3, v4, v1)));
					interp_v3_v3v3(fvec, efa->cent, efa->v4->co, 0.8f);
					view3d_cached_text_draw_add(fvec[0], fvec[1], fvec[2], val, 0, 0);
				}
			}
		}
	}
	
	if(v3d->zbuf) {
		glEnable(GL_DEPTH_TEST);
		bglPolygonOffset(rv3d->dist, 0.0f);
	}
}

static int draw_em_fancy__setFaceOpts(void *UNUSED(userData), int index, int *UNUSED(drawSmooth_r))
{
	EditFace *efa = EM_get_face_for_index(index);

	if (efa->h==0) {
		GPU_enable_material(efa->mat_nr+1, NULL);
		return 1;
	}
	else
		return 0;
}

static int draw_em_fancy__setGLSLFaceOpts(void *UNUSED(userData), int index)
{
	EditFace *efa = EM_get_face_for_index(index);

	return (efa->h==0);
}

static void draw_em_fancy(Scene *scene, View3D *v3d, RegionView3D *rv3d, Object *ob, EditMesh *em, DerivedMesh *cageDM, DerivedMesh *finalDM, int dt)
{
	Mesh *me = ob->data;
	EditFace *efa_act = EM_get_actFace(em, 0); /* annoying but active faces is stored differently */
	EditEdge *eed_act = NULL;
	EditVert *eve_act = NULL;
	
	if (em->selected.last) {
		EditSelection *ese = em->selected.last;
		/* face is handeled above */
		/*if (ese->type == EDITFACE ) {
			efa_act = (EditFace *)ese->data;
		} else */ if ( ese->type == EDITEDGE ) {
			eed_act = (EditEdge *)ese->data;
		} else if ( ese->type == EDITVERT ) {
			eve_act = (EditVert *)ese->data;
		}
	}
	
	EM_init_index_arrays(em, 1, 1, 1);

	if(dt>OB_WIRE) {
		if(CHECK_OB_DRAWTEXTURE(v3d, dt)) {
			if(draw_glsl_material(scene, ob, v3d, dt)) {
				glFrontFace((ob->transflag&OB_NEG_SCALE)?GL_CW:GL_CCW);

				finalDM->drawMappedFacesGLSL(finalDM, GPU_enable_material,
					draw_em_fancy__setGLSLFaceOpts, NULL);
				GPU_disable_material();

				glFrontFace(GL_CCW);
			}
			else {
				draw_mesh_textured(scene, v3d, rv3d, ob, finalDM, 0);
			}
		}
		else {
			/* 3 floats for position, 3 for normal and times two because the faces may actually be quads instead of triangles */
			glLightModeli(GL_LIGHT_MODEL_TWO_SIDE, me->flag & ME_TWOSIDED);

			glEnable(GL_LIGHTING);
			glFrontFace((ob->transflag&OB_NEG_SCALE)?GL_CW:GL_CCW);

<<<<<<< HEAD
			finalDM->drawMappedFaces(finalDM, NULL, draw_em_fancy__setFaceOpts, NULL, 0);
=======
			finalDM->drawMappedFaces(finalDM, draw_em_fancy__setFaceOpts, 0, 0, GPU_enable_material);
>>>>>>> b743454c

			glFrontFace(GL_CCW);
			glDisable(GL_LIGHTING);
		}
			
		// Setup for drawing wire over, disable zbuffer
		// write to show selected edge wires better
		UI_ThemeColor(TH_WIRE);

		bglPolygonOffset(rv3d->dist, 1.0);
		glDepthMask(0);
	} 
	else {
		if (cageDM!=finalDM) {
			UI_ThemeColorBlend(TH_WIRE, TH_BACK, 0.7);
			finalDM->drawEdges(finalDM, 1, 0);
		}
	}
	
	if((me->drawflag & (ME_DRAWFACES)) || paint_facesel_test(ob)) {	/* transp faces */
		unsigned char col1[4], col2[4], col3[4];
			
		UI_GetThemeColor4ubv(TH_FACE, (char *)col1);
		UI_GetThemeColor4ubv(TH_FACE_SELECT, (char *)col2);
		UI_GetThemeColor4ubv(TH_EDITMESH_ACTIVE, (char *)col3);
		
		glEnable(GL_BLEND);
		glDepthMask(0);		// disable write in zbuffer, needed for nice transp
		
		/* dont draw unselected faces, only selected, this is MUCH nicer when texturing */
		if CHECK_OB_DRAWTEXTURE(v3d, dt)
			col1[3] = 0;
		
		draw_dm_faces_sel(cageDM, col1, col2, col3, efa_act);

		glDisable(GL_BLEND);
		glDepthMask(1);		// restore write in zbuffer
	} else if (efa_act) {
		/* even if draw faces is off it would be nice to draw the stipple face
		 * Make all other faces zero alpha except for the active
		 * */
		unsigned char col1[4], col2[4], col3[4];
		col1[3] = col2[3] = 0; /* dont draw */
		UI_GetThemeColor4ubv(TH_EDITMESH_ACTIVE, (char *)col3);
		
		glEnable(GL_BLEND);
		glDepthMask(0);		// disable write in zbuffer, needed for nice transp
		
		draw_dm_faces_sel(cageDM, col1, col2, col3, efa_act);

		glDisable(GL_BLEND);
		glDepthMask(1);		// restore write in zbuffer
		
	}

	/* here starts all fancy draw-extra over */
	if((me->drawflag & ME_DRAWEDGES)==0 && CHECK_OB_DRAWTEXTURE(v3d, dt)) {
		/* we are drawing textures and 'ME_DRAWEDGES' is disabled, dont draw any edges */
		
		/* only draw selected edges otherwise there is no way of telling if a face is selected */
		draw_em_fancy_edges(scene, v3d, me, cageDM, 1, eed_act);
		
	} else {
		if(me->drawflag & ME_DRAWSEAMS) {
			UI_ThemeColor(TH_EDGE_SEAM);
			glLineWidth(2);
	
			draw_dm_edges_seams(cageDM);
	
			glColor3ub(0,0,0);
			glLineWidth(1);
		}
		
		if(me->drawflag & ME_DRAWSHARP) {
			UI_ThemeColor(TH_EDGE_SHARP);
			glLineWidth(2);
	
			draw_dm_edges_sharp(cageDM);
	
			glColor3ub(0,0,0);
			glLineWidth(1);
		}
	
		if(me->drawflag & ME_DRAWCREASES) {
			draw_dm_creases(cageDM);
		}
		if(me->drawflag & ME_DRAWBWEIGHTS) {
			draw_dm_bweights(scene, cageDM);
		}
	
		draw_em_fancy_edges(scene, v3d, me, cageDM, 0, eed_act);
	}
	if(em) {
// XXX		retopo_matrix_update(v3d);

		draw_em_fancy_verts(scene, v3d, ob, cageDM, eve_act);

		if(me->drawflag & ME_DRAWNORMALS) {
			UI_ThemeColor(TH_NORMAL);
			draw_dm_face_normals(scene, cageDM);
		}
		if(me->drawflag & ME_DRAW_VNORMALS) {
			UI_ThemeColor(TH_VNORMAL);
			draw_dm_vert_normals(scene, cageDM);
		}

		if(me->drawflag & (ME_DRAW_EDGELEN|ME_DRAW_FACEAREA|ME_DRAW_EDGEANG))
			draw_em_measure_stats(v3d, rv3d, ob, em, &scene->unit);
	}

	if(dt>OB_WIRE) {
		glDepthMask(1);
		bglPolygonOffset(rv3d->dist, 0.0);
		GPU_disable_material();
	}

	EM_free_index_arrays();
}

/* Mesh drawing routines */

static void draw_mesh_object_outline(View3D *v3d, Object *ob, DerivedMesh *dm)
{
	
	if(v3d->transp==0) {	// not when we draw the transparent pass
		glLineWidth(2.0);
		glDepthMask(0);
		
		/* if transparent, we cannot draw the edges for solid select... edges have no material info.
		   drawFacesSolid() doesn't draw the transparent faces */
		if(ob->dtx & OB_DRAWTRANSP) {
			glPolygonMode(GL_FRONT_AND_BACK, GL_LINE); 
			dm->drawFacesSolid(dm, NULL, GPU_enable_material, 0);
			glPolygonMode(GL_FRONT_AND_BACK, GL_FILL);
			GPU_disable_material();
		}
		else {
			dm->drawEdges(dm, 0, 1);
		}
					
		glLineWidth(1.0);
		glDepthMask(1);
	}
}

static int wpaint__setSolidDrawOptions(void *UNUSED(userData), int UNUSED(index), int *drawSmooth_r)
{
	*drawSmooth_r = 1;
	return 1;
}

static void draw_mesh_fancy(Scene *scene, ARegion *ar, View3D *v3d, RegionView3D *rv3d, Base *base, int dt, int flag)
{
	Object *ob= base->object;
	Mesh *me = ob->data;
	Material *ma= give_current_material(ob, 1);
	int hasHaloMat = (ma && (ma->material_type == MA_TYPE_HALO));
	int draw_wire = 0;
	int totvert, totedge, totface;
	DispList *dl;
	DerivedMesh *dm= mesh_get_derived_final(scene, ob, v3d->customdata_mask);
	Paint *p;
	float planes[4][4], (*paint_redraw_planes)[4] = NULL;
	DMDrawFlags fast_navigate = 0;

	if(!dm)
		return;
	
	if (ob->dtx&OB_DRAWWIRE) {
		draw_wire = 2; /* draw wire after solid using zoffset and depth buffer adjusment */
	}
	
	totvert = dm->getNumVerts(dm);
	totedge = dm->getNumEdges(dm);
	totface = dm->getNumFaces(dm);

	/* setup for fast paint/sculpt drawing */
	if((ob->mode & (OB_MODE_SCULPT|OB_MODE_VERTEX_PAINT)) &&
	   (p=paint_get_active(scene))) {
		/* drop down to a low multires level during navigation */
		fast_navigate = ((p->flags & PAINT_FAST_NAVIGATE) &&
				 (rv3d->rflag & RV3D_NAVIGATING))? DM_DRAW_LOWEST_SUBDIVISION_LEVEL : 0;

		if(ob->paint && ob->paint->partial_redraw) {
			if(ar->do_draw & RGN_DRAW_PARTIAL) {
				paint_get_redraw_planes(planes, ar, rv3d, ob);
				paint_redraw_planes = planes;
				ob->paint->partial_redraw = 0;
			}
		
		}
	}

	
	/* vertexpaint, faceselect wants this, but it doesnt work for shaded? */
	if(dt!=OB_SHADED)
		glFrontFace((ob->transflag&OB_NEG_SCALE)?GL_CW:GL_CCW);

		// Unwanted combination.
	if (ob==OBACT && paint_facesel_test(ob)) draw_wire = 0;

	if(dt==OB_BOUNDBOX) {
		if((v3d->flag2 & V3D_RENDER_OVERRIDE && v3d->drawtype >= OB_WIRE)==0)
			draw_bounding_volume(scene, ob);
	}
	else if(hasHaloMat || (totface==0 && totedge==0)) {
		glPointSize(1.5);
		dm->drawVerts(dm);
		glPointSize(1.0);
	}
	else if(dt==OB_WIRE || totface==0) {
		draw_wire = 1; /* draw wire only, no depth buffer stuff  */
	}
	else if(	(ob==OBACT && (ob->mode & OB_MODE_TEXTURE_PAINT)) ||
				CHECK_OB_DRAWTEXTURE(v3d, dt))
	{
		int faceselect= (ob==OBACT && paint_facesel_test(ob));
		if ((v3d->flag&V3D_SELECT_OUTLINE) && ((v3d->flag2 & V3D_RENDER_OVERRIDE)==0) && (base->flag&SELECT) && !(G.f&G_PICKSEL || paint_facesel_test(ob)) && !draw_wire) {
			draw_mesh_object_outline(v3d, ob, dm);
		}

		if(draw_glsl_material(scene, ob, v3d, dt)) {
			glFrontFace((ob->transflag&OB_NEG_SCALE)?GL_CW:GL_CCW);

			dm->drawFacesGLSL(dm, GPU_enable_material);
//			if(get_ob_property(ob, "Text"))
// XXX				draw_mesh_text(ob, 1);
			GPU_disable_material();

			glFrontFace(GL_CCW);
		}
		else {
			draw_mesh_textured(scene, v3d, rv3d, ob, dm, faceselect);
		}

		if(!faceselect) {
			if(base->flag & SELECT)
				UI_ThemeColor((ob==OBACT)?TH_ACTIVE:TH_SELECT);
			else
				UI_ThemeColor(TH_WIRE);

			if((v3d->flag2 & V3D_RENDER_OVERRIDE)==0)
				dm->drawLooseEdges(dm);
		}
	}
	else if(dt==OB_SOLID) {
		if(ob==OBACT && ob && ob->mode & OB_MODE_WEIGHT_PAINT) {
			/* weight paint in solid mode, special case. focus on making the weights clear
			 * rather then the shading, this is also forced in wire view */
			GPU_enable_material(0, NULL);
<<<<<<< HEAD
			dm->drawMappedFaces(dm, NULL, wpaint__setSolidDrawOptions, me->mface, DM_DRAW_VERTEX_COLORS);

=======
			dm->drawMappedFaces(dm, wpaint__setSolidDrawOptions, me->mface, 1, GPU_enable_material);
		
>>>>>>> b743454c
			bglPolygonOffset(rv3d->dist, 1.0);
			glDepthMask(0);	// disable write in zbuffer, selected edge wires show better

			glEnable(GL_BLEND);
			glColor4ub(255, 255, 255, 96);
			glEnable(GL_LINE_STIPPLE);
			glLineStipple(1, 0xAAAA);

			dm->drawEdges(dm, 1, 1);

			bglPolygonOffset(rv3d->dist, 0.0);
			glDepthMask(1);
			glDisable(GL_LINE_STIPPLE);

			GPU_disable_material();
			
			/* since we already draw wire as wp guide, dont draw over the top */
			draw_wire= 0;
		}
		else {
			if((v3d->flag&V3D_SELECT_OUTLINE) && ((v3d->flag2 & V3D_RENDER_OVERRIDE)==0) && (base->flag&SELECT) && !draw_wire && !ob->paint)
				draw_mesh_object_outline(v3d, ob, dm);

			glLightModeli(GL_LIGHT_MODEL_TWO_SIDE, me->flag & ME_TWOSIDED );

			glEnable(GL_LIGHTING);
			glFrontFace((ob->transflag&OB_NEG_SCALE)?GL_CW:GL_CCW);

			dm->drawFacesSolid(dm, paint_redraw_planes, GPU_enable_material, fast_navigate|DM_DRAW_PAINT_MASK);

			GPU_disable_material();

			glFrontFace(GL_CCW);
			glDisable(GL_LIGHTING);

			if(base->flag & SELECT) {
				UI_ThemeColor((ob==OBACT)?TH_ACTIVE:TH_SELECT);
			} else {
				UI_ThemeColor(TH_WIRE);
			}
			if(!ob->paint && (v3d->flag2 & V3D_RENDER_OVERRIDE)==0)
				dm->drawLooseEdges(dm);
		}
	}
	else if(dt==OB_SHADED) {
		int do_draw= 1;	/* to resolve all G.f settings below... */
		
		if(ob==OBACT) {
			do_draw= 0;
			if(ob && ob->mode & OB_MODE_WEIGHT_PAINT) {
				/* enforce default material settings */
				GPU_enable_material(0, NULL);
				
				/* but set default spec */
				glColorMaterial(GL_FRONT_AND_BACK, GL_SPECULAR);
				glEnable(GL_COLOR_MATERIAL);	/* according manpages needed */
				glColor3ub(120, 120, 120);
				glDisable(GL_COLOR_MATERIAL);
				/* diffuse */
				glColorMaterial(GL_FRONT_AND_BACK, GL_DIFFUSE);
				glEnable(GL_LIGHTING);
				glEnable(GL_COLOR_MATERIAL);

<<<<<<< HEAD
				dm->drawMappedFaces(dm, NULL, wpaint__setSolidDrawOptions, me->mface, DM_DRAW_VERTEX_COLORS);
=======
				dm->drawMappedFaces(dm, wpaint__setSolidDrawOptions, me->mface, 1, GPU_enable_material);
>>>>>>> b743454c
				glDisable(GL_COLOR_MATERIAL);
				glDisable(GL_LIGHTING);

				GPU_disable_material();
			}
			else if(ob->mode & (OB_MODE_VERTEX_PAINT|OB_MODE_TEXTURE_PAINT)) {
<<<<<<< HEAD
				if(me->mcol) {
					MFace *mface = get_mesh(ob)->mface;
					DMDrawFlags dm_flags = DM_DRAW_PTEX;

					/* XXX - temporary - set up nicer drawing for new vpaint */
					GPU_enable_material(mface->mat_nr+1, NULL);
					glEnable(GL_LIGHTING);
					dm_flags |= fast_navigate;
					if(me->editflag & ME_EDIT_PTEX)
						dm_flags |= DM_DRAW_PTEX_TEXELS;

					dm->drawMappedFaces(dm, paint_redraw_planes,
							    wpaint__setSolidDrawOptions, NULL,
							    dm_flags);
					glDisable(GL_LIGHTING);
				}
				else {
					glColor3f(1.0f, 1.0f, 1.0f);
					dm->drawMappedFaces(dm, NULL, wpaint__setSolidDrawOptions, NULL, 0);
=======
				if(me->mcol)
					dm->drawMappedFaces(dm, wpaint__setSolidDrawOptions, NULL, 1, GPU_enable_material);
				else {
					glColor3f(1.0f, 1.0f, 1.0f);
					dm->drawMappedFaces(dm, wpaint__setSolidDrawOptions, NULL, 0, GPU_enable_material);
>>>>>>> b743454c
				}
			}
			else do_draw= 1;
		}
		if(do_draw) {
			dl = ob->disp.first;
			if (!dl || !dl->col1) {
				/* release and reload derivedmesh because it might be freed in
				   shadeDispList due to a different datamask */
				dm->release(dm);
				shadeDispList(scene, base);
				dl = find_displist(&ob->disp, DL_VERTCOL);
				dm= mesh_get_derived_final(scene, ob, v3d->customdata_mask);
			}

			if ((v3d->flag&V3D_SELECT_OUTLINE) && ((v3d->flag2 & V3D_RENDER_OVERRIDE)==0) && (base->flag&SELECT) && !draw_wire) {
				draw_mesh_object_outline(v3d, ob, dm);
			}

				/* False for dupliframe objects */
			if (dl) {
				unsigned int *obCol1 = dl->col1;
				unsigned int *obCol2 = dl->col2;

				dm->drawFacesColored(dm, me->flag&ME_TWOSIDED, (unsigned char*) obCol1, (unsigned char*) obCol2);
			}

			if(base->flag & SELECT) {
				UI_ThemeColor((ob==OBACT)?TH_ACTIVE:TH_SELECT);
			} else {
				UI_ThemeColor(TH_WIRE);
			}
			if((v3d->flag2 & V3D_RENDER_OVERRIDE)==0)
				dm->drawLooseEdges(dm);
		}
	}
	
	/* set default draw color back for wire or for draw-extra later on */
	if (dt!=OB_WIRE) {
		if(base->flag & SELECT) {
			if(ob==OBACT && ob->flag & OB_FROMGROUP) 
				UI_ThemeColor(TH_GROUP_ACTIVE);
			else if(ob->flag & OB_FROMGROUP) 
				UI_ThemeColorShade(TH_GROUP_ACTIVE, -16);
			else if(flag!=DRAW_CONSTCOLOR)
				UI_ThemeColor((ob==OBACT)?TH_ACTIVE:TH_SELECT);
			else
				glColor3ub(80,80,80);
		} else {
			if (ob->flag & OB_FROMGROUP) 
				UI_ThemeColor(TH_GROUP);
			else {
				if(ob->dtx & OB_DRAWWIRE && flag==DRAW_CONSTCOLOR)
					glColor3ub(80,80,80);
				else
					UI_ThemeColor(TH_WIRE);
			}
		}
	}
	if (draw_wire) {

		/* When using wireframe object traw in particle edit mode
		 * the mesh gets in the way of seeing the particles, fade the wire color
		 * with the background. */
		if(ob==OBACT && (ob->mode & OB_MODE_PARTICLE_EDIT)) {
			float col_wire[4], col_bg[4], col[3];

			UI_GetThemeColor3fv(TH_BACK, col_bg);
			glGetFloatv(GL_CURRENT_COLOR, col_wire);
			interp_v3_v3v3(col, col_bg, col_wire, 0.15);
			glColor3fv(col);
		}

		/* If drawing wire and drawtype is not OB_WIRE then we are
		 * overlaying the wires.
		 *
		 * UPDATE bug #10290 - With this wire-only objects can draw
		 * behind other objects depending on their order in the scene. 2x if 0's below. undo'ing zr's commit: r4059
		 *
		 * if draw wire is 1 then just drawing wire, no need for depth buffer stuff,
		 * otherwise this wire is to overlay solid mode faces so do some depth buffer tricks.
		 */
		if (dt!=OB_WIRE && draw_wire==2) {
			bglPolygonOffset(rv3d->dist, 1.0);
			glDepthMask(0);	// disable write in zbuffer, selected edge wires show better
		}
		
		if((v3d->flag2 & V3D_RENDER_OVERRIDE && v3d->drawtype >= OB_SOLID)==0)
			dm->drawEdges(dm, (dt==OB_WIRE || totface==0), me->drawflag & ME_ALLEDGES);

		if (dt!=OB_WIRE && draw_wire==2) {
			glDepthMask(1);
			bglPolygonOffset(rv3d->dist, 0.0);
		}
	}

	dm->release(dm);
}

/* returns 1 if nothing was drawn, for detecting to draw an object center */
static int draw_mesh_object(Scene *scene, ARegion *ar, View3D *v3d, RegionView3D *rv3d, Base *base, int dt, int flag)
{
	Object *ob= base->object;
	Object *obedit= scene->obedit;
	Mesh *me= ob->data;
	EditMesh *em= me->edit_mesh;
	int do_alpha_pass= 0, drawlinked= 0, retval= 0, glsl, check_alpha;
	
	if(obedit && ob!=obedit && ob->data==obedit->data) {
		if(ob_get_key(ob) || ob_get_key(obedit));
		else if(ob->modifiers.first || obedit->modifiers.first);
		else drawlinked= 1;
	}
	
	if(ob==obedit || drawlinked) {
		DerivedMesh *finalDM, *cageDM;
		
		if (obedit!=ob)
			finalDM = cageDM = editmesh_get_derived_base(ob, em);
		else
			cageDM = editmesh_get_derived_cage_and_final(scene, ob, em, &finalDM,
											v3d->customdata_mask);

		if(dt>OB_WIRE) {
			// no transp in editmode, the fancy draw over goes bad then
			glsl = draw_glsl_material(scene, ob, v3d, dt);
			GPU_begin_object_materials(v3d, rv3d, scene, ob, glsl, NULL);
		}

		draw_em_fancy(scene, v3d, rv3d, ob, em, cageDM, finalDM, dt);

		GPU_end_object_materials();

		if (obedit!=ob && finalDM)
			finalDM->release(finalDM);
	}
	else {
		/* don't create boundbox here with mesh_get_bb(), the derived system will make it, puts deformed bb's OK */
		if(me->totface<=4 || boundbox_clip(rv3d, ob->obmat, (ob->bb)? ob->bb: me->bb)) {
			glsl = draw_glsl_material(scene, ob, v3d, dt);
			check_alpha = check_material_alpha(base, me, glsl);

			if(dt==OB_SOLID || glsl) {
				GPU_begin_object_materials(v3d, rv3d, scene, ob, glsl,
					(check_alpha)? &do_alpha_pass: NULL);
			}

			draw_mesh_fancy(scene, ar, v3d, rv3d, base, dt, flag);

			GPU_end_object_materials();
			
			if(me->totvert==0) retval= 1;
		}
	}
	
	/* GPU_begin_object_materials checked if this is needed */
	if(do_alpha_pass) {
		if(ob->dtx & OB_DRAWXRAY) {
			add_view3d_after(&v3d->afterdraw_xraytransp, base, flag);
		}
		else {
			add_view3d_after(&v3d->afterdraw_transp, base, flag);
		}
	}
	else if(ob->dtx & OB_DRAWXRAY && ob->dtx & OB_DRAWTRANSP) {
		/* special case xray+transp when alpha is 1.0, without this the object vanishes */
		if(v3d->xray == 0 && v3d->transp == 0) {
			add_view3d_after(&v3d->afterdraw_xray, base, flag);
		}
	}
	
	return retval;
}

/* ************** DRAW DISPLIST ****************** */

static int draw_index_wire= 1;
static int index3_nors_incr= 1;

/* returns 1 when nothing was drawn */
static int drawDispListwire(ListBase *dlbase)
{
	DispList *dl;
	int parts, nr;
	float *data;

	if(dlbase==NULL) return 1;
	
	glEnableClientState(GL_VERTEX_ARRAY);
	glPolygonMode(GL_FRONT_AND_BACK, GL_LINE); 

	for(dl= dlbase->first; dl; dl= dl->next) {
		if(dl->parts==0 || dl->nr==0)
			continue;
		
		data= dl->verts;
	
		switch(dl->type) {
		case DL_SEGM:
			
			glVertexPointer(3, GL_FLOAT, 0, data);
			
			for(parts=0; parts<dl->parts; parts++)
				glDrawArrays(GL_LINE_STRIP, parts*dl->nr, dl->nr);
				
			break;
		case DL_POLY:
			
			glVertexPointer(3, GL_FLOAT, 0, data);
			
			for(parts=0; parts<dl->parts; parts++)
				glDrawArrays(GL_LINE_LOOP, parts*dl->nr, dl->nr);
			
			break;
		case DL_SURF:
			
			glVertexPointer(3, GL_FLOAT, 0, data);
			
			for(parts=0; parts<dl->parts; parts++) {
				if(dl->flag & DL_CYCL_U) 
					glDrawArrays(GL_LINE_LOOP, parts*dl->nr, dl->nr);
				else
					glDrawArrays(GL_LINE_STRIP, parts*dl->nr, dl->nr);
			}
			
			for(nr=0; nr<dl->nr; nr++) {
				int ofs= 3*dl->nr;
				
				data= (  dl->verts )+3*nr;
				parts= dl->parts;

				if(dl->flag & DL_CYCL_V) glBegin(GL_LINE_LOOP);
				else glBegin(GL_LINE_STRIP);
				
				while(parts--) {
					glVertex3fv(data);
					data+=ofs;
				}
				glEnd();
				
				/* (ton) this code crashes for me when resolv is 86 or higher... no clue */
//				glVertexPointer(3, GL_FLOAT, sizeof(float)*3*dl->nr, data + 3*nr);
//				if(dl->flag & DL_CYCL_V) 
//					glDrawArrays(GL_LINE_LOOP, 0, dl->parts);
//				else
//					glDrawArrays(GL_LINE_STRIP, 0, dl->parts);
			}
			break;
			
		case DL_INDEX3:
			if(draw_index_wire) {
				glVertexPointer(3, GL_FLOAT, 0, dl->verts);
				glDrawElements(GL_TRIANGLES, 3*dl->parts, GL_UNSIGNED_INT, dl->index);
			}
			break;
			
		case DL_INDEX4:
			if(draw_index_wire) {
				glVertexPointer(3, GL_FLOAT, 0, dl->verts);
				glDrawElements(GL_QUADS, 4*dl->parts, GL_UNSIGNED_INT, dl->index);
			}
			break;
		}
	}
	
	glDisableClientState(GL_VERTEX_ARRAY);
	glPolygonMode(GL_FRONT_AND_BACK, GL_FILL); 
	
	return 0;
}

static void drawDispListsolid(ListBase *lb, Object *ob, int glsl)
{
	DispList *dl;
	GPUVertexAttribs gattribs;
	float *data, curcol[4];
	float *ndata;
	
	if(lb==NULL) return;
	
	/* for drawing wire */
	glGetFloatv(GL_CURRENT_COLOR, curcol);

	glEnable(GL_LIGHTING);
	glEnableClientState(GL_VERTEX_ARRAY);
	
	if(ob->transflag & OB_NEG_SCALE) glFrontFace(GL_CW);
	else glFrontFace(GL_CCW);
	
	if(ob->type==OB_MBALL) {	// mball always smooth shaded
		glShadeModel(GL_SMOOTH);
	}
	
	dl= lb->first;
	while(dl) {
		data= dl->verts;
		ndata= dl->nors;

		switch(dl->type) {
		case DL_SEGM:
			if(ob->type==OB_SURF) {
				int nr;

				glDisable(GL_LIGHTING);
				glColor3fv(curcol);
				
				// glVertexPointer(3, GL_FLOAT, 0, dl->verts);
				// glDrawArrays(GL_LINE_STRIP, 0, dl->nr);

				glBegin(GL_LINE_STRIP);
				for(nr= dl->nr; nr; nr--, data+=3)
					glVertex3fv(data);
				glEnd();

				glEnable(GL_LIGHTING);
			}
			break;
		case DL_POLY:
			if(ob->type==OB_SURF) {
				int nr;

				glDisable(GL_LIGHTING);
				
				/* for some reason glDrawArrays crashes here in half of the platforms (not osx) */
				//glVertexPointer(3, GL_FLOAT, 0, dl->verts);
				//glDrawArrays(GL_LINE_LOOP, 0, dl->nr);
				
				glBegin(GL_LINE_LOOP);
				for(nr= dl->nr; nr; nr--, data+=3)
					glVertex3fv(data);
				glEnd();
				
				glEnable(GL_LIGHTING);
				break;
			}
		case DL_SURF:
			
			if(dl->index) {
				GPU_enable_material(dl->col+1, (glsl)? &gattribs: NULL);
				
				if(dl->rt & CU_SMOOTH) glShadeModel(GL_SMOOTH);
				else glShadeModel(GL_FLAT);

				glEnableClientState(GL_NORMAL_ARRAY);
				glVertexPointer(3, GL_FLOAT, 0, dl->verts);
				glNormalPointer(GL_FLOAT, 0, dl->nors);
				glDrawElements(GL_QUADS, 4*dl->totindex, GL_UNSIGNED_INT, dl->index);
				glDisableClientState(GL_NORMAL_ARRAY);
			}			
			break;

		case DL_INDEX3:
			GPU_enable_material(dl->col+1, (glsl)? &gattribs: NULL);
			
			glVertexPointer(3, GL_FLOAT, 0, dl->verts);
			
			/* voor polys only one normal needed */
			if(index3_nors_incr) {
				glEnableClientState(GL_NORMAL_ARRAY);
				glNormalPointer(GL_FLOAT, 0, dl->nors);
			}
			else
				glNormal3fv(ndata);
			
			glDrawElements(GL_TRIANGLES, 3*dl->parts, GL_UNSIGNED_INT, dl->index);
			
			if(index3_nors_incr)
				glDisableClientState(GL_NORMAL_ARRAY);

			break;

		case DL_INDEX4:
			GPU_enable_material(dl->col+1, (glsl)? &gattribs: NULL);
			
			glEnableClientState(GL_NORMAL_ARRAY);
			glVertexPointer(3, GL_FLOAT, 0, dl->verts);
			glNormalPointer(GL_FLOAT, 0, dl->nors);
			glDrawElements(GL_QUADS, 4*dl->parts, GL_UNSIGNED_INT, dl->index);
			glDisableClientState(GL_NORMAL_ARRAY);

			break;
		}
		dl= dl->next;
	}

	glDisableClientState(GL_VERTEX_ARRAY);
	glShadeModel(GL_FLAT);
	glDisable(GL_LIGHTING);
	glFrontFace(GL_CCW);
}

static void drawDispListshaded(ListBase *lb, Object *ob)
{
	DispList *dl, *dlob;
	unsigned int *cdata;

	if(lb==NULL) return;

	glShadeModel(GL_SMOOTH);
	glEnableClientState(GL_VERTEX_ARRAY);
	glEnableClientState(GL_COLOR_ARRAY);
	
	dl= lb->first;
	dlob= ob->disp.first;
	while(dl && dlob) {
		
		cdata= dlob->col1;
		if(cdata==NULL) break;
		
		switch(dl->type) {
		case DL_SURF:
			if(dl->index) {
				glVertexPointer(3, GL_FLOAT, 0, dl->verts);
				glColorPointer(4, GL_UNSIGNED_BYTE, 0, cdata);
				glDrawElements(GL_QUADS, 4*dl->totindex, GL_UNSIGNED_INT, dl->index);
			}			
			break;

		case DL_INDEX3:
			
			glVertexPointer(3, GL_FLOAT, 0, dl->verts);
			glColorPointer(4, GL_UNSIGNED_BYTE, 0, cdata);
			glDrawElements(GL_TRIANGLES, 3*dl->parts, GL_UNSIGNED_INT, dl->index);
			break;

		case DL_INDEX4:
			
			glVertexPointer(3, GL_FLOAT, 0, dl->verts);
			glColorPointer(4, GL_UNSIGNED_BYTE, 0, cdata);
			glDrawElements(GL_QUADS, 4*dl->parts, GL_UNSIGNED_INT, dl->index);
			break;
		}
		
		dl= dl->next;
		dlob= dlob->next;
	}
	
	glShadeModel(GL_FLAT);
	glDisableClientState(GL_VERTEX_ARRAY);
	glDisableClientState(GL_COLOR_ARRAY);
}

static void drawCurveDMWired(Object *ob)
{
	DerivedMesh *dm = ob->derivedFinal;
	dm->drawEdges (dm, 1, 0);
}

/* return 1 when nothing was drawn */
static int drawCurveDerivedMesh(Scene *scene, View3D *v3d, RegionView3D *rv3d, Base *base, int dt)
{
	Object *ob= base->object;
	DerivedMesh *dm = ob->derivedFinal;

	if (!dm) {
		return 1;
	}

	if(dt>OB_WIRE && dm->getNumFaces(dm)) {
		int glsl = draw_glsl_material(scene, ob, v3d, dt);
		GPU_begin_object_materials(v3d, rv3d, scene, ob, glsl, NULL);

		if(!glsl) {
			glLightModeli(GL_LIGHT_MODEL_TWO_SIDE, 0);
			glEnable(GL_LIGHTING);
			dm->drawFacesSolid(dm, NULL, GPU_enable_material, 0);
			glDisable(GL_LIGHTING);
		}
		else
			dm->drawFacesGLSL(dm, GPU_enable_material);

		GPU_end_object_materials();
	} else {
		if((v3d->flag2 & V3D_RENDER_OVERRIDE && v3d->drawtype >= OB_SOLID)==0)
			drawCurveDMWired (ob);
	}

	return 0;
}

/* returns 1 when nothing was drawn */
static int drawDispList(Scene *scene, View3D *v3d, RegionView3D *rv3d, Base *base, int dt)
{
	Object *ob= base->object;
	ListBase *lb=0;
	DispList *dl;
	Curve *cu;
	int solid, retval= 0;
	
	solid= (dt > OB_WIRE);

	if (drawCurveDerivedMesh(scene, v3d, rv3d, base, dt) == 0) {
		return 0;
	}

	switch(ob->type) {
	case OB_FONT:
	case OB_CURVE:
		cu= ob->data;
		
		lb= &cu->disp;
		
		if(solid) {
			dl= lb->first;
			if(dl==NULL) return 1;

			if(dl->nors==0) addnormalsDispList(lb);
			index3_nors_incr= 0;
			
			if( displist_has_faces(lb)==0) {
				draw_index_wire= 0;
				drawDispListwire(lb);
				draw_index_wire= 1;
			}
			else {
				if(draw_glsl_material(scene, ob, v3d, dt)) {
					GPU_begin_object_materials(v3d, rv3d, scene, ob, 1, NULL);
					drawDispListsolid(lb, ob, 1);
					GPU_end_object_materials();
				}
				else if(dt == OB_SHADED) {
					if(ob->disp.first==0) shadeDispList(scene, base);
					drawDispListshaded(lb, ob);
				}
				else {
					GPU_begin_object_materials(v3d, rv3d, scene, ob, 0, NULL);
					glLightModeli(GL_LIGHT_MODEL_TWO_SIDE, 0);
					drawDispListsolid(lb, ob, 0);
					GPU_end_object_materials();
				}
				if(cu->editnurb && cu->bevobj==NULL && cu->taperobj==NULL && cu->ext1 == 0.0 && cu->ext2 == 0.0) {
					cpack(0);
					draw_index_wire= 0;
					drawDispListwire(lb);
					draw_index_wire= 1;
				}
			}
			index3_nors_incr= 1;
		}
		else {
			draw_index_wire= 0;
			retval= drawDispListwire(lb);
			draw_index_wire= 1;
		}
		break;
	case OB_SURF:

		lb= &((Curve *)ob->data)->disp;
		
		if(solid) {
			dl= lb->first;
			if(dl==NULL) return 1;
			
			if(dl->nors==NULL) addnormalsDispList(lb);
			
			if(draw_glsl_material(scene, ob, v3d, dt)) {
				GPU_begin_object_materials(v3d, rv3d, scene, ob, 1, NULL);
				drawDispListsolid(lb, ob, 1);
				GPU_end_object_materials();
			}
			else if(dt==OB_SHADED) {
				if(ob->disp.first==NULL) shadeDispList(scene, base);
				drawDispListshaded(lb, ob);
			}
			else {
				GPU_begin_object_materials(v3d, rv3d, scene, ob, 0, NULL);
				glLightModeli(GL_LIGHT_MODEL_TWO_SIDE, 0);
				drawDispListsolid(lb, ob, 0);
				GPU_end_object_materials();
			}
		}
		else {
			retval= drawDispListwire(lb);
		}
		break;
	case OB_MBALL:
		
		if( is_basis_mball(ob)) {
			lb= &ob->disp;
			if(lb->first==NULL) makeDispListMBall(scene, ob);
			if(lb->first==NULL) return 1;
			
			if(solid) {
				
				if(draw_glsl_material(scene, ob, v3d, dt)) {
					GPU_begin_object_materials(v3d, rv3d, scene, ob, 1, NULL);
					drawDispListsolid(lb, ob, 1);
					GPU_end_object_materials();
				}
				else if(dt == OB_SHADED) {
					dl= lb->first;
					if(dl && dl->col1==0) shadeDispList(scene, base);
					drawDispListshaded(lb, ob);
				}
				else {
					GPU_begin_object_materials(v3d, rv3d, scene, ob, 0, NULL);
					glLightModeli(GL_LIGHT_MODEL_TWO_SIDE, 0);
					drawDispListsolid(lb, ob, 0);
					GPU_end_object_materials();
				}
			}
			else{
				/* MetaBalls use DL_INDEX4 type of DispList */
				retval= drawDispListwire(lb);
			}
		}
		break;
	}
	
	return retval;
}

/* *********** drawing for particles ************* */
static void draw_particle_arrays(int draw_as, int totpoint, int ob_dt, int select)
{
	/* draw created data arrays */
	switch(draw_as){
		case PART_DRAW_AXIS:
		case PART_DRAW_CROSS:
			glDrawArrays(GL_LINES, 0, 6*totpoint);
			break;
		case PART_DRAW_LINE:
			glDrawArrays(GL_LINES, 0, 2*totpoint);
			break;
		case PART_DRAW_BB:
			if(ob_dt<=OB_WIRE || select)
				glPolygonMode(GL_FRONT_AND_BACK,GL_LINE);
			else
				glPolygonMode(GL_FRONT_AND_BACK, GL_FILL); 

			glDrawArrays(GL_QUADS, 0, 4*totpoint);
			break;
		default:
			glDrawArrays(GL_POINTS, 0, totpoint);
			break;
	}
}
static void draw_particle(ParticleKey *state, int draw_as, short draw, float pixsize, float imat[4][4], float *draw_line, ParticleBillboardData *bb, ParticleDrawData *pdd)
{
	float vec[3], vec2[3];
	float *vd = pdd->vd;
	float *cd = pdd->cd;
	float ma_r=0.0f;
	float ma_g=0.0f;
	float ma_b=0.0f;

	if(pdd->ma_r) {
		ma_r = *pdd->ma_r;
		ma_g = *pdd->ma_g;
		ma_b = *pdd->ma_b;
	}

	switch(draw_as){
		case PART_DRAW_DOT:
		{
			if(vd) {
				copy_v3_v3(vd,state->co); pdd->vd+=3;
			}
			if(cd) {
				cd[0]=ma_r;
				cd[1]=ma_g;
				cd[2]=ma_b;
				pdd->cd+=3;
			}
			break;
		}
		case PART_DRAW_CROSS:
		case PART_DRAW_AXIS:
		{
			vec[0]=2.0f*pixsize;
			vec[1]=vec[2]=0.0;
			mul_qt_v3(state->rot,vec);
			if(draw_as==PART_DRAW_AXIS) {
				cd[1]=cd[2]=cd[4]=cd[5]=0.0;
				cd[0]=cd[3]=1.0;
				cd[6]=cd[8]=cd[9]=cd[11]=0.0;
				cd[7]=cd[10]=1.0;
				cd[13]=cd[12]=cd[15]=cd[16]=0.0;
				cd[14]=cd[17]=1.0;
				pdd->cd+=18;

				copy_v3_v3(vec2,state->co);
			}
			else {
				if(cd) {
					cd[0]=cd[3]=cd[6]=cd[9]=cd[12]=cd[15]=ma_r;
					cd[1]=cd[4]=cd[7]=cd[10]=cd[13]=cd[16]=ma_g;
					cd[2]=cd[5]=cd[8]=cd[11]=cd[14]=cd[17]=ma_b;
					pdd->cd+=18;
				}
				sub_v3_v3v3(vec2, state->co, vec);
			}

			add_v3_v3(vec, state->co);
			copy_v3_v3(pdd->vd,vec); pdd->vd+=3;
			copy_v3_v3(pdd->vd,vec2); pdd->vd+=3;
				
			vec[1]=2.0f*pixsize;
			vec[0]=vec[2]=0.0;
			mul_qt_v3(state->rot,vec);
			if(draw_as==PART_DRAW_AXIS){
				copy_v3_v3(vec2,state->co);
			}		
			else sub_v3_v3v3(vec2, state->co, vec);

			add_v3_v3(vec, state->co);
			copy_v3_v3(pdd->vd,vec); pdd->vd+=3;
			copy_v3_v3(pdd->vd,vec2); pdd->vd+=3;

			vec[2]=2.0f*pixsize;
			vec[0]=vec[1]=0.0;
			mul_qt_v3(state->rot,vec);
			if(draw_as==PART_DRAW_AXIS){
				copy_v3_v3(vec2,state->co);
			}
			else sub_v3_v3v3(vec2, state->co, vec);

			add_v3_v3(vec, state->co);

			copy_v3_v3(pdd->vd,vec); pdd->vd+=3;
			copy_v3_v3(pdd->vd,vec2); pdd->vd+=3;
			break;
		}
		case PART_DRAW_LINE:
		{
			copy_v3_v3(vec,state->vel);
			normalize_v3(vec);
			if(draw & PART_DRAW_VEL_LENGTH)
				mul_v3_fl(vec,len_v3(state->vel));
			madd_v3_v3v3fl(pdd->vd, state->co, vec, -draw_line[0]); pdd->vd+=3;
			madd_v3_v3v3fl(pdd->vd, state->co, vec,  draw_line[1]); pdd->vd+=3;
			if(cd) {
				cd[0]=cd[3]=ma_r;
				cd[1]=cd[4]=ma_g;
				cd[2]=cd[5]=ma_b;
				pdd->cd+=6;
			}
			break;
		}
		case PART_DRAW_CIRC:
		{
			if(pdd->ma_r)
				glColor3f(ma_r,ma_g,ma_b);
			drawcircball(GL_LINE_LOOP, state->co, pixsize, imat);
			break;
		}
		case PART_DRAW_BB:
		{
			float xvec[3], yvec[3], zvec[3], bb_center[3];
			if(cd) {
				cd[0]=cd[3]=cd[6]=cd[9]=ma_r;
				cd[1]=cd[4]=cd[7]=cd[10]=ma_g;
				cd[2]=cd[5]=cd[8]=cd[11]=ma_b;
				pdd->cd+=12;
			}


			copy_v3_v3(bb->vec, state->co);
			copy_v3_v3(bb->vel, state->vel);

			psys_make_billboard(bb, xvec, yvec, zvec, bb_center);
			
			add_v3_v3v3(pdd->vd, bb_center, xvec);
			add_v3_v3(pdd->vd, yvec); pdd->vd+=3;

			sub_v3_v3v3(pdd->vd, bb_center, xvec);
			add_v3_v3(pdd->vd, yvec); pdd->vd+=3;

			sub_v3_v3v3(pdd->vd, bb_center, xvec);
			sub_v3_v3v3(pdd->vd, pdd->vd,yvec); pdd->vd+=3;

			add_v3_v3v3(pdd->vd, bb_center, xvec);
			sub_v3_v3v3(pdd->vd, pdd->vd, yvec); pdd->vd+=3;

			copy_v3_v3(pdd->nd, zvec); pdd->nd+=3;
			copy_v3_v3(pdd->nd, zvec); pdd->nd+=3;
			copy_v3_v3(pdd->nd, zvec); pdd->nd+=3;
			copy_v3_v3(pdd->nd, zvec); pdd->nd+=3;
			break;
		}
	}
}
/* unified drawing of all new particle systems draw types except dupli ob & group	*/
/* mostly tries to use vertex arrays for speed										*/

/* 1. check that everything is ok & updated */
/* 2. start initialising things				*/
/* 3. initialize according to draw type		*/
/* 4. allocate drawing data arrays			*/
/* 5. start filling the arrays				*/
/* 6. draw the arrays						*/
/* 7. clean up								*/
static void draw_new_particle_system(Scene *scene, View3D *v3d, RegionView3D *rv3d, Base *base, ParticleSystem *psys, int ob_dt)
{
	Object *ob=base->object;
	ParticleSystemModifierData *psmd;
	ParticleEditSettings *pset = PE_settings(scene);
	ParticleSettings *part;
	ParticleData *pars, *pa;
	ParticleKey state, *states=0;
	ParticleBillboardData bb;
	ParticleSimulationData sim = {scene, ob, psys, NULL};
	ParticleDrawData *pdd = psys->pdd;
	Material *ma;
	float vel[3], imat[4][4];
	float timestep, pixsize=1.0, pa_size, r_tilt, r_length;
	float pa_time, pa_birthtime, pa_dietime, pa_health;
	float cfra= bsystem_time(scene, ob,(float)CFRA,0.0);
	float ma_r=0.0f, ma_g=0.0f, ma_b=0.0f;
	int a, totpart, totpoint=0, totve=0, drawn, draw_as, totchild=0;
	int select=ob->flag&SELECT, create_cdata=0, need_v=0;
	GLint polygonmode[2];
	char val[32];

/* 1. */
	if(psys==0)
		return;

	part=psys->part;
	pars=psys->particles;

	if(part==0 || !psys_check_enabled(ob, psys))
		return;

	if(pars==0) return;

	/* don't draw normal paths in edit mode */
	if(psys_in_edit_mode(scene, psys) && (pset->flag & PE_DRAW_PART)==0)
		return;
		
	if(part->draw_as == PART_DRAW_REND)
		draw_as = part->ren_as;
	else
		draw_as = part->draw_as;

	if(draw_as == PART_DRAW_NOT)
		return;

/* 2. */
	sim.psmd = psmd = psys_get_modifier(ob,psys);

	if(part->phystype==PART_PHYS_KEYED){
		if(psys->flag&PSYS_KEYED){
			psys_count_keyed_targets(&sim);
			if(psys->totkeyed==0)
				return;
		}
	}

	if(select){
		select=0;
		if(psys_get_current(ob)==psys)
			select=1;
	}

	psys->flag|=PSYS_DRAWING;

	if(part->type==PART_HAIR && !psys->childcache)
		totchild=0;
	else
		totchild=psys->totchild*part->disp/100;

	ma= give_current_material(ob,part->omat);

	if(v3d->zbuf) glDepthMask(1);

	if((ma) && (part->draw&PART_DRAW_MAT_COL)) {
		glColor3f(ma->r,ma->g,ma->b);

		ma_r = ma->r;
		ma_g = ma->g;
		ma_b = ma->b;
	}
	else
		cpack(0);

	if(pdd) {
		pdd->ma_r = &ma_r;
		pdd->ma_g = &ma_g;
		pdd->ma_b = &ma_b;
	}

	timestep= psys_get_timestep(&sim);

	if( (base->flag & OB_FROMDUPLI) && (ob->flag & OB_FROMGROUP) ) {
		float mat[4][4];
		mul_m4_m4m4(mat, psys->imat, ob->obmat);
		glMultMatrixf(mat);
	}

	/* needed for text display */
	invert_m4_m4(ob->imat, ob->obmat);

	totpart=psys->totpart;

	cfra=bsystem_time(scene, 0, (float)CFRA, 0.0f);

	if(draw_as==PART_DRAW_PATH && psys->pathcache==NULL && psys->childcache==NULL)
		draw_as=PART_DRAW_DOT;

/* 3. */
	switch(draw_as){
		case PART_DRAW_DOT:
			if(part->draw_size)
				glPointSize(part->draw_size);
			else
				glPointSize(2.0); /* default dot size */
			break;
		case PART_DRAW_CIRC:
			/* calculate view aligned matrix: */
			copy_m4_m4(imat, rv3d->viewinv);
			normalize_v3(imat[0]);
			normalize_v3(imat[1]);
			/* no break! */
		case PART_DRAW_CROSS:
		case PART_DRAW_AXIS:
			/* lets calculate the scale: */
			pixsize= rv3d->persmat[0][3]*ob->obmat[3][0]+ rv3d->persmat[1][3]*ob->obmat[3][1]+ rv3d->persmat[2][3]*ob->obmat[3][2]+ rv3d->persmat[3][3];
			pixsize*= rv3d->pixsize;
			if(part->draw_size==0.0)
				pixsize*=2.0;
			else
				pixsize*=part->draw_size;

			if(draw_as==PART_DRAW_AXIS)
				create_cdata = 1;
			break;
		case PART_DRAW_OB:
			if(part->dup_ob==0)
				draw_as=PART_DRAW_DOT;
			else
				draw_as=0;
			break;
		case PART_DRAW_GR:
			if(part->dup_group==0)
				draw_as=PART_DRAW_DOT;
			else
				draw_as=0;
			break;
		case PART_DRAW_BB:
			if(v3d->camera==0 && part->bb_ob==0){
				printf("Billboards need an active camera or a target object!\n");

				draw_as=part->draw_as=PART_DRAW_DOT;

				if(part->draw_size)
					glPointSize(part->draw_size);
				else
					glPointSize(2.0); /* default dot size */
			}
			else if(part->bb_ob)
				bb.ob=part->bb_ob;
			else
				bb.ob=v3d->camera;

			bb.align = part->bb_align;
			bb.anim = part->bb_anim;
			bb.lock = part->draw & PART_DRAW_BB_LOCK;
			bb.offset[0] = part->bb_offset[0];
			bb.offset[1] = part->bb_offset[1];
			break;
		case PART_DRAW_PATH:
			break;
		case PART_DRAW_LINE:
			need_v=1;
			break;
	}
	if(part->draw & PART_DRAW_SIZE && part->draw_as!=PART_DRAW_CIRC){
		copy_m4_m4(imat, rv3d->viewinv);
		normalize_v3(imat[0]);
		normalize_v3(imat[1]);
	}

	if(!create_cdata && pdd && pdd->cdata) {
		MEM_freeN(pdd->cdata);
		pdd->cdata = pdd->cd = NULL;
	}

/* 4. */
	if(draw_as && ELEM(draw_as, PART_DRAW_PATH, PART_DRAW_CIRC)==0) {
		int tot_vec_size = (totpart + totchild) * 3 * sizeof(float);
		int create_ndata = 0;

		if(!pdd)
			pdd = psys->pdd = MEM_callocN(sizeof(ParticleDrawData), "ParticlDrawData");

		if(part->draw_as == PART_DRAW_REND && part->trail_count > 1) {
			tot_vec_size *= part->trail_count;
			psys_make_temp_pointcache(ob, psys);
		}

		switch(draw_as) {
			case PART_DRAW_AXIS:
			case PART_DRAW_CROSS:
				tot_vec_size *= 6;
				if(draw_as != PART_DRAW_CROSS)
					create_cdata = 1;
				break;
			case PART_DRAW_LINE:
				tot_vec_size *= 2;
				break;
			case PART_DRAW_BB:
				tot_vec_size *= 4;
				create_ndata = 1;
				break;
		}

		if(pdd->tot_vec_size != tot_vec_size)
			psys_free_pdd(psys);

		if(!pdd->vdata)
			pdd->vdata = MEM_callocN(tot_vec_size, "particle_vdata");
		if(create_cdata && !pdd->cdata)
			pdd->cdata = MEM_callocN(tot_vec_size, "particle_cdata");
		if(create_ndata && !pdd->ndata)
			pdd->ndata = MEM_callocN(tot_vec_size, "particle_vdata");

		if(part->draw & PART_DRAW_VEL && draw_as != PART_DRAW_LINE) {
			if(!pdd->vedata)
				pdd->vedata = MEM_callocN(2 * (totpart + totchild) * 3 * sizeof(float), "particle_vedata");

			need_v = 1;
		} else if (pdd->vedata) {
			/* velocity data not needed, so free it */
			MEM_freeN(pdd->vedata);
			pdd->vedata= NULL;
		}

		pdd->vd= pdd->vdata;
		pdd->ved= pdd->vedata;
		pdd->cd= pdd->cdata;
		pdd->nd= pdd->ndata;
		pdd->tot_vec_size= tot_vec_size;
	}

	psys->lattice= psys_get_lattice(&sim);

	if(pdd && draw_as!=PART_DRAW_PATH){
/* 5. */
		if((pdd->flag & PARTICLE_DRAW_DATA_UPDATED)
			&& (pdd->vedata || part->draw & (PART_DRAW_SIZE|PART_DRAW_NUM|PART_DRAW_HEALTH))==0) {
			totpoint = pdd->totpoint; /* draw data is up to date */
		}
		else for(a=0,pa=pars; a<totpart+totchild; a++, pa++){
			/* setup per particle individual stuff */
			if(a<totpart){
				if(totchild && (part->draw&PART_DRAW_PARENT)==0) continue;
				if(pa->flag & PARS_NO_DISP || pa->flag & PARS_UNEXIST) continue;

				pa_time=(cfra-pa->time)/pa->lifetime;
				pa_birthtime=pa->time;
				pa_dietime = pa->dietime;
				pa_size=pa->size;
				if(part->phystype==PART_PHYS_BOIDS)
					pa_health = pa->boid->data.health;
				else
					pa_health = -1.0;

#if 0 // XXX old animation system	
				if((part->flag&PART_ABS_TIME)==0){			
					if(ma && ma->ipo){
						IpoCurve *icu;

						/* correction for lifetime */
						calc_ipo(ma->ipo, 100.0f*pa_time);

						for(icu = ma->ipo->curve.first; icu; icu=icu->next) {
							if(icu->adrcode == MA_COL_R)
								ma_r = icu->curval;
							else if(icu->adrcode == MA_COL_G)
								ma_g = icu->curval;
							else if(icu->adrcode == MA_COL_B)
								ma_b = icu->curval;
						}
					}
					if(part->ipo) {
						IpoCurve *icu;

						/* correction for lifetime */
						calc_ipo(part->ipo, 100*pa_time);

						for(icu = part->ipo->curve.first; icu; icu=icu->next) {
							if(icu->adrcode == PART_SIZE)
								pa_size = icu->curval;
						}
					}
				}
#endif // XXX old animation system

				r_tilt = 2.0f*(PSYS_FRAND(a + 21) - 0.5f);
				r_length = PSYS_FRAND(a + 22);
			}
			else{
				ChildParticle *cpa= &psys->child[a-totpart];

				pa_time=psys_get_child_time(psys,cpa,cfra,&pa_birthtime,&pa_dietime);

#if 0 // XXX old animation system
				if((part->flag&PART_ABS_TIME)==0) {
					if(ma && ma->ipo){
						IpoCurve *icu;

						/* correction for lifetime */
						calc_ipo(ma->ipo, 100.0f*pa_time);

						for(icu = ma->ipo->curve.first; icu; icu=icu->next) {
							if(icu->adrcode == MA_COL_R)
								ma_r = icu->curval;
							else if(icu->adrcode == MA_COL_G)
								ma_g = icu->curval;
							else if(icu->adrcode == MA_COL_B)
								ma_b = icu->curval;
						}
					}
				}
#endif // XXX old animation system

				pa_size=psys_get_child_size(psys,cpa,cfra,0);

				pa_health = -1.0;

				r_tilt = 2.0f*(PSYS_FRAND(a + 21) - 0.5f);
				r_length = PSYS_FRAND(a + 22);
			}

			drawn = 0;
			if(part->draw_as == PART_DRAW_REND && part->trail_count > 1) {
				float length = part->path_end * (1.0 - part->randlength * r_length);
				int trail_count = part->trail_count * (1.0 - part->randlength * r_length);
				float ct = ((part->draw & PART_ABS_PATH_TIME) ? cfra : pa_time) - length;
				float dt = length / (trail_count ? (float)trail_count : 1.0f);
				int i=0;

				ct+=dt;
				for(i=0; i < trail_count; i++, ct += dt) {
					if(part->draw & PART_ABS_PATH_TIME) {
						if(ct < pa_birthtime || ct > pa_dietime)
							continue;
					}
					else if(ct < 0.0f || ct > 1.0f)
						continue;

					state.time = (part->draw & PART_ABS_PATH_TIME) ? -ct : -(pa_birthtime + ct * (pa_dietime - pa_birthtime));
					psys_get_particle_on_path(&sim,a,&state,need_v);
					
					if(psys->parent)
						mul_m4_v3(psys->parent->obmat, state.co);

					/* create actiual particle data */
					if(draw_as == PART_DRAW_BB) {
						bb.size = pa_size;
						bb.tilt = part->bb_tilt * (1.0f - part->bb_rand_tilt * r_tilt);
						bb.time = ct;
					}

					draw_particle(&state, draw_as, part->draw, pixsize, imat, part->draw_line, &bb, psys->pdd);

					totpoint++;
					drawn = 1;
				}
			}
			else
			{
				state.time=cfra;
				if(psys_get_particle_state(&sim,a,&state,0)){
					if(psys->parent)
						mul_m4_v3(psys->parent->obmat, state.co);

					/* create actiual particle data */
					if(draw_as == PART_DRAW_BB) {
						bb.size = pa_size;
						bb.tilt = part->bb_tilt * (1.0f - part->bb_rand_tilt * r_tilt);
						bb.time = pa_time;
					}

					draw_particle(&state, draw_as, part->draw, pixsize, imat, part->draw_line, &bb, pdd);

					totpoint++;
					drawn = 1;
				}
			}

			if(drawn) {
				/* additional things to draw for each particle	*/
				/* (velocity, size and number)					*/
				if((part->draw & PART_DRAW_VEL) && pdd->vedata){
					copy_v3_v3(pdd->ved,state.co);
					pdd->ved += 3;
					mul_v3_v3fl(vel, state.vel, timestep);
					add_v3_v3v3(pdd->ved, state.co, vel);
					pdd->ved+=3;

					totve++;
				}

				if(part->draw & PART_DRAW_SIZE){
					setlinestyle(3);
					drawcircball(GL_LINE_LOOP, state.co, pa_size, imat);
					setlinestyle(0);
				}


				if((part->draw & PART_DRAW_NUM || part->draw & PART_DRAW_HEALTH) && (v3d->flag2 & V3D_RENDER_OVERRIDE)==0){
					float vec_txt[3];
					char *val_pos= val;
					val[0]= '\0';

					if(part->draw&PART_DRAW_NUM)
						val_pos += sprintf(val, "%i", a);

					if((part->draw & PART_DRAW_HEALTH) && a < totpart && part->phystype==PART_PHYS_BOIDS)
						sprintf(val_pos, (val_pos==val) ? "%.2f" : ":%.2f", pa_health);

					/* in path drawing state.co is the end point */
					/* use worldspace beause object matrix is already applied */
					mul_v3_m4v3(vec_txt, ob->imat, state.co);
					view3d_cached_text_draw_add(vec_txt[0],  vec_txt[1],  vec_txt[2], val, 10, V3D_CACHE_TEXT_WORLDSPACE);
				}
			}
		}
	}
/* 6. */

	glGetIntegerv(GL_POLYGON_MODE, polygonmode);
	glEnableClientState(GL_VERTEX_ARRAY);

	if(draw_as==PART_DRAW_PATH){
		ParticleCacheKey **cache, *path;
		float *cd2=0,*cdata2=0;

		/* setup gl flags */
		if (1) { //ob_dt > OB_WIRE) {
			glEnableClientState(GL_NORMAL_ARRAY);

			if(part->draw&PART_DRAW_MAT_COL)
				glEnableClientState(GL_COLOR_ARRAY);

			glEnable(GL_LIGHTING);
			glColorMaterial(GL_FRONT_AND_BACK, GL_DIFFUSE);
			glEnable(GL_COLOR_MATERIAL);
		}
		/*else {
			glDisableClientState(GL_NORMAL_ARRAY);

			glDisable(GL_COLOR_MATERIAL);
			glDisable(GL_LIGHTING);
			UI_ThemeColor(TH_WIRE);
		}*/

		if(totchild && (part->draw&PART_DRAW_PARENT)==0)
			totpart=0;
		else if(psys->pathcache==NULL)
			totpart=0;

		/* draw actual/parent particles */
		cache=psys->pathcache;
		for(a=0, pa=psys->particles; a<totpart; a++, pa++){
			path=cache[a];
			if(path->steps > 0) {
				glVertexPointer(3, GL_FLOAT, sizeof(ParticleCacheKey), path->co);

				if(1) { //ob_dt > OB_WIRE) {
					glNormalPointer(GL_FLOAT, sizeof(ParticleCacheKey), path->vel);
					if(part->draw&PART_DRAW_MAT_COL)
						glColorPointer(3, GL_FLOAT, sizeof(ParticleCacheKey), path->col);
				}

				glDrawArrays(GL_LINE_STRIP, 0, path->steps + 1);
			}
		}
		
		/* draw child particles */
		cache=psys->childcache;
		for(a=0; a<totchild; a++){
			path=cache[a];
			glVertexPointer(3, GL_FLOAT, sizeof(ParticleCacheKey), path->co);

			if(1) { //ob_dt > OB_WIRE) {
				glNormalPointer(GL_FLOAT, sizeof(ParticleCacheKey), path->vel);
				if(part->draw&PART_DRAW_MAT_COL)
					glColorPointer(3, GL_FLOAT, sizeof(ParticleCacheKey), path->col);
			}

			glDrawArrays(GL_LINE_STRIP, 0, path->steps + 1);
		}


		/* restore & clean up */
		if(1) { //ob_dt > OB_WIRE) {
			if(part->draw&PART_DRAW_MAT_COL)
				glDisable(GL_COLOR_ARRAY);
			glDisable(GL_COLOR_MATERIAL);
		}

		if(cdata2)
			MEM_freeN(cdata2);
		cd2=cdata2=0;

		glLineWidth(1.0f);

		if((part->draw & PART_DRAW_NUM) && (v3d->flag2 & V3D_RENDER_OVERRIDE)==0){
			cache=psys->pathcache;

			for(a=0, pa=psys->particles; a<totpart; a++, pa++){
				float vec_txt[3];
				val[0]= '\0';

				sprintf(val, "%i", a);
				/* use worldspace beause object matrix is already applied */
				mul_v3_m4v3(vec_txt, ob->imat, cache[a]->co);
				view3d_cached_text_draw_add(vec_txt[0],  vec_txt[1],  vec_txt[2], val, 10, V3D_CACHE_TEXT_WORLDSPACE);
			}
		}
	}
	else if(pdd && ELEM(draw_as, 0, PART_DRAW_CIRC)==0){
		glDisableClientState(GL_COLOR_ARRAY);

		/* enable point data array */
		if(pdd->vdata){
			glEnableClientState(GL_VERTEX_ARRAY);
			glVertexPointer(3, GL_FLOAT, 0, pdd->vdata);
		}
		else
			glDisableClientState(GL_VERTEX_ARRAY);

		if(select) {
			UI_ThemeColor(TH_ACTIVE);
			
			if(part->draw_size)
				glPointSize(part->draw_size + 2);
			else
				glPointSize(4.0);

			glLineWidth(3.0);

			draw_particle_arrays(draw_as, totpoint, ob_dt, 1);
		}

		/* restore from select */
		glColor3f(ma_r,ma_g,ma_b);
		glPointSize(part->draw_size ? part->draw_size : 2.0);
		glLineWidth(1.0);

		/* enable other data arrays */

		/* billboards are drawn this way */
		if(pdd->ndata && ob_dt>OB_WIRE){
			glEnableClientState(GL_NORMAL_ARRAY);
			glNormalPointer(GL_FLOAT, 0, pdd->ndata);
			glEnable(GL_LIGHTING);
		}
		else{
			glDisableClientState(GL_NORMAL_ARRAY);
			glDisable(GL_LIGHTING);
		}

		if(pdd->cdata){
			glEnableClientState(GL_COLOR_ARRAY);
			glColorPointer(3, GL_FLOAT, 0, pdd->cdata);
		}

		draw_particle_arrays(draw_as, totpoint, ob_dt, 0);

		pdd->flag |= PARTICLE_DRAW_DATA_UPDATED;
		pdd->totpoint = totpoint;
	}

	if(pdd && pdd->vedata){
		glDisableClientState(GL_COLOR_ARRAY);
		cpack(0xC0C0C0);
		
		glVertexPointer(3, GL_FLOAT, 0, pdd->vedata);
		
		glDrawArrays(GL_LINES, 0, 2*totve);
	}

	glPolygonMode(GL_FRONT, polygonmode[0]);
	glPolygonMode(GL_BACK, polygonmode[1]);

/* 7. */
	
	glDisable(GL_LIGHTING);
	glDisableClientState(GL_COLOR_ARRAY);
	glDisableClientState(GL_VERTEX_ARRAY);
	glDisableClientState(GL_NORMAL_ARRAY);

	if(states)
		MEM_freeN(states);

	psys->flag &= ~PSYS_DRAWING;

	/* draw data can't be saved for billboards as they must update to target changes */
	if(draw_as == PART_DRAW_BB) {
		psys_free_pdd(psys);
		pdd->flag &= ~PARTICLE_DRAW_DATA_UPDATED;
	}

	if(psys->lattice){
		end_latt_deform(psys->lattice);
		psys->lattice= NULL;
	}

	if( (base->flag & OB_FROMDUPLI) && (ob->flag & OB_FROMGROUP) )
		glLoadMatrixf(rv3d->viewmat);
}

static void draw_update_ptcache_edit(Scene *scene, Object *ob, PTCacheEdit *edit)
{
	if(edit->psys && edit->psys->flag & PSYS_HAIR_UPDATED)
		PE_update_object(scene, ob, 0);

	/* create path and child path cache if it doesn't exist already */
	if(edit->pathcache==0)
		psys_cache_edit_paths(scene, ob, edit, CFRA);
}

static void draw_ptcache_edit(Scene *scene, View3D *v3d, PTCacheEdit *edit)
{
	ParticleCacheKey **cache, *path, *pkey;
	PTCacheEditPoint *point;
	PTCacheEditKey *key;
	ParticleEditSettings *pset = PE_settings(scene);
	int i, k, totpoint = edit->totpoint, timed = pset->flag & PE_FADE_TIME ? pset->fade_frames : 0;
	int steps=1;
	float sel_col[3];
	float nosel_col[3];
	float *pathcol = NULL, *pcol;

	if(edit->pathcache==0)
		return;

	PE_hide_keys_time(scene, edit, CFRA);

	/* opengl setup */
	if((v3d->flag & V3D_ZBUF_SELECT)==0)
		glDisable(GL_DEPTH_TEST);

	/* get selection theme colors */
	UI_GetThemeColor3fv(TH_VERTEX_SELECT, sel_col);
	UI_GetThemeColor3fv(TH_VERTEX, nosel_col);

	/* draw paths */
	if(timed) {
		glEnable(GL_BLEND);
		steps = (*edit->pathcache)->steps + 1;
		pathcol = MEM_callocN(steps*4*sizeof(float), "particle path color data");
	}

	glEnableClientState(GL_VERTEX_ARRAY);
	glEnableClientState(GL_COLOR_ARRAY);

	glEnable(GL_COLOR_MATERIAL);
	glColorMaterial(GL_FRONT_AND_BACK, GL_DIFFUSE);
	glShadeModel(GL_SMOOTH);

	if(pset->brushtype == PE_BRUSH_WEIGHT) {
		glLineWidth(2.0f);
		glDisable(GL_LIGHTING);
	}

	cache=edit->pathcache;
	for(i=0; i<totpoint; i++){
		path = cache[i];
		glVertexPointer(3, GL_FLOAT, sizeof(ParticleCacheKey), path->co);

		if(timed) {
			for(k=0, pcol=pathcol, pkey=path; k<steps; k++, pkey++, pcol+=4){
				copy_v3_v3(pcol, pkey->col);
				pcol[3] = 1.0f - fabs((float)CFRA - pkey->time)/(float)pset->fade_frames;
			}

			glColorPointer(4, GL_FLOAT, 4*sizeof(float), pathcol);
		}
		else
			glColorPointer(3, GL_FLOAT, sizeof(ParticleCacheKey), path->col);

		glDrawArrays(GL_LINE_STRIP, 0, path->steps + 1);
	}

	if(pathcol) { MEM_freeN(pathcol); pathcol = pcol = NULL; }


	/* draw edit vertices */
	if(pset->selectmode!=SCE_SELECT_PATH){
		glPointSize(UI_GetThemeValuef(TH_VERTEX_SIZE));

		if(pset->selectmode==SCE_SELECT_POINT){
			float *pd=0,*pdata=0;
			float *cd=0,*cdata=0;
			int totkeys = 0;

			for (i=0, point=edit->points; i<totpoint; i++, point++)
				if(!(point->flag & PEP_HIDE))
					totkeys += point->totkey;

			if(edit->points && !(edit->points->keys->flag & PEK_USE_WCO))
				pd=pdata=MEM_callocN(totkeys*3*sizeof(float), "particle edit point data");
			cd=cdata=MEM_callocN(totkeys*(timed?4:3)*sizeof(float), "particle edit color data");

			for(i=0, point=edit->points; i<totpoint; i++, point++){
				if(point->flag & PEP_HIDE)
					continue;

				for(k=0, key=point->keys; k<point->totkey; k++, key++){
					if(pd) {
						copy_v3_v3(pd, key->co);
						pd += 3;
					}

					if(key->flag&PEK_SELECT){
						copy_v3_v3(cd,sel_col);
					}
					else{
						copy_v3_v3(cd,nosel_col);
					}

					if(timed)
						*(cd+3) = 1.0f - fabs((float)CFRA - *key->time)/(float)pset->fade_frames;

					cd += (timed?4:3);
				}
			}
			cd=cdata;
			pd=pdata;
			for(i=0, point=edit->points; i<totpoint; i++, point++){
				if(point->flag & PEP_HIDE)
					continue;

				if(point->keys->flag & PEK_USE_WCO)
					glVertexPointer(3, GL_FLOAT, sizeof(PTCacheEditKey), point->keys->world_co);
				else
					glVertexPointer(3, GL_FLOAT, 3*sizeof(float), pd);

				glColorPointer((timed?4:3), GL_FLOAT, (timed?4:3)*sizeof(float), cd);

				glDrawArrays(GL_POINTS, 0, point->totkey);

				pd += pd ? 3 * point->totkey : 0;
				cd += (timed?4:3) * point->totkey;
			}
			if(pdata) { MEM_freeN(pdata); pd=pdata=0; }
			if(cdata) { MEM_freeN(cdata); cd=cdata=0; }
		}
		else if(pset->selectmode == SCE_SELECT_END){
			for(i=0, point=edit->points; i<totpoint; i++, point++){
				if((point->flag & PEP_HIDE)==0){
					key = point->keys + point->totkey - 1;
					if(key->flag & PEK_SELECT)
						glColor3fv(sel_col);
					else
						glColor3fv(nosel_col);
					/* has to be like this.. otherwise selection won't work, have try glArrayElement later..*/
					glBegin(GL_POINTS);
					glVertex3fv(key->flag & PEK_USE_WCO ? key->world_co : key->co);
					glEnd();
				}
			}
		}
	}

	glDisable(GL_BLEND);
	glDisable(GL_LIGHTING);
	glDisable(GL_COLOR_MATERIAL);
	glDisableClientState(GL_COLOR_ARRAY);
	glDisableClientState(GL_NORMAL_ARRAY);
	glDisableClientState(GL_VERTEX_ARRAY);
	glShadeModel(GL_FLAT);
	glEnable(GL_DEPTH_TEST);
	glLineWidth(1.0f);
	glPointSize(1.0);
}
//static void ob_draw_RE_motion(float com[3],float rotscale[3][3],float tw,float th)
static void ob_draw_RE_motion(float com[3],float rotscale[3][3],float itw,float ith,float drw_size)
{
	float tr[3][3];
	float root[3],tip[3];
	float tw,th;
	/* take a copy for not spoiling original */
	copy_m3_m3(tr,rotscale);
	tw = itw * drw_size;
	th = ith * drw_size;

	glColor4ub(0x7F, 0x00, 0x00, 155);
	glBegin(GL_LINES);
	root[1] = root[2] = 0.0f;
	root[0] = -drw_size;
	mul_m3_v3(tr,root);
	add_v3_v3(root, com);
	glVertex3fv(root); 
	tip[1] = tip[2] = 0.0f;
	tip[0] = drw_size;
	mul_m3_v3(tr,tip);
	add_v3_v3(tip, com);
	glVertex3fv(tip); 
	glEnd();

	root[1] =0.0f; root[2] = tw;
	root[0] = th;
	glBegin(GL_LINES);
	mul_m3_v3(tr,root);
	add_v3_v3(root, com);
	glVertex3fv(root); 
	glVertex3fv(tip); 
	glEnd();

	root[1] =0.0f; root[2] = -tw;
	root[0] = th;
	glBegin(GL_LINES);
	mul_m3_v3(tr,root);
	add_v3_v3(root, com);
	glVertex3fv(root); 
	glVertex3fv(tip); 
	glEnd();

	root[1] =tw; root[2] = 0.0f;
	root[0] =th;
	glBegin(GL_LINES);
	mul_m3_v3(tr,root);
	add_v3_v3(root, com);
	glVertex3fv(root); 
	glVertex3fv(tip); 
	glEnd();

	root[1] =-tw; root[2] = 0.0f;
	root[0] = th;
	glBegin(GL_LINES);
	mul_m3_v3(tr,root);
	add_v3_v3(root, com);
	glVertex3fv(root); 
	glVertex3fv(tip); 
	glEnd();

	glColor4ub(0x00, 0x7F, 0x00, 155);

	glBegin(GL_LINES);
	root[0] = root[2] = 0.0f;
	root[1] = -drw_size;
	mul_m3_v3(tr,root);
	add_v3_v3(root, com);
	glVertex3fv(root); 
	tip[0] = tip[2] = 0.0f;
	tip[1] = drw_size;
	mul_m3_v3(tr,tip);
	add_v3_v3(tip, com);
	glVertex3fv(tip); 
	glEnd();

	root[0] =0.0f; root[2] = tw;
	root[1] = th;
	glBegin(GL_LINES);
	mul_m3_v3(tr,root);
	add_v3_v3(root, com);
	glVertex3fv(root); 
	glVertex3fv(tip); 
	glEnd();

	root[0] =0.0f; root[2] = -tw;
	root[1] = th;
	glBegin(GL_LINES);
	mul_m3_v3(tr,root);
	add_v3_v3(root, com);
	glVertex3fv(root); 
	glVertex3fv(tip); 
	glEnd();

	root[0] =tw; root[2] = 0.0f;
	root[1] =th;
	glBegin(GL_LINES);
	mul_m3_v3(tr,root);
	add_v3_v3(root, com);
	glVertex3fv(root); 
	glVertex3fv(tip); 
	glEnd();

	root[0] =-tw; root[2] = 0.0f;
	root[1] = th;
	glBegin(GL_LINES);
	mul_m3_v3(tr,root);
	add_v3_v3(root, com);
	glVertex3fv(root); 
	glVertex3fv(tip); 
	glEnd();

	glColor4ub(0x00, 0x00, 0x7F, 155);
	glBegin(GL_LINES);
	root[0] = root[1] = 0.0f;
	root[2] = -drw_size;
	mul_m3_v3(tr,root);
	add_v3_v3(root, com);
	glVertex3fv(root); 
	tip[0] = tip[1] = 0.0f;
	tip[2] = drw_size;
	mul_m3_v3(tr,tip);
	add_v3_v3(tip, com);
	glVertex3fv(tip); 
	glEnd();

	root[0] =0.0f; root[1] = tw;
	root[2] = th;
	glBegin(GL_LINES);
	mul_m3_v3(tr,root);
	add_v3_v3(root, com);
	glVertex3fv(root); 
	glVertex3fv(tip); 
	glEnd();

	root[0] =0.0f; root[1] = -tw;
	root[2] = th;
	glBegin(GL_LINES);
	mul_m3_v3(tr,root);
	add_v3_v3(root, com);
	glVertex3fv(root); 
	glVertex3fv(tip); 
	glEnd();

	root[0] = tw; root[1] = 0.0f;
	root[2] = th;
	glBegin(GL_LINES);
	mul_m3_v3(tr,root);
	add_v3_v3(root, com);
	glVertex3fv(root); 
	glVertex3fv(tip); 
	glEnd();

	root[0] = -tw; root[1] = 0.0f;
	root[2] = th;
	glBegin(GL_LINES);
	mul_m3_v3(tr,root);
	add_v3_v3(root, com);
	glVertex3fv(root); 
	glVertex3fv(tip); 
	glEnd();
}

/*place to add drawers */

static void tekenhandlesN(Nurb *nu, short sel, short hide_handles)
{
	BezTriple *bezt;
	float *fp;
	int basecol;
	int a;
	
	if(nu->hide || hide_handles) return;

	glBegin(GL_LINES); 
	
	if(nu->type == CU_BEZIER) {
		if(sel) basecol= TH_HANDLE_SEL_FREE;
		else basecol= TH_HANDLE_FREE;

		bezt= nu->bezt;
		a= nu->pntsu;
		while(a--) {
			if(bezt->hide==0) {
				if( (bezt->f2 & SELECT)==sel) {
					fp= bezt->vec[0];

					UI_ThemeColor(basecol + bezt->h1);
					glVertex3fv(fp);
					glVertex3fv(fp+3); 

					UI_ThemeColor(basecol + bezt->h2);
					glVertex3fv(fp+3); 
					glVertex3fv(fp+6); 
				}
				else if( (bezt->f1 & SELECT)==sel) {
					fp= bezt->vec[0];

					UI_ThemeColor(basecol + bezt->h1);
					glVertex3fv(fp); 
					glVertex3fv(fp+3); 
				}
				else if( (bezt->f3 & SELECT)==sel) {
					fp= bezt->vec[1];

					UI_ThemeColor(basecol + bezt->h2);
					glVertex3fv(fp); 
					glVertex3fv(fp+3); 
				}
			}
			bezt++;
		}
	}
	glEnd();
}

static void tekenhandlesN_active(Nurb *nu)
{
	BezTriple *bezt;
	float *fp;
	int a;

	if(nu->hide) return;

	UI_ThemeColor(TH_ACTIVE_SPLINE);
	glLineWidth(2);

	glBegin(GL_LINES);

	if(nu->type == CU_BEZIER) {
		bezt= nu->bezt;
		a= nu->pntsu;
		while(a--) {
			if(bezt->hide==0) {
				fp= bezt->vec[0];

				glVertex3fv(fp);
				glVertex3fv(fp+3);

				glVertex3fv(fp+3);
				glVertex3fv(fp+6);
			}
			bezt++;
		}
	}
	glEnd();

	glColor3ub(0,0,0);
	glLineWidth(1);
}

static void tekenvertsN(Nurb *nu, short sel, short hide_handles, void *lastsel)
{
	BezTriple *bezt;
	BPoint *bp;
	float size;
	int a, color;

	if(nu->hide) return;

	if(sel) color= TH_VERTEX_SELECT;
	else color= TH_VERTEX;

	UI_ThemeColor(color);

	size= UI_GetThemeValuef(TH_VERTEX_SIZE);
	glPointSize(size);
	
	bglBegin(GL_POINTS);
	
	if(nu->type == CU_BEZIER) {

		bezt= nu->bezt;
		a= nu->pntsu;
		while(a--) {
			if(bezt->hide==0) {
				if (sel == 1 && bezt == lastsel) {
					UI_ThemeColor(TH_LASTSEL_POINT);
					bglVertex3fv(bezt->vec[1]);

					if (!hide_handles) {
						if(bezt->f1 & SELECT) bglVertex3fv(bezt->vec[0]);
						if(bezt->f3 & SELECT) bglVertex3fv(bezt->vec[2]);
					}

					UI_ThemeColor(color);
				} else if (hide_handles) {
					if((bezt->f2 & SELECT)==sel) bglVertex3fv(bezt->vec[1]);
				} else {
					if((bezt->f1 & SELECT)==sel) bglVertex3fv(bezt->vec[0]);
					if((bezt->f2 & SELECT)==sel) bglVertex3fv(bezt->vec[1]);
					if((bezt->f3 & SELECT)==sel) bglVertex3fv(bezt->vec[2]);
				}
			}
			bezt++;
		}
	}
	else {
		bp= nu->bp;
		a= nu->pntsu*nu->pntsv;
		while(a--) {
			if(bp->hide==0) {
				if (bp == lastsel) {
					UI_ThemeColor(TH_LASTSEL_POINT);
					bglVertex3fv(bp->vec);
					UI_ThemeColor(color);
				} else {
					if((bp->f1 & SELECT)==sel) bglVertex3fv(bp->vec);
				}
			}
			bp++;
		}
	}
	
	bglEnd();
	glPointSize(1.0);
}

static void editnurb_draw_active_poly(Nurb *nu)
{
	BPoint *bp;
	int a, b;

	UI_ThemeColor(TH_ACTIVE_SPLINE);
	glLineWidth(2);

	bp= nu->bp;
	for(b=0; b<nu->pntsv; b++) {
		if(nu->flagu & 1) glBegin(GL_LINE_LOOP);
		else glBegin(GL_LINE_STRIP);

		for(a=0; a<nu->pntsu; a++, bp++) {
			glVertex3fv(bp->vec);
		}

		glEnd();
	}

	glColor3ub(0,0,0);
	glLineWidth(1);
}

static void editnurb_draw_active_nurbs(Nurb *nu)
{
	BPoint *bp, *bp1;
	int a, b, ofs;

	UI_ThemeColor(TH_ACTIVE_SPLINE);
	glLineWidth(2);

	glBegin(GL_LINES);
	bp= nu->bp;
	for(b=0; b<nu->pntsv; b++) {
		bp1= bp;
		bp++;

		for(a=nu->pntsu-1; a>0; a--, bp++) {
			if(bp->hide==0 && bp1->hide==0) {
				glVertex3fv(bp->vec);
				glVertex3fv(bp1->vec);
			}
			bp1= bp;
		}
	}

	if(nu->pntsv > 1) {	/* surface */

		ofs= nu->pntsu;
		for(b=0; b<nu->pntsu; b++) {
			bp1= nu->bp+b;
			bp= bp1+ofs;
			for(a=nu->pntsv-1; a>0; a--, bp+=ofs) {
				if(bp->hide==0 && bp1->hide==0) {
					glVertex3fv(bp->vec);
					glVertex3fv(bp1->vec);
				}
				bp1= bp;
			}
		}
	}

	glEnd();

	glColor3ub(0,0,0);
	glLineWidth(1);
}

static void draw_editnurb(Object *ob, Nurb *nurb, int sel)
{
	Nurb *nu;
	BPoint *bp, *bp1;
	int a, b, ofs, index;
	Curve *cu= (Curve*)ob->data;

	index= 0;
	nu= nurb;
	while(nu) {
		if(nu->hide==0) {
			switch(nu->type) {
			case CU_POLY:
				if (!sel && index== cu->actnu) {
					/* we should draw active spline highlight below everything */
					editnurb_draw_active_poly(nu);
				}

				UI_ThemeColor(TH_NURB_ULINE);
				bp= nu->bp;
				for(b=0; b<nu->pntsv; b++) {
					if(nu->flagu & 1) glBegin(GL_LINE_LOOP);
					else glBegin(GL_LINE_STRIP);

					for(a=0; a<nu->pntsu; a++, bp++) {
						glVertex3fv(bp->vec);
					}

					glEnd();
				}
				break;
			case CU_NURBS:
				if (!sel && index== cu->actnu) {
					/* we should draw active spline highlight below everything */
					editnurb_draw_active_nurbs(nu);
				}

				bp= nu->bp;
				for(b=0; b<nu->pntsv; b++) {
					bp1= bp;
					bp++;
					for(a=nu->pntsu-1; a>0; a--, bp++) {
						if(bp->hide==0 && bp1->hide==0) {
							if(sel) {
								if( (bp->f1 & SELECT) && ( bp1->f1 & SELECT ) ) {
									UI_ThemeColor(TH_NURB_SEL_ULINE);
		
									glBegin(GL_LINE_STRIP);
									glVertex3fv(bp->vec); 
									glVertex3fv(bp1->vec);
									glEnd();
								}
							}
							else {
								if( (bp->f1 & SELECT) && ( bp1->f1 & SELECT) );
								else {
									UI_ThemeColor(TH_NURB_ULINE);
		
									glBegin(GL_LINE_STRIP);
									glVertex3fv(bp->vec); 
									glVertex3fv(bp1->vec);
									glEnd();
								}
							}
						}
						bp1= bp;
					}
				}
				if(nu->pntsv > 1) {	/* surface */

					ofs= nu->pntsu;
					for(b=0; b<nu->pntsu; b++) {
						bp1= nu->bp+b;
						bp= bp1+ofs;
						for(a=nu->pntsv-1; a>0; a--, bp+=ofs) {
							if(bp->hide==0 && bp1->hide==0) {
								if(sel) {
									if( (bp->f1 & SELECT) && ( bp1->f1 & SELECT) ) {
										UI_ThemeColor(TH_NURB_SEL_VLINE);
			
										glBegin(GL_LINE_STRIP);
										glVertex3fv(bp->vec); 
										glVertex3fv(bp1->vec);
										glEnd();
									}
								}
								else {
									if( (bp->f1 & SELECT) && ( bp1->f1 & SELECT) );
									else {
										UI_ThemeColor(TH_NURB_VLINE);
			
										glBegin(GL_LINE_STRIP);
										glVertex3fv(bp->vec); 
										glVertex3fv(bp1->vec);
										glEnd();
									}
								}
							}
							bp1= bp;
						}
					}

				}
				break;
			}
		}

		++index;
		nu= nu->next;
	}
}

static void drawnurb(Scene *scene, View3D *v3d, RegionView3D *rv3d, Base *base, Nurb *nurb, int dt)
{
	ToolSettings *ts= scene->toolsettings;
	Object *ob= base->object;
	Curve *cu = ob->data;
	Nurb *nu;
	BevList *bl;
	short hide_handles = (cu->drawflag & CU_HIDE_HANDLES);
	int index;

// XXX	retopo_matrix_update(v3d);

	/* DispList */
	UI_ThemeColor(TH_WIRE);
	drawDispList(scene, v3d, rv3d, base, dt);

	if(v3d->zbuf) glDisable(GL_DEPTH_TEST);
	
	/* first non-selected and active handles */
	index= 0;
	for(nu=nurb; nu; nu=nu->next) {
		if(nu->type == CU_BEZIER) {
			if (index == cu->actnu && !hide_handles)
				tekenhandlesN_active(nu);
			tekenhandlesN(nu, 0, hide_handles);
		}
		++index;
	}
	draw_editnurb(ob, nurb, 0);
	draw_editnurb(ob, nurb, 1);
	/* selected handles */
	for(nu=nurb; nu; nu=nu->next) {
		if(nu->type == CU_BEZIER && (cu->drawflag & CU_HIDE_HANDLES)==0)
			tekenhandlesN(nu, 1, hide_handles);
		tekenvertsN(nu, 0, hide_handles, NULL);
	}
	
	if(v3d->zbuf) glEnable(GL_DEPTH_TEST);

	/*	direction vectors for 3d curve paths
		when at its lowest, dont render normals */
	if(cu->flag & CU_3D && ts->normalsize > 0.0015 && (cu->drawflag & CU_HIDE_NORMALS)==0) {

		UI_ThemeColor(TH_WIRE);
		for (bl=cu->bev.first,nu=nurb; nu && bl; bl=bl->next,nu=nu->next) {
			BevPoint *bevp= (BevPoint *)(bl+1);		
			int nr= bl->nr;
			int skip= nu->resolu/16;
			
			while (nr-->0) { /* accounts for empty bevel lists */
				float fac= bevp->radius * ts->normalsize;
				float vec_a[3] = { fac,0, 0}; // Offset perpendicular to the curve
				float vec_b[3] = {-fac,0, 0}; // Delta along the curve

				mul_qt_v3(bevp->quat, vec_a);
				mul_qt_v3(bevp->quat, vec_b);
				add_v3_v3(vec_a, bevp->vec);
				add_v3_v3(vec_b, bevp->vec);
				
				VECSUBFAC(vec_a, vec_a, bevp->dir, fac);
				VECSUBFAC(vec_b, vec_b, bevp->dir, fac);

				glBegin(GL_LINE_STRIP);
				glVertex3fv(vec_a);
				glVertex3fv(bevp->vec);
				glVertex3fv(vec_b);
				glEnd();
				
				bevp += skip+1;
				nr -= skip;
			}
		}
	}

	if(v3d->zbuf) glDisable(GL_DEPTH_TEST);
	
	for(nu=nurb; nu; nu=nu->next) {
		tekenvertsN(nu, 1, hide_handles, cu->lastsel);
	}
	
	if(v3d->zbuf) glEnable(GL_DEPTH_TEST); 
}

/* draw a sphere for use as an empty drawtype */
static void draw_empty_sphere (float size)
{
	static GLuint displist=0;
	
	if (displist == 0) {
		GLUquadricObj	*qobj;
		
		displist= glGenLists(1);
		glNewList(displist, GL_COMPILE);
		
		glPushMatrix();
		
		qobj	= gluNewQuadric(); 
		gluQuadricDrawStyle(qobj, GLU_SILHOUETTE); 
		gluDisk(qobj, 0.0,  1, 16, 1);
		
		glRotatef(90, 0, 1, 0);
		gluDisk(qobj, 0.0,  1, 16, 1);
		
		glRotatef(90, 1, 0, 0);
		gluDisk(qobj, 0.0,  1, 16, 1);
		
		gluDeleteQuadric(qobj);  
		
		glPopMatrix();
		glEndList();
	}
	
	glScalef(size, size, size);
	glCallList(displist);
	glScalef(1.0f/size, 1.0f/size, 1.0f/size);
}

/* draw a cone for use as an empty drawtype */
static void draw_empty_cone (float size)
{
	float cent=0;
	float radius;
	GLUquadricObj *qobj = gluNewQuadric(); 
	gluQuadricDrawStyle(qobj, GLU_SILHOUETTE); 
	
	
	glPushMatrix();
	
	radius = size;
	glTranslatef(cent,cent, cent);
	glScalef(radius, 2.0*size, radius);
	glRotatef(-90., 1.0, 0.0, 0.0);
	gluCylinder(qobj, 1.0, 0.0, 1.0, 8, 1);

	glPopMatrix();
	
	gluDeleteQuadric(qobj); 
}

/* draw points on curve speed handles */
#if 0 // XXX old animation system stuff
static void curve_draw_speed(Scene *scene, Object *ob)
{
	Curve *cu= ob->data;
	IpoCurve *icu;
	BezTriple *bezt;
	float loc[4], dir[3];
	int a;
	
	if(cu->ipo==NULL)
		return;
	
	icu= cu->ipo->curve.first; 
	if(icu==NULL || icu->totvert<2)
		return;
	
	glPointSize( UI_GetThemeValuef(TH_VERTEX_SIZE) );
	bglBegin(GL_POINTS);

	for(a=0, bezt= icu->bezt; a<icu->totvert; a++, bezt++) {
		if( where_on_path(ob, bezt->vec[1][1], loc, dir)) {
			UI_ThemeColor((bezt->f2 & SELECT) && ob==OBACT?TH_VERTEX_SELECT:TH_VERTEX);
			bglVertex3fv(loc);
		}
	}

	glPointSize(1.0);
	bglEnd();
}
#endif // XXX old animation system stuff


static void draw_textcurs(float textcurs[][2])
{
	cpack(0);
	
	set_inverted_drawing(1);
	glBegin(GL_QUADS);
	glVertex2fv(textcurs[0]);
	glVertex2fv(textcurs[1]);
	glVertex2fv(textcurs[2]);
	glVertex2fv(textcurs[3]);
	glEnd();
	set_inverted_drawing(0);
}

static void drawspiral(float *cent, float rad, float tmat[][4], int start)
{
	float vec[3], vx[3], vy[3];
	int a, tot=32;
	char inverse=0;
		
	if (start < 0) {
		inverse = 1;
		start *= -1;
	}

	mul_v3_v3fl(vx, tmat[0], rad);
	mul_v3_v3fl(vy, tmat[1], rad);

	copy_v3_v3(vec, cent);

	if (inverse==0) {
		for(a=0; a<tot; a++) {
			if (a+start>31)
				start=-a + 1;
			glBegin(GL_LINES);							
			glVertex3fv(vec);
			vec[0]= cent[0] + *(sinval+a+start) * (vx[0] * (float)a/(float)tot) + *(cosval+a+start) * (vy[0] * (float)a/(float)tot);
			vec[1]= cent[1] + *(sinval+a+start) * (vx[1] * (float)a/(float)tot) + *(cosval+a+start) * (vy[1] * (float)a/(float)tot);
			vec[2]= cent[2] + *(sinval+a+start) * (vx[2] * (float)a/(float)tot) + *(cosval+a+start) * (vy[2] * (float)a/(float)tot);
			glVertex3fv(vec);
			glEnd();
		}
	}
	else {
		a=0;
		vec[0]= cent[0] + *(sinval+a+start) * (vx[0] * (float)(-a+31)/(float)tot) + *(cosval+a+start) * (vy[0] * (float)(-a+31)/(float)tot);
		vec[1]= cent[1] + *(sinval+a+start) * (vx[1] * (float)(-a+31)/(float)tot) + *(cosval+a+start) * (vy[1] * (float)(-a+31)/(float)tot);
		vec[2]= cent[2] + *(sinval+a+start) * (vx[2] * (float)(-a+31)/(float)tot) + *(cosval+a+start) * (vy[2] * (float)(-a+31)/(float)tot);
		for(a=0; a<tot; a++) {
			if (a+start>31)
				start=-a + 1;
			glBegin(GL_LINES);							
			glVertex3fv(vec);
			vec[0]= cent[0] + *(sinval+a+start) * (vx[0] * (float)(-a+31)/(float)tot) + *(cosval+a+start) * (vy[0] * (float)(-a+31)/(float)tot);
			vec[1]= cent[1] + *(sinval+a+start) * (vx[1] * (float)(-a+31)/(float)tot) + *(cosval+a+start) * (vy[1] * (float)(-a+31)/(float)tot);
			vec[2]= cent[2] + *(sinval+a+start) * (vx[2] * (float)(-a+31)/(float)tot) + *(cosval+a+start) * (vy[2] * (float)(-a+31)/(float)tot);
			glVertex3fv(vec);
			glEnd();
		}
	}
}

/* draws a circle on x-z plane given the scaling of the circle, assuming that 
 * all required matrices have been set (used for drawing empties)
 */
static void drawcircle_size(float size)
{
	float x, y;
	short degrees;

	glBegin(GL_LINE_LOOP);

	/* coordinates are: cos(degrees*11.25)=x, sin(degrees*11.25)=y, 0.0f=z */
	for (degrees=0; degrees<32; degrees++) {
		x= *(cosval + degrees);
		y= *(sinval + degrees);
		
		glVertex3f(x*size, 0.0f, y*size);
	}
	
	glEnd();

}

/* needs fixing if non-identity matrice used */
static void drawtube(float *vec, float radius, float height, float tmat[][4])
{
	float cur[3];
	drawcircball(GL_LINE_LOOP, vec, radius, tmat);

	copy_v3_v3(cur,vec);
	cur[2]+=height;

	drawcircball(GL_LINE_LOOP, cur, radius, tmat);

	glBegin(GL_LINES);
		glVertex3f(vec[0]+radius,vec[1],vec[2]);
		glVertex3f(cur[0]+radius,cur[1],cur[2]);
		glVertex3f(vec[0]-radius,vec[1],vec[2]);
		glVertex3f(cur[0]-radius,cur[1],cur[2]);
		glVertex3f(vec[0],vec[1]+radius,vec[2]);
		glVertex3f(cur[0],cur[1]+radius,cur[2]);
		glVertex3f(vec[0],vec[1]-radius,vec[2]);
		glVertex3f(cur[0],cur[1]-radius,cur[2]);
	glEnd();
}
/* needs fixing if non-identity matrice used */
static void drawcone(float *vec, float radius, float height, float tmat[][4])
{
	float cur[3];

	copy_v3_v3(cur,vec);
	cur[2]+=height;

	drawcircball(GL_LINE_LOOP, cur, radius, tmat);

	glBegin(GL_LINES);
		glVertex3f(vec[0],vec[1],vec[2]);
		glVertex3f(cur[0]+radius,cur[1],cur[2]);
		glVertex3f(vec[0],vec[1],vec[2]);
		glVertex3f(cur[0]-radius,cur[1],cur[2]);
		glVertex3f(vec[0],vec[1],vec[2]);
		glVertex3f(cur[0],cur[1]+radius,cur[2]);
		glVertex3f(vec[0],vec[1],vec[2]);
		glVertex3f(cur[0],cur[1]-radius,cur[2]);
	glEnd();
}
/* return 1 if nothing was drawn */
static int drawmball(Scene *scene, View3D *v3d, RegionView3D *rv3d, Base *base, int dt)
{
	Object *ob= base->object;
	MetaBall *mb;
	MetaElem *ml;
	float imat[4][4];
	int code= 1;
	
	mb= ob->data;

	if(mb->editelems) {
		UI_ThemeColor(TH_WIRE);
		if((G.f & G_PICKSEL)==0 ) drawDispList(scene, v3d, rv3d, base, dt);
		ml= mb->editelems->first;
	}
	else {
		if((base->flag & OB_FROMDUPLI)==0) 
			drawDispList(scene, v3d, rv3d, base, dt);
		ml= mb->elems.first;
	}

	if(ml==NULL) return 1;

	if(v3d->flag2 & V3D_RENDER_OVERRIDE) return 0;
	
	/* in case solid draw, reset wire colors */
	if(ob->flag & SELECT) {
		if(ob==OBACT) UI_ThemeColor(TH_ACTIVE);
		else UI_ThemeColor(TH_SELECT);
	}
	else UI_ThemeColor(TH_WIRE);

	invert_m4_m4(imat, rv3d->viewmatob);
	normalize_v3(imat[0]);
	normalize_v3(imat[1]);
	
	while(ml) {
	
		/* draw radius */
		if(mb->editelems) {
			if((ml->flag & SELECT) && (ml->flag & MB_SCALE_RAD)) cpack(0xA0A0F0);
			else cpack(0x3030A0);
			
			if(G.f & G_PICKSEL) {
				ml->selcol1= code;
				glLoadName(code++);
			}
		}
		drawcircball(GL_LINE_LOOP, &(ml->x), ml->rad, imat);

		/* draw stiffness */
		if(mb->editelems) {
			if((ml->flag & SELECT) && !(ml->flag & MB_SCALE_RAD)) cpack(0xA0F0A0);
			else cpack(0x30A030);
			
			if(G.f & G_PICKSEL) {
				ml->selcol2= code;
				glLoadName(code++);
			}
			drawcircball(GL_LINE_LOOP, &(ml->x), ml->rad*atan(ml->s)/M_PI_2, imat);
		}
		
		ml= ml->next;
	}
	return 0;
}

static void draw_forcefield(Scene *scene, Object *ob, RegionView3D *rv3d)
{
	PartDeflect *pd= ob->pd;
	float imat[4][4], tmat[4][4];
	float vec[3]= {0.0, 0.0, 0.0};
	int curcol;
	float size;

	/* XXX why? */
	if(ob!=scene->obedit && (ob->flag & SELECT)) {
		if(ob==OBACT) curcol= TH_ACTIVE;
		else curcol= TH_SELECT;
	}
	else curcol= TH_WIRE;
	
	/* scale size of circle etc with the empty drawsize */
	if (ob->type == OB_EMPTY) size = ob->empty_drawsize;
	else size = 1.0;
	
	/* calculus here, is reused in PFIELD_FORCE */
	invert_m4_m4(imat, rv3d->viewmatob);
//	normalize_v3(imat[0]);		// we don't do this because field doesnt scale either... apart from wind!
//	normalize_v3(imat[1]);
	
	if (pd->forcefield == PFIELD_WIND) {
		float force_val;
		
		unit_m4(tmat);
		UI_ThemeColorBlend(curcol, TH_BACK, 0.5);
		
		//if (has_ipo_code(ob->ipo, OB_PD_FSTR))
		//	force_val = IPO_GetFloatValue(ob->ipo, OB_PD_FSTR, scene->r.cfra);
		//else 
			force_val = pd->f_strength;
		force_val*= 0.1;
		drawcircball(GL_LINE_LOOP, vec, size, tmat);
		vec[2]= 0.5*force_val;
		drawcircball(GL_LINE_LOOP, vec, size, tmat);
		vec[2]= 1.0*force_val;
		drawcircball(GL_LINE_LOOP, vec, size, tmat);
		vec[2]= 1.5*force_val;
		drawcircball(GL_LINE_LOOP, vec, size, tmat);
		vec[2] = 0; /* reset vec for max dist circle */
		
	}
	else if (pd->forcefield == PFIELD_FORCE) {
		float ffall_val;

		//if (has_ipo_code(ob->ipo, OB_PD_FFALL)) 
		//	ffall_val = IPO_GetFloatValue(ob->ipo, OB_PD_FFALL, scene->r.cfra);
		//else 
			ffall_val = pd->f_power;

		UI_ThemeColorBlend(curcol, TH_BACK, 0.5);
		drawcircball(GL_LINE_LOOP, vec, size, imat);
		UI_ThemeColorBlend(curcol, TH_BACK, 0.9 - 0.4 / pow(1.5, (double)ffall_val));
		drawcircball(GL_LINE_LOOP, vec, size*1.5, imat);
		UI_ThemeColorBlend(curcol, TH_BACK, 0.9 - 0.4 / pow(2.0, (double)ffall_val));
		drawcircball(GL_LINE_LOOP, vec, size*2.0, imat);
	}
	else if (pd->forcefield == PFIELD_VORTEX) {
		float ffall_val, force_val;

		unit_m4(tmat);
		//if (has_ipo_code(ob->ipo, OB_PD_FFALL)) 
		//	ffall_val = IPO_GetFloatValue(ob->ipo, OB_PD_FFALL, scene->r.cfra);
		//else 
			ffall_val = pd->f_power;

		//if (has_ipo_code(ob->ipo, OB_PD_FSTR))
		//	force_val = IPO_GetFloatValue(ob->ipo, OB_PD_FSTR, scene->r.cfra);
		//else 
			force_val = pd->f_strength;

		UI_ThemeColorBlend(curcol, TH_BACK, 0.7);
		if (force_val < 0) {
			drawspiral(vec, size*1.0, tmat, 1);
			drawspiral(vec, size*1.0, tmat, 16);
		}
		else {
			drawspiral(vec, size*1.0, tmat, -1);
			drawspiral(vec, size*1.0, tmat, -16);
		}
	}
	else if (pd->forcefield == PFIELD_GUIDE && ob->type==OB_CURVE) {
		Curve *cu= ob->data;
		if((cu->flag & CU_PATH) && cu->path && cu->path->data) {
			float mindist, guidevec1[4], guidevec2[3];

			//if (has_ipo_code(ob->ipo, OB_PD_FSTR))
			//	mindist = IPO_GetFloatValue(ob->ipo, OB_PD_FSTR, scene->r.cfra);
			//else 
				mindist = pd->f_strength;

			/*path end*/
			setlinestyle(3);
			where_on_path(ob, 1.0f, guidevec1, guidevec2, NULL, NULL, NULL);
			UI_ThemeColorBlend(curcol, TH_BACK, 0.5);
			drawcircball(GL_LINE_LOOP, guidevec1, mindist, imat);

			/*path beginning*/
			setlinestyle(0);
			where_on_path(ob, 0.0f, guidevec1, guidevec2, NULL, NULL, NULL);
			UI_ThemeColorBlend(curcol, TH_BACK, 0.5);
			drawcircball(GL_LINE_LOOP, guidevec1, mindist, imat);
			
			copy_v3_v3(vec, guidevec1);	/* max center */
		}
	}

	setlinestyle(3);
	UI_ThemeColorBlend(curcol, TH_BACK, 0.5);

	if(pd->falloff==PFIELD_FALL_SPHERE){
		/* as last, guide curve alters it */
		if(pd->flag & PFIELD_USEMAX)
			drawcircball(GL_LINE_LOOP, vec, pd->maxdist, imat);		

		if(pd->flag & PFIELD_USEMIN)
			drawcircball(GL_LINE_LOOP, vec, pd->mindist, imat);
	}
	else if(pd->falloff==PFIELD_FALL_TUBE){
		float radius,distance;

		unit_m4(tmat);

		vec[0]=vec[1]=0.0f;
		radius=(pd->flag&PFIELD_USEMAXR)?pd->maxrad:1.0f;
		distance=(pd->flag&PFIELD_USEMAX)?pd->maxdist:0.0f;
		vec[2]=distance;
		distance=(pd->flag&PFIELD_POSZ)?-distance:-2.0f*distance;

		if(pd->flag & (PFIELD_USEMAX|PFIELD_USEMAXR))
			drawtube(vec,radius,distance,tmat);

		radius=(pd->flag&PFIELD_USEMINR)?pd->minrad:1.0f;
		distance=(pd->flag&PFIELD_USEMIN)?pd->mindist:0.0f;
		vec[2]=distance;
		distance=(pd->flag&PFIELD_POSZ)?-distance:-2.0f*distance;

		if(pd->flag & (PFIELD_USEMIN|PFIELD_USEMINR))
			drawtube(vec,radius,distance,tmat);
	}
	else if(pd->falloff==PFIELD_FALL_CONE){
		float radius,distance;

		unit_m4(tmat);

		radius=(pd->flag&PFIELD_USEMAXR)?pd->maxrad:1.0f;
		radius*=(float)M_PI/180.0f;
		distance=(pd->flag&PFIELD_USEMAX)?pd->maxdist:0.0f;

		if(pd->flag & (PFIELD_USEMAX|PFIELD_USEMAXR)){
			drawcone(vec,distance*sin(radius),distance*cos(radius),tmat);
			if((pd->flag & PFIELD_POSZ)==0)
				drawcone(vec,distance*sin(radius),-distance*cos(radius),tmat);
		}

		radius=(pd->flag&PFIELD_USEMINR)?pd->minrad:1.0f;
		radius*=(float)M_PI/180.0f;
		distance=(pd->flag&PFIELD_USEMIN)?pd->mindist:0.0f;

		if(pd->flag & (PFIELD_USEMIN|PFIELD_USEMINR)){
			drawcone(vec,distance*sin(radius),distance*cos(radius),tmat);
			if((pd->flag & PFIELD_POSZ)==0)
				drawcone(vec,distance*sin(radius),-distance*cos(radius),tmat);
		}
	}
	setlinestyle(0);
}

static void draw_box(float vec[8][3])
{
	glBegin(GL_LINE_STRIP);
	glVertex3fv(vec[0]); glVertex3fv(vec[1]);glVertex3fv(vec[2]); glVertex3fv(vec[3]);
	glVertex3fv(vec[0]); glVertex3fv(vec[4]);glVertex3fv(vec[5]); glVertex3fv(vec[6]);
	glVertex3fv(vec[7]); glVertex3fv(vec[4]);
	glEnd();

	glBegin(GL_LINES);
	glVertex3fv(vec[1]); glVertex3fv(vec[5]);
	glVertex3fv(vec[2]); glVertex3fv(vec[6]);
	glVertex3fv(vec[3]); glVertex3fv(vec[7]);
	glEnd();
}

/* uses boundbox, function used by Ketsji */
void get_local_bounds(Object *ob, float *center, float *size)
{
	BoundBox *bb= object_get_boundbox(ob);
	
	if(bb==NULL) {
		zero_v3(center);
		copy_v3_v3(size, ob->size);
	}
	else {
		size[0]= 0.5*fabs(bb->vec[0][0] - bb->vec[4][0]);
		size[1]= 0.5*fabs(bb->vec[0][1] - bb->vec[2][1]);
		size[2]= 0.5*fabs(bb->vec[0][2] - bb->vec[1][2]);
		
		center[0]= (bb->vec[0][0] + bb->vec[4][0])/2.0;
		center[1]= (bb->vec[0][1] + bb->vec[2][1])/2.0;
		center[2]= (bb->vec[0][2] + bb->vec[1][2])/2.0;
	}
}



static void draw_bb_quadric(BoundBox *bb, short type)
{
	float size[3], cent[3];
	GLUquadricObj *qobj = gluNewQuadric(); 
	
	gluQuadricDrawStyle(qobj, GLU_SILHOUETTE); 
	
	size[0]= 0.5*fabs(bb->vec[0][0] - bb->vec[4][0]);
	size[1]= 0.5*fabs(bb->vec[0][1] - bb->vec[2][1]);
	size[2]= 0.5*fabs(bb->vec[0][2] - bb->vec[1][2]);
	
	cent[0]= (bb->vec[0][0] + bb->vec[4][0])/2.0;
	cent[1]= (bb->vec[0][1] + bb->vec[2][1])/2.0;
	cent[2]= (bb->vec[0][2] + bb->vec[1][2])/2.0;
	
	glPushMatrix();
	if(type==OB_BOUND_SPHERE) {
		glTranslatef(cent[0], cent[1], cent[2]);
		glScalef(size[0], size[1], size[2]);
		gluSphere(qobj, 1.0, 8, 5);
	}	
	else if(type==OB_BOUND_CYLINDER) {
		float radius = size[0] > size[1] ? size[0] : size[1];
		glTranslatef(cent[0], cent[1], cent[2]-size[2]);
		glScalef(radius, radius, 2.0*size[2]);
		gluCylinder(qobj, 1.0, 1.0, 1.0, 8, 1);
	}
	else if(type==OB_BOUND_CONE) {
		float radius = size[0] > size[1] ? size[0] : size[1];
		glTranslatef(cent[0], cent[2]-size[2], cent[1]);
		glScalef(radius, 2.0*size[2], radius);
		glRotatef(-90., 1.0, 0.0, 0.0);
		gluCylinder(qobj, 1.0, 0.0, 1.0, 8, 1);
	}
	glPopMatrix();
	
	gluDeleteQuadric(qobj); 
}

static void draw_bounding_volume(Scene *scene, Object *ob)
{
	BoundBox *bb=0;
	
	if(ob->type==OB_MESH) {
		bb= mesh_get_bb(ob);
	}
	else if ELEM3(ob->type, OB_CURVE, OB_SURF, OB_FONT) {
		bb= ob->bb ? ob->bb : ( (Curve *)ob->data )->bb;
	}
	else if(ob->type==OB_MBALL) {
		bb= ob->bb;
		if(bb==0) {
			makeDispListMBall(scene, ob);
			bb= ob->bb;
		}
	}
	else {
		drawcube();
		return;
	}
	
	if(bb==0) return;
	
	if(ob->boundtype==OB_BOUND_BOX) draw_box(bb->vec);
	else draw_bb_quadric(bb, ob->boundtype);
	
}

static void drawtexspace(Object *ob)
{
	float vec[8][3], loc[3], size[3];
	
	if(ob->type==OB_MESH) {
		mesh_get_texspace(ob->data, loc, NULL, size);
	}
	else if ELEM3(ob->type, OB_CURVE, OB_SURF, OB_FONT) {
		Curve *cu= ob->data;
		copy_v3_v3(size, cu->size);
		copy_v3_v3(loc, cu->loc);
	}
	else if(ob->type==OB_MBALL) {
		MetaBall *mb= ob->data;
		copy_v3_v3(size, mb->size);
		copy_v3_v3(loc, mb->loc);
	}
	else return;
	
	vec[0][0]=vec[1][0]=vec[2][0]=vec[3][0]= loc[0]-size[0];
	vec[4][0]=vec[5][0]=vec[6][0]=vec[7][0]= loc[0]+size[0];
	
	vec[0][1]=vec[1][1]=vec[4][1]=vec[5][1]= loc[1]-size[1];
	vec[2][1]=vec[3][1]=vec[6][1]=vec[7][1]= loc[1]+size[1];

	vec[0][2]=vec[3][2]=vec[4][2]=vec[7][2]= loc[2]-size[2];
	vec[1][2]=vec[2][2]=vec[5][2]=vec[6][2]= loc[2]+size[2];
	
	setlinestyle(2);

	draw_box(vec);

	setlinestyle(0);
}

/* draws wire outline */
static void drawSolidSelect(Scene *scene, View3D *v3d, ARegion *ar, Base *base) 
{
	RegionView3D *rv3d= ar->regiondata;
	Object *ob= base->object;
	
	glLineWidth(2.0);
	glDepthMask(0);
	
	if(ELEM3(ob->type, OB_FONT,OB_CURVE, OB_SURF)) {
		Curve *cu = ob->data;
		DerivedMesh *dm = ob->derivedFinal;
		int hasfaces= 0;

		if (dm) {
			hasfaces= dm->getNumFaces(dm);
		} else {
			hasfaces= displist_has_faces(&cu->disp);
		}

		if (hasfaces && boundbox_clip(rv3d, ob->obmat, ob->bb ? ob->bb : cu->bb)) {
			draw_index_wire= 0;
			if (dm) {
				draw_mesh_object_outline(v3d, ob, dm);
			} else {
				drawDispListwire(&cu->disp);
			}
			draw_index_wire= 1;
		}
	} else if (ob->type==OB_MBALL) {
		if((base->flag & OB_FROMDUPLI)==0) 
			drawDispListwire(&ob->disp);
	}
	else if(ob->type==OB_ARMATURE) {
		if(!(ob->mode & OB_MODE_POSE))
			draw_armature(scene, v3d, ar, base, OB_WIRE, 0);
	}

	glLineWidth(1.0);
	glDepthMask(1);
}

static void drawWireExtra(Scene *scene, RegionView3D *rv3d, Object *ob) 
{
	if(ob!=scene->obedit && (ob->flag & SELECT)) {
		if(ob==OBACT) {
			if(ob->flag & OB_FROMGROUP) UI_ThemeColor(TH_GROUP_ACTIVE);
			else UI_ThemeColor(TH_ACTIVE);
		}
		else if(ob->flag & OB_FROMGROUP)
			UI_ThemeColorShade(TH_GROUP_ACTIVE, -16);
		else
			UI_ThemeColor(TH_SELECT);
	}
	else {
		if(ob->flag & OB_FROMGROUP)
			UI_ThemeColor(TH_GROUP);
		else {
			if(ob->dtx & OB_DRAWWIRE) {
				glColor3ub(80,80,80);
			} else {
				UI_ThemeColor(TH_WIRE);
			}
		}
	}
	
	bglPolygonOffset(rv3d->dist, 1.0);
	glDepthMask(0);	// disable write in zbuffer, selected edge wires show better
	
	if (ELEM3(ob->type, OB_FONT, OB_CURVE, OB_SURF)) {
		Curve *cu = ob->data;
		if (boundbox_clip(rv3d, ob->obmat, ob->bb ? ob->bb : cu->bb)) {
			if (ob->type==OB_CURVE)
				draw_index_wire= 0;

			if (ob->derivedFinal) {
				drawCurveDMWired(ob);
			} else {
				drawDispListwire(&cu->disp);
			}

			if (ob->type==OB_CURVE)
				draw_index_wire= 1;
		}
	} else if (ob->type==OB_MBALL) {
		drawDispListwire(&ob->disp);
	}

	glDepthMask(1);
	bglPolygonOffset(rv3d->dist, 0.0);
}

/* should be called in view space */
static void draw_hooks(Object *ob)
{
	ModifierData *md;
	float vec[3];
	
	for (md=ob->modifiers.first; md; md=md->next) {
		if (md->type==eModifierType_Hook) {
			HookModifierData *hmd = (HookModifierData*) md;

			mul_v3_m4v3(vec, ob->obmat, hmd->cent);

			if(hmd->object) {
				setlinestyle(3);
				glBegin(GL_LINES);
				glVertex3fv(hmd->object->obmat[3]);
				glVertex3fv(vec);
				glEnd();
				setlinestyle(0);
			}

			glPointSize(3.0);
			bglBegin(GL_POINTS);
			bglVertex3fv(vec);
			bglEnd();
			glPointSize(1.0);
		}
	}
}

//<rcruiz>
void drawRBpivot(bRigidBodyJointConstraint *data)
{
	int axis;
	float v1[3]= {data->pivX, data->pivY, data->pivZ};
	float eu[3]= {data->axX, data->axY, data->axZ};
	float mat[4][4];

	eul_to_mat4(mat,eu);
	glLineWidth (4.0f);
	setlinestyle(2);
	for (axis=0; axis<3; axis++) {
		float dir[3] = {0,0,0};
		float v[3]= {data->pivX, data->pivY, data->pivZ};

		dir[axis] = 1.f;
		glBegin(GL_LINES);
		mul_m4_v3(mat,dir);
		add_v3_v3(v, dir);
		glVertex3fv(v1);
		glVertex3fv(v);			
		glEnd();
		if (axis==0)
			view3d_cached_text_draw_add(v[0], v[1], v[2], "px", 0, 0);
		else if (axis==1)
			view3d_cached_text_draw_add(v[0], v[1], v[2], "py", 0, 0);
		else
			view3d_cached_text_draw_add(v[0], v[1], v[2], "pz", 0, 0);
	}
	glLineWidth (1.0f);
	setlinestyle(0);
}

/* flag can be DRAW_PICKING	and/or DRAW_CONSTCOLOR, DRAW_SCENESET */
void draw_object(Scene *scene, ARegion *ar, View3D *v3d, Base *base, int flag)
{
	static int warning_recursive= 0;
	ModifierData *md = NULL;
	Object *ob;
	Curve *cu;
	RegionView3D *rv3d= ar->regiondata;
	//float cfraont;
	float vec1[3], vec2[3];
	unsigned int col=0;
	int /*sel, drawtype,*/ colindex= 0;
	int i, selstart, selend, empty_object=0;
	short dt, dtx, zbufoff= 0;

	/* only once set now, will be removed too, should become a global standard */
	glBlendFunc(GL_SRC_ALPHA, GL_ONE_MINUS_SRC_ALPHA);

	ob= base->object;

	if (ob!=scene->obedit) {
		if (ob->restrictflag & OB_RESTRICT_VIEW) 
			return;
		if ((ob->restrictflag & OB_RESTRICT_RENDER) && 
			(v3d->flag2 & V3D_RENDER_OVERRIDE))
			return;
	}

	/* XXX particles are not safe for simultaneous threaded render */
	if(G.rendering && ob->particlesystem.first)
		return;

	/* xray delay? */
	if((flag & DRAW_PICKING)==0 && (base->flag & OB_FROMDUPLI)==0) {
		/* don't do xray in particle mode, need the z-buffer */
		if(!(ob->mode & OB_MODE_PARTICLE_EDIT)) {
			/* xray and transp are set when it is drawing the 2nd/3rd pass */
			if(!v3d->xray && !v3d->transp && (ob->dtx & OB_DRAWXRAY) && !(ob->dtx & OB_DRAWTRANSP)) {
				add_view3d_after(&v3d->afterdraw_xray, base, flag);
				return;
			}
		}
	}

	/* no return after this point, otherwise leaks */
	view3d_cached_text_draw_begin();
	

	/* draw keys? */
#if 0 // XXX old animation system
	if(base==(scene->basact) || (base->flag & (SELECT+BA_WAS_SEL))) {
		if(flag==0 && warning_recursive==0 && ob!=scene->obedit) {
			if(ob->ipo && ob->ipo->showkey && (ob->ipoflag & OB_DRAWKEY)) {
				ListBase elems;
				CfraElem *ce;
				float temp[7][3];

				warning_recursive= 1;

				elems.first= elems.last= 0;
				// warning: no longer checks for certain ob-keys only... (so does this need to use the proper ipokeys then?)
				make_cfra_list(ob->ipo, &elems); 

				cfraont= (scene->r.cfra);
				drawtype= v3d->drawtype;
				if(drawtype>OB_WIRE) v3d->drawtype= OB_WIRE;
				sel= base->flag;
				memcpy(temp, &ob->loc, 7*3*sizeof(float));

				ipoflag= ob->ipoflag;
				ob->ipoflag &= ~OB_OFFS_OB;

				set_no_parent_ipo(1);
				disable_speed_curve(1);

				if ((ob->ipoflag & OB_DRAWKEYSEL)==0) {
					ce= elems.first;
					while(ce) {
						if(!ce->sel) {
							(scene->r.cfra)= ce->cfra/scene->r.framelen;

							base->flag= 0;

							where_is_object_time(scene, ob, (scene->r.cfra));
							draw_object(scene, ar, v3d, base, 0);
						}
						ce= ce->next;
					}
				}

				ce= elems.first;
				while(ce) {
					if(ce->sel) {
						(scene->r.cfra)= ce->cfra/scene->r.framelen;

						base->flag= SELECT;

						where_is_object_time(scene, ob, (scene->r.cfra));
						draw_object(scene, ar, v3d, base, 0);
					}
					ce= ce->next;
				}

				set_no_parent_ipo(0);
				disable_speed_curve(0);

				base->flag= sel;
				ob->ipoflag= ipoflag;

				/* restore icu->curval */
				(scene->r.cfra)= cfraont;

				memcpy(&ob->loc, temp, 7*3*sizeof(float));
				where_is_object(scene, ob);
				v3d->drawtype= drawtype;

				BLI_freelistN(&elems);

				warning_recursive= 0;
			}
		}
	}
#endif // XXX old animation system

	/* patch? children objects with a timeoffs change the parents. How to solve! */
	/* if( ((int)ob->ctime) != F_(scene->r.cfra)) where_is_object(scene, ob); */
	
	/* draw motion paths (in view space) */
	if (ob->mpath) {
		bAnimVizSettings *avs= &ob->avs;
		
		/* setup drawing environment for paths */
		draw_motion_paths_init(v3d, ar);
		
		/* draw motion path for object */
		draw_motion_path_instance(scene, ob, NULL, avs, ob->mpath);
		
		/* cleanup after drawing */
		draw_motion_paths_cleanup(v3d);
	}

	/* multiply view with object matrix.
	 * local viewmat and persmat, to calculate projections */
	ED_view3d_init_mats_rv3d(ob, rv3d);

	/* which wire color */
	if((flag & DRAW_CONSTCOLOR) == 0) {
		project_short(ar, ob->obmat[3], &base->sx);

		if( (!scene->obedit) && (G.moving & G_TRANSFORM_OBJ) && (base->flag & (SELECT+BA_WAS_SEL))) UI_ThemeColor(TH_TRANSFORM);
		else {

			if(ob->type==OB_LAMP) UI_ThemeColor(TH_LAMP);
			else UI_ThemeColor(TH_WIRE);

			if((scene->basact)==base) {
				if(base->flag & (SELECT+BA_WAS_SEL)) UI_ThemeColor(TH_ACTIVE);
			}
			else {
				if(base->flag & (SELECT+BA_WAS_SEL)) UI_ThemeColor(TH_SELECT);
			}

			// no theme yet
			if(ob->id.lib) {
				if(base->flag & (SELECT+BA_WAS_SEL)) colindex = 4;
				else colindex = 3;
			}
			else if(warning_recursive==1) {
				if(base->flag & (SELECT+BA_WAS_SEL)) {
					if(scene->basact==base) colindex = 8;
					else colindex= 7;
				}
				else colindex = 6;
			}
			else if(ob->flag & OB_FROMGROUP) {
				if(base->flag & (SELECT+BA_WAS_SEL)) {
					if(scene->basact==base) UI_ThemeColor(TH_GROUP_ACTIVE);
					else UI_ThemeColorShade(TH_GROUP_ACTIVE, -16); 
				}
				else UI_ThemeColor(TH_GROUP);
				colindex= 0;
			}

		}	

		if(colindex) {
			col= colortab[colindex];
			cpack(col);
		}
	}

	/* maximum drawtype */
	dt= MIN2(v3d->drawtype, ob->dt);
	if(v3d->zbuf==0 && dt>OB_WIRE) dt= OB_WIRE;
	dtx= 0;

	/* faceselect exception: also draw solid when dt==wire, except in editmode */
	if(ob==OBACT && (ob->mode & (OB_MODE_VERTEX_PAINT|OB_MODE_WEIGHT_PAINT|OB_MODE_TEXTURE_PAINT))) {
		if(ob->type==OB_MESH) {

			if(ob->mode & OB_MODE_EDIT);
			else {
				if(dt<OB_SOLID) {
					zbufoff= 1;
					dt= OB_SOLID;
				}
				else {
					dt= OB_SHADED;
				}

				glEnable(GL_DEPTH_TEST);
			}
		}
		else {
			if(dt<OB_SOLID) {
				dt= OB_SOLID;
				glEnable(GL_DEPTH_TEST);
				zbufoff= 1;
			}
		}
	}
	
	/* draw-extra supported for boundbox drawmode too */
	if(dt>=OB_BOUNDBOX ) {

		dtx= ob->dtx;
		if(ob->mode & OB_MODE_EDIT) {
			// the only 2 extra drawtypes alowed in editmode
			dtx= dtx & (OB_DRAWWIRE|OB_TEXSPACE);
		}

	}

	/* bad exception, solve this! otherwise outline shows too late */
	if(ELEM3(ob->type, OB_CURVE, OB_SURF, OB_FONT)) {
		cu= ob->data;
		/* still needed for curves hidden in other layers. depgraph doesnt handle that yet */
		if (cu->disp.first==NULL) makeDispListCurveTypes(scene, ob, 0);
	}
	
	/* draw outline for selected solid objects, mesh does itself */
	if((v3d->flag & V3D_SELECT_OUTLINE) && ((v3d->flag2 & V3D_RENDER_OVERRIDE)==0) && ob->type!=OB_MESH) {
		if(dt>OB_WIRE && dt<OB_TEXTURE && (ob->mode & OB_MODE_EDIT)==0 && (flag & DRAW_SCENESET)==0) {
			if (!(ob->dtx&OB_DRAWWIRE) && (ob->flag&SELECT) && !(flag&DRAW_PICKING)) {
				
				drawSolidSelect(scene, v3d, ar, base);
			}
		}
	}

	switch( ob->type) {
		case OB_MESH:
			empty_object= draw_mesh_object(scene, ar, v3d, rv3d, base, dt, flag);
			if(flag!=DRAW_CONSTCOLOR) dtx &= ~OB_DRAWWIRE; // mesh draws wire itself

			break;
		case OB_FONT:
			cu= ob->data;
			if(cu->editfont) {
				draw_textcurs(cu->editfont->textcurs);

				if (cu->flag & CU_FAST) {
					cpack(0xFFFFFF);
					set_inverted_drawing(1);
					drawDispList(scene, v3d, rv3d, base, OB_WIRE);
					set_inverted_drawing(0);
				} else {
					drawDispList(scene, v3d, rv3d, base, dt);
				}

				if (cu->linewidth != 0.0) {
					cpack(0xff44ff);
					UI_ThemeColor(TH_WIRE);
					copy_v3_v3(vec1, ob->orig);
					copy_v3_v3(vec2, ob->orig);
					vec1[0] += cu->linewidth;
					vec2[0] += cu->linewidth;
					vec1[1] += cu->linedist * cu->fsize;
					vec2[1] -= cu->lines * cu->linedist * cu->fsize;
					setlinestyle(3);
					glBegin(GL_LINE_STRIP); 
					glVertex2fv(vec1); 
					glVertex2fv(vec2); 
					glEnd();
					setlinestyle(0);
				}

				setlinestyle(3);
				for (i=0; i<cu->totbox; i++) {
					if (cu->tb[i].w != 0.0) {
						if (i == (cu->actbox-1))
							UI_ThemeColor(TH_ACTIVE);
						else
							UI_ThemeColor(TH_WIRE);
						vec1[0] = (cu->xof * cu->fsize) + cu->tb[i].x;
						vec1[1] = (cu->yof * cu->fsize) + cu->tb[i].y + cu->fsize;
						vec1[2] = 0.001;
						glBegin(GL_LINE_STRIP);
						glVertex3fv(vec1);
						vec1[0] += cu->tb[i].w;
						glVertex3fv(vec1);
						vec1[1] -= cu->tb[i].h;
						glVertex3fv(vec1);
						vec1[0] -= cu->tb[i].w;
						glVertex3fv(vec1);
						vec1[1] += cu->tb[i].h;
						glVertex3fv(vec1);
						glEnd();
					}
				}
				setlinestyle(0);


				if (BKE_font_getselection(ob, &selstart, &selend) && cu->selboxes) {
					float selboxw;

					cpack(0xffffff);
					set_inverted_drawing(1);
					for (i=0; i<(selend-selstart+1); i++) {
						SelBox *sb = &(cu->selboxes[i]);

						if (i<(selend-selstart)) {
							if (cu->selboxes[i+1].y == sb->y)
								selboxw= cu->selboxes[i+1].x - sb->x;
							else
								selboxw= sb->w;
						}
						else {
							selboxw= sb->w;
						}
						glBegin(GL_QUADS);
						glVertex3f(sb->x, sb->y, 0.001);
						glVertex3f(sb->x+selboxw, sb->y, 0.001);
						glVertex3f(sb->x+selboxw, sb->y+sb->h, 0.001);
						glVertex3f(sb->x, sb->y+sb->h, 0.001);
						glEnd();
					}
					set_inverted_drawing(0);
				}
			}
			else if(dt==OB_BOUNDBOX) {
				if((v3d->flag2 & V3D_RENDER_OVERRIDE && v3d->drawtype >= OB_WIRE)==0)
					draw_bounding_volume(scene, ob);
			}
			else if(boundbox_clip(rv3d, ob->obmat, ob->bb ? ob->bb : cu->bb))
				empty_object= drawDispList(scene, v3d, rv3d, base, dt);

			break;
		case OB_CURVE:
		case OB_SURF:
			cu= ob->data;

			if(cu->editnurb) {
				ListBase *nurbs= ED_curve_editnurbs(cu);
				drawnurb(scene, v3d, rv3d, base, nurbs->first, dt);
			}
			else if(dt==OB_BOUNDBOX) {
				if((v3d->flag2 & V3D_RENDER_OVERRIDE && v3d->drawtype >= OB_WIRE)==0)
					draw_bounding_volume(scene, ob);
			}
			else if(boundbox_clip(rv3d, ob->obmat, ob->bb ? ob->bb : cu->bb)) {
				empty_object= drawDispList(scene, v3d, rv3d, base, dt);

//XXX old animsys				if(cu->path)
//               					curve_draw_speed(scene, ob);
			}
			break;
		case OB_MBALL:
		{
			MetaBall *mb= ob->data;
			
			if(mb->editelems) 
				drawmball(scene, v3d, rv3d, base, dt);
			else if(dt==OB_BOUNDBOX) {
				if((v3d->flag2 & V3D_RENDER_OVERRIDE && v3d->drawtype >= OB_WIRE)==0)
					draw_bounding_volume(scene, ob);
			}
			else 
				empty_object= drawmball(scene, v3d, rv3d, base, dt);
			break;
		}
		case OB_EMPTY:
			if((v3d->flag2 & V3D_RENDER_OVERRIDE)==0)
				drawaxes(ob->empty_drawsize, ob->empty_drawtype);
			break;
		case OB_LAMP:
			if((v3d->flag2 & V3D_RENDER_OVERRIDE)==0) {
				drawlamp(scene, v3d, rv3d, base, dt, flag);
				if(dtx || (base->flag & SELECT)) glMultMatrixf(ob->obmat);
			}
			break;
		case OB_CAMERA:
			if((v3d->flag2 & V3D_RENDER_OVERRIDE)==0 || (rv3d->persp==RV3D_CAMOB && v3d->camera==ob)) /* special exception for active camera */
				drawcamera(scene, v3d, rv3d, ob, flag);
			break;
		case OB_LATTICE:
			if((v3d->flag2 & V3D_RENDER_OVERRIDE)==0) {
				drawlattice(scene, v3d, ob);
			}
			break;
		case OB_ARMATURE:
			if((v3d->flag2 & V3D_RENDER_OVERRIDE)==0) {
				if(dt>OB_WIRE) GPU_enable_material(0, NULL); // we use default material
				empty_object= draw_armature(scene, v3d, ar, base, dt, flag);
				if(dt>OB_WIRE) GPU_disable_material();
			}
			break;
		default:
			if((v3d->flag2 & V3D_RENDER_OVERRIDE)==0) {
				drawaxes(1.0, OB_ARROWS);
			}
	}

	if((v3d->flag2 & V3D_RENDER_OVERRIDE) == 0) {

		if(ob->soft /*&& flag & OB_SBMOTION*/){
			float mrt[3][3],msc[3][3],mtr[3][3]; 
			SoftBody *sb = 0;
			float tipw = 0.5f, tiph = 0.5f,drawsize = 4.0f;
			if ((sb= ob->soft)){
				if(sb->solverflags & SBSO_ESTIMATEIPO){

					glLoadMatrixf(rv3d->viewmat);
					copy_m3_m3(msc,sb->lscale);
					copy_m3_m3(mrt,sb->lrot);
					mul_m3_m3m3(mtr,mrt,msc); 
					ob_draw_RE_motion(sb->lcom,mtr,tipw,tiph,drawsize);
					glMultMatrixf(ob->obmat);
				}
			}
		}

		if(ob->pd && ob->pd->forcefield) {
			draw_forcefield(scene, ob, rv3d);
		}
	}

	/* code for new particle system */
	if(		(warning_recursive==0) &&
			(ob->particlesystem.first) &&
			(flag & DRAW_PICKING)==0 &&
			(ob!=scene->obedit)	
	  ) {
		ParticleSystem *psys;

		if(col || (ob->flag & SELECT)) cpack(0xFFFFFF);	/* for visibility, also while wpaint */
		//glDepthMask(GL_FALSE);

		glLoadMatrixf(rv3d->viewmat);
		
		view3d_cached_text_draw_begin();

		for(psys=ob->particlesystem.first; psys; psys=psys->next) {
			/* run this so that possible child particles get cached */
			if(ob->mode & OB_MODE_PARTICLE_EDIT && ob==OBACT) {
				PTCacheEdit *edit = PE_create_current(scene, ob);
				if(edit && edit->psys == psys)
					draw_update_ptcache_edit(scene, ob, edit);
			}

			draw_new_particle_system(scene, v3d, rv3d, base, psys, dt);
		}
		
		view3d_cached_text_draw_end(v3d, ar, 0, NULL);

		glMultMatrixf(ob->obmat);
		
		//glDepthMask(GL_TRUE);
		if(col) cpack(col);
	}

	/* draw edit particles last so that they can draw over child particles */
	if(		(warning_recursive==0) &&
			(flag & DRAW_PICKING)==0 &&
			(!scene->obedit)	
	  ) {

		if(ob->mode & OB_MODE_PARTICLE_EDIT && ob==OBACT) {
			PTCacheEdit *edit = PE_create_current(scene, ob);
			if(edit) {
				glLoadMatrixf(rv3d->viewmat);
				draw_ptcache_edit(scene, v3d, edit);
				glMultMatrixf(ob->obmat);
			}
		}
	}

	/* draw code for smoke */
	if((md = modifiers_findByType(ob, eModifierType_Smoke)))
	{
		SmokeModifierData *smd = (SmokeModifierData *)md;

		// draw collision objects
		if((smd->type & MOD_SMOKE_TYPE_COLL) && smd->coll)
		{
			/*SmokeCollSettings *scs = smd->coll;
			if(scs->points)
			{
				size_t i;

				glLoadMatrixf(rv3d->viewmat);

				if(col || (ob->flag & SELECT)) cpack(0xFFFFFF);	
				glDepthMask(GL_FALSE);
				glEnable(GL_BLEND);
				

				// glPointSize(3.0);
				bglBegin(GL_POINTS);

				for(i = 0; i < scs->numpoints; i++)
				{
					bglVertex3fv(&scs->points[3*i]);
				}

				bglEnd();
				glPointSize(1.0);

				glMultMatrixf(ob->obmat);
				glDisable(GL_BLEND);
				glDepthMask(GL_TRUE);
				if(col) cpack(col);
				
			}
			*/
		}

		// only draw domains
		if(smd->domain && smd->domain->fluid)
		{
			if(!smd->domain->wt || !(smd->domain->viewsettings & MOD_SMOKE_VIEW_SHOWBIG))
			{
// #if 0
				smd->domain->tex = NULL;
				GPU_create_smoke(smd, 0);
				draw_volume(ar, smd->domain->tex, smd->domain->p0, smd->domain->p1, smd->domain->res, smd->domain->dx, smd->domain->tex_shadow);
				GPU_free_smoke(smd);
// #endif
#if 0
				int x, y, z;
				float *density = smoke_get_density(smd->domain->fluid);

				glLoadMatrixf(rv3d->viewmat);
				// glMultMatrixf(ob->obmat);	

				if(col || (ob->flag & SELECT)) cpack(0xFFFFFF);	
				glDepthMask(GL_FALSE);
				glEnable(GL_BLEND);
				

				// glPointSize(3.0);
				bglBegin(GL_POINTS);

				for(x = 0; x < smd->domain->res[0]; x++)
					for(y = 0; y < smd->domain->res[1]; y++)
						for(z = 0; z < smd->domain->res[2]; z++)
				{
					float tmp[3];
					int index = smoke_get_index(x, smd->domain->res[0], y, smd->domain->res[1], z);

					if(density[index] > FLT_EPSILON)
					{
						float color[3];
						copy_v3_v3(tmp, smd->domain->p0);
						tmp[0] += smd->domain->dx * x + smd->domain->dx * 0.5;
						tmp[1] += smd->domain->dx * y + smd->domain->dx * 0.5;
						tmp[2] += smd->domain->dx * z + smd->domain->dx * 0.5;
						color[0] = color[1] = color[2] = density[index];
						glColor3fv(color);
						bglVertex3fv(tmp);
					}
				}

				bglEnd();
				glPointSize(1.0);

				glMultMatrixf(ob->obmat);
				glDisable(GL_BLEND);
				glDepthMask(GL_TRUE);
				if(col) cpack(col);
#endif
			}
			else if(smd->domain->wt && (smd->domain->viewsettings & MOD_SMOKE_VIEW_SHOWBIG))
			{
				smd->domain->tex = NULL;
				GPU_create_smoke(smd, 1);
				draw_volume(ar, smd->domain->tex, smd->domain->p0, smd->domain->p1, smd->domain->res_wt, smd->domain->dx_wt, smd->domain->tex_shadow);
				GPU_free_smoke(smd);
			}
		}
	}

	if((v3d->flag2 & V3D_RENDER_OVERRIDE)==0) {

		bConstraint *con;
		for(con=ob->constraints.first; con; con= con->next) 
		{
			if(con->type==CONSTRAINT_TYPE_RIGIDBODYJOINT) 
			{
				bRigidBodyJointConstraint *data = (bRigidBodyJointConstraint*)con->data;
				if(data->flag&CONSTRAINT_DRAW_PIVOT)
					drawRBpivot(data);
			}
		}

		/* draw extra: after normal draw because of makeDispList */
		if(dtx && (G.f & G_RENDER_OGL)==0) {

			if(dtx & OB_AXIS) {
				drawaxes(1.0f, OB_ARROWS);
			}
			if(dtx & OB_BOUNDBOX) {
				if((v3d->flag2 & V3D_RENDER_OVERRIDE)==0)
					draw_bounding_volume(scene, ob);
			}
			if(dtx & OB_TEXSPACE) drawtexspace(ob);
			if(dtx & OB_DRAWNAME) {
				/* patch for several 3d cards (IBM mostly) that crash on glSelect with text drawing */
				/* but, we also dont draw names for sets or duplicators */
				if(flag == 0) {
					view3d_cached_text_draw_add(0.0f, 0.0f, 0.0f, ob->id.name+2, 10, 0);
				}
			}
			/*if(dtx & OB_DRAWIMAGE) drawDispListwire(&ob->disp);*/
			if((dtx & OB_DRAWWIRE) && dt>=OB_SOLID) drawWireExtra(scene, rv3d, ob);
		}
	}

	if(dt<OB_SHADED && (v3d->flag2 & V3D_RENDER_OVERRIDE)==0) {
		if((ob->gameflag & OB_DYNAMIC) || 
			((ob->gameflag & OB_BOUNDS) && (ob->boundtype == OB_BOUND_SPHERE))) {
			float imat[4][4], vec[3]= {0.0f, 0.0f, 0.0f};

			invert_m4_m4(imat, rv3d->viewmatob);

			setlinestyle(2);
			drawcircball(GL_LINE_LOOP, vec, ob->inertia, imat);
			setlinestyle(0);
		}
	}
	
	/* return warning, this is cached text draw */
	view3d_cached_text_draw_end(v3d, ar, 1, NULL);

	glLoadMatrixf(rv3d->viewmat);

	if(zbufoff) glDisable(GL_DEPTH_TEST);

	if(warning_recursive) return;
	if(base->flag & OB_FROMDUPLI) return;
	if(v3d->flag2 & V3D_RENDER_OVERRIDE) return;

	/* object centers, need to be drawn in viewmat space for speed, but OK for picking select */
	if(ob!=OBACT || !(ob->mode & (OB_MODE_VERTEX_PAINT|OB_MODE_WEIGHT_PAINT|OB_MODE_TEXTURE_PAINT))) {
		int do_draw_center= -1;	/* defines below are zero or positive... */

		if(v3d->flag2 & V3D_RENDER_OVERRIDE) {
			/* dont draw */
		} else if((scene->basact)==base)
			do_draw_center= ACTIVE;
		else if(base->flag & SELECT) 
			do_draw_center= SELECT;
		else if(empty_object || (v3d->flag & V3D_DRAW_CENTERS)) 
			do_draw_center= DESELECT;

		if(do_draw_center != -1) {
			if(flag & DRAW_PICKING) {
				/* draw a single point for opengl selection */
				glBegin(GL_POINTS);
				glVertex3fv(ob->obmat[3]);
				glEnd();
			} 
			else if((flag & DRAW_CONSTCOLOR)==0) {
				/* we don't draw centers for duplicators and sets */
				if(U.obcenter_dia > 0) {
					/* check > 0 otherwise grease pencil can draw into the circle select which is annoying. */
					drawcentercircle(v3d, rv3d, ob->obmat[3], do_draw_center, ob->id.lib || ob->id.us>1);
				}
			}
		}
	}

	/* not for sets, duplicators or picking */
	if(flag==0 && (v3d->flag & V3D_HIDE_HELPLINES)== 0 && (v3d->flag2 & V3D_RENDER_OVERRIDE)== 0) {
		ListBase *list;
		
		/* draw hook center and offset line */
		if(ob!=scene->obedit) draw_hooks(ob);
		
		/* help lines and so */
		if(ob!=scene->obedit && ob->parent && (ob->parent->lay & v3d->lay)) {
			setlinestyle(3);
			glBegin(GL_LINES);
			glVertex3fv(ob->obmat[3]);
			glVertex3fv(ob->orig);
			glEnd();
			setlinestyle(0);
		}

		/* Drawing the constraint lines */
		list = &ob->constraints;
		if (list) {
			bConstraint *curcon;
			bConstraintOb *cob;
			char col[4], col2[4];
			
			UI_GetThemeColor3ubv(TH_GRID, col);
			UI_make_axis_color(col, col2, 'z');
			glColor3ubv((GLubyte *)col2);
			
			cob= constraints_make_evalob(scene, ob, NULL, CONSTRAINT_OBTYPE_OBJECT);
			
			for (curcon = list->first; curcon; curcon=curcon->next) {
				bConstraintTypeInfo *cti= constraint_get_typeinfo(curcon);
				ListBase targets = {NULL, NULL};
				bConstraintTarget *ct;
				
				if ((curcon->flag & CONSTRAINT_EXPAND) && (cti) && (cti->get_constraint_targets)) {
					cti->get_constraint_targets(curcon, &targets);
					
					for (ct= targets.first; ct; ct= ct->next) {
						/* calculate target's matrix */
						if (cti->get_target_matrix) 
							cti->get_target_matrix(curcon, cob, ct, bsystem_time(scene, ob, (float)(scene->r.cfra), give_timeoffset(ob)));
						else
							unit_m4(ct->matrix);
						
						setlinestyle(3);
						glBegin(GL_LINES);
						glVertex3fv(ct->matrix[3]);
						glVertex3fv(ob->obmat[3]);
						glEnd();
						setlinestyle(0);
					}
					
					if (cti->flush_constraint_targets)
						cti->flush_constraint_targets(curcon, &targets, 1);
				}
			}
			
			constraints_clear_evalob(cob);
		}
	}

	free_old_images();
}

/* ***************** BACKBUF SEL (BBS) ********* */

static void bbs_mesh_verts__mapFunc(void *userData, int index, float *co, float *UNUSED(no_f), short *UNUSED(no_s))
{
	int offset = (intptr_t) userData;
	EditVert *eve = EM_get_vert_for_index(index);

	if (eve->h==0) {
		WM_set_framebuffer_index_color(offset+index);
		bglVertex3fv(co);
	}
}
static void bbs_mesh_verts(DerivedMesh *dm, int offset)
{
	glPointSize( UI_GetThemeValuef(TH_VERTEX_SIZE) );
	bglBegin(GL_POINTS);
	dm->foreachMappedVert(dm, bbs_mesh_verts__mapFunc, (void*)(intptr_t) offset);
	bglEnd();
	glPointSize(1.0);
}		

static int bbs_mesh_wire__setDrawOptions(void *userData, int index)
{
	int offset = (intptr_t) userData;
	EditEdge *eed = EM_get_edge_for_index(index);

	if (eed->h==0) {
		WM_set_framebuffer_index_color(offset+index);
		return 1;
	} else {
		return 0;
	}
}
static void bbs_mesh_wire(DerivedMesh *dm, int offset)
{
	dm->drawMappedEdges(dm, bbs_mesh_wire__setDrawOptions, (void*)(intptr_t) offset);
}		

static int bbs_mesh_solid__setSolidDrawOptions(void *userData, int index, int *UNUSED(drawSmooth_r))
{
	if (EM_get_face_for_index(index)->h==0) {
		if (userData) {
			WM_set_framebuffer_index_color(index+1);
		}
		return 1;
	} else {
		return 0;
	}
}

static void bbs_mesh_solid__drawCenter(void *UNUSED(userData), int index, float *cent, float *UNUSED(no))
{
	EditFace *efa = EM_get_face_for_index(index);

	if (efa->h==0 && efa->fgonf!=EM_FGON) {
		WM_set_framebuffer_index_color(index+1);

		bglVertex3fv(cent);
	}
}

/* two options, facecolors or black */
static void bbs_mesh_solid_EM(Scene *scene, View3D *v3d, Object *ob, DerivedMesh *dm, int facecol)
{
	cpack(0);

	if (facecol) {
<<<<<<< HEAD
		dm->drawMappedFaces(dm, NULL, bbs_mesh_solid__setSolidDrawOptions, (void*)(intptr_t) 1, 0);
=======
		dm->drawMappedFaces(dm, bbs_mesh_solid__setSolidDrawOptions, (void*)(intptr_t) 1, 0, GPU_enable_material);
>>>>>>> b743454c

		if(check_ob_drawface_dot(scene, v3d, ob->dt)) {
			glPointSize(UI_GetThemeValuef(TH_FACEDOT_SIZE));
		
			bglBegin(GL_POINTS);
			dm->foreachMappedFaceCenter(dm, bbs_mesh_solid__drawCenter, NULL);
			bglEnd();
		}

	} else {
<<<<<<< HEAD
		dm->drawMappedFaces(dm, NULL, bbs_mesh_solid__setSolidDrawOptions, (void*) 0, 0);
=======
		dm->drawMappedFaces(dm, bbs_mesh_solid__setSolidDrawOptions, (void*) 0, 0, GPU_enable_material);
>>>>>>> b743454c
	}
}

static int bbs_mesh_solid__setDrawOpts(void *UNUSED(userData), int index, int *UNUSED(drawSmooth_r))
{
	WM_set_framebuffer_index_color(index+1);
	return 1;
}

static int bbs_mesh_solid_hide__setDrawOpts(void *userData, int index, int *UNUSED(drawSmooth_r))
{
	Mesh *me = userData;

	if (!(me->mface[index].flag&ME_HIDE)) {
		WM_set_framebuffer_index_color(index+1);
		return 1;
	} else {
		return 0;
	}
}

static void bbs_mesh_solid(Scene *scene, View3D *v3d, Object *ob)
{
	DerivedMesh *dm = mesh_get_derived_final(scene, ob, v3d->customdata_mask);
	Mesh *me = (Mesh*)ob->data;
	int face_sel_mode = (me->flag & ME_EDIT_PAINT_MASK) ? 1:0;
	
	glColor3ub(0, 0, 0);
		
<<<<<<< HEAD
	if(face_sel_mode)
		dm->drawMappedFaces(dm, NULL, bbs_mesh_solid_hide__setDrawOpts, me, DM_DRAW_BACKBUF_SELECTION);
	else
		dm->drawMappedFaces(dm, NULL, bbs_mesh_solid__setDrawOpts, me, DM_DRAW_BACKBUF_SELECTION);
=======
	if(face_sel_mode)	dm->drawMappedFaces(dm, bbs_mesh_solid_hide__setDrawOpts, me, 0, GPU_enable_material);
	else				dm->drawMappedFaces(dm, bbs_mesh_solid__setDrawOpts, me, 0, GPU_enable_material);
>>>>>>> b743454c

	dm->release(dm);
}

void draw_object_backbufsel(Scene *scene, View3D *v3d, RegionView3D *rv3d, Object *ob)
{
	ToolSettings *ts= scene->toolsettings;

	glMultMatrixf(ob->obmat);

	glClearDepth(1.0); glClear(GL_DEPTH_BUFFER_BIT);
	glEnable(GL_DEPTH_TEST);

	switch( ob->type) {
	case OB_MESH:
	{
		if(ob->mode & OB_MODE_EDIT) {
			Mesh *me= ob->data;
			EditMesh *em= me->edit_mesh;

			DerivedMesh *dm = editmesh_get_derived_cage(scene, ob, em, CD_MASK_BAREMESH);

			EM_init_index_arrays(em, 1, 1, 1);

			bbs_mesh_solid_EM(scene, v3d, ob, dm, ts->selectmode & SCE_SELECT_FACE);
			if(ts->selectmode & SCE_SELECT_FACE)
				em_solidoffs = 1+em->totface;
			else
				em_solidoffs= 1;
			
			bglPolygonOffset(rv3d->dist, 1.0);
			
			// we draw edges always, for loop (select) tools
			bbs_mesh_wire(dm, em_solidoffs);
			em_wireoffs= em_solidoffs + em->totedge;
			
			// we draw verts if vert select mode or if in transform (for snap).
			if(ts->selectmode & SCE_SELECT_VERTEX || G.moving & G_TRANSFORM_EDIT) {
				bbs_mesh_verts(dm, em_wireoffs);
				em_vertoffs= em_wireoffs + em->totvert;
			}
			else em_vertoffs= em_wireoffs;
			
			bglPolygonOffset(rv3d->dist, 0.0);

			dm->release(dm);

			EM_free_index_arrays();
		}
		else bbs_mesh_solid(scene, v3d, ob);
	}
		break;
	case OB_CURVE:
	case OB_SURF:
		break;
	}

	glLoadMatrixf(rv3d->viewmat);
}


/* ************* draw object instances for bones, for example ****************** */
/*               assumes all matrices/etc set OK */

/* helper function for drawing object instances - meshes */
static void draw_object_mesh_instance(Scene *scene, View3D *v3d, RegionView3D *rv3d, 
									  Object *ob, int dt, int outline)
{
	Mesh *me= ob->data;
	DerivedMesh *dm=NULL, *edm=NULL;
	int glsl;
	
	if(ob->mode & OB_MODE_EDIT)
		edm= editmesh_get_derived_base(ob, me->edit_mesh);
	else 
		dm = mesh_get_derived_final(scene, ob, CD_MASK_BAREMESH);

	if(dt<=OB_WIRE) {
		if(dm)
			dm->drawEdges(dm, 1, 0);
		else if(edm)
			edm->drawEdges(edm, 1, 0);	
	}
	else {
		if(outline)
			draw_mesh_object_outline(v3d, ob, dm?dm:edm);

		if(dm) {
			glsl = draw_glsl_material(scene, ob, v3d, dt);
			GPU_begin_object_materials(v3d, rv3d, scene, ob, glsl, NULL);
		}
		else {
			glEnable(GL_COLOR_MATERIAL);
			UI_ThemeColor(TH_BONE_SOLID);
			glDisable(GL_COLOR_MATERIAL);
		}
		
		glLightModeli(GL_LIGHT_MODEL_TWO_SIDE, 0);
		glFrontFace((ob->transflag&OB_NEG_SCALE)?GL_CW:GL_CCW);
		glEnable(GL_LIGHTING);
		
		if(dm) {
			dm->drawFacesSolid(dm, NULL, GPU_enable_material, 0);
			GPU_end_object_materials();
		}
		else if(edm)
<<<<<<< HEAD
			edm->drawMappedFaces(edm, NULL, NULL, NULL, 0);
=======
			edm->drawMappedFaces(edm, NULL, NULL, 0, GPU_enable_material);
>>>>>>> b743454c
		
		glDisable(GL_LIGHTING);
	}

	if(edm) edm->release(edm);
	if(dm) dm->release(dm);
}

void draw_object_instance(Scene *scene, View3D *v3d, RegionView3D *rv3d, Object *ob, int dt, int outline)
{
	if (ob == NULL) 
		return;
		
	switch (ob->type) {
		case OB_MESH:
			draw_object_mesh_instance(scene, v3d, rv3d, ob, dt, outline);
			break;
		case OB_EMPTY:
			drawaxes(ob->empty_drawsize, ob->empty_drawtype);
			break;
	}
}<|MERGE_RESOLUTION|>--- conflicted
+++ resolved
@@ -1872,11 +1872,7 @@
 	data.cols[2] = actCol;
 	data.efa_act = efa_act;
 
-<<<<<<< HEAD
-	dm->drawMappedFaces(dm, NULL, draw_dm_faces_sel__setDrawOptions, &data, 0);
-=======
-	dm->drawMappedFaces(dm, draw_dm_faces_sel__setDrawOptions, &data, 0, GPU_enable_material);
->>>>>>> b743454c
+	dm->drawMappedFaces(dm, NULL, draw_dm_faces_sel__setDrawOptions, &data, GPU_enable_material, 0);
 }
 
 static int draw_dm_creases__setDrawOptions(void *UNUSED(userData), int index)
@@ -2296,11 +2292,7 @@
 			glEnable(GL_LIGHTING);
 			glFrontFace((ob->transflag&OB_NEG_SCALE)?GL_CW:GL_CCW);
 
-<<<<<<< HEAD
-			finalDM->drawMappedFaces(finalDM, NULL, draw_em_fancy__setFaceOpts, NULL, 0);
-=======
-			finalDM->drawMappedFaces(finalDM, draw_em_fancy__setFaceOpts, 0, 0, GPU_enable_material);
->>>>>>> b743454c
+			finalDM->drawMappedFaces(finalDM, NULL, draw_em_fancy__setFaceOpts, NULL, GPU_enable_material, 0);
 
 			glFrontFace(GL_CCW);
 			glDisable(GL_LIGHTING);
@@ -2551,13 +2543,11 @@
 			/* weight paint in solid mode, special case. focus on making the weights clear
 			 * rather then the shading, this is also forced in wire view */
 			GPU_enable_material(0, NULL);
-<<<<<<< HEAD
-			dm->drawMappedFaces(dm, NULL, wpaint__setSolidDrawOptions, me->mface, DM_DRAW_VERTEX_COLORS);
-
-=======
-			dm->drawMappedFaces(dm, wpaint__setSolidDrawOptions, me->mface, 1, GPU_enable_material);
-		
->>>>>>> b743454c
+
+			dm->drawMappedFaces(dm, NULL, wpaint__setSolidDrawOptions,
+					    me->mface, GPU_enable_material,
+					    DM_DRAW_VERTEX_COLORS);
+
 			bglPolygonOffset(rv3d->dist, 1.0);
 			glDepthMask(0);	// disable write in zbuffer, selected edge wires show better
 
@@ -2621,18 +2611,15 @@
 				glEnable(GL_LIGHTING);
 				glEnable(GL_COLOR_MATERIAL);
 
-<<<<<<< HEAD
-				dm->drawMappedFaces(dm, NULL, wpaint__setSolidDrawOptions, me->mface, DM_DRAW_VERTEX_COLORS);
-=======
-				dm->drawMappedFaces(dm, wpaint__setSolidDrawOptions, me->mface, 1, GPU_enable_material);
->>>>>>> b743454c
+				dm->drawMappedFaces(dm, NULL, wpaint__setSolidDrawOptions,
+						    me->mface, GPU_enable_material,
+						    DM_DRAW_VERTEX_COLORS);
 				glDisable(GL_COLOR_MATERIAL);
 				glDisable(GL_LIGHTING);
 
 				GPU_disable_material();
 			}
 			else if(ob->mode & (OB_MODE_VERTEX_PAINT|OB_MODE_TEXTURE_PAINT)) {
-<<<<<<< HEAD
 				if(me->mcol) {
 					MFace *mface = get_mesh(ob)->mface;
 					DMDrawFlags dm_flags = DM_DRAW_PTEX;
@@ -2646,19 +2633,14 @@
 
 					dm->drawMappedFaces(dm, paint_redraw_planes,
 							    wpaint__setSolidDrawOptions, NULL,
+							    GPU_enable_material,
 							    dm_flags);
 					glDisable(GL_LIGHTING);
 				}
 				else {
 					glColor3f(1.0f, 1.0f, 1.0f);
-					dm->drawMappedFaces(dm, NULL, wpaint__setSolidDrawOptions, NULL, 0);
-=======
-				if(me->mcol)
-					dm->drawMappedFaces(dm, wpaint__setSolidDrawOptions, NULL, 1, GPU_enable_material);
-				else {
-					glColor3f(1.0f, 1.0f, 1.0f);
-					dm->drawMappedFaces(dm, wpaint__setSolidDrawOptions, NULL, 0, GPU_enable_material);
->>>>>>> b743454c
+
+					dm->drawMappedFaces(dm, NULL, wpaint__setSolidDrawOptions, NULL, GPU_enable_material, 0);
 				}
 			}
 			else do_draw= 1;
@@ -6376,11 +6358,7 @@
 	cpack(0);
 
 	if (facecol) {
-<<<<<<< HEAD
-		dm->drawMappedFaces(dm, NULL, bbs_mesh_solid__setSolidDrawOptions, (void*)(intptr_t) 1, 0);
-=======
-		dm->drawMappedFaces(dm, bbs_mesh_solid__setSolidDrawOptions, (void*)(intptr_t) 1, 0, GPU_enable_material);
->>>>>>> b743454c
+		dm->drawMappedFaces(dm, NULL, bbs_mesh_solid__setSolidDrawOptions, (void*)(intptr_t) 1, GPU_enable_material, 0);
 
 		if(check_ob_drawface_dot(scene, v3d, ob->dt)) {
 			glPointSize(UI_GetThemeValuef(TH_FACEDOT_SIZE));
@@ -6391,11 +6369,7 @@
 		}
 
 	} else {
-<<<<<<< HEAD
-		dm->drawMappedFaces(dm, NULL, bbs_mesh_solid__setSolidDrawOptions, (void*) 0, 0);
-=======
-		dm->drawMappedFaces(dm, bbs_mesh_solid__setSolidDrawOptions, (void*) 0, 0, GPU_enable_material);
->>>>>>> b743454c
+		dm->drawMappedFaces(dm, NULL, bbs_mesh_solid__setSolidDrawOptions, (void*) 0, GPU_enable_material, 0);
 	}
 }
 
@@ -6425,15 +6399,14 @@
 	
 	glColor3ub(0, 0, 0);
 		
-<<<<<<< HEAD
 	if(face_sel_mode)
-		dm->drawMappedFaces(dm, NULL, bbs_mesh_solid_hide__setDrawOpts, me, DM_DRAW_BACKBUF_SELECTION);
+		dm->drawMappedFaces(dm, NULL, bbs_mesh_solid_hide__setDrawOpts,
+				    me, GPU_enable_material,
+				    DM_DRAW_BACKBUF_SELECTION);
 	else
-		dm->drawMappedFaces(dm, NULL, bbs_mesh_solid__setDrawOpts, me, DM_DRAW_BACKBUF_SELECTION);
-=======
-	if(face_sel_mode)	dm->drawMappedFaces(dm, bbs_mesh_solid_hide__setDrawOpts, me, 0, GPU_enable_material);
-	else				dm->drawMappedFaces(dm, bbs_mesh_solid__setDrawOpts, me, 0, GPU_enable_material);
->>>>>>> b743454c
+		dm->drawMappedFaces(dm, NULL, bbs_mesh_solid__setDrawOpts,
+				    me, GPU_enable_material,
+				    DM_DRAW_BACKBUF_SELECTION);
 
 	dm->release(dm);
 }
@@ -6540,11 +6513,7 @@
 			GPU_end_object_materials();
 		}
 		else if(edm)
-<<<<<<< HEAD
-			edm->drawMappedFaces(edm, NULL, NULL, NULL, 0);
-=======
-			edm->drawMappedFaces(edm, NULL, NULL, 0, GPU_enable_material);
->>>>>>> b743454c
+			edm->drawMappedFaces(edm, NULL, NULL, NULL, GPU_enable_material, 0);
 		
 		glDisable(GL_LIGHTING);
 	}
