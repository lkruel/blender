--- conflicted
+++ resolved
@@ -822,12 +822,10 @@
 		}
 		else if (ob && (ob->mode & OB_MODE_PARTICLE_EDIT)) {
 			PE_lasso_select(C, mcords, moves, extend, select);
-<<<<<<< HEAD
-		else if (ob && (ob->mode & OB_MODE_HAIR_EDIT))
+		}
+		else if (ob && (ob->mode & OB_MODE_HAIR_EDIT)) {
 			ED_hair_lasso_select(C, mcords, moves, extend, select);
-=======
-		}
->>>>>>> 9a262ed4
+		}
 		else {
 			do_lasso_select_objects(vc, mcords, moves, extend, select);
 			WM_event_add_notifier(C, NC_SCENE | ND_OB_SELECT, vc->scene);
