--- conflicted
+++ resolved
@@ -1290,14 +1290,14 @@
 		}
 	}
 
-	if (draw_backdrop) {
-		glMatrixMode(GL_PROJECTION);
-		glPushMatrix();
-		glLoadIdentity();
-		glMatrixMode(GL_MODELVIEW);
-		glPushMatrix();
-		glLoadIdentity();
-	}
+//	if (draw_backdrop) {
+//		glMatrixMode(GL_PROJECTION);
+//		glPushMatrix();
+//		glLoadIdentity();
+//		glMatrixMode(GL_MODELVIEW);
+//		glPushMatrix();
+//		glLoadIdentity();
+//	}
 
 	glGenTextures(1, (GLuint *)&texid);
 
@@ -1311,12 +1311,10 @@
 	else
 		glTexImage2D(GL_TEXTURE_2D, 0, GL_RGBA8, ibuf->x, ibuf->y, 0, format, type, display_buffer);
 
-<<<<<<< HEAD
 	if (draw_overdrop) {
 		UI_view2d_view_restore(C);
 	}
-	glBegin(GL_QUADS);
-=======
+
 	VertexFormat *imm_format = immVertexFormat();
 	unsigned int pos = add_attrib(imm_format, "pos", GL_FLOAT, 2, KEEP_FLOAT);
 	unsigned int texCoord = add_attrib(imm_format, "texCoord", GL_FLOAT, 2, KEEP_FLOAT);
@@ -1326,7 +1324,6 @@
 	immUniform1i("image", GL_TEXTURE0);
 
 	immBegin(GL_QUADS, 4);
->>>>>>> cb36dbe6
 
 	if (draw_overlay) {
 		if (sseq->overlay_type == SEQ_DRAW_OVERLAY_RECT) {
@@ -1363,17 +1360,21 @@
 		}
 	}
 	else if (draw_overdrop) {
-		float imagex = (scene->r.size * scene->r.xsch) / 200.0f * sseq->overdrop_zoom;
-		float imagey = (scene->r.size * scene->r.ysch) / 200.0f * sseq->overdrop_zoom;
-		float xofs = BLI_rcti_size_x(&ar->winrct) / 2.0f + sseq->overdrop_offset[0];
-		float yofs = BLI_rcti_size_y(&ar->winrct) / 2.0f + sseq->overdrop_offset[1];
-
-<<<<<<< HEAD
-		glTexCoord2f(0.0f, 0.0f); glVertex2f(-imagex + xofs, -imagey + yofs);
-		glTexCoord2f(0.0f, 1.0f); glVertex2f(-imagex + xofs, imagey + yofs);
-		glTexCoord2f(1.0f, 1.0f); glVertex2f(imagex + xofs, imagey + yofs);
-		glTexCoord2f(1.0f, 0.0f); glVertex2f(imagex + xofs, -imagey + yofs);
-=======
+		float aspect;
+		float image_aspect = viewrect[0] / viewrect[1];
+		float imagex, imagey;
+
+		aspect = BLI_rcti_size_x(&ar->winrct) / (float)BLI_rcti_size_y(&ar->winrct);
+
+		if (aspect >= image_aspect) {
+			imagex = image_aspect / aspect;
+			imagey = 1.0f;
+		}
+		else {
+			imagex = 1.0f;
+			imagey = aspect / image_aspect;
+		}
+
 		immAttrib2f(texCoord, 0.0f, 0.0f);
 		immVertex2f(pos, -imagex, -imagey);
 
@@ -1385,7 +1386,6 @@
 
 		immAttrib2f(texCoord, 1.0f, 0.0f);
 		immVertex2f(pos, imagex, -imagey);
->>>>>>> cb36dbe6
 	}
 	else {
 		draw_metadata = ((sseq->flag & SEQ_SHOW_METADATA) != 0);
@@ -1559,7 +1559,7 @@
 	/* loop through twice, first unselected, then selected */
 	for (j = 0; j < 2; j++) {
 		Sequence *seq;
-		int outline_tint = (j) ? 40 : -40; /* highlighting around strip edges indicating selection */
+		int outline_tint = (j) ? -60 : -150; /* highlighting around strip edges indicating selection */
 		
 		/* loop through strips, checking for those that are visible */
 		for (seq = ed->seqbasep->first; seq; seq = seq->next) {
@@ -1747,15 +1747,12 @@
 		immUnbindProgram();
 	}
 
-<<<<<<< HEAD
 	if (sseq->draw_flag & SEQ_DRAW_OVERDROP) {
 		draw_image_seq(C, scene, ar, sseq, scene->r.cfra, 0, false, true);
 		UI_SetTheme(SPACE_SEQ, RGN_TYPE_WINDOW);
 		UI_view2d_view_ortho(v2d);
 	}
 	
-=======
->>>>>>> cb36dbe6
 	/* callback */
 	ED_region_draw_cb_draw(C, ar, REGION_DRAW_POST_VIEW);
 
