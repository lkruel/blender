/*
 * ***** BEGIN GPL LICENSE BLOCK *****
 *
 * This program is free software; you can redistribute it and/or
 * modify it under the terms of the GNU General Public License
 * as published by the Free Software Foundation; either version 2
 * of the License, or (at your option) any later version.
 *
 * This program is distributed in the hope that it will be useful,
 * but WITHOUT ANY WARRANTY; without even the implied warranty of
 * MERCHANTABILITY or FITNESS FOR A PARTICULAR PURPOSE.  See the
 * GNU General Public License for more details.
 *
 * You should have received a copy of the GNU General Public License
 * along with this program; if not, write to the Free Software Foundation,
 * Inc., 51 Franklin Street, Fifth Floor, Boston, MA 02110-1301, USA.
 *
 * The Original Code is Copyright (C) 2008 Blender Foundation.
 * All rights reserved.
 *
 *
 * Contributor(s): Blender Foundation
 *
 * ***** END GPL LICENSE BLOCK *****
 */

/** \file blender/editors/space_sequencer/sequencer_ops.c
 *  \ingroup spseq
 */

#include <stdlib.h>
#include <math.h>

#include "DNA_space_types.h"

#include "WM_api.h"
#include "WM_types.h"

#include "ED_sequencer.h"
#include "ED_markers.h"
#include "ED_transform.h" /* transform keymap */

#include "sequencer_intern.h"


/* ************************** registration **********************************/


void sequencer_operatortypes(void)
{
	/* sequencer_edit.c */
	WM_operatortype_append(SEQUENCER_OT_cut);
	WM_operatortype_append(SEQUENCER_OT_trim);
	WM_operatortype_append(SEQUENCER_OT_mute);
	WM_operatortype_append(SEQUENCER_OT_unmute);
	WM_operatortype_append(SEQUENCER_OT_lock);
	WM_operatortype_append(SEQUENCER_OT_parent);
	WM_operatortype_append(SEQUENCER_OT_unlock);
	WM_operatortype_append(SEQUENCER_OT_reload);
	WM_operatortype_append(SEQUENCER_OT_refresh_all);
	WM_operatortype_append(SEQUENCER_OT_reassign_inputs);
	WM_operatortype_append(SEQUENCER_OT_swap_inputs);
	WM_operatortype_append(SEQUENCER_OT_duplicate);
	WM_operatortype_append(SEQUENCER_OT_delete);
	WM_operatortype_append(SEQUENCER_OT_offset_clear);
	WM_operatortype_append(SEQUENCER_OT_images_separate);
	WM_operatortype_append(SEQUENCER_OT_meta_toggle);
	WM_operatortype_append(SEQUENCER_OT_meta_make);
	WM_operatortype_append(SEQUENCER_OT_meta_separate);
	
	WM_operatortype_append(SEQUENCER_OT_gap_remove);
	WM_operatortype_append(SEQUENCER_OT_gap_insert);
	WM_operatortype_append(SEQUENCER_OT_snap);
	WM_operatortype_append(SEQUENCER_OT_strip_jump);
	WM_operatortype_append(SEQUENCER_OT_swap);
	WM_operatortype_append(SEQUENCER_OT_swap_data);
	WM_operatortype_append(SEQUENCER_OT_rendersize);

	WM_operatortype_append(SEQUENCER_OT_copy);
	WM_operatortype_append(SEQUENCER_OT_paste);

	WM_operatortype_append(SEQUENCER_OT_view_all);
	WM_operatortype_append(SEQUENCER_OT_view_selected);
	WM_operatortype_append(SEQUENCER_OT_view_all_preview);
	WM_operatortype_append(SEQUENCER_OT_view_toggle);
	WM_operatortype_append(SEQUENCER_OT_view_zoom_ratio);
	WM_operatortype_append(SEQUENCER_OT_view_ghost_border);

	WM_operatortype_append(SEQUENCER_OT_rebuild_proxy);
	WM_operatortype_append(SEQUENCER_OT_change_effect_input);
	WM_operatortype_append(SEQUENCER_OT_change_effect_type);
	WM_operatortype_append(SEQUENCER_OT_change_path);

	/* sequencer_select.c */
	WM_operatortype_append(SEQUENCER_OT_select_all);
	WM_operatortype_append(SEQUENCER_OT_select);
	WM_operatortype_append(SEQUENCER_OT_select_more);
	WM_operatortype_append(SEQUENCER_OT_select_less);
	WM_operatortype_append(SEQUENCER_OT_select_linked_pick);
	WM_operatortype_append(SEQUENCER_OT_select_linked);
	WM_operatortype_append(SEQUENCER_OT_select_handles);
	WM_operatortype_append(SEQUENCER_OT_select_active_side);
	WM_operatortype_append(SEQUENCER_OT_select_border);
	WM_operatortype_append(SEQUENCER_OT_select_grouped);

	/* sequencer_add.c */
	WM_operatortype_append(SEQUENCER_OT_scene_strip_add);
	WM_operatortype_append(SEQUENCER_OT_movieclip_strip_add);
	WM_operatortype_append(SEQUENCER_OT_mask_strip_add);
	WM_operatortype_append(SEQUENCER_OT_movie_strip_add);
	WM_operatortype_append(SEQUENCER_OT_sound_strip_add);
	WM_operatortype_append(SEQUENCER_OT_image_strip_add);
	WM_operatortype_append(SEQUENCER_OT_effect_strip_add);

	/* sequencer_buttons.c */
	WM_operatortype_append(SEQUENCER_OT_properties);

	/* sequencer_modifiers.c */
	WM_operatortype_append(SEQUENCER_OT_strip_modifier_add);
	WM_operatortype_append(SEQUENCER_OT_strip_modifier_remove);
	WM_operatortype_append(SEQUENCER_OT_strip_modifier_move);

	/* sequencer_view.h */
	WM_operatortype_append(SEQUENCER_OT_sample);
}


void sequencer_keymap(wmKeyConfig *keyconf)
{
	wmKeyMap *keymap;
	wmKeyMapItem *kmi;
	
	/* Common items ------------------------------------------------------------------ */
	keymap = WM_keymap_find(keyconf, "SequencerCommon", SPACE_SEQ, 0);

	WM_keymap_add_item(keymap, "SEQUENCER_OT_properties", NKEY, KM_PRESS, 0, 0);

	kmi = WM_keymap_add_item(keymap, "WM_OT_context_toggle", OKEY, KM_PRESS, KM_SHIFT, 0);
	RNA_string_set(kmi->ptr, "data_path", "scene.sequence_editor.show_overlay");

	/* operators common to sequence and preview view */
	WM_keymap_add_item(keymap, "SEQUENCER_OT_view_toggle", TABKEY, KM_PRESS, KM_CTRL, 0);

	/* Strips Region --------------------------------------------------------------- */
	keymap = WM_keymap_find(keyconf, "Sequencer", SPACE_SEQ, 0);

	kmi = WM_keymap_add_item(keymap, "SEQUENCER_OT_select_all", AKEY, KM_PRESS, 0, 0);
	RNA_enum_set(kmi->ptr, "action", SEL_TOGGLE);
	kmi = WM_keymap_add_item(keymap, "SEQUENCER_OT_select_all", IKEY, KM_PRESS, KM_CTRL, 0);
	RNA_enum_set(kmi->ptr, "action", SEL_INVERT);

	kmi = WM_keymap_add_item(keymap, "SEQUENCER_OT_cut", KKEY, KM_PRESS, 0, 0);
	RNA_enum_set(kmi->ptr, "type", SEQ_CUT_SOFT);
	kmi = WM_keymap_add_item(keymap, "SEQUENCER_OT_cut", KKEY, KM_PRESS, KM_SHIFT, 0);
	RNA_enum_set(kmi->ptr, "type", SEQ_CUT_HARD);

	kmi = WM_keymap_add_item(keymap, "SEQUENCER_OT_parent", PKEY, KM_PRESS, KM_CTRL, 0);
	
	kmi = WM_keymap_add_item(keymap, "SEQUENCER_OT_mute", HKEY, KM_PRESS, 0, 0);
	RNA_boolean_set(kmi->ptr, "unselected", false);
	kmi = WM_keymap_add_item(keymap, "SEQUENCER_OT_mute", HKEY, KM_PRESS, KM_SHIFT, 0);
	RNA_boolean_set(kmi->ptr, "unselected", true);

	kmi = WM_keymap_add_item(keymap, "SEQUENCER_OT_unmute", HKEY, KM_PRESS, KM_ALT, 0);
	RNA_boolean_set(kmi->ptr, "unselected", false);
	kmi = WM_keymap_add_item(keymap, "SEQUENCER_OT_unmute", HKEY, KM_PRESS, KM_ALT | KM_SHIFT, 0);
	RNA_boolean_set(kmi->ptr, "unselected", true);

	WM_keymap_add_item(keymap, "SEQUENCER_OT_lock", LKEY, KM_PRESS, KM_SHIFT, 0);
	WM_keymap_add_item(keymap, "SEQUENCER_OT_unlock", LKEY, KM_PRESS, KM_SHIFT | KM_ALT, 0);

	WM_keymap_add_item(keymap, "SEQUENCER_OT_reassign_inputs", RKEY, KM_PRESS, 0, 0);

	WM_keymap_add_item(keymap, "SEQUENCER_OT_reload", RKEY, KM_PRESS, KM_ALT, 0);
	kmi = WM_keymap_add_item(keymap, "SEQUENCER_OT_reload", RKEY, KM_PRESS, KM_SHIFT | KM_ALT, 0);
	RNA_boolean_set(kmi->ptr, "adjust_length", true);

	WM_keymap_add_item(keymap, "SEQUENCER_OT_offset_clear", OKEY, KM_PRESS, KM_ALT, 0);

	WM_keymap_add_item(keymap, "SEQUENCER_OT_duplicate_move", DKEY, KM_PRESS, KM_SHIFT, 0);

	WM_keymap_add_item(keymap, "SEQUENCER_OT_delete", XKEY, KM_PRESS, 0, 0);
	WM_keymap_add_item(keymap, "SEQUENCER_OT_delete", DELKEY, KM_PRESS, 0, 0);

	WM_keymap_add_item(keymap, "SEQUENCER_OT_copy", CKEY, KM_PRESS, KM_CTRL, 0);
	WM_keymap_add_item(keymap, "SEQUENCER_OT_paste", VKEY, KM_PRESS, KM_CTRL, 0);
#ifdef __APPLE__
	WM_keymap_add_item(keymap, "SEQUENCER_OT_copy", CKEY, KM_PRESS, KM_OSKEY, 0);
	WM_keymap_add_item(keymap, "SEQUENCER_OT_paste", VKEY, KM_PRESS, KM_OSKEY, 0);
#endif

	WM_keymap_add_item(keymap, "SEQUENCER_OT_images_separate", YKEY, KM_PRESS, 0, 0);

	WM_keymap_add_item(keymap, "SEQUENCER_OT_meta_toggle", TABKEY, KM_PRESS, 0, 0);

	WM_keymap_add_item(keymap, "SEQUENCER_OT_meta_make", GKEY, KM_PRESS, KM_CTRL, 0);
	WM_keymap_add_item(keymap, "SEQUENCER_OT_meta_separate", GKEY, KM_PRESS, KM_ALT, 0);

	WM_keymap_add_item(keymap, "SEQUENCER_OT_view_all", HOMEKEY, KM_PRESS, 0, 0);
	WM_keymap_add_item(keymap, "SEQUENCER_OT_view_all", NDOF_BUTTON_FIT, KM_PRESS, 0, 0);
	WM_keymap_add_item(keymap, "SEQUENCER_OT_view_selected", PADPERIOD, KM_PRESS, 0, 0);

	kmi = WM_keymap_add_item(keymap, "SEQUENCER_OT_strip_jump", PAGEUPKEY, KM_PRESS, 0, 0);
	RNA_boolean_set(kmi->ptr, "next", true);
	RNA_boolean_set(kmi->ptr, "center", false);
	kmi = WM_keymap_add_item(keymap, "SEQUENCER_OT_strip_jump", PAGEDOWNKEY, KM_PRESS, 0, 0);
	RNA_boolean_set(kmi->ptr, "next", false);
	RNA_boolean_set(kmi->ptr, "center", false);

	/* alt for center */
	kmi = WM_keymap_add_item(keymap, "SEQUENCER_OT_strip_jump", PAGEUPKEY, KM_PRESS, KM_ALT, 0);
	RNA_boolean_set(kmi->ptr, "next", true);
	RNA_boolean_set(kmi->ptr, "center", true);
	kmi = WM_keymap_add_item(keymap, "SEQUENCER_OT_strip_jump", PAGEDOWNKEY, KM_PRESS, KM_ALT, 0);
	RNA_boolean_set(kmi->ptr, "next", false);
	RNA_boolean_set(kmi->ptr, "center", true);

	RNA_enum_set(WM_keymap_add_item(keymap, "SEQUENCER_OT_swap", LEFTARROWKEY, KM_PRESS, KM_ALT, 0)->ptr, "side", SEQ_SIDE_LEFT);
	RNA_enum_set(WM_keymap_add_item(keymap, "SEQUENCER_OT_swap", RIGHTARROWKEY, KM_PRESS, KM_ALT, 0)->ptr, "side", SEQ_SIDE_RIGHT);

	RNA_boolean_set(WM_keymap_add_item(keymap, "SEQUENCER_OT_gap_remove", BACKSPACEKEY, KM_PRESS, 0, 0)->ptr, "all", false);
	RNA_boolean_set(WM_keymap_add_item(keymap, "SEQUENCER_OT_gap_remove", BACKSPACEKEY, KM_PRESS, KM_SHIFT, 0)->ptr, "all", true);
	WM_keymap_add_item(keymap, "SEQUENCER_OT_gap_insert", EQUALKEY, KM_PRESS, KM_SHIFT, 0);
	
	WM_keymap_add_item(keymap, "SEQUENCER_OT_snap", SKEY, KM_PRESS, KM_SHIFT, 0);
	WM_keymap_add_item(keymap, "SEQUENCER_OT_swap_inputs", SKEY, KM_PRESS, KM_ALT, 0);

	/* multicam editing keyboard layout, switch to camera 1-10 using
	 * regular number keys */
	{
		int keys[] = { ONEKEY, TWOKEY, THREEKEY, FOURKEY, FIVEKEY,
			           SIXKEY, SEVENKEY, EIGHTKEY, NINEKEY, ZEROKEY };
		int i;

		for (i = 1; i <= 10; i++) {
			RNA_int_set(WM_keymap_add_item(keymap, "SEQUENCER_OT_cut_multicam", keys[i - 1], KM_PRESS, 0, 0)->ptr, "camera", i);
		}
	}

	/* Mouse selection, a bit verbose :/ */
	kmi = WM_keymap_add_item(keymap, "SEQUENCER_OT_select", SELECTMOUSE, KM_PRESS, 0, 0);
	RNA_boolean_set(kmi->ptr, "extend", false);
	RNA_boolean_set(kmi->ptr, "linked_handle", false);
	RNA_enum_set(kmi->ptr, "left_right", SEQ_SELECT_LR_NONE);
	RNA_boolean_set(kmi->ptr, "linked_time", false);
	kmi = WM_keymap_add_item(keymap, "SEQUENCER_OT_select", SELECTMOUSE, KM_PRESS, KM_SHIFT, 0);
	RNA_boolean_set(kmi->ptr, "extend", true);
	RNA_boolean_set(kmi->ptr, "linked_handle", false);
	RNA_enum_set(kmi->ptr, "left_right", SEQ_SELECT_LR_NONE);
	RNA_boolean_set(kmi->ptr, "linked_time", false);


	/* 2.4x method, now use Alt for handles and select the side based on which handle was selected */
#if 0
	kmi = WM_keymap_add_item(keymap, "SEQUENCER_OT_select", SELECTMOUSE, KM_PRESS, KM_CTRL, 0);
	RNA_boolean_set(kmi->ptr, "linked_left", true);
	kmi = WM_keymap_add_item(keymap, "SEQUENCER_OT_select", SELECTMOUSE, KM_PRESS, KM_ALT, 0);
	RNA_boolean_set(kmi->ptr, "linked_right", true);

	kmi = WM_keymap_add_item(keymap, "SEQUENCER_OT_select", SELECTMOUSE, KM_PRESS, KM_CTRL | KM_ALT, 0);
	RNA_boolean_set(kmi->ptr, "linked_left", true);
	RNA_boolean_set(kmi->ptr, "linked_right", true);

	kmi = WM_keymap_add_item(keymap, "SEQUENCER_OT_select", SELECTMOUSE, KM_PRESS, KM_SHIFT | KM_CTRL | KM_ALT, 0);
	RNA_boolean_set(kmi->ptr, "extend", true);
	RNA_boolean_set(kmi->ptr, "linked_left", true);
	RNA_boolean_set(kmi->ptr, "linked_right", true);

	kmi = WM_keymap_add_item(keymap, "SEQUENCER_OT_select", SELECTMOUSE, KM_PRESS, KM_SHIFT | KM_CTRL, 0);
	RNA_boolean_set(kmi->ptr, "extend", true);
	RNA_boolean_set(kmi->ptr, "linked_left", true);

	kmi = WM_keymap_add_item(keymap, "SEQUENCER_OT_select", SELECTMOUSE, KM_PRESS, KM_SHIFT | KM_ALT, 0);
	RNA_boolean_set(kmi->ptr, "extend", true);
	RNA_boolean_set(kmi->ptr, "linked_right", true);
#endif

	/* 2.5 method, Alt and use selected handle */
	kmi = WM_keymap_add_item(keymap, "SEQUENCER_OT_select", SELECTMOUSE, KM_PRESS, KM_ALT, 0);
	RNA_boolean_set(kmi->ptr, "extend", false);
	RNA_boolean_set(kmi->ptr, "linked_handle", true);
	RNA_enum_set(kmi->ptr, "left_right", SEQ_SELECT_LR_NONE);
	RNA_boolean_set(kmi->ptr, "linked_time", false);

	kmi = WM_keymap_add_item(keymap, "SEQUENCER_OT_select", SELECTMOUSE, KM_PRESS, KM_SHIFT | KM_ALT, 0);
	RNA_boolean_set(kmi->ptr, "extend", true);
	RNA_boolean_set(kmi->ptr, "linked_handle", true);
	RNA_enum_set(kmi->ptr, "left_right", SEQ_SELECT_LR_NONE);
	RNA_boolean_set(kmi->ptr, "linked_time", false);

	/* match action editor */
	kmi = WM_keymap_add_item(keymap, "SEQUENCER_OT_select", SELECTMOUSE, KM_PRESS, KM_CTRL, 0);
	RNA_boolean_set(kmi->ptr, "extend", false);
	RNA_boolean_set(kmi->ptr, "linked_handle", false);
	RNA_enum_set(kmi->ptr, "left_right", SEQ_SELECT_LR_MOUSE);     /* grr, these conflict - only use left_right if not over an active seq */
	RNA_boolean_set(kmi->ptr, "linked_time", true);
	/* adjusted since 2.4 */

	kmi = WM_keymap_add_item(keymap, "SEQUENCER_OT_select", SELECTMOUSE, KM_PRESS, KM_SHIFT | KM_CTRL, 0);
	RNA_boolean_set(kmi->ptr, "extend", true);
	RNA_boolean_set(kmi->ptr, "linked_handle", false);
	RNA_enum_set(kmi->ptr, "left_right", SEQ_SELECT_LR_NONE);
	RNA_boolean_set(kmi->ptr, "linked_time", true);

	WM_keymap_add_item(keymap, "SEQUENCER_OT_select_more", PADPLUSKEY, KM_PRESS, KM_CTRL, 0);
	WM_keymap_add_item(keymap, "SEQUENCER_OT_select_less", PADMINUS, KM_PRESS, KM_CTRL, 0);

	kmi = WM_keymap_add_item(keymap, "SEQUENCER_OT_select_linked_pick", LKEY, KM_PRESS, 0, 0);
	RNA_boolean_set(kmi->ptr, "extend", false);
	kmi = WM_keymap_add_item(keymap, "SEQUENCER_OT_select_linked_pick", LKEY, KM_PRESS, KM_SHIFT, 0);
	RNA_boolean_set(kmi->ptr, "extend", true);

	WM_keymap_add_item(keymap, "SEQUENCER_OT_select_linked", LKEY, KM_PRESS, KM_CTRL, 0);

	WM_keymap_add_item(keymap, "SEQUENCER_OT_select_border", BKEY, KM_PRESS, 0, 0);

	WM_keymap_add_item(keymap, "SEQUENCER_OT_select_grouped", GKEY, KM_PRESS, KM_SHIFT, 0);

	WM_keymap_add_menu(keymap, "SEQUENCER_MT_add", AKEY, KM_PRESS, KM_SHIFT, 0);

	WM_keymap_add_menu(keymap, "SEQUENCER_MT_change", CKEY, KM_PRESS, 0, 0);

	WM_keymap_add_item(keymap, "SEQUENCER_OT_trim", TKEY, KM_PRESS, 0, 0);
<<<<<<< HEAD
	
=======

>>>>>>> f95241eb
	kmi = WM_keymap_add_item(keymap, "WM_OT_context_set_int", OKEY, KM_PRESS, 0, 0);
	RNA_string_set(kmi->ptr, "data_path", "scene.sequence_editor.overlay_frame");
	RNA_int_set(kmi->ptr, "value", 0);

	transform_keymap_for_space(keyconf, keymap, SPACE_SEQ);

	/* special markers hotkeys for anim editors: see note in definition of this function */
	ED_marker_keymap_animedit_conflictfree(keymap);


	/* Preview Region ----------------------------------------------------------- */
	keymap = WM_keymap_find(keyconf, "SequencerPreview", SPACE_SEQ, 0);
	WM_keymap_add_item(keymap, "SEQUENCER_OT_view_all_preview", HOMEKEY, KM_PRESS, 0, 0);
	WM_keymap_add_item(keymap, "SEQUENCER_OT_view_all_preview", NDOF_BUTTON_FIT, KM_PRESS, 0, 0);

	WM_keymap_add_item(keymap, "SEQUENCER_OT_view_ghost_border", OKEY, KM_PRESS, 0, 0);

	/* would prefer to use numpad keys for job */
	RNA_float_set(WM_keymap_add_item(keymap, "SEQUENCER_OT_view_zoom_ratio", PAD1, KM_PRESS, 0, 0)->ptr, "ratio", 1.0f);

	/* Setting zoom levels is not that useful, except for back to zoom level 1, removing keymap because of conflicts for now */
#if 0
	RNA_float_set(WM_keymap_add_item(keymap, "SEQUENCER_OT_view_zoom_ratio", PAD8, KM_PRESS, KM_SHIFT, 0)->ptr, "ratio", 8.0f);
	RNA_float_set(WM_keymap_add_item(keymap, "SEQUENCER_OT_view_zoom_ratio", PAD4, KM_PRESS, KM_SHIFT, 0)->ptr, "ratio", 4.0f);
	RNA_float_set(WM_keymap_add_item(keymap, "SEQUENCER_OT_view_zoom_ratio", PAD2, KM_PRESS, KM_SHIFT, 0)->ptr, "ratio", 2.0f);

	RNA_float_set(WM_keymap_add_item(keymap, "SEQUENCER_OT_view_zoom_ratio", PAD2, KM_PRESS, 0, 0)->ptr, "ratio", 0.5f);
	RNA_float_set(WM_keymap_add_item(keymap, "SEQUENCER_OT_view_zoom_ratio", PAD4, KM_PRESS, 0, 0)->ptr, "ratio", 0.25f);
	RNA_float_set(WM_keymap_add_item(keymap, "SEQUENCER_OT_view_zoom_ratio", PAD8, KM_PRESS, 0, 0)->ptr, "ratio", 0.125f);
#endif

	/* sample */
	WM_keymap_add_item(keymap, "SEQUENCER_OT_sample", ACTIONMOUSE, KM_PRESS, 0, 0);
}

void ED_operatormacros_sequencer(void)
{
	wmOperatorType *ot;

	ot = WM_operatortype_append_macro("SEQUENCER_OT_duplicate_move", "Duplicate Strips",
	                                  "Duplicate selected strips and move them", OPTYPE_UNDO | OPTYPE_REGISTER);

	WM_operatortype_macro_define(ot, "SEQUENCER_OT_duplicate");
	WM_operatortype_macro_define(ot, "TRANSFORM_OT_translate");
}<|MERGE_RESOLUTION|>--- conflicted
+++ resolved
@@ -321,11 +321,7 @@
 	WM_keymap_add_menu(keymap, "SEQUENCER_MT_change", CKEY, KM_PRESS, 0, 0);
 
 	WM_keymap_add_item(keymap, "SEQUENCER_OT_trim", TKEY, KM_PRESS, 0, 0);
-<<<<<<< HEAD
-	
-=======
-
->>>>>>> f95241eb
+
 	kmi = WM_keymap_add_item(keymap, "WM_OT_context_set_int", OKEY, KM_PRESS, 0, 0);
 	RNA_string_set(kmi->ptr, "data_path", "scene.sequence_editor.overlay_frame");
 	RNA_int_set(kmi->ptr, "value", 0);
