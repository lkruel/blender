--- conflicted
+++ resolved
@@ -157,7 +157,7 @@
 {
 	EditBone *eboflip= NULL;
 	char name[32];
-	
+
 	if (ebo == NULL)
 		return NULL;
 	
@@ -1271,7 +1271,7 @@
 	
 	pchan= BLI_findlink(&ob->pose->chanbase, index);
 	return pchan ? pchan->bone : NULL;
-}
+	}
 
 /* See if there are any selected bones in this buffer */
 /* only bones from base are checked on */
@@ -1801,31 +1801,6 @@
 	return NULL;
 }
 
-<<<<<<< HEAD
-/* context: editmode armature */
-EditBone *ED_armature_bone_get_mirrored(ListBase *edbo, EditBone *ebo)
-{
-	EditBone *eboflip= NULL;
-	char name[32];
-	
-	if (ebo == NULL)
-		return NULL;
-	
-	flip_side_name(name, ebo->name, FALSE);
-	
-	for (eboflip= edbo->first; eboflip; eboflip=eboflip->next) {
-		if (ebo != eboflip) {
-			if (!strcmp (name, eboflip->name)) 
-				break;
-		}
-	}
-	
-	return eboflip;
-}
-
-
-=======
->>>>>>> 6d201907
 /* previously delete_armature */
 /* only editmode! */
 static int armature_delete_selected_exec(bContext *C, wmOperator *UNUSED(op))
@@ -1941,13 +1916,9 @@
 	}
 	else sel= toggle;
 	
-<<<<<<< HEAD
-	if(sel==2) {
-		arm->act_edbone= NULL;
-	} else {
 		/*	Set the flags */
 		for (eBone=arm->edbo->first;eBone;eBone=eBone->next) {
-			if (sel==3) {
+		if (sel==2) {
 				/* invert selection of bone */
 				if ((arm->layer & eBone->layer) && (eBone->flag & BONE_HIDDEN_A)==0) {
 					eBone->flag ^= (BONE_SELECTED | BONE_TIPSEL | BONE_ROOTSEL);
@@ -1966,33 +1937,10 @@
 			else {
 				/* deselect bone */
 				eBone->flag &= ~(BONE_SELECTED | BONE_TIPSEL | BONE_ROOTSEL);
-=======
-	/*	Set the flags */
-	for (eBone=arm->edbo->first;eBone;eBone=eBone->next) {
-		if (sel==2) {
-			/* invert selection of bone */
-			if(EBONE_VISIBLE(arm, eBone)) {
-				eBone->flag ^= (BONE_SELECTED | BONE_TIPSEL | BONE_ROOTSEL);
->>>>>>> 6d201907
 				if(arm->act_edbone==eBone)
 					arm->act_edbone= NULL;
 			}
 		}
-		else if (sel==1) {
-			/* select bone */
-			if(EBONE_VISIBLE(arm, eBone)) {
-				eBone->flag |= (BONE_SELECTED | BONE_TIPSEL | BONE_ROOTSEL);
-				if(eBone->parent)
-					eBone->parent->flag |= (BONE_TIPSEL);
-			}
-		}
-		else {
-			/* deselect bone */
-			eBone->flag &= ~(BONE_SELECTED | BONE_TIPSEL | BONE_ROOTSEL);
-			if(arm->act_edbone==eBone)
-				arm->act_edbone= NULL;
-		}
-	}
 	
 	ED_armature_sync_selection(arm->edbo);
 }
@@ -2079,7 +2027,7 @@
 			/* then now check for active status */
 			if(ebone_select_flag(nearBone)) {
 				arm->act_edbone= nearBone;
-			}
+		}
 		}
 		
 		WM_event_add_notifier(C, NC_OBJECT|ND_BONE_SELECT, vc.obedit);
@@ -2135,36 +2083,36 @@
 
 	sub_v3_v3v3(nor, bone->tail, bone->head);
 	vec_roll_to_mat3(nor, 0.0f, mat);
-
+	
 	/* check the bone isnt aligned with the axis */
 	if(!is_zero_v3(align_axis) && angle_v3v3(align_axis, mat[2]) > FLT_EPSILON) {
 		float vec[3], align_axis_proj[3], roll;
-
+	
 		/* project the new_up_axis along the normal */
 		project_v3_v3v3(vec, align_axis, nor);
 		sub_v3_v3v3(align_axis_proj, align_axis, vec);
-		
+	
 		if(axis_only) {
 			if(angle_v3v3(align_axis_proj, mat[2]) > M_PI/2) {
 				negate_v3(align_axis_proj);
 			}
 		}
-		
+	
 		roll = angle_v3v3(align_axis_proj, mat[2]);
 		
 		cross_v3_v3v3(vec, mat[2], align_axis_proj);
 		
 		if (dot_v3v3(vec, nor) < 0) {
-			roll = -roll;
-		}
-
-		return roll;
-	}
+		roll = -roll;
+	}
+	
+	return roll;
+}
 
 	return 0.0f;
 }
 
-
+	
 static EnumPropertyItem prop_calc_roll_types[] = {
 	{0, "X", 0, "X Axis", ""},
 	{1, "Y", 0, "Y Axis", ""},
@@ -2174,8 +2122,8 @@
 	{7, "CURSOR", 0, "Cursor", ""},
 	{0, NULL, 0, NULL, NULL}
 };
-
-
+	
+	
 static int armature_calc_roll_exec(bContext *C, wmOperator *op) 
 {
 	Object *ob= CTX_data_edit_object(C);
@@ -2184,29 +2132,29 @@
 	const short axis_flip= RNA_boolean_get(op->ptr, "axis_flip");
 
 	float imat[3][3];
-
+	
 	copy_m3_m4(imat, ob->obmat);
 	invert_m3(imat);
-
+	
 	if(type==7) { /* Cursor */
 		Scene *scene= CTX_data_scene(C);
 		View3D *v3d= CTX_wm_view3d(C); /* can be NULL */
 		float cursor_local[3];
 		float  	*cursor= give_cursor(scene, v3d);
 	
-
+		
 		copy_v3_v3(cursor_local, cursor);
 		mul_m3_v3(imat, cursor_local);
-
+		
 		/* cursor */
 		CTX_DATA_BEGIN(C, EditBone *, ebone, selected_editable_bones) {
 			float cursor_rel[3];
 			sub_v3_v3v3(cursor_rel, cursor_local, ebone->head);
 			if(axis_flip) negate_v3(cursor_rel);
 			ebone->roll= ED_rollBoneToVector(ebone, cursor_rel, axis_only);
-		}
+	}
 		CTX_DATA_END;
-	}
+}
 	else {
 		float vec[3]= {0.0f, 0.0f, 0.0f};
 		if(type==6) { /* View */
@@ -2227,28 +2175,28 @@
 			if(ebone==NULL) {
 				BKE_report(op->reports, RPT_ERROR, "No active bone set");
 				return OPERATOR_CANCELLED;
-			}
+}
 
 			sub_v3_v3v3(nor, ebone->tail, ebone->head);
 			vec_roll_to_mat3(nor, ebone->roll, mat);			
 			copy_v3_v3(vec, mat[2]);
-		}
+	}
 		else { /* Axis */
 			assert(type >= 0 && type <= 5);
 			if(type<3)	vec[type]= 1.0f; 
 			else		vec[type-2]= -1.0f; 
 			mul_m3_v3(imat, vec);
 		}
-
+	
 		if(axis_flip) negate_v3(vec);
 
-		CTX_DATA_BEGIN(C, EditBone *, ebone, selected_editable_bones) {
-			/* roll func is a callback which assumes that all is well */
+	CTX_DATA_BEGIN(C, EditBone *, ebone, selected_editable_bones) {
+		/* roll func is a callback which assumes that all is well */
 			ebone->roll= ED_rollBoneToVector(ebone, vec, axis_only);
-		}
-		CTX_DATA_END;
-	}
-
+	}
+	CTX_DATA_END;
+	}
+	
 	/* note, notifier might evolve */
 	WM_event_add_notifier(C, NC_OBJECT|ND_POSE, ob);
 	
@@ -2268,7 +2216,7 @@
 	
 	/* flags */
 	ot->flag= OPTYPE_REGISTER|OPTYPE_UNDO;
-
+	
 	/* properties */
 	ot->prop= RNA_def_enum(ot->srna, "type", prop_calc_roll_types, 0, "Type", "");
 	RNA_def_boolean(ot->srna, "axis_flip", 0, "Flip Axis", "Negate the alignment axis.");
@@ -3583,7 +3531,7 @@
 	if (totbone==1 && first) arm->act_edbone= first;
 
 	if (totbone==0) return OPERATOR_CANCELLED;
-
+	
 	/* Transform the endpoints */
 	ED_armature_sync_selection(arm->edbo);
 
@@ -3650,7 +3598,7 @@
 
 	/* note, notifier might evolve */
 	WM_event_add_notifier(C, NC_OBJECT|ND_BONE_SELECT, obedit);
-
+	
 	return OPERATOR_FINISHED;
 }
 
@@ -4530,14 +4478,7 @@
 			}
 		}
 	}
-<<<<<<< HEAD
-	
-	if(arm->act_bone && (arm->act_bone->flag & BONE_SELECTED)==0)
-		arm->act_bone= NULL;
-	}
-=======
-}
->>>>>>> 6d201907
+	}
 
 static int bone_skinnable_cb(Object *ob, Bone *bone, void *datap)
 {
@@ -5116,7 +5057,7 @@
 					eul[2]= oldeul[2];
 				
 				if (pchan->rotmode == ROT_MODE_QUAT) {
-					eul_to_quat(pchan->quat, eul);
+					eul_to_quat( pchan->quat,eul);
 
 					/* restore original quat size */
 					mul_qt_fl(pchan->quat, qlen);
@@ -5241,7 +5182,7 @@
 
 	if (action == SEL_TOGGLE) {
 		action= CTX_DATA_COUNT(C, selected_pose_bones) ? SEL_DESELECT : SEL_SELECT;
-	}
+		}
 	
 	/*	Set the flags */
 	CTX_DATA_BEGIN(C, bPoseChannel *, pchan, visible_pose_bones) {
