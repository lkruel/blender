/*
 * This program is free software; you can redistribute it and/or
 * modify it under the terms of the GNU General Public License
 * as published by the Free Software Foundation; either version 2
 * of the License, or (at your option) any later version.
 *
 * This program is distributed in the hope that it will be useful,
 * but WITHOUT ANY WARRANTY; without even the implied warranty of
 * MERCHANTABILITY or FITNESS FOR A PARTICULAR PURPOSE.  See the
 * GNU General Public License for more details.
 *
 * You should have received a copy of the GNU General Public License
 * along with this program; if not, write to the Free Software Foundation,
 * Inc., 51 Franklin Street, Fifth Floor, Boston, MA 02110-1301, USA.
 *
 * The Original Code is Copyright (C) 2014, Blender Foundation
 * This is a new part of Blender
 */

/** \file
 * \ingroup edgpencil
 */

#include <math.h>
#include <stddef.h>
#include <stdio.h>
#include <stdlib.h>
#include <string.h>

#include "MEM_guardedalloc.h"

#include "BLI_blenlib.h"
#include "BLI_ghash.h"
#include "BLI_lasso_2d.h"
#include "BLI_math_vector.h"
#include "BLI_utildefines.h"

#include "DNA_gpencil_types.h"
#include "DNA_object_types.h"
#include "DNA_scene_types.h"
#include "DNA_screen_types.h"
#include "DNA_space_types.h"

#include "BKE_context.h"
#include "BKE_gpencil.h"
#include "BKE_material.h"
#include "BKE_report.h"

#include "UI_interface.h"
#include "UI_resources.h"

#include "WM_api.h"
#include "WM_types.h"

#include "RNA_access.h"
#include "RNA_define.h"

#include "UI_view2d.h"

#include "ED_gpencil.h"
#include "ED_select_utils.h"
#include "ED_view3d.h"

#include "DEG_depsgraph.h"
#include "DEG_depsgraph_query.h"

#include "gpencil_intern.h"

/* -------------------------------------------------------------------- */
/** \name Shared Utilities
 * \{ */

/* Convert sculpt mask mode to Select mode */
static int gpencil_select_mode_from_sculpt(eGP_Sculpt_SelectMaskFlag mode)
{
  if (mode & GP_SCULPT_MASK_SELECTMODE_POINT) {
    return GP_SELECTMODE_POINT;
  }
  else if (mode & GP_SCULPT_MASK_SELECTMODE_STROKE) {
    return GP_SELECTMODE_STROKE;
  }
  else if (mode & GP_SCULPT_MASK_SELECTMODE_SEGMENT) {
    return GP_SELECTMODE_SEGMENT;
  }
  else {
    return GP_SELECTMODE_POINT;
  }
}

/* Convert vertex mask mode to Select mode */
static int gpencil_select_mode_from_vertex(eGP_Sculpt_SelectMaskFlag mode)
{
  if (mode & GP_VERTEX_MASK_SELECTMODE_POINT) {
    return GP_SELECTMODE_POINT;
  }
  else if (mode & GP_VERTEX_MASK_SELECTMODE_STROKE) {
    return GP_SELECTMODE_STROKE;
  }
  else if (mode & GP_VERTEX_MASK_SELECTMODE_SEGMENT) {
    return GP_SELECTMODE_SEGMENT;
  }
  else {
    return GP_SELECTMODE_POINT;
  }
}

static bool gpencil_select_poll(bContext *C)
{
  bGPdata *gpd = ED_gpencil_data_get_active(C);
  ToolSettings *ts = CTX_data_tool_settings(C);

  if (GPENCIL_SCULPT_MODE(gpd)) {
    if (!(GPENCIL_ANY_SCULPT_MASK(ts->gpencil_selectmode_sculpt))) {
      return false;
    }
  }

  if (GPENCIL_VERTEX_MODE(gpd)) {
    if (!(GPENCIL_ANY_VERTEX_MASK(ts->gpencil_selectmode_vertex))) {
      return false;
    }
  }

  /* we just need some visible strokes, and to be in editmode or other modes only to catch event */
  if (GPENCIL_ANY_MODE(gpd)) {
    /* TODO: include a check for visible strokes? */
    if (gpd->layers.first) {
      return true;
    }
  }

  return false;
}

static bool error_threshold_display_poll(bContext *C)
{
  CTX_DATA_BEGIN (C, bGPDstroke *, gps, editable_gpencil_strokes) {
    if (gps->editcurve == NULL) {
      return true;
    }
  }
  CTX_DATA_END;
  return false;
}

static void gpencil_select_ui(bContext *C, wmOperator *op)
{
  uiLayout *layout = op->layout;
  PointerRNA ptr;

  Object *ob = CTX_data_active_object(C);
  bGPdata *gpd = ob->data;

  if (GPENCIL_CURVE_EDIT_SESSIONS_ON(gpd)) {  // && error_threshold_display_poll(C)) {
    RNA_pointer_create(NULL, op->type->srna, op->properties, &ptr);
    uiItemR(layout, &ptr, "error_threshold", 0, "Error Threshold", ICON_NONE);
  }
}

/** \} */

/* -------------------------------------------------------------------- */
/** \name Select All Operator
 * \{ */
static bool gpencil_select_all_poll(bContext *C)
{
  bGPdata *gpd = ED_gpencil_data_get_active(C);

  /* we just need some visible strokes, and to be in editmode or other modes only to catch event */
  if (GPENCIL_ANY_MODE(gpd)) {
    if (gpd->layers.first) {
      return true;
    }
  }

  return false;
}

static int gpencil_select_all_exec(bContext *C, wmOperator *op)
{
  bGPdata *gpd = ED_gpencil_data_get_active(C);
  int action = RNA_enum_get(op->ptr, "action");
  float error_threshold = RNA_float_get(op->ptr, "error_threshold");

  if (gpd == NULL) {
    BKE_report(op->reports, RPT_ERROR, "No Grease Pencil data");
    return OPERATOR_CANCELLED;
  }

  /* if not edit/sculpt mode, the event is catched but not processed */
  if (GPENCIL_NONE_EDIT_MODE(gpd)) {
    return OPERATOR_CANCELLED;
  }

  /* For sculpt mode, if mask is disable, only allows deselect */
  if (GPENCIL_SCULPT_MODE(gpd)) {
    ToolSettings *ts = CTX_data_tool_settings(C);
    if ((!(GPENCIL_ANY_SCULPT_MASK(ts->gpencil_selectmode_sculpt))) && (action != SEL_DESELECT)) {
      return OPERATOR_CANCELLED;
    }
  }

  if (GPENCIL_CURVE_EDIT_SESSIONS_ON(gpd)) {
    ED_gpencil_select_curve_toggle_all(C, action, error_threshold);
  }
  else {
    ED_gpencil_select_toggle_all(C, action);
  }

  /* updates */
  DEG_id_tag_update(&gpd->id, ID_RECALC_GEOMETRY);

  /* copy on write tag is needed, or else no refresh happens */
  DEG_id_tag_update(&gpd->id, ID_RECALC_COPY_ON_WRITE);

  WM_event_add_notifier(C, NC_GPENCIL | NA_SELECTED, NULL);
  WM_event_add_notifier(C, NC_GEOM | ND_SELECT, NULL);
  return OPERATOR_FINISHED;
}

static void WM_operator_property_error_threshold(wmOperatorType *ot)
{
  PropertyRNA *prop = RNA_def_float(ot->srna,
                                    "error_threshold",
                                    0.1f,
                                    FLT_MIN,
                                    100.0f,
                                    "Error Threshold",
                                    "Threshold on the maximum deviation from the actual stroke",
                                    FLT_MIN,
                                    10.f);
  RNA_def_property_ui_range(prop, FLT_MIN, 10.0f, 0.1f, 5);
}

void GPENCIL_OT_select_all(wmOperatorType *ot)
{
  /* identifiers */
  ot->name = "(De)select All Strokes";
  ot->idname = "GPENCIL_OT_select_all";
  ot->description = "Change selection of all Grease Pencil strokes currently visible";

  /* callbacks */
  ot->exec = gpencil_select_all_exec;
  ot->poll = gpencil_select_all_poll;

  /* flags */
  ot->flag = OPTYPE_REGISTER | OPTYPE_UNDO;

  ot->ui = gpencil_select_ui;

  WM_operator_properties_select_all(ot);
  WM_operator_property_error_threshold(ot);
}

/** \} */

/* -------------------------------------------------------------------- */
/** \name Select Linked Operator
 * \{ */

static int gpencil_select_linked_exec(bContext *C, wmOperator *op)
{
  bGPdata *gpd = ED_gpencil_data_get_active(C);

  if (gpd == NULL) {
    BKE_report(op->reports, RPT_ERROR, "No Grease Pencil data");
    return OPERATOR_CANCELLED;
  }

  /* if not edit/sculpt mode, the event is catched but not processed */
  if (GPENCIL_NONE_EDIT_MODE(gpd)) {
    return OPERATOR_CANCELLED;
  }

  if (GPENCIL_CURVE_EDIT_SESSIONS_ON(gpd)) {
    GP_EDITABLE_CURVES_BEGIN(gps_iter, C, gpl, gps, gpc)
    {
      if (gpc->flag & GP_CURVE_SELECT) {
        for (int i = 0; i < gpc->tot_curve_points; i++) {
          bGPDcurve_point *gpc_pt = &gpc->curve_points[i];
          BezTriple *bezt = &gpc_pt->bezt;
          gpc_pt->flag |= GP_CURVE_POINT_SELECT;
          BEZT_SEL_ALL(bezt);
        }
      }
    }
    GP_EDITABLE_CURVES_END(gps_iter);
  }
  else {
    /* select all points in selected strokes */
    CTX_DATA_BEGIN (C, bGPDstroke *, gps, editable_gpencil_strokes) {
      if (gps->flag & GP_STROKE_SELECT) {
        bGPDspoint *pt;
        int i;

        for (i = 0, pt = gps->points; i < gps->totpoints; i++, pt++) {
          pt->flag |= GP_SPOINT_SELECT;
        }
      }
    }
    CTX_DATA_END;
  }

  /* updates */
  DEG_id_tag_update(&gpd->id, ID_RECALC_GEOMETRY);

  /* copy on write tag is needed, or else no refresh happens */
  DEG_id_tag_update(&gpd->id, ID_RECALC_COPY_ON_WRITE);

  WM_event_add_notifier(C, NC_GPENCIL | NA_SELECTED, NULL);
  WM_event_add_notifier(C, NC_GEOM | ND_SELECT, NULL);
  return OPERATOR_FINISHED;
}

void GPENCIL_OT_select_linked(wmOperatorType *ot)
{
  /* identifiers */
  ot->name = "Select Linked";
  ot->idname = "GPENCIL_OT_select_linked";
  ot->description = "Select all points in same strokes as already selected points";

  /* callbacks */
  ot->exec = gpencil_select_linked_exec;
  ot->poll = gpencil_select_poll;

  /* flags */
  ot->flag = OPTYPE_REGISTER | OPTYPE_UNDO;
}

/** \} */

/* -------------------------------------------------------------------- */
/** \name Select Alternate Operator
 * \{ */

static int gpencil_select_alternate_exec(bContext *C, wmOperator *op)
{
  const bool unselect_ends = RNA_boolean_get(op->ptr, "unselect_ends");
  bGPdata *gpd = ED_gpencil_data_get_active(C);

  if (gpd == NULL) {
    BKE_report(op->reports, RPT_ERROR, "No Grease Pencil data");
    return OPERATOR_CANCELLED;
  }

  /* if not edit/sculpt mode, the event is catched but not processed */
  if (GPENCIL_NONE_EDIT_MODE(gpd)) {
    return OPERATOR_CANCELLED;
  }

  /* select all points in selected strokes */
  CTX_DATA_BEGIN (C, bGPDstroke *, gps, editable_gpencil_strokes) {
    if ((gps->flag & GP_STROKE_SELECT) && (gps->totpoints > 1)) {
      bGPDspoint *pt;
      int row = 0;
      int start = 0;
      if (unselect_ends) {
        start = 1;
      }

      for (int i = start; i < gps->totpoints; i++) {
        pt = &gps->points[i];
        if ((row % 2) == 0) {
          pt->flag |= GP_SPOINT_SELECT;
        }
        else {
          pt->flag &= ~GP_SPOINT_SELECT;
        }
        row++;
      }

      /* unselect start and end points */
      if (unselect_ends) {
        pt = &gps->points[0];
        pt->flag &= ~GP_SPOINT_SELECT;

        pt = &gps->points[gps->totpoints - 1];
        pt->flag &= ~GP_SPOINT_SELECT;
      }
    }
  }
  CTX_DATA_END;

  /* updates */
  DEG_id_tag_update(&gpd->id, ID_RECALC_GEOMETRY);

  /* copy on write tag is needed, or else no refresh happens */
  DEG_id_tag_update(&gpd->id, ID_RECALC_COPY_ON_WRITE);

  WM_event_add_notifier(C, NC_GPENCIL | NA_SELECTED, NULL);
  WM_event_add_notifier(C, NC_GEOM | ND_SELECT, NULL);
  return OPERATOR_FINISHED;
}

void GPENCIL_OT_select_alternate(wmOperatorType *ot)
{
  /* identifiers */
  ot->name = "Alternated";
  ot->idname = "GPENCIL_OT_select_alternate";
  ot->description = "Select alternative points in same strokes as already selected points";

  /* callbacks */
  ot->exec = gpencil_select_alternate_exec;
  ot->poll = gpencil_select_poll;

  /* flags */
  ot->flag = OPTYPE_REGISTER | OPTYPE_UNDO;

  /* properties */
  RNA_def_boolean(ot->srna,
                  "unselect_ends",
                  true,
                  "Unselect Ends",
                  "Do not select the first and last point of the stroke");
}

/** \} */

/* -------------------------------------------------------------------- */
/** \name Select Grouped Operator
 * \{ */

typedef enum eGP_SelectGrouped {
  /* Select strokes in the same layer */
  GP_SEL_SAME_LAYER = 0,

  /* Select strokes with the same color */
  GP_SEL_SAME_MATERIAL = 1,

  /* TODO: All with same prefix -
   * Useful for isolating all layers for a particular character for instance. */
  /* TODO: All with same appearance - color/opacity/volumetric/fills ? */
} eGP_SelectGrouped;

/* ----------------------------------- */

/* On each visible layer, check for selected strokes - if found, select all others */
static void gp_select_same_layer(bContext *C)
{
  Scene *scene = CTX_data_scene(C);

  CTX_DATA_BEGIN (C, bGPDlayer *, gpl, editable_gpencil_layers) {
    bGPDframe *gpf = BKE_gpencil_layer_frame_get(gpl, CFRA, GP_GETFRAME_USE_PREV);
    bGPDstroke *gps;
    bool found = false;

    if (gpf == NULL) {
      continue;
    }

    /* Search for a selected stroke */
    for (gps = gpf->strokes.first; gps; gps = gps->next) {
      if (ED_gpencil_stroke_can_use(C, gps)) {
        if (gps->flag & GP_STROKE_SELECT) {
          found = true;
          break;
        }
      }
    }

    /* Select all if found */
    if (found) {
      for (gps = gpf->strokes.first; gps; gps = gps->next) {
        if (ED_gpencil_stroke_can_use(C, gps)) {
          bGPDspoint *pt;
          int i;

          for (i = 0, pt = gps->points; i < gps->totpoints; i++, pt++) {
            pt->flag |= GP_SPOINT_SELECT;
          }

          gps->flag |= GP_STROKE_SELECT;
        }
      }
    }
  }
  CTX_DATA_END;
}

/* Select all strokes with same colors as selected ones */
static void gp_select_same_material(bContext *C)
{
  /* First, build set containing all the colors of selected strokes */
  GSet *selected_colors = BLI_gset_str_new("GP Selected Colors");

  CTX_DATA_BEGIN (C, bGPDstroke *, gps, editable_gpencil_strokes) {
    if (gps->flag & GP_STROKE_SELECT) {
      /* add instead of insert here, otherwise the uniqueness check gets skipped,
       * and we get many duplicate entries...
       */
      BLI_gset_add(selected_colors, &gps->mat_nr);
    }
  }
  CTX_DATA_END;

  /* Second, select any visible stroke that uses these colors */
  CTX_DATA_BEGIN (C, bGPDstroke *, gps, editable_gpencil_strokes) {
    if (BLI_gset_haskey(selected_colors, &gps->mat_nr)) {
      /* select this stroke */
      bGPDspoint *pt;
      int i;

      for (i = 0, pt = gps->points; i < gps->totpoints; i++, pt++) {
        pt->flag |= GP_SPOINT_SELECT;
      }

      gps->flag |= GP_STROKE_SELECT;
    }
  }
  CTX_DATA_END;

  /* free memomy */
  if (selected_colors != NULL) {
    BLI_gset_free(selected_colors, NULL);
  }
}

/* ----------------------------------- */

static int gpencil_select_grouped_exec(bContext *C, wmOperator *op)
{
  eGP_SelectGrouped mode = RNA_enum_get(op->ptr, "type");
  bGPdata *gpd = ED_gpencil_data_get_active(C);
  /* if not edit/sculpt mode, the event is catched but not processed */
  if (GPENCIL_NONE_EDIT_MODE(gpd)) {
    return OPERATOR_CANCELLED;
  }

  switch (mode) {
    case GP_SEL_SAME_LAYER:
      gp_select_same_layer(C);
      break;
    case GP_SEL_SAME_MATERIAL:
      gp_select_same_material(C);
      break;

    default:
      BLI_assert(!"unhandled select grouped gpencil mode");
      break;
  }

  /* updates */
  DEG_id_tag_update(&gpd->id, ID_RECALC_GEOMETRY);

  /* copy on write tag is needed, or else no refresh happens */
  DEG_id_tag_update(&gpd->id, ID_RECALC_COPY_ON_WRITE);

  WM_event_add_notifier(C, NC_GPENCIL | NA_SELECTED, NULL);
  WM_event_add_notifier(C, NC_GEOM | ND_SELECT, NULL);
  return OPERATOR_FINISHED;
}

void GPENCIL_OT_select_grouped(wmOperatorType *ot)
{
  static const EnumPropertyItem prop_select_grouped_types[] = {
      {GP_SEL_SAME_LAYER, "LAYER", 0, "Layer", "Shared layers"},
      {GP_SEL_SAME_MATERIAL, "MATERIAL", 0, "Material", "Shared materials"},
      {0, NULL, 0, NULL, NULL},
  };

  /* identifiers */
  ot->name = "Select Grouped";
  ot->idname = "GPENCIL_OT_select_grouped";
  ot->description = "Select all strokes with similar characteristics";

  /* callbacks */
  ot->invoke = WM_menu_invoke;
  ot->exec = gpencil_select_grouped_exec;
  ot->poll = gpencil_select_poll;

  /* flags */
  ot->flag = OPTYPE_REGISTER | OPTYPE_UNDO;

  /* props */
  ot->prop = RNA_def_enum(
      ot->srna, "type", prop_select_grouped_types, GP_SEL_SAME_LAYER, "Type", "");
}

/** \} */

/* -------------------------------------------------------------------- */
/** \name Select First
 * \{ */

static int gpencil_select_first_exec(bContext *C, wmOperator *op)
{
  bGPdata *gpd = ED_gpencil_data_get_active(C);
  /* if not edit/sculpt mode, the event is catched but not processed */
  if (GPENCIL_NONE_EDIT_MODE(gpd)) {
    return OPERATOR_CANCELLED;
  }

  const bool only_selected = RNA_boolean_get(op->ptr, "only_selected_strokes");
  const bool extend = RNA_boolean_get(op->ptr, "extend");

  CTX_DATA_BEGIN (C, bGPDstroke *, gps, editable_gpencil_strokes) {
    /* skip stroke if we're only manipulating selected strokes */
    if (only_selected && !(gps->flag & GP_STROKE_SELECT)) {
      continue;
    }

    /* select first point */
    BLI_assert(gps->totpoints >= 1);

    gps->points->flag |= GP_SPOINT_SELECT;
    gps->flag |= GP_STROKE_SELECT;

    /* deselect rest? */
    if ((extend == false) && (gps->totpoints > 1)) {
      /* start from index 1, to skip the first point that we'd just selected... */
      bGPDspoint *pt = &gps->points[1];
      int i = 1;

      for (; i < gps->totpoints; i++, pt++) {
        pt->flag &= ~GP_SPOINT_SELECT;
      }
    }
  }
  CTX_DATA_END;

  /* updates */
  DEG_id_tag_update(&gpd->id, ID_RECALC_GEOMETRY);

  /* copy on write tag is needed, or else no refresh happens */
  DEG_id_tag_update(&gpd->id, ID_RECALC_COPY_ON_WRITE);

  WM_event_add_notifier(C, NC_GPENCIL | NA_SELECTED, NULL);
  WM_event_add_notifier(C, NC_GEOM | ND_SELECT, NULL);
  return OPERATOR_FINISHED;
}

void GPENCIL_OT_select_first(wmOperatorType *ot)
{
  /* identifiers */
  ot->name = "Select First";
  ot->idname = "GPENCIL_OT_select_first";
  ot->description = "Select first point in Grease Pencil strokes";

  /* callbacks */
  ot->exec = gpencil_select_first_exec;
  ot->poll = gpencil_select_poll;

  /* flags */
  ot->flag = OPTYPE_REGISTER | OPTYPE_UNDO;

  /* properties */
  RNA_def_boolean(ot->srna,
                  "only_selected_strokes",
                  false,
                  "Selected Strokes Only",
                  "Only select the first point of strokes that already have points selected");

  RNA_def_boolean(ot->srna,
                  "extend",
                  false,
                  "Extend",
                  "Extend selection instead of deselecting all other selected points");
}

/** \} */

/* -------------------------------------------------------------------- */
/** \name Select First
 * \{ */

static int gpencil_select_last_exec(bContext *C, wmOperator *op)
{
  bGPdata *gpd = ED_gpencil_data_get_active(C);
  /* if not edit/sculpt mode, the event is catched but not processed */
  if (GPENCIL_NONE_EDIT_MODE(gpd)) {
    return OPERATOR_CANCELLED;
  }

  const bool only_selected = RNA_boolean_get(op->ptr, "only_selected_strokes");
  const bool extend = RNA_boolean_get(op->ptr, "extend");

  CTX_DATA_BEGIN (C, bGPDstroke *, gps, editable_gpencil_strokes) {
    /* skip stroke if we're only manipulating selected strokes */
    if (only_selected && !(gps->flag & GP_STROKE_SELECT)) {
      continue;
    }

    /* select last point */
    BLI_assert(gps->totpoints >= 1);

    gps->points[gps->totpoints - 1].flag |= GP_SPOINT_SELECT;
    gps->flag |= GP_STROKE_SELECT;

    /* deselect rest? */
    if ((extend == false) && (gps->totpoints > 1)) {
      /* don't include the last point... */
      bGPDspoint *pt = gps->points;
      int i = 1;

      for (; i < gps->totpoints - 1; i++, pt++) {
        pt->flag &= ~GP_SPOINT_SELECT;
      }
    }
  }
  CTX_DATA_END;

  /* updates */
  DEG_id_tag_update(&gpd->id, ID_RECALC_GEOMETRY);

  /* copy on write tag is needed, or else no refresh happens */
  DEG_id_tag_update(&gpd->id, ID_RECALC_COPY_ON_WRITE);

  WM_event_add_notifier(C, NC_GPENCIL | NA_SELECTED, NULL);
  WM_event_add_notifier(C, NC_GEOM | ND_SELECT, NULL);
  return OPERATOR_FINISHED;
}

void GPENCIL_OT_select_last(wmOperatorType *ot)
{
  /* identifiers */
  ot->name = "Select Last";
  ot->idname = "GPENCIL_OT_select_last";
  ot->description = "Select last point in Grease Pencil strokes";

  /* callbacks */
  ot->exec = gpencil_select_last_exec;
  ot->poll = gpencil_select_poll;

  /* flags */
  ot->flag = OPTYPE_REGISTER | OPTYPE_UNDO;

  /* properties */
  RNA_def_boolean(ot->srna,
                  "only_selected_strokes",
                  false,
                  "Selected Strokes Only",
                  "Only select the last point of strokes that already have points selected");

  RNA_def_boolean(ot->srna,
                  "extend",
                  false,
                  "Extend",
                  "Extend selection instead of deselecting all other selected points");
}

/** \} */

/* -------------------------------------------------------------------- */
/** \name Select Mode Operator
 * \{ */

static int gpencil_select_more_exec(bContext *C, wmOperator *UNUSED(op))
{
  bGPdata *gpd = ED_gpencil_data_get_active(C);
  /* if not edit/sculpt mode, the event is catched but not processed */
  if (GPENCIL_NONE_EDIT_MODE(gpd)) {
    return OPERATOR_CANCELLED;
  }

  if (GPENCIL_CURVE_EDIT_SESSIONS_ON(gpd)) {
    GP_EDITABLE_STROKES_BEGIN (gp_iter, C, gpl, gps) {
      if (gps->editcurve != NULL && gps->flag & GP_STROKE_SELECT) {
        bGPDcurve *editcurve = gps->editcurve;
        int i;

        /* First Pass: Go in forward order,
         * expanding selection if previous was selected (pre changes).
         * - This pass covers the "after" edges of selection islands
         */
        bool prev_sel = false;
        for (i = 0; i < editcurve->tot_curve_points; i++) {
          BezTriple *bezt = &editcurve->curve_points[i].bezt;
          if (bezt->f2 & SELECT) {
            /* selected point - just set flag for next point */
            prev_sel = true;
          }
          else {
            /* unselected point - expand selection if previous was selected... */
            if (prev_sel) {
              BEZT_SEL_ALL(bezt);
            }
            prev_sel = false;
          }
        }

        /* Second Pass: Go in reverse order, doing the same as before (except in opposite order)
         * - This pass covers the "before" edges of selection islands
         */
        prev_sel = false;
        for (i = editcurve->tot_curve_points - 1; i > 0; i--) {
          BezTriple *bezt = &editcurve->curve_points[i].bezt;
          if (bezt->f2 & SELECT) {
            prev_sel = true;
          }
          else {
            /* unselected point - expand selection if previous was selected... */
            if (prev_sel) {
              BEZT_SEL_ALL(bezt);
            }
            prev_sel = false;
          }
        }
      }
    }
    GP_EDITABLE_STROKES_END(gp_iter);
  }
  else {
    CTX_DATA_BEGIN (C, bGPDstroke *, gps, editable_gpencil_strokes) {
      if (gps->flag & GP_STROKE_SELECT) {
        bGPDspoint *pt;
        int i;
        bool prev_sel;

        /* First Pass: Go in forward order,
         * expanding selection if previous was selected (pre changes).
         * - This pass covers the "after" edges of selection islands
         */
        prev_sel = false;
        for (i = 0, pt = gps->points; i < gps->totpoints; i++, pt++) {
          if (pt->flag & GP_SPOINT_SELECT) {
            /* selected point - just set flag for next point */
            prev_sel = true;
          }
          else {
            /* unselected point - expand selection if previous was selected... */
            if (prev_sel) {
              pt->flag |= GP_SPOINT_SELECT;
            }
            prev_sel = false;
          }
        }

        /* Second Pass: Go in reverse order, doing the same as before (except in opposite order)
         * - This pass covers the "before" edges of selection islands
         */
        prev_sel = false;
        for (pt -= 1; i > 0; i--, pt--) {
          if (pt->flag & GP_SPOINT_SELECT) {
            prev_sel = true;
          }
          else {
            /* unselected point - expand selection if previous was selected... */
            if (prev_sel) {
              pt->flag |= GP_SPOINT_SELECT;
            }
            prev_sel = false;
          }
        }
      }
    }
    CTX_DATA_END;
  }

  /* updates */
  DEG_id_tag_update(&gpd->id, ID_RECALC_GEOMETRY);

  /* copy on write tag is needed, or else no refresh happens */
  DEG_id_tag_update(&gpd->id, ID_RECALC_COPY_ON_WRITE);

  WM_event_add_notifier(C, NC_GPENCIL | NA_SELECTED, NULL);
  WM_event_add_notifier(C, NC_GEOM | ND_SELECT, NULL);
  return OPERATOR_FINISHED;
}

void GPENCIL_OT_select_more(wmOperatorType *ot)
{
  /* identifiers */
  ot->name = "Select More";
  ot->idname = "GPENCIL_OT_select_more";
  ot->description = "Grow sets of selected Grease Pencil points";

  /* callbacks */
  ot->exec = gpencil_select_more_exec;
  ot->poll = gpencil_select_poll;

  /* flags */
  ot->flag = OPTYPE_REGISTER | OPTYPE_UNDO;
}

/** \} */

/* -------------------------------------------------------------------- */
/** \name Select Less Operator
 * \{ */

static int gpencil_select_less_exec(bContext *C, wmOperator *UNUSED(op))
{
  bGPdata *gpd = ED_gpencil_data_get_active(C);
  /* if not edit/sculpt mode, the event is catched but not processed */
  if (GPENCIL_NONE_EDIT_MODE(gpd)) {
    return OPERATOR_CANCELLED;
  }

  if (GPENCIL_CURVE_EDIT_SESSIONS_ON(gpd)) {
    GP_EDITABLE_STROKES_BEGIN (gp_iter, C, gpl, gps) {
      if (gps->editcurve != NULL && gps->flag & GP_STROKE_SELECT) {
        bGPDcurve *editcurve = gps->editcurve;
        int i;

        bool prev_sel = false;
        for (i = 0; i < editcurve->tot_curve_points; i++) {
          BezTriple *bezt = &editcurve->curve_points[i].bezt;
          if (bezt->f2 & SELECT) {
            /* shrink if previous wasn't selected */
            if (prev_sel == false) {
              BEZT_DESEL_ALL(bezt);
            }
            prev_sel = true;
          }
          else {
            /* mark previous as being unselected - and hence, is trigger for shrinking */
            prev_sel = false;
          }
        }

        /* Second Pass: Go in reverse order, doing the same as before (except in opposite order)
         * - This pass covers the "before" edges of selection islands
         */
        prev_sel = false;
        for (i = editcurve->tot_curve_points - 1; i > 0; i--) {
          BezTriple *bezt = &editcurve->curve_points[i].bezt;
          if (bezt->f2 & SELECT) {
            /* shrink if previous wasn't selected */
            if (prev_sel == false) {
              BEZT_DESEL_ALL(bezt);
            }
            prev_sel = true;
          }
          else {
            /* mark previous as being unselected - and hence, is trigger for shrinking */
            prev_sel = false;
          }
        }
      }
    }
    GP_EDITABLE_STROKES_END(gp_iter);
  }
  else {
    CTX_DATA_BEGIN (C, bGPDstroke *, gps, editable_gpencil_strokes) {
      if (gps->flag & GP_STROKE_SELECT) {
        bGPDspoint *pt;
        int i;
        bool prev_sel;

        /* First Pass: Go in forward order, shrinking selection
         * if previous was not selected (pre changes).
         * - This pass covers the "after" edges of selection islands
         */
        prev_sel = false;
        for (i = 0, pt = gps->points; i < gps->totpoints; i++, pt++) {
          if (pt->flag & GP_SPOINT_SELECT) {
            /* shrink if previous wasn't selected */
            if (prev_sel == false) {
              pt->flag &= ~GP_SPOINT_SELECT;
            }
            prev_sel = true;
          }
          else {
            /* mark previous as being unselected - and hence, is trigger for shrinking */
            prev_sel = false;
          }
        }

        /* Second Pass: Go in reverse order, doing the same as before (except in opposite order)
         * - This pass covers the "before" edges of selection islands
         */
        prev_sel = false;
        for (pt -= 1; i > 0; i--, pt--) {
          if (pt->flag & GP_SPOINT_SELECT) {
            /* shrink if previous wasn't selected */
            if (prev_sel == false) {
              pt->flag &= ~GP_SPOINT_SELECT;
            }
            prev_sel = true;
          }
          else {
            /* mark previous as being unselected - and hence, is trigger for shrinking */
            prev_sel = false;
          }
        }
      }
    }
    CTX_DATA_END;
  }

  /* updates */
  DEG_id_tag_update(&gpd->id, ID_RECALC_GEOMETRY);

  /* copy on write tag is needed, or else no refresh happens */
  DEG_id_tag_update(&gpd->id, ID_RECALC_COPY_ON_WRITE);

  WM_event_add_notifier(C, NC_GPENCIL | NA_SELECTED, NULL);
  WM_event_add_notifier(C, NC_GEOM | ND_SELECT, NULL);
  return OPERATOR_FINISHED;
}

void GPENCIL_OT_select_less(wmOperatorType *ot)
{
  /* identifiers */
  ot->name = "Select Less";
  ot->idname = "GPENCIL_OT_select_less";
  ot->description = "Shrink sets of selected Grease Pencil points";

  /* callbacks */
  ot->exec = gpencil_select_less_exec;
  ot->poll = gpencil_select_poll;

  /* flags */
  ot->flag = OPTYPE_REGISTER | OPTYPE_UNDO;
}

/** \} */

/* -------------------------------------------------------------------- */
/** \name Circle Select Operator
 * \{ */

/**
 * Helper to check if a given stroke is within the area.
 *
 * \note Code here is adapted (i.e. copied directly)
 * from gpencil_paint.c #gp_stroke_eraser_dostroke().
 * It would be great to de-duplicate the logic here sometime, but that can wait.
 */
static bool gp_stroke_do_circle_sel(bGPdata *UNUSED(gpd),
                                    bGPDlayer *gpl,
                                    bGPDstroke *gps,
                                    GP_SpaceConversion *gsc,
                                    const int mx,
                                    const int my,
                                    const int radius,
                                    const bool select,
                                    rcti *rect,
                                    const float diff_mat[4][4],
                                    const int selectmode,
                                    const float scale)
{
  bGPDspoint *pt1 = NULL;
  bGPDspoint *pt2 = NULL;
  int x0 = 0, y0 = 0, x1 = 0, y1 = 0;
  int i;
  bool changed = false;
  bGPDstroke *gps_active = (gps->runtime.gps_orig) ? gps->runtime.gps_orig : gps;
  bGPDspoint *pt_active = NULL;

  if (gps->totpoints == 1) {
    bGPDspoint pt_temp;
    gp_point_to_parent_space(gps->points, diff_mat, &pt_temp);
    gp_point_to_xy(gsc, gps, &pt_temp, &x0, &y0);

    /* do boundbox check first */
    if ((!ELEM(V2D_IS_CLIPPED, x0, y0)) && BLI_rcti_isect_pt(rect, x0, y0)) {
      /* only check if point is inside */
      if (((x0 - mx) * (x0 - mx) + (y0 - my) * (y0 - my)) <= radius * radius) {
        /* change selection */
        if (select) {
          gps_active->points->flag |= GP_SPOINT_SELECT;
          gps_active->flag |= GP_STROKE_SELECT;
        }
        else {
          gps_active->points->flag &= ~GP_SPOINT_SELECT;
          gps_active->flag &= ~GP_STROKE_SELECT;
        }

        return true;
      }
    }
  }
  else {
    /* Loop over the points in the stroke, checking for intersections
     * - an intersection means that we touched the stroke
     */
    bool hit = false;
    for (i = 0; (i + 1) < gps->totpoints; i++) {
      /* get points to work with */
      pt1 = gps->points + i;
      pt2 = gps->points + i + 1;
      bGPDspoint npt;
      gp_point_to_parent_space(pt1, diff_mat, &npt);
      gp_point_to_xy(gsc, gps, &npt, &x0, &y0);

      gp_point_to_parent_space(pt2, diff_mat, &npt);
      gp_point_to_xy(gsc, gps, &npt, &x1, &y1);

      /* check that point segment of the boundbox of the selection stroke */
      if (((!ELEM(V2D_IS_CLIPPED, x0, y0)) && BLI_rcti_isect_pt(rect, x0, y0)) ||
          ((!ELEM(V2D_IS_CLIPPED, x1, y1)) && BLI_rcti_isect_pt(rect, x1, y1))) {
        float mval[2] = {(float)mx, (float)my};

        /* check if point segment of stroke had anything to do with
         * eraser region  (either within stroke painted, or on its lines)
         * - this assumes that linewidth is irrelevant
         */
        if (gp_stroke_inside_circle(mval, radius, x0, y0, x1, y1)) {
          /* change selection of stroke, and then of both points
           * (as the last point otherwise wouldn't get selected
           * as we only do n-1 loops through).
           */
          hit = true;
          if (select) {
            pt_active = pt1->runtime.pt_orig;
            if (pt_active != NULL) {
              pt_active->flag |= GP_SPOINT_SELECT;
            }
            pt_active = pt2->runtime.pt_orig;
            if (pt_active != NULL) {
              pt_active->flag |= GP_SPOINT_SELECT;
            }
            changed = true;
          }
          else {
            pt_active = pt1->runtime.pt_orig;
            if (pt_active != NULL) {
              pt_active->flag &= ~GP_SPOINT_SELECT;
            }
            pt_active = pt2->runtime.pt_orig;
            if (pt_active != NULL) {
              pt_active->flag &= ~GP_SPOINT_SELECT;
            }
            changed = true;
          }
        }
      }
      /* if stroke mode, don't check more points */
      if ((hit) && (selectmode == GP_SELECTMODE_STROKE)) {
        break;
      }
    }

    /* if stroke mode expand selection */
    if ((hit) && (selectmode == GP_SELECTMODE_STROKE)) {
      for (i = 0, pt1 = gps->points; i < gps->totpoints; i++, pt1++) {
        pt_active = (pt1->runtime.pt_orig) ? pt1->runtime.pt_orig : pt1;
        if (pt_active != NULL) {
          if (select) {
            pt_active->flag |= GP_SPOINT_SELECT;
          }
          else {
            pt_active->flag &= ~GP_SPOINT_SELECT;
          }
        }
      }
    }

    /* expand selection to segment */
    pt_active = (pt1->runtime.pt_orig) ? pt1->runtime.pt_orig : pt1;
    if ((hit) && (selectmode == GP_SELECTMODE_SEGMENT) && (select) && (pt_active != NULL)) {
      float r_hita[3], r_hitb[3];
      bool hit_select = (bool)(pt1->flag & GP_SPOINT_SELECT);
      ED_gpencil_select_stroke_segment(
          gpl, gps_active, pt_active, hit_select, false, scale, r_hita, r_hitb);
    }

    /* Ensure that stroke selection is in sync with its points */
    BKE_gpencil_stroke_sync_selection(gps_active);
  }

  return changed;
}

static int gpencil_circle_select_exec(bContext *C, wmOperator *op)
{
  bGPdata *gpd = ED_gpencil_data_get_active(C);
  ToolSettings *ts = CTX_data_tool_settings(C);
  Object *ob = CTX_data_active_object(C);

  int selectmode;
  if (ob && ob->mode == OB_MODE_SCULPT_GPENCIL) {
    selectmode = gpencil_select_mode_from_sculpt(ts->gpencil_selectmode_sculpt);
  }
  else if (ob && ob->mode == OB_MODE_VERTEX_GPENCIL) {
    selectmode = gpencil_select_mode_from_vertex(ts->gpencil_selectmode_vertex);
  }
  else {
    selectmode = ts->gpencil_selectmode_edit;
  }

  const float scale = ts->gp_sculpt.isect_threshold;

  /* if not edit/sculpt mode, the event is catched but not processed */
  if (GPENCIL_NONE_EDIT_MODE(gpd)) {
    return OPERATOR_CANCELLED;
  }

  ScrArea *area = CTX_wm_area(C);

  const int mx = RNA_int_get(op->ptr, "x");
  const int my = RNA_int_get(op->ptr, "y");
  const int radius = RNA_int_get(op->ptr, "radius");

  GP_SpaceConversion gsc = {NULL};
  /* for bounding rect around circle (for quicky intersection testing) */
  rcti rect = {0};

  bool changed = false;

  /* sanity checks */
  if (area == NULL) {
    BKE_report(op->reports, RPT_ERROR, "No active area");
    return OPERATOR_CANCELLED;
  }

  const eSelectOp sel_op = ED_select_op_modal(RNA_enum_get(op->ptr, "mode"),
                                              WM_gesture_is_modal_first(op->customdata));
  const bool select = (sel_op != SEL_OP_SUB);
  if (SEL_OP_USE_PRE_DESELECT(sel_op)) {
    ED_gpencil_select_toggle_all(C, SEL_DESELECT);
    changed = true;
  }

  /* init space conversion stuff */
  gp_point_conversion_init(C, &gsc);

  /* rect is rectangle of selection circle */
  rect.xmin = mx - radius;
  rect.ymin = my - radius;
  rect.xmax = mx + radius;
  rect.ymax = my + radius;

  /* find visible strokes, and select if hit */
  GP_EVALUATED_STROKES_BEGIN (gpstroke_iter, C, gpl, gps) {
    changed |= gp_stroke_do_circle_sel(gpd,
                                       gpl,
                                       gps,
                                       &gsc,
                                       mx,
                                       my,
                                       radius,
                                       select,
                                       &rect,
                                       gpstroke_iter.diff_mat,
                                       selectmode,
                                       scale);
  }
  GP_EVALUATED_STROKES_END(gpstroke_iter);

  /* updates */
  if (changed) {
    DEG_id_tag_update(&gpd->id, ID_RECALC_GEOMETRY);

    /* copy on write tag is needed, or else no refresh happens */
    DEG_id_tag_update(&gpd->id, ID_RECALC_COPY_ON_WRITE);

    WM_event_add_notifier(C, NC_GPENCIL | NA_SELECTED, NULL);
    WM_event_add_notifier(C, NC_GEOM | ND_SELECT, NULL);
  }

  return OPERATOR_FINISHED;
}

void GPENCIL_OT_select_circle(wmOperatorType *ot)
{
  /* identifiers */
  ot->name = "Circle Select";
  ot->description = "Select Grease Pencil strokes using brush selection";
  ot->idname = "GPENCIL_OT_select_circle";

  /* callbacks */
  ot->invoke = WM_gesture_circle_invoke;
  ot->modal = WM_gesture_circle_modal;
  ot->exec = gpencil_circle_select_exec;
  ot->poll = gpencil_select_poll;
  ot->cancel = WM_gesture_circle_cancel;

  /* flags */
  ot->flag = OPTYPE_REGISTER | OPTYPE_UNDO;

  /* properties */
  WM_operator_properties_gesture_circle(ot);
  WM_operator_properties_select_operation_simple(ot);
}

/** \} */

/* -------------------------------------------------------------------- */
/** \name Generic Select Utility
 *
 * Use for lasso & box select.
 *
 * \{ */

typedef bool (*GPencilTestFn)(bGPDstroke *gps,
                              bGPDspoint *pt,
                              const GP_SpaceConversion *gsc,
                              const float diff_mat[4][4],
                              void *user_data);

static int gpencil_generic_select_exec(
    bContext *C, wmOperator *op, GPencilTestFn is_inside_fn, rcti box, void *user_data)
{
  Object *ob = CTX_data_active_object(C);
  bGPdata *gpd = ED_gpencil_data_get_active(C);
  ToolSettings *ts = CTX_data_tool_settings(C);
  ScrArea *area = CTX_wm_area(C);

  int selectmode;
  if (ob && ob->mode == OB_MODE_SCULPT_GPENCIL) {
    selectmode = gpencil_select_mode_from_sculpt(ts->gpencil_selectmode_sculpt);
  }
  else if (ob && ob->mode == OB_MODE_VERTEX_GPENCIL) {
    selectmode = gpencil_select_mode_from_vertex(ts->gpencil_selectmode_vertex);
  }
  else {
    selectmode = ts->gpencil_selectmode_edit;
  }

  const bool strokemode = ((selectmode == GP_SELECTMODE_STROKE) &&
                           ((gpd->flag & GP_DATA_STROKE_PAINTMODE) == 0));
  const bool segmentmode = ((selectmode == GP_SELECTMODE_SEGMENT) &&
                            ((gpd->flag & GP_DATA_STROKE_PAINTMODE) == 0));

  const eSelectOp sel_op = RNA_enum_get(op->ptr, "mode");
  const float scale = ts->gp_sculpt.isect_threshold;

  GP_SpaceConversion gsc = {NULL};

  bool changed = false;

  /* sanity checks */
  if (area == NULL) {
    BKE_report(op->reports, RPT_ERROR, "No active area");
    return OPERATOR_CANCELLED;
  }

  /* init space conversion stuff */
  gp_point_conversion_init(C, &gsc);

  /* deselect all strokes first? */
  if (SEL_OP_USE_PRE_DESELECT(sel_op) || (GPENCIL_PAINT_MODE(gpd))) {

    CTX_DATA_BEGIN (C, bGPDstroke *, gps, editable_gpencil_strokes) {
      bGPDspoint *pt;
      int i;

      for (i = 0, pt = gps->points; i < gps->totpoints; i++, pt++) {
        pt->flag &= ~GP_SPOINT_SELECT;
      }

      gps->flag &= ~GP_STROKE_SELECT;
    }
    CTX_DATA_END;
  }

  /* select/deselect points */
  GP_EVALUATED_STROKES_BEGIN (gpstroke_iter, C, gpl, gps) {
    bGPDstroke *gps_active = (gps->runtime.gps_orig) ? gps->runtime.gps_orig : gps;
    bool whole = false;

    bGPDspoint *pt;
    int i;
    bool hit = false;
    for (i = 0, pt = gps->points; i < gps->totpoints; i++, pt++) {
      bGPDspoint *pt_active = (pt->runtime.pt_orig) ? pt->runtime.pt_orig : pt;

      /* convert point coords to screenspace */
      const bool is_inside = is_inside_fn(gps, pt, &gsc, gpstroke_iter.diff_mat, user_data);
      if (strokemode == false) {
        const bool is_select = (pt_active->flag & GP_SPOINT_SELECT) != 0;
        const int sel_op_result = ED_select_op_action_deselected(sel_op, is_select, is_inside);
        if (sel_op_result != -1) {
          SET_FLAG_FROM_TEST(pt_active->flag, sel_op_result, GP_SPOINT_SELECT);
          changed = true;
          hit = true;

          /* Expand selection to segment. */
          if (segmentmode) {
            bool hit_select = (bool)(pt_active->flag & GP_SPOINT_SELECT);
            float r_hita[3], r_hitb[3];
            ED_gpencil_select_stroke_segment(
                gpl, gps_active, pt_active, hit_select, false, scale, r_hita, r_hitb);
          }
        }
      }
      else {
        if (is_inside) {
          hit = true;
          break;
        }
      }
    }

    /* If nothing hit, check if the mouse is inside a filled stroke using the center or
     * Box or lasso area. */
    if (!hit) {
      /* Only check filled strokes. */
      MaterialGPencilStyle *gp_style = BKE_gpencil_material_settings(ob, gps->mat_nr + 1);
      if ((gp_style->flag & GP_MATERIAL_FILL_SHOW) == 0) {
        continue;
      }
      int mval[2];
      mval[0] = (box.xmax + box.xmin) / 2;
      mval[1] = (box.ymax + box.ymin) / 2;

      whole = ED_gpencil_stroke_point_is_inside(gps_active, &gsc, mval, gpstroke_iter.diff_mat);
    }

    /* if stroke mode expand selection. */
    if ((strokemode) || (whole)) {
      const bool is_select = BKE_gpencil_stroke_select_check(gps_active) || whole;
      const bool is_inside = hit || whole;
      const int sel_op_result = ED_select_op_action_deselected(sel_op, is_select, is_inside);
      if (sel_op_result != -1) {
        for (i = 0, pt = gps->points; i < gps->totpoints; i++, pt++) {
          bGPDspoint *pt_active = (pt->runtime.pt_orig) ? pt->runtime.pt_orig : pt;

          if (sel_op_result) {
            pt_active->flag |= GP_SPOINT_SELECT;
          }
          else {
            pt_active->flag &= ~GP_SPOINT_SELECT;
          }
        }
        changed = true;
      }
    }

    /* Ensure that stroke selection is in sync with its points */
    BKE_gpencil_stroke_sync_selection(gps_active);
  }
  GP_EVALUATED_STROKES_END(gpstroke_iter);

  /* if paint mode,delete selected points */
  if (GPENCIL_PAINT_MODE(gpd)) {
    gp_delete_selected_point_wrap(C);
    changed = true;
    DEG_id_tag_update(&gpd->id, ID_RECALC_TRANSFORM | ID_RECALC_GEOMETRY);
  }

  /* updates */
  if (changed) {
    DEG_id_tag_update(&gpd->id, ID_RECALC_GEOMETRY);

    /* copy on write tag is needed, or else no refresh happens */
    DEG_id_tag_update(&gpd->id, ID_RECALC_COPY_ON_WRITE);

    WM_event_add_notifier(C, NC_GPENCIL | NA_SELECTED, NULL);
    WM_event_add_notifier(C, NC_GEOM | ND_SELECT, NULL);
  }
  return OPERATOR_FINISHED;
}

/** \} */

/* -------------------------------------------------------------------- */
/** \name Box Select Operator
 * \{ */

struct GP_SelectBoxUserData {
  rcti rect;
};

static bool gpencil_test_box(bGPDstroke *gps,
                             bGPDspoint *pt,
                             const GP_SpaceConversion *gsc,
                             const float diff_mat[4][4],
                             void *user_data)
{
  const struct GP_SelectBoxUserData *data = user_data;
  bGPDspoint pt2;
  int x0, y0;
  gp_point_to_parent_space(pt, diff_mat, &pt2);
  gp_point_to_xy(gsc, gps, &pt2, &x0, &y0);
  return ((!ELEM(V2D_IS_CLIPPED, x0, y0)) && BLI_rcti_isect_pt(&data->rect, x0, y0));
}

static int gpencil_box_select_exec(bContext *C, wmOperator *op)
{
  struct GP_SelectBoxUserData data = {0};
  WM_operator_properties_border_to_rcti(op, &data.rect);
  rcti rect = data.rect;
  return gpencil_generic_select_exec(C, op, gpencil_test_box, rect, &data);
}

void GPENCIL_OT_select_box(wmOperatorType *ot)
{
  /* identifiers */
  ot->name = "Box Select";
  ot->description = "Select Grease Pencil strokes within a rectangular region";
  ot->idname = "GPENCIL_OT_select_box";

  /* callbacks */
  ot->invoke = WM_gesture_box_invoke;
  ot->exec = gpencil_box_select_exec;
  ot->modal = WM_gesture_box_modal;
  ot->cancel = WM_gesture_box_cancel;

  ot->poll = gpencil_select_poll;

  /* flags */
  ot->flag = OPTYPE_REGISTER | OPTYPE_UNDO;

  /* properties */
  WM_operator_properties_gesture_box(ot);
  WM_operator_properties_select_operation(ot);
}

/** \} */

/* -------------------------------------------------------------------- */
/** \name Lasso Select Operator
 * \{ */

struct GP_SelectLassoUserData {
  rcti rect;
  const int (*mcoords)[2];
  int mcoords_len;
};

static bool gpencil_test_lasso(bGPDstroke *gps,
                               bGPDspoint *pt,
                               const GP_SpaceConversion *gsc,
                               const float diff_mat[4][4],
                               void *user_data)
{
  const struct GP_SelectLassoUserData *data = user_data;
  bGPDspoint pt2;
  int x0, y0;
  gp_point_to_parent_space(pt, diff_mat, &pt2);
  gp_point_to_xy(gsc, gps, &pt2, &x0, &y0);
  /* test if in lasso boundbox + within the lasso noose */
  return ((!ELEM(V2D_IS_CLIPPED, x0, y0)) && BLI_rcti_isect_pt(&data->rect, x0, y0) &&
          BLI_lasso_is_point_inside(data->mcoords, data->mcoords_len, x0, y0, INT_MAX));
}

static int gpencil_lasso_select_exec(bContext *C, wmOperator *op)
{
  struct GP_SelectLassoUserData data = {0};
  data.mcoords = WM_gesture_lasso_path_to_array(C, op, &data.mcoords_len);

  /* Sanity check. */
  if (data.mcoords == NULL) {
    return OPERATOR_PASS_THROUGH;
  }

  /* Compute boundbox of lasso (for faster testing later). */
  BLI_lasso_boundbox(&data.rect, data.mcoords, data.mcoords_len);

  rcti rect = data.rect;
  int ret = gpencil_generic_select_exec(C, op, gpencil_test_lasso, rect, &data);

  MEM_freeN((void *)data.mcoords);

  return ret;
}

void GPENCIL_OT_select_lasso(wmOperatorType *ot)
{
  ot->name = "Lasso Select Strokes";
  ot->description = "Select Grease Pencil strokes using lasso selection";
  ot->idname = "GPENCIL_OT_select_lasso";

  ot->invoke = WM_gesture_lasso_invoke;
  ot->modal = WM_gesture_lasso_modal;
  ot->exec = gpencil_lasso_select_exec;
  ot->poll = gpencil_select_poll;
  ot->cancel = WM_gesture_lasso_cancel;

  /* flags */
  ot->flag = OPTYPE_UNDO;

  /* properties */
  WM_operator_properties_select_operation(ot);
  WM_operator_properties_gesture_lasso(ot);
}

/** \} */

/* -------------------------------------------------------------------- */
/** \name Mouse Pick Select Operator
 * \{ */

/* helper to deselect all selected strokes/points */
static void deselect_all_selected(bContext *C)
{
  CTX_DATA_BEGIN (C, bGPDstroke *, gps, editable_gpencil_strokes) {
    /* deselect stroke and its points if selected */
    if (gps->flag & GP_STROKE_SELECT) {
      bGPDspoint *pt;
      int i;

      /* deselect points */
      for (i = 0, pt = gps->points; i < gps->totpoints; i++, pt++) {
        pt->flag &= ~GP_SPOINT_SELECT;
      }

      /* deselect stroke itself too */
      gps->flag &= ~GP_STROKE_SELECT;
    }
    if (gps->editcurve != NULL) {
      bGPDcurve *gpc = gps->editcurve;
      for (int i = 0; i < gpc->tot_curve_points; i++) {
        bGPDcurve_point *gpc_pt = &gpc->curve_points[i];
        BezTriple *bezt = &gpc_pt->bezt;
        gpc_pt->flag &= ~GP_CURVE_POINT_SELECT;
        BEZT_DESEL_ALL(bezt);
      }

      gpc->flag &= ~GP_CURVE_SELECT;
    }
  }
  CTX_DATA_END;
}

static void gpencil_select_curve_point(bContext *C,
                                       const int mval[2],
                                       const int radius_squared,
                                       bGPDcurve **r_gpc,
                                       bGPDcurve_point **r_pt,
                                       char *handle)
{
  ARegion *region = CTX_wm_region(C);
  View3D *v3d = CTX_wm_view3d(C);
  const bool only_selected = (v3d->overlay.handle_display == CURVE_HANDLE_SELECTED);

  int hit_distance = radius_squared;

  GP_EDITABLE_CURVES_BEGIN(gps_iter, C, gpl, gps, gpc)
  {
    for (int i = 0; i < gpc->tot_curve_points; i++) {
      bGPDcurve_point *gpc_pt = &gpc->curve_points[i];
      BezTriple *bezt = &gpc_pt->bezt;

      if (bezt->hide == 1) {
        continue;
      }

      const bool handles_visible = (v3d->overlay.handle_display != CURVE_HANDLE_NONE) &&
                                   (!only_selected || BEZT_ISSEL_ANY(bezt));

      /* if the handles are not visible only check ctrl point (vec[1])*/
      int from = (!handles_visible) ? 1 : 0;
      int to = (!handles_visible) ? 2 : 3;

      for (int j = from; j < to; j++) {
        float parent_co[3];
        mul_v3_m4v3(parent_co, gps_iter.diff_mat, bezt->vec[j]);
        int screen_co[2];
        if (ED_view3d_project_int_global(
                region, parent_co, screen_co, V3D_PROJ_RET_CLIP_BB | V3D_PROJ_RET_CLIP_WIN) ==
            V3D_PROJ_RET_OK) {
          if (!ELEM(V2D_IS_CLIPPED, screen_co[0], screen_co[1])) {
            const int pt_distance = len_manhattan_v2v2_int(mval, screen_co);

            if (pt_distance <= radius_squared && pt_distance < hit_distance) {
              *r_gpc = gpc;
              *r_pt = gpc_pt;
              *handle = j;
              hit_distance = pt_distance;
            }
          }
        }
      }
    }
  }
  GP_EDITABLE_CURVES_END(gps_iter);
}

static int gpencil_select_exec(bContext *C, wmOperator *op)
{
  ScrArea *area = CTX_wm_area(C);
  Object *ob = CTX_data_active_object(C);
  bGPdata *gpd = ED_gpencil_data_get_active(C);
  ToolSettings *ts = CTX_data_tool_settings(C);
  const float scale = ts->gp_sculpt.isect_threshold;
  const bool is_curve_edit = (bool)GPENCIL_CURVE_EDIT_SESSIONS_ON(gpd);

  /* "radius" is simply a threshold (screen space) to make it easier to test with a tolerance */
  const float radius = 0.4f * U.widget_unit;
  const int radius_squared = (int)(radius * radius);

  const bool use_shift_extend = RNA_boolean_get(op->ptr, "use_shift_extend");
  bool extend = RNA_boolean_get(op->ptr, "extend") || use_shift_extend;
  bool deselect = RNA_boolean_get(op->ptr, "deselect");
  bool toggle = RNA_boolean_get(op->ptr, "toggle");
  bool whole = RNA_boolean_get(op->ptr, "entire_strokes");
  const bool deselect_all = RNA_boolean_get(op->ptr, "deselect_all") && !use_shift_extend;

  int mval[2] = {0};
  /* get mouse location */
  RNA_int_get_array(op->ptr, "location", mval);

  GP_SpaceConversion gsc = {NULL};

  bGPDlayer *hit_layer = NULL;
  bGPDstroke *hit_stroke = NULL;
  bGPDspoint *hit_point = NULL;
  bGPDcurve *hit_curve = NULL;
  bGPDcurve_point *hit_curve_point = NULL;
  char hit_curve_handle = 0;
  int hit_distance = radius_squared;

  /* sanity checks */
  if (area == NULL) {
    BKE_report(op->reports, RPT_ERROR, "No active area");
    return OPERATOR_CANCELLED;
  }

  /* if select mode is stroke, use whole stroke */
  if ((ob) && (ob->mode == OB_MODE_SCULPT_GPENCIL)) {
    whole = (bool)(gpencil_select_mode_from_sculpt(ts->gpencil_selectmode_sculpt) ==
                   GP_SELECTMODE_STROKE);
  }
  else if ((ob) && (ob->mode == OB_MODE_VERTEX_GPENCIL)) {
    whole = (bool)(gpencil_select_mode_from_vertex(ts->gpencil_selectmode_sculpt) ==
                   GP_SELECTMODE_STROKE);
  }
  else {
    whole = (bool)(ts->gpencil_selectmode_edit == GP_SELECTMODE_STROKE);
  }

  if (is_curve_edit) {
    gpencil_select_curve_point(
        C, mval, radius_squared, &hit_curve, &hit_curve_point, &hit_curve_handle);
  }

  if (hit_curve_point == NULL) {
    /* init space conversion stuff */
    gp_point_conversion_init(C, &gsc);

    /* First Pass: Find stroke point which gets hit */
    GP_EVALUATED_STROKES_BEGIN (gpstroke_iter, C, gpl, gps) {
      bGPDstroke *gps_active = (gps->runtime.gps_orig) ? gps->runtime.gps_orig : gps;
      bGPDspoint *pt;
      int i;

<<<<<<< HEAD
      /* Check boundbox to speedup. */
      float fmval[2];
      copy_v2fl_v2i(fmval, mval);
      if (!ED_gpencil_stroke_check_collision(
              &gsc, gps_active, fmval, radius, gpstroke_iter.diff_mat)) {
        continue;
      }

      /* firstly, check for hit-point */
      for (i = 0, pt = gps->points; i < gps->totpoints; i++, pt++) {
        int xy[2];

        bGPDspoint pt2;
        gp_point_to_parent_space(pt, gpstroke_iter.diff_mat, &pt2);
        gp_point_to_xy(&gsc, gps, &pt2, &xy[0], &xy[1]);

        /* do boundbox check first */
        if (!ELEM(V2D_IS_CLIPPED, xy[0], xy[1])) {
          const int pt_distance = len_manhattan_v2v2_int(mval, xy);

          /* check if point is inside */
          if (pt_distance <= radius_squared) {
            /* only use this point if it is a better match than the current hit - T44685 */
            if (pt_distance < hit_distance) {
              hit_layer = gpl;
              hit_stroke = gps_active;
              hit_point = (pt->runtime.pt_orig) ? pt->runtime.pt_orig : pt;
              hit_distance = pt_distance;
            }
=======
    /* firstly, check for hit-point */
    for (i = 0, pt = gps->points; i < gps->totpoints; i++, pt++) {
      int xy[2];

      bGPDspoint pt2;
      gp_point_to_parent_space(pt, gpstroke_iter.diff_mat, &pt2);
      gp_point_to_xy(&gsc, gps, &pt2, &xy[0], &xy[1]);

      /* do boundbox check first */
      if (!ELEM(V2D_IS_CLIPPED, xy[0], xy[1])) {
        const int pt_distance = len_manhattan_v2v2_int(mval, xy);

        /* check if point is inside */
        if (pt_distance <= radius_squared) {
          /* only use this point if it is a better match than the current hit - T44685 */
          if (pt_distance < hit_distance) {
            hit_layer = gpl;
            hit_stroke = gps_active;
            hit_point = (pt->runtime.pt_orig) ? pt->runtime.pt_orig : pt;
            hit_distance = pt_distance;
>>>>>>> df8847de
          }
        }
      }
    }
    GP_EVALUATED_STROKES_END(gpstroke_iter);
  }

  /* Abort if nothing hit... */
  if (!hit_curve && !hit_curve_point && !hit_point && !hit_stroke) {

    if (deselect_all) {
      /* since left mouse select change, deselect all if click outside any hit */
      deselect_all_selected(C);

      /* copy on write tag is needed, or else no refresh happens */
      DEG_id_tag_update(&gpd->id, ID_RECALC_GEOMETRY);
      DEG_id_tag_update(&gpd->id, ID_RECALC_COPY_ON_WRITE);
      WM_event_add_notifier(C, NC_GPENCIL | NA_SELECTED, NULL);
      WM_event_add_notifier(C, NC_GEOM | ND_SELECT, NULL);

      return OPERATOR_FINISHED;
    }

    return OPERATOR_CANCELLED;
  }

  /* select all handles if the click was on the curve but not on a handle */
  if (is_curve_edit && hit_point != NULL) {
    whole = true;
  }

  /* adjust selection behavior - for toggle option */
  if (toggle) {
    if (hit_curve_point != NULL) {
      BezTriple *bezt = &hit_curve_point->bezt;
      if (bezt->f1 & SELECT && hit_curve_handle == 0)
        deselect = true;
      if (bezt->f2 & SELECT && hit_curve_handle == 1)
        deselect = true;
      if (bezt->f3 & SELECT && hit_curve_handle == 2)
        deselect = true;
    }
    else {
      deselect = (hit_point->flag & GP_SPOINT_SELECT) != 0;
    }
  }

  /* If not extending selection, deselect everything else */
  if (extend == false) {
    deselect_all_selected(C);
  }

  /* Perform selection operations... */
  if (whole) {
    /* select all curve points */
    if (hit_curve != NULL) {
      for (int i = 0; i < hit_curve->tot_curve_points; i++) {
        bGPDcurve_point *gpc_pt = &hit_curve->curve_points[i];
        BezTriple *bezt = &gpc_pt->bezt;
        if (deselect == false) {
          gpc_pt->flag |= GP_CURVE_POINT_SELECT;
          BEZT_SEL_ALL(bezt);
        }
        else {
          gpc_pt->flag &= ~GP_CURVE_POINT_SELECT;
          BEZT_DESEL_ALL(bezt);
        }
      }

      if (deselect == false) {
        hit_curve->flag |= GP_CURVE_SELECT;
      }
      else {
        hit_curve->flag &= ~GP_CURVE_SELECT;
      }
    }
    else {
      bGPDspoint *pt;
      int i;

      /* entire stroke's points */
      for (i = 0, pt = hit_stroke->points; i < hit_stroke->totpoints; i++, pt++) {
        if (deselect == false) {
          pt->flag |= GP_SPOINT_SELECT;
        }
        else {
          pt->flag &= ~GP_SPOINT_SELECT;
        }
      }

      /* stroke too... */
      if (deselect == false) {
        hit_stroke->flag |= GP_STROKE_SELECT;
      }
      else {
        hit_stroke->flag &= ~GP_STROKE_SELECT;
      }
    }
  }
  else {
    /* just the point (and the stroke) */
    if (deselect == false) {
      if (hit_curve_point != NULL) {
        hit_curve_point->flag |= GP_CURVE_POINT_SELECT;
        BEZT_SEL_IDX(&hit_curve_point->bezt, hit_curve_handle);
        hit_curve->flag |= GP_CURVE_SELECT;
      }
      else {
        /* we're adding selection, so selection must be true */
        hit_point->flag |= GP_SPOINT_SELECT;
        hit_stroke->flag |= GP_STROKE_SELECT;

        /* expand selection to segment */
        int selectmode;
        if (ob && ob->mode == OB_MODE_SCULPT_GPENCIL) {
          selectmode = gpencil_select_mode_from_sculpt(ts->gpencil_selectmode_sculpt);
        }
        else if (ob && ob->mode == OB_MODE_VERTEX_GPENCIL) {
          selectmode = gpencil_select_mode_from_vertex(ts->gpencil_selectmode_vertex);
        }
        else {
          selectmode = ts->gpencil_selectmode_edit;
        }

        if (selectmode == GP_SELECTMODE_SEGMENT) {
          float r_hita[3], r_hitb[3];
          bool hit_select = (bool)(hit_point->flag & GP_SPOINT_SELECT);
          ED_gpencil_select_stroke_segment(
              hit_layer, hit_stroke, hit_point, hit_select, false, scale, r_hita, r_hitb);
        }
      }
    }
    else {
      if (hit_curve_point != NULL) {
        BEZT_DESEL_IDX(&hit_curve_point->bezt, hit_curve_handle);
        if (!BEZT_ISSEL_ANY(&hit_curve_point->bezt)) {
          hit_curve_point->flag &= ~GP_CURVE_POINT_SELECT;
        }
        BKE_gpencil_curve_sync_selection(hit_curve);
      }
      else {
        /* deselect point */
        hit_point->flag &= ~GP_SPOINT_SELECT;

        /* ensure that stroke is selected correctly */
        BKE_gpencil_stroke_sync_selection(hit_stroke);
      }
    }
  }

  /* updates */
  if (hit_curve_point != NULL || hit_point != NULL) {
    DEG_id_tag_update(&gpd->id, ID_RECALC_GEOMETRY);

    /* copy on write tag is needed, or else no refresh happens */
    DEG_id_tag_update(&gpd->id, ID_RECALC_COPY_ON_WRITE);

    WM_event_add_notifier(C, NC_GPENCIL | NA_SELECTED, NULL);
    WM_event_add_notifier(C, NC_GEOM | ND_SELECT, NULL);
  }

  return OPERATOR_FINISHED;
}

static int gpencil_select_invoke(bContext *C, wmOperator *op, const wmEvent *event)
{
  RNA_int_set_array(op->ptr, "location", event->mval);

  if (!RNA_struct_property_is_set(op->ptr, "use_shift_extend")) {
    RNA_boolean_set(op->ptr, "use_shift_extend", event->shift);
  }

  return gpencil_select_exec(C, op);
}

void GPENCIL_OT_select(wmOperatorType *ot)
{
  PropertyRNA *prop;

  /* identifiers */
  ot->name = "Select";
  ot->description = "Select Grease Pencil strokes and/or stroke points";
  ot->idname = "GPENCIL_OT_select";

  /* callbacks */
  ot->invoke = gpencil_select_invoke;
  ot->exec = gpencil_select_exec;
  ot->poll = gpencil_select_poll;
  ot->ui = gpencil_select_ui;

  /* flag */
  ot->flag = OPTYPE_UNDO;

  /* properties */
  WM_operator_properties_mouse_select(ot);
  WM_operator_property_error_threshold(ot);

  prop = RNA_def_boolean(ot->srna,
                         "entire_strokes",
                         false,
                         "Entire Strokes",
                         "Select entire strokes instead of just the nearest stroke vertex");
  RNA_def_property_flag(prop, PROP_SKIP_SAVE);

  prop = RNA_def_int_vector(ot->srna,
                            "location",
                            2,
                            NULL,
                            INT_MIN,
                            INT_MAX,
                            "Location",
                            "Mouse location",
                            INT_MIN,
                            INT_MAX);
  RNA_def_property_flag(prop, PROP_HIDDEN);

  prop = RNA_def_boolean(ot->srna, "use_shift_extend", false, "Extend", "");
  RNA_def_property_flag(prop, PROP_HIDDEN | PROP_SKIP_SAVE);
}

/* Select by Vertex Color. */
/* Helper to create a hash of colors. */
static void gpencil_selected_hue_table(bContext *C,
                                       Object *ob,
                                       const int threshold,
                                       GHash *hue_table)
{
  const float range = pow(10, 5 - threshold);
  float hsv[3];

  /* Extract all colors. */
  CTX_DATA_BEGIN (C, bGPDlayer *, gpl, editable_gpencil_layers) {
    LISTBASE_FOREACH (bGPDframe *, gpf, &gpl->frames) {
      LISTBASE_FOREACH (bGPDstroke *, gps, &gpf->strokes) {
        if (ED_gpencil_stroke_can_use(C, gps) == false) {
          continue;
        }
        if (ED_gpencil_stroke_color_use(ob, gpl, gps) == false) {
          continue;
        }
        if ((gps->flag & GP_STROKE_SELECT) == 0) {
          continue;
        }

        /* Read all points to get all colors selected. */
        bGPDspoint *pt;
        int i;
        for (i = 0, pt = gps->points; i < gps->totpoints; i++, pt++) {
          if (((pt->flag & GP_SPOINT_SELECT) == 0) || (pt->vert_color[3] == 0.0f)) {
            continue;
          }
          /* Round Hue value. */
          rgb_to_hsv_compat_v(pt->vert_color, hsv);
          uint key = truncf(hsv[0] * range);
          if (!BLI_ghash_haskey(hue_table, POINTER_FROM_INT(key))) {
            BLI_ghash_insert(hue_table, POINTER_FROM_INT(key), POINTER_FROM_INT(key));
          }
        }
      }
    }
  }
  CTX_DATA_END;
}

static bool gpencil_select_vertex_color_poll(bContext *C)
{
  ToolSettings *ts = CTX_data_tool_settings(C);
  Object *ob = CTX_data_active_object(C);
  if ((ob == NULL) || (ob->type != OB_GPENCIL)) {
    return false;
  }
  bGPdata *gpd = (bGPdata *)ob->data;

  if (GPENCIL_VERTEX_MODE(gpd)) {
    if (!(GPENCIL_ANY_VERTEX_MASK(ts->gpencil_selectmode_vertex))) {
      return false;
    }

    /* Any data to use. */
    if (gpd->layers.first) {
      return true;
    }
  }

  return false;
}

static int gpencil_select_vertex_color_exec(bContext *C, wmOperator *op)
{
  ToolSettings *ts = CTX_data_tool_settings(C);
  Object *ob = CTX_data_active_object(C);

  const float threshold = RNA_int_get(op->ptr, "threshold");
  const int selectmode = gpencil_select_mode_from_vertex(ts->gpencil_selectmode_vertex);
  bGPdata *gpd = (bGPdata *)ob->data;
  const float range = pow(10, 5 - threshold);

  bool done = false;

  /* Create a hash table with all selected colors. */
  GHash *hue_table = BLI_ghash_int_new(__func__);
  gpencil_selected_hue_table(C, ob, threshold, hue_table);
  if (BLI_ghash_len(hue_table) == 0) {
    BKE_report(op->reports, RPT_ERROR, "Select before some Vertex to use as a filter color");
    BLI_ghash_free(hue_table, NULL, NULL);

    return OPERATOR_CANCELLED;
  }

  /* Select any visible stroke that uses any of these colors. */
  CTX_DATA_BEGIN (C, bGPDstroke *, gps, editable_gpencil_strokes) {
    bGPDspoint *pt;
    int i;
    bool gps_selected = false;
    /* Check all stroke points. */
    for (i = 0, pt = gps->points; i < gps->totpoints; i++, pt++) {
      if (pt->vert_color[3] == 0.0f) {
        continue;
      }

      /* Only check Hue to get value and saturation full ranges. */
      float hsv[3];
      /* Round Hue value. */
      rgb_to_hsv_compat_v(pt->vert_color, hsv);
      uint key = truncf(hsv[0] * range);

      if (BLI_ghash_haskey(hue_table, POINTER_FROM_INT(key))) {
        pt->flag |= GP_SPOINT_SELECT;
        gps_selected = true;
      }
    }

    if (gps_selected) {
      gps->flag |= GP_STROKE_SELECT;
      done = true;

      /* Extend stroke selection. */
      if (selectmode == GP_SELECTMODE_STROKE) {
        bGPDspoint *pt1 = NULL;

        for (i = 0, pt1 = gps->points; i < gps->totpoints; i++, pt1++) {
          pt1->flag |= GP_SPOINT_SELECT;
        }
      }
    }
  }
  CTX_DATA_END;

  if (done) {
    /* updates */
    DEG_id_tag_update(&gpd->id, ID_RECALC_GEOMETRY);

    /* copy on write tag is needed, or else no refresh happens */
    DEG_id_tag_update(&gpd->id, ID_RECALC_COPY_ON_WRITE);

    WM_event_add_notifier(C, NC_GPENCIL | NA_SELECTED, NULL);
    WM_event_add_notifier(C, NC_GEOM | ND_SELECT, NULL);
  }

  /* Free memory. */
  if (hue_table != NULL) {
    BLI_ghash_free(hue_table, NULL, NULL);
  }

  return OPERATOR_FINISHED;
}

void GPENCIL_OT_select_vertex_color(wmOperatorType *ot)
{
  PropertyRNA *prop;

  /* identifiers */
  ot->name = "Select Vertex Color";
  ot->idname = "GPENCIL_OT_select_vertex_color";
  ot->description = "Select all points with similar vertex color of current selected";

  /* callbacks */
  ot->exec = gpencil_select_vertex_color_exec;
  ot->poll = gpencil_select_vertex_color_poll;

  /* flags */
  ot->flag = OPTYPE_REGISTER | OPTYPE_UNDO;

  /* properties */
  prop = RNA_def_int(
      ot->srna,
      "threshold",
      0,
      0,
      5,
      "Threshold",
      "Tolerance of the selection. Higher values select a wider range of similar colors",
      0,
      5);
  /* avoid re-using last var */
  RNA_def_property_flag(prop, PROP_SKIP_SAVE);
}

/** \} */<|MERGE_RESOLUTION|>--- conflicted
+++ resolved
@@ -1718,18 +1718,9 @@
       bGPDspoint *pt;
       int i;
 
-<<<<<<< HEAD
-      /* Check boundbox to speedup. */
-      float fmval[2];
-      copy_v2fl_v2i(fmval, mval);
-      if (!ED_gpencil_stroke_check_collision(
-              &gsc, gps_active, fmval, radius, gpstroke_iter.diff_mat)) {
-        continue;
-      }
-
-      /* firstly, check for hit-point */
-      for (i = 0, pt = gps->points; i < gps->totpoints; i++, pt++) {
-        int xy[2];
+    /* firstly, check for hit-point */
+    for (i = 0, pt = gps->points; i < gps->totpoints; i++, pt++) {
+      int xy[2];
 
         bGPDspoint pt2;
         gp_point_to_parent_space(pt, gpstroke_iter.diff_mat, &pt2);
@@ -1748,28 +1739,6 @@
               hit_point = (pt->runtime.pt_orig) ? pt->runtime.pt_orig : pt;
               hit_distance = pt_distance;
             }
-=======
-    /* firstly, check for hit-point */
-    for (i = 0, pt = gps->points; i < gps->totpoints; i++, pt++) {
-      int xy[2];
-
-      bGPDspoint pt2;
-      gp_point_to_parent_space(pt, gpstroke_iter.diff_mat, &pt2);
-      gp_point_to_xy(&gsc, gps, &pt2, &xy[0], &xy[1]);
-
-      /* do boundbox check first */
-      if (!ELEM(V2D_IS_CLIPPED, xy[0], xy[1])) {
-        const int pt_distance = len_manhattan_v2v2_int(mval, xy);
-
-        /* check if point is inside */
-        if (pt_distance <= radius_squared) {
-          /* only use this point if it is a better match than the current hit - T44685 */
-          if (pt_distance < hit_distance) {
-            hit_layer = gpl;
-            hit_stroke = gps_active;
-            hit_point = (pt->runtime.pt_orig) ? pt->runtime.pt_orig : pt;
-            hit_distance = pt_distance;
->>>>>>> df8847de
           }
         }
       }
