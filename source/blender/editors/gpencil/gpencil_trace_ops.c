--- conflicted
+++ resolved
@@ -321,14 +321,6 @@
   job->image = (Image *)job->ob_active->data;
   job->frame_target = CFRA;
 
-<<<<<<< HEAD
-  /* Create a new grease pencil object or resuse selected. */
-  eGP_TargetObjectMode target = RNA_enum_get(op->ptr, "target");
-  job->ob_gpencil = (target == GP_TARGET_OB_SELECTED) ?
-                        BKE_view_layer_first_selected_object_by_type(
-                            CTX_data_view_layer(C), job->v3d, OB_GPENCIL) :
-                        NULL;
-=======
   /* Create a new grease pencil object or reuse selected. */
   eGP_TargetObjectMode target = RNA_enum_get(op->ptr, "target");
   job->ob_gpencil = (target == GP_TARGET_OB_SELECTED) ? BKE_view_layer_non_active_selected_object(
@@ -345,7 +337,6 @@
       job->ob_gpencil = NULL;
     }
   }
->>>>>>> c2f0ee01
 
   job->was_ob_created = false;
 
