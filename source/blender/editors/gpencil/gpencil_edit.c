--- conflicted
+++ resolved
@@ -3389,12 +3389,9 @@
         continue;
       }
 
-<<<<<<< HEAD
-=======
       short prev_first = gps->caps[0];
       short prev_last = gps->caps[1];
 
->>>>>>> 29fb12da
       if (ELEM(type, GP_STROKE_CAPS_TOGGLE_BOTH, GP_STROKE_CAPS_TOGGLE_START)) {
         ++gps->caps[0];
         if (gps->caps[0] >= GP_STROKE_CAP_MAX) {
