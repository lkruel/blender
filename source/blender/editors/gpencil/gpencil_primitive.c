/*
 * This program is free software; you can redistribute it and/or
 * modify it under the terms of the GNU General Public License
 * as published by the Free Software Foundation; either version 2
 * of the License, or (at your option) any later version.
 *
 * This program is distributed in the hope that it will be useful,
 * but WITHOUT ANY WARRANTY; without even the implied warranty of
 * MERCHANTABILITY or FITNESS FOR A PARTICULAR PURPOSE.  See the
 * GNU General Public License for more details.
 *
 * You should have received a copy of the GNU General Public License
 * along with this program; if not, write to the Free Software Foundation,
 * Inc., 51 Franklin Street, Fifth Floor, Boston, MA 02110-1301, USA.
 *
 * The Original Code is Copyright (C) 2017, Blender Foundation
 * This is a new part of Blender
 * Operators for creating new Grease Pencil primitives (boxes, circles, ...)
 */

/** \file
 * \ingroup edgpencil
 */

#include <stdio.h>
#include <string.h>
#include <stdlib.h>
#include <stddef.h>
#include <math.h>

#include "MEM_guardedalloc.h"

#include "BLI_blenlib.h"
#include "BLI_utildefines.h"
#include "BLI_math.h"
#include "BLI_rand.h"

#include "BLT_translation.h"

#include "PIL_time.h"

#include "DNA_brush_types.h"
#include "DNA_gpencil_types.h"
#include "DNA_meshdata_types.h"
#include "DNA_object_types.h"
#include "DNA_scene_types.h"
#include "DNA_screen_types.h"
#include "DNA_space_types.h"
#include "DNA_view3d_types.h"

#include "BKE_brush.h"
#include "BKE_colortools.h"
#include "BKE_context.h"
#include "BKE_deform.h"
#include "BKE_global.h"
#include "BKE_gpencil.h"
#include "BKE_main.h"
#include "BKE_material.h"
#include "BKE_paint.h"
#include "BKE_report.h"

#include "UI_interface.h"
#include "UI_resources.h"

#include "WM_api.h"
#include "WM_types.h"

#include "RNA_access.h"
#include "RNA_define.h"
#include "RNA_enum_types.h"

#include "ED_gpencil.h"
#include "ED_object.h"
#include "ED_screen.h"
#include "ED_view3d.h"
#include "ED_space_api.h"

#include "DEG_depsgraph.h"
#include "DEG_depsgraph_query.h"

#include "gpencil_intern.h"

#define MIN_EDGES 2
#define MAX_EDGES 128
#define MAX_CP 128

#define IDLE 0
#define IN_PROGRESS 1
#define IN_CURVE_EDIT 2
#define IN_MOVE 3
#define IN_BRUSH_SIZE 4
#define IN_BRUSH_STRENGTH 5

#define SELECT_NONE 0
#define SELECT_START 1
#define SELECT_CP1 2
#define SELECT_CP2 3
#define SELECT_END 4

#define BIG_SIZE_CTL    15
#define MID_SIZE_CTL    10
#define SMALL_SIZE_CTL   8

#define MOVE_NONE 0
#define MOVE_ENDS 1
#define MOVE_CP 2

  /* ************************************************ */
  /* Core/Shared Utilities */

/* clear the session buffers (call this before AND after a paint operation) */
static void gp_session_validatebuffer(tGPDprimitive *p)
{
	bGPdata *gpd = p->gpd;

	/* clear memory of buffer (or allocate it if starting a new session) */
	if (gpd->runtime.sbuffer) {
		memset(gpd->runtime.sbuffer, 0, sizeof(tGPspoint) * GP_STROKE_BUFFER_MAX);
	}
	else {
		gpd->runtime.sbuffer = MEM_callocN(sizeof(tGPspoint) * GP_STROKE_BUFFER_MAX, "gp_session_strokebuffer");
	}

	/* reset indices */
	gpd->runtime.sbuffer_size = 0;

	/* reset flags */
	gpd->runtime.sbuffer_sflag = 0;
	gpd->runtime.sbuffer_sflag |= GP_STROKE_3DSPACE;

	if (ELEM(p->type, GP_STROKE_BOX, GP_STROKE_CIRCLE))
		gpd->runtime.sbuffer_sflag |= GP_STROKE_CYCLIC;
}

static void gp_init_colors(tGPDprimitive *p)
{
	bGPdata *gpd = p->gpd;
	Brush *brush = p->brush;

	Material *ma = NULL;
	MaterialGPencilStyle *gp_style = NULL;

	/* use brush material */
	ma = BKE_gpencil_get_material_from_brush(brush);

	/* if no brush defaults, get material and color info */
	if ((ma == NULL) || (ma->gp_style == NULL)) {
		BKE_gpencil_material_ensure(p->bmain, p->ob);

		/* assign always the first material to the brush */
		p->mat = give_current_material(p->ob, 1);
		brush->gpencil_settings->material = p->mat;
	}
	else {
		p->mat = ma;
	}

	/* check if the material is already on object material slots and add it if missing */
	if (BKE_gpencil_get_material_index(p->ob, p->mat) == 0) {
		BKE_object_material_slot_add(p->bmain, p->ob);
		assign_material(p->bmain, p->ob, ma, p->ob->totcol, BKE_MAT_ASSIGN_USERPREF);
	}

	/* assign color information to temp data */
	gp_style = p->mat->gp_style;
	if (gp_style) {

		/* set colors */
		if (gp_style->flag & GP_STYLE_STROKE_SHOW) {
			copy_v4_v4(gpd->runtime.scolor, gp_style->stroke_rgba);
		}
		else {
			/* if no stroke, use fill */
			copy_v4_v4(gpd->runtime.scolor, gp_style->fill_rgba);
		}

		copy_v4_v4(gpd->runtime.sfill, gp_style->fill_rgba);
		/* add some alpha to make easy the filling without hide strokes */
		if (gpd->runtime.sfill[3] > 0.8f) {
			gpd->runtime.sfill[3] = 0.8f;
		}

		gpd->runtime.mode = (short)gp_style->mode;
		gpd->runtime.bstroke_style = gp_style->stroke_style;
		gpd->runtime.bfill_style = gp_style->fill_style;
	}
}

/* Helper to square a primitive */
static void gpencil_primitive_to_square(tGPDprimitive *tgpi, const float x, const float y)
{
	float w = fabsf(x);
	float h = fabsf(y);
	if ((x > 0 && y > 0) || (x < 0 && y < 0)) {
		if (w > h)
			tgpi->end[1] = tgpi->origin[1] + x;
		else
			tgpi->end[0] = tgpi->origin[0] + y;
	}
	else {
		if (w > h)
			tgpi->end[1] = tgpi->origin[1] - x;
		else
			tgpi->end[0] = tgpi->origin[0] - y;
	}
}

/* Helper to rotate point around origin */
static void gp_rotate_v2_v2v2fl(float v[2], const float p[2], const float origin[2], const float angle)
{
	float pt[2];
	float r[2];
	sub_v2_v2v2(pt, p, origin);
	rotate_v2_v2fl(r, pt, angle);
	add_v2_v2v2(v, r, origin);
}

/* Helper to rotate line around line centre */
static void gp_primitive_rotate_line(float va[2], float vb[2], const float a[2], const float b[2], const float angle)
{
	float midpoint[2];
	mid_v2_v2v2(midpoint, a, b);
	gp_rotate_v2_v2v2fl(va, a, midpoint, angle);
	gp_rotate_v2_v2v2fl(vb, b, midpoint, angle);
}

/* Helper to update cps */
static void gp_primitive_update_cps(tGPDprimitive *tgpi)
{
	if (!tgpi->curve) {
		mid_v2_v2v2(tgpi->midpoint, tgpi->start, tgpi->end);
		copy_v2_v2(tgpi->cp1, tgpi->midpoint);
		copy_v2_v2(tgpi->cp2, tgpi->cp1);
	}
	else if (tgpi->type == GP_STROKE_CURVE) {
		mid_v2_v2v2(tgpi->midpoint, tgpi->start, tgpi->end);
		copy_v2_v2(tgpi->cp1, tgpi->midpoint);
		copy_v2_v2(tgpi->cp2, tgpi->cp1);
	}
	else if (tgpi->type == GP_STROKE_ARC) {
		if (tgpi->flip) {
			gp_primitive_rotate_line(tgpi->cp1, tgpi->cp2, tgpi->start, tgpi->end, M_PI_2);
		}
		else {
			gp_primitive_rotate_line(tgpi->cp1, tgpi->cp2, tgpi->end, tgpi->start, M_PI_2);
		}
	}
}

/* Helper to reflect point */
static void UNUSED_FUNCTION(gp_reflect_point_v2_v2v2v2)(
        float va[2], const float p[2], const float a[2], const float b[2])
{
	float point[2];
	closest_to_line_v2(point, p, a, b);
	va[0] = point[0] - (p[0] - point[0]);
	va[1] = point[1] - (p[1] - point[1]);
}

  /* Poll callback for primitive operators */
static bool gpencil_primitive_add_poll(bContext *C)
{
	/* only 3D view */
	ScrArea *sa = CTX_wm_area(C);
	if (sa && sa->spacetype != SPACE_VIEW3D) {
		return 0;
	}

	/* need data to create primitive */
	bGPdata *gpd = CTX_data_gpencil_data(C);
	if (gpd == NULL) {
		return 0;
	}

	/* only in edit and paint modes
	 * - paint as it's the "drawing/creation mode"
	 * - edit as this is more of an atomic editing operation
	 *   (similar to copy/paste), and also for consistency
	 */
	if ((gpd->flag & (GP_DATA_STROKE_PAINTMODE | GP_DATA_STROKE_EDITMODE)) == 0) {
		CTX_wm_operator_poll_msg_set(C, "Primitives can only be added in Draw or Edit modes");
		return 0;
	}

	/* don't allow operator to function if the active layer is locked/hidden
	 * (BUT, if there isn't an active layer, we are free to add new layer when the time comes)
	 */
	bGPDlayer *gpl = BKE_gpencil_layer_getactive(gpd);
	if ((gpl) && (gpl->flag & (GP_LAYER_LOCKED | GP_LAYER_HIDE))) {
		CTX_wm_operator_poll_msg_set(C, "Primitives cannot be added as active layer is locked or hidden");
		return 0;
	}

	return 1;
}

/* Allocate memory to stroke, adds MAX_EDGES on every call */
static void gpencil_primitive_allocate_memory(tGPDprimitive *tgpi)
{
	tgpi->point_count += (tgpi->type == GP_STROKE_BOX) ? (MAX_EDGES * 4 + 1) : (MAX_EDGES + 1);
	bGPDstroke *gpsf = tgpi->gpf->strokes.first;
	gpsf->points = MEM_reallocN(gpsf->points, sizeof(bGPDspoint) * tgpi->point_count);
	if (gpsf->dvert != NULL)
		gpsf->dvert = MEM_reallocN(gpsf->dvert, sizeof(MDeformVert) * tgpi->point_count);
	tgpi->points = MEM_reallocN(tgpi->points, sizeof(tGPspoint) * tgpi->point_count);
}

/* ****************** Primitive Interactive *********************** */

/* Helper: Create internal strokes primitives data */
static void gp_primitive_set_initdata(bContext *C, tGPDprimitive *tgpi)
{
	ToolSettings *ts = CTX_data_tool_settings(C);
	Depsgraph *depsgraph = CTX_data_depsgraph(C);
	int cfra_eval = (int)DEG_get_ctime(depsgraph);

	bGPDlayer *gpl = CTX_data_active_gpencil_layer(C);

	/* if brush doesn't exist, create a new one */
	Paint *paint = &ts->gp_paint->paint;
	/* if not exist, create a new one */
	if (paint->brush == NULL) {
		/* create new brushes */
		BKE_brush_gpencil_presets(C);
	}
	tgpi->brush = paint->brush;

	/* if layer doesn't exist, create a new one */
	if (gpl == NULL) {
		gpl = BKE_gpencil_layer_addnew(tgpi->gpd, DATA_("Primitives"), true);
	}
	tgpi->gpl = gpl;

	/* create a new temporary frame */
	tgpi->gpf = MEM_callocN(sizeof(bGPDframe), "Temp bGPDframe");
	tgpi->gpf->framenum = tgpi->cframe = cfra_eval;

	/* create new temp stroke */
	bGPDstroke *gps = MEM_callocN(sizeof(bGPDstroke), "Temp bGPDstroke");
	gps->thickness = 2.0f;
	gps->inittime = 0.0f;

	/* enable recalculation flag by default */
	gps->flag |= GP_STROKE_RECALC_GEOMETRY;
	gps->flag &= ~GP_STROKE_SELECT;
	/* the polygon must be closed, so enabled cyclic */
	if (ELEM(tgpi->type, GP_STROKE_BOX, GP_STROKE_CIRCLE)) {
		gps->flag |= GP_STROKE_CYCLIC;
	}

	gps->flag |= GP_STROKE_3DSPACE;

	gps->mat_nr = BKE_gpencil_get_material_index(tgpi->ob, tgpi->mat) - 1;

	/* allocate memory for storage points, but keep empty */
	gps->totpoints = 0;
	gps->points = MEM_callocN(sizeof(bGPDspoint), "gp_stroke_points");
	/* initialize triangle memory to dummy data */
	gps->tot_triangles = 0;
	gps->triangles = NULL;
	gps->flag |= GP_STROKE_RECALC_GEOMETRY;

	/* add to strokes */
	BLI_addtail(&tgpi->gpf->strokes, gps);

	/* allocate memory for storage points */
	gpencil_primitive_allocate_memory(tgpi);

	/* Random generator, only init once. */
	uint rng_seed = (uint)(PIL_check_seconds_timer_i() & UINT_MAX);
	tgpi->rng = BLI_rng_new(rng_seed);
}

/* add new segment to curve */
static void gpencil_primitive_add_segment(tGPDprimitive *tgpi)
{
	if (tgpi->tot_stored_edges > 0) {
		tgpi->tot_stored_edges += (tgpi->tot_edges - 1);
	}
	else {
		tgpi->tot_stored_edges += tgpi->tot_edges;
	}
	gpencil_primitive_allocate_memory(tgpi);
}

/* Helper: set control point */
static void gp_primitive_set_cp(tGPDprimitive *tgpi, float p[2], float color[4], int size)
{
	if (tgpi->flag == IN_PROGRESS) {
		return;
	}

	bGPDcontrolpoint *cp_points = tgpi->gpd->runtime.cp_points;

	if (tgpi->gpd->runtime.tot_cp_points < MAX_CP) {
		CLAMP(size, 5, 20);
		bGPDcontrolpoint *cp = &cp_points[tgpi->gpd->runtime.tot_cp_points];
		copy_v2_v2(&cp->x, p);
		copy_v4_v4(cp->color, color);
		color[3] = 0.8f;
		cp->size = size;
		tgpi->gpd->runtime.tot_cp_points += 1;
	}
}

/* Helper: Draw status message while the user is running the operator */
static void gpencil_primitive_status_indicators(bContext *C, tGPDprimitive *tgpi)
{
	Scene *scene = tgpi->scene;
	char status_str[UI_MAX_DRAW_STR];
	char msg_str[UI_MAX_DRAW_STR];

	if (tgpi->type == GP_STROKE_LINE) {
		BLI_strncpy(
		        msg_str,
		        IFACE_("Line: ESC to cancel, LMB set origin, Enter/MMB to confirm, WHEEL/+- to adjust subdivision number, Shift to align, Alt to center, E: extrude"),
		        UI_MAX_DRAW_STR);
	}
	else if (tgpi->type == GP_STROKE_BOX) {
		BLI_strncpy(
		        msg_str,
		        IFACE_("Rectangle: ESC to cancel, LMB set origin, Enter/MMB to confirm, WHEEL/+- to adjust subdivision number, Shift to square, Alt to center"),
		        UI_MAX_DRAW_STR);
	}
	else if (tgpi->type == GP_STROKE_CIRCLE) {
		BLI_strncpy(
		        msg_str,
		        IFACE_("Circle: ESC to cancel, Enter/MMB to confirm, WHEEL/+- to adjust edge number, Shift to square, Alt to center"),
		        UI_MAX_DRAW_STR);
	}
	else if (tgpi->type == GP_STROKE_ARC) {
		BLI_strncpy(
		        msg_str,
		        IFACE_("Arc: ESC to cancel, Enter/MMB to confirm, WHEEL/+- to adjust edge number, Shift to square, Alt to center, M: Flip, E: extrude"),
		        UI_MAX_DRAW_STR);
	}
	else if (tgpi->type == GP_STROKE_CURVE) {
		BLI_strncpy(
		        msg_str,
		        IFACE_("Curve: ESC to cancel, Enter/MMB to confirm, WHEEL/+- to adjust edge number, Shift to square, Alt to center, E: extrude"),
		        UI_MAX_DRAW_STR);
	}

	if (ELEM(tgpi->type, GP_STROKE_CIRCLE, GP_STROKE_ARC, GP_STROKE_LINE, GP_STROKE_BOX)) {
		if (hasNumInput(&tgpi->num)) {
			char str_offs[NUM_STR_REP_LEN];

			outputNumInput(&tgpi->num, str_offs, &scene->unit);
			BLI_snprintf(status_str, sizeof(status_str), "%s: %s", msg_str, str_offs);
		}
		else {
			if (tgpi->flag == IN_PROGRESS) {
				BLI_snprintf(
				        status_str, sizeof(status_str), "%s: %d (%d, %d) (%d, %d)", msg_str, tgpi->tot_edges,
				        (int)tgpi->start[0], (int)tgpi->start[1], (int)tgpi->end[0], (int)tgpi->end[1]);
			}
			else {
				BLI_snprintf(
				        status_str, sizeof(status_str), "%s: %d (%d, %d)", msg_str, tgpi->tot_edges,
				        (int)tgpi->end[0], (int)tgpi->end[1]);
			}
		}
	}
	else {
		if (tgpi->flag == IN_PROGRESS) {
			BLI_snprintf(
			        status_str, sizeof(status_str), "%s: %d (%d, %d) (%d, %d)", msg_str, tgpi->tot_edges,
			        (int)tgpi->start[0], (int)tgpi->start[1], (int)tgpi->end[0], (int)tgpi->end[1]);
		}
		else {
			BLI_snprintf(
			        status_str, sizeof(status_str), "%s: (%d, %d)", msg_str,
			        (int)tgpi->end[0], (int)tgpi->end[1]);
		}
	}
	ED_workspace_status_text(C, status_str);
}

/* create a rectangle */
static void gp_primitive_rectangle(tGPDprimitive *tgpi, tGPspoint *points2D)
{
	float coords[5][2];

	coords[0][0] = tgpi->start[0];
	coords[0][1] = tgpi->start[1];
	coords[1][0] = tgpi->end[0];
	coords[1][1] = tgpi->start[1];
	coords[2][0] = tgpi->end[0];
	coords[2][1] = tgpi->end[1];
	coords[3][0] = tgpi->start[0];
	coords[3][1] = tgpi->end[1];
	coords[4][0] = tgpi->start[0];
	coords[4][1] = tgpi->start[1];

	const float step = 1.0f / (float)(tgpi->tot_edges);
	int i = tgpi->tot_stored_edges;

	for (int j = 0; j < 4; j++) {
		float a = 0.0f;
		for (int k = 0; k < tgpi->tot_edges; k++) {
			tGPspoint *p2d = &points2D[i];
			interp_v2_v2v2(&p2d->x, coords[j], coords[j + 1], a);
			a += step;
			i++;
		}
	}

	mid_v2_v2v2(tgpi->midpoint, tgpi->start, tgpi->end);
	float color[4];
	UI_GetThemeColor4fv(TH_GIZMO_PRIMARY, color);
	gp_primitive_set_cp(tgpi, tgpi->end, color, BIG_SIZE_CTL);
	if (tgpi->tot_stored_edges) {
		UI_GetThemeColor4fv(TH_REDALERT, color);
		gp_primitive_set_cp(tgpi, tgpi->start, color, SMALL_SIZE_CTL);
	}
	else {
		gp_primitive_set_cp(tgpi, tgpi->start, color, BIG_SIZE_CTL);
	}
	UI_GetThemeColor4fv(TH_REDALERT, color);
	gp_primitive_set_cp(tgpi, tgpi->midpoint, color, SMALL_SIZE_CTL);
}

/* create a line */
static void gp_primitive_line(tGPDprimitive *tgpi, tGPspoint *points2D)
{
	const int totpoints = (tgpi->tot_edges + tgpi->tot_stored_edges);
	const float step = 1.0f / (float)(tgpi->tot_edges - 1);
	float a = tgpi->tot_stored_edges ? step : 0.0f;

	for (int i = tgpi->tot_stored_edges; i < totpoints; i++) {
		tGPspoint *p2d = &points2D[i];
		interp_v2_v2v2(&p2d->x, tgpi->start, tgpi->end, a);
		a += step;
	}

	float color[4];
	UI_GetThemeColor4fv(TH_GIZMO_PRIMARY, color);
	gp_primitive_set_cp(tgpi, tgpi->end, color, BIG_SIZE_CTL);
	if (tgpi->tot_stored_edges) {
		UI_GetThemeColor4fv(TH_REDALERT, color);
		gp_primitive_set_cp(tgpi, tgpi->start, color, SMALL_SIZE_CTL);
	}
	else {
		gp_primitive_set_cp(tgpi, tgpi->start, color, BIG_SIZE_CTL);
	}
}

/* create an arc */
static void gp_primitive_arc(tGPDprimitive *tgpi, tGPspoint *points2D)
{
	const int totpoints = (tgpi->tot_edges + tgpi->tot_stored_edges);
	const float step = M_PI_2 / (float)(tgpi->tot_edges - 1);
	float start[2];
	float end[2];
	float cp1[2];
	float corner[2];
	float midpoint[2];
	float a = tgpi->tot_stored_edges ? step : 0.0f;

	mid_v2_v2v2(tgpi->midpoint, tgpi->start, tgpi->end);
	copy_v2_v2(start, tgpi->start);
	copy_v2_v2(end, tgpi->end);
	copy_v2_v2(cp1, tgpi->cp1);
	copy_v2_v2(midpoint, tgpi->midpoint);

	corner[0] = midpoint[0] - (cp1[0] - midpoint[0]);
	corner[1] = midpoint[1] - (cp1[1] - midpoint[1]);

	for (int i = tgpi->tot_stored_edges; i < totpoints; i++) {
		tGPspoint *p2d = &points2D[i];
		p2d->x = corner[0] + (end[0] - corner[0]) * sinf(a) + (start[0] - corner[0]) * cosf(a);
		p2d->y = corner[1] + (end[1] - corner[1]) * sinf(a) + (start[1] - corner[1]) * cosf(a);
		a += step;
	}
	float color[4];
	UI_GetThemeColor4fv(TH_GIZMO_PRIMARY, color);
	gp_primitive_set_cp(tgpi, tgpi->end, color, BIG_SIZE_CTL);
	if (tgpi->tot_stored_edges) {
		UI_GetThemeColor4fv(TH_REDALERT, color);
		gp_primitive_set_cp(tgpi, tgpi->start, color, SMALL_SIZE_CTL);
	}
	else {
		gp_primitive_set_cp(tgpi, tgpi->start, color, BIG_SIZE_CTL);
	}
	UI_GetThemeColor4fv(TH_GIZMO_SECONDARY, color);
	gp_primitive_set_cp(tgpi, tgpi->cp1, color, BIG_SIZE_CTL * 0.9f);
}

/* create a bezier */
static void gp_primitive_bezier(tGPDprimitive *tgpi, tGPspoint *points2D)
{
	const int totpoints = (tgpi->tot_edges + tgpi->tot_stored_edges);
	const float step = 1.0f / (float)(tgpi->tot_edges - 1);
	float bcp1[2];
	float bcp2[2];
	float bcp3[2];
	float bcp4[2];
	float a = tgpi->tot_stored_edges ? step : 0.0f;

	copy_v2_v2(bcp1, tgpi->start);
	copy_v2_v2(bcp2, tgpi->cp1);
	copy_v2_v2(bcp3, tgpi->cp2);
	copy_v2_v2(bcp4, tgpi->end);

	for (int i = tgpi->tot_stored_edges; i < totpoints; i++) {
		tGPspoint *p2d = &points2D[i];
		interp_v2_v2v2v2v2_cubic(&p2d->x, bcp1, bcp2, bcp3, bcp4, a);
		a += step;
	}
	float color[4];
	UI_GetThemeColor4fv(TH_GIZMO_PRIMARY, color);
	gp_primitive_set_cp(tgpi, tgpi->end, color, BIG_SIZE_CTL);
	if (tgpi->tot_stored_edges) {
		UI_GetThemeColor4fv(TH_REDALERT, color);
		gp_primitive_set_cp(tgpi, tgpi->start, color, SMALL_SIZE_CTL);
	}
	else {
		gp_primitive_set_cp(tgpi, tgpi->start, color, BIG_SIZE_CTL);
	}
	UI_GetThemeColor4fv(TH_GIZMO_SECONDARY, color);
	gp_primitive_set_cp(tgpi, tgpi->cp1, color, BIG_SIZE_CTL * 0.9f);
	gp_primitive_set_cp(tgpi, tgpi->cp2, color, BIG_SIZE_CTL * 0.9f);
}

/* create a circle */
static void gp_primitive_circle(tGPDprimitive *tgpi, tGPspoint *points2D)
{
	const int totpoints = (tgpi->tot_edges + tgpi->tot_stored_edges);
	const float step = (2.0f * M_PI) / (float)(tgpi->tot_edges);
	float center[2];
	float radius[2];
	float a = 0.0f;

	center[0] = tgpi->start[0] + ((tgpi->end[0] - tgpi->start[0]) / 2.0f);
	center[1] = tgpi->start[1] + ((tgpi->end[1] - tgpi->start[1]) / 2.0f);
	radius[0] = fabsf(((tgpi->end[0] - tgpi->start[0]) / 2.0f));
	radius[1] = fabsf(((tgpi->end[1] - tgpi->start[1]) / 2.0f));

	for (int i = tgpi->tot_stored_edges; i < totpoints; i++) {
		tGPspoint *p2d = &points2D[i];
		p2d->x = (center[0] + cosf(a) * radius[0]);
		p2d->y = (center[1] + sinf(a) * radius[1]);
		a += step;
	}
	float color[4];
	UI_GetThemeColor4fv(TH_GIZMO_PRIMARY, color);
	gp_primitive_set_cp(tgpi, tgpi->end, color, BIG_SIZE_CTL);
	gp_primitive_set_cp(tgpi, tgpi->start, color, BIG_SIZE_CTL);
	UI_GetThemeColor4fv(TH_REDALERT, color);
	gp_primitive_set_cp(tgpi, center, color, SMALL_SIZE_CTL);
}

/* Helper: Update shape of the stroke */
static void gp_primitive_update_strokes(bContext *C, tGPDprimitive *tgpi)
{
	ToolSettings *ts = tgpi->scene->toolsettings;
	bGPdata *gpd = tgpi->gpd;
	Brush *brush = tgpi->brush;
	bGPDstroke *gps = tgpi->gpf->strokes.first;
	GP_Sculpt_Settings *gset = &ts->gp_sculpt;
	int depth_margin = (ts->gpencil_v3d_align & GP_PROJECT_DEPTH_STROKE) ? 4 : 0;
	const char *align_flag = &ts->gpencil_v3d_align;
	bool is_depth = (bool)(*align_flag & (GP_PROJECT_DEPTH_VIEW | GP_PROJECT_DEPTH_STROKE));
	const bool is_camera = (bool)(ts->gp_sculpt.lock_axis == 0) &&
		(tgpi->rv3d->persp == RV3D_CAMOB) && (!is_depth);

	if (tgpi->type == GP_STROKE_BOX)
		gps->totpoints = (tgpi->tot_edges * 4 + tgpi->tot_stored_edges);
	else
		gps->totpoints = (tgpi->tot_edges + tgpi->tot_stored_edges);

	if (tgpi->tot_stored_edges)
		gps->totpoints--;

	tgpi->gpd->runtime.tot_cp_points = 0;

	/* compute screen-space coordinates for points */
	tGPspoint *points2D = tgpi->points;

	if (tgpi->tot_edges > 1) {
		switch (tgpi->type) {
			case GP_STROKE_BOX:
				gp_primitive_rectangle(tgpi, points2D);
				break;
			case GP_STROKE_LINE:
				gp_primitive_line(tgpi, points2D);
				break;
			case GP_STROKE_CIRCLE:
				gp_primitive_circle(tgpi, points2D);
				break;
			case GP_STROKE_ARC:
				gp_primitive_arc(tgpi, points2D);
				break;
			case GP_STROKE_CURVE:
				gp_primitive_bezier(tgpi, points2D);
			default:
				break;
		}
	}

	/* convert screen-coordinates to 3D coordinates */
	gp_session_validatebuffer(tgpi);
	gp_init_colors(tgpi);
	if (gset->flag & GP_SCULPT_SETT_FLAG_PRIMITIVE_CURVE) {
		curvemapping_initialize(ts->gp_sculpt.cur_primitive);
	}
	if (tgpi->brush->gpencil_settings->flag & GP_BRUSH_USE_JITTER_PRESSURE) {
		curvemapping_initialize(tgpi->brush->gpencil_settings->curve_jitter);
	}
	if (tgpi->brush->gpencil_settings->flag & GP_BRUSH_USE_STENGTH_PRESSURE) {
		curvemapping_initialize(tgpi->brush->gpencil_settings->curve_strength);
	}

	/* get an array of depths, far depths are blended */
	float *depth_arr = NULL;
	if (is_depth) {
		int i;
		int mval_i[2], mval_prev[2] = { 0 };
		bool interp_depth = false;
		bool found_depth = false;

		/* need to restore the original projection settings before packing up */
		view3d_region_operator_needs_opengl(tgpi->win, tgpi->ar);
		ED_view3d_autodist_init(
		        tgpi->depsgraph, tgpi->ar, tgpi->v3d, (ts->gpencil_v3d_align & GP_PROJECT_DEPTH_STROKE) ? 1 : 0);

		depth_arr = MEM_mallocN(sizeof(float) * gps->totpoints, "depth_points");
		tGPspoint *ptc = &points2D[0];
		for (i = 0; i < gps->totpoints; i++, ptc++) {
			round_v2i_v2fl(mval_i, &ptc->x);
			if ((ED_view3d_autodist_depth(
			             tgpi->ar, mval_i, depth_margin, depth_arr + i) == 0) &&
			    (i && (ED_view3d_autodist_depth_seg(
			                   tgpi->ar, mval_i, mval_prev, depth_margin + 1, depth_arr + i) == 0)))
			{
				interp_depth = true;
			}
			else {
				found_depth = true;
			}
			copy_v2_v2_int(mval_prev, mval_i);
		}

		if (!found_depth) {
			for (i = 0; i < gps->totpoints; i++) {
				depth_arr[i] = 0.9999f;
			}
		}
		else {
			/* if all depth are too high disable */
			bool valid_depth = false;
			for (i = 0; i < gps->totpoints; i++) {
				if (depth_arr[i] < 0.9999f) {
					valid_depth = true;
					break;
				}
			}
			if (!valid_depth) {
				MEM_SAFE_FREE(depth_arr);
				is_depth = false;
			}
			else {
				if ((ts->gpencil_v3d_align & GP_PROJECT_DEPTH_STROKE_ENDPOINTS) ||
				    (ts->gpencil_v3d_align & GP_PROJECT_DEPTH_STROKE_FIRST))
				{
					int first_valid = 0;
					int last_valid = 0;

					/* find first valid contact point */
					for (i = 0; i < gps->totpoints; i++) {
						if (depth_arr[i] != FLT_MAX)
							break;
					}
					first_valid = i;

					/* find last valid contact point */
					if (ts->gpencil_v3d_align & GP_PROJECT_DEPTH_STROKE_FIRST) {
						last_valid = first_valid;
					}
					else {
						for (i = gps->totpoints - 1; i >= 0; i--) {
							if (depth_arr[i] != FLT_MAX)
								break;
						}
						last_valid = i;
					}

					/* invalidate any other point, to interpolate between
					 * first and last contact in an imaginary line between them */
					for (i = 0; i < gps->totpoints; i++) {
						if ((i != first_valid) && (i != last_valid)) {
							depth_arr[i] = FLT_MAX;
						}
					}
					interp_depth = true;
				}

				if (interp_depth) {
					interp_sparse_array(depth_arr, gps->totpoints, FLT_MAX);
				}
			}
		}
	}

	/* load stroke points and sbuffer */
	for (int i = 0; i < gps->totpoints; i++) {
		bGPDspoint *pt = &gps->points[i];
		tGPspoint *p2d = &points2D[i];

		/* set rnd value for reuse */
		if ((brush->gpencil_settings->flag & GP_BRUSH_GROUP_RANDOM) && (p2d->rnd_dirty != true)) {
			p2d->rnd[0] = BLI_rng_get_float(tgpi->rng);
			p2d->rnd[1] = BLI_rng_get_float(tgpi->rng);
			p2d->rnd[2] = BLI_rng_get_float(tgpi->rng);
			p2d->rnd_dirty = true;
		}

		/* Copy points to buffer */
		tGPspoint *tpt = ((tGPspoint *)(gpd->runtime.sbuffer) + gpd->runtime.sbuffer_size);

		/* Store original points */
		float tmp_xyp[2];
		copy_v2_v2(tmp_xyp, &p2d->x);

		/* calc pressure */
		float curve_pressure = 1.0;
		float pressure = 1.0;
		float strength = brush->gpencil_settings->draw_strength;

		/* normalize value to evaluate curve */
		if (gset->flag & GP_SCULPT_SETT_FLAG_PRIMITIVE_CURVE) {
			float value = (float)i / (gps->totpoints - 1);
			curve_pressure = curvemapping_evaluateF(gset->cur_primitive, 0, value);
			pressure = curve_pressure;
		}

		/* apply jitter to position */
		if ((brush->gpencil_settings->flag & GP_BRUSH_GROUP_RANDOM) &&
		    (brush->gpencil_settings->draw_jitter > 0.0f))
		{
			float jitter;

			if (brush->gpencil_settings->flag & GP_BRUSH_USE_JITTER_PRESSURE) {
				jitter = curvemapping_evaluateF(brush->gpencil_settings->curve_jitter, 0, curve_pressure);
				jitter *= brush->gpencil_settings->draw_sensitivity;
			}
			else {
				jitter = brush->gpencil_settings->draw_jitter;
			}

			/* exponential value */
			const float exfactor = SQUARE(brush->gpencil_settings->draw_jitter + 2.0f);
			const float fac = p2d->rnd[0] * exfactor * jitter;

			/* vector */
			float mvec[2], svec[2];;
			if (i > 0) {
				mvec[0] = (p2d->x - (p2d - 1)->x);
				mvec[1] = (p2d->y - (p2d - 1)->y);
				normalize_v2(mvec);
			}
			else {
				zero_v2(mvec);
			}
			svec[0] = -mvec[1];
			svec[1] = mvec[0];

			if (p2d->rnd[1] > 0.5f) {
				mul_v2_fl(svec, -fac);
			}
			else {
				mul_v2_fl(svec, fac);
			}
			add_v2_v2(&p2d->x, svec);
		}

		/* apply randomness to pressure */
		if ((brush->gpencil_settings->flag & GP_BRUSH_GROUP_RANDOM) &&
		    (brush->gpencil_settings->draw_random_press > 0.0f))
		{
			if (p2d->rnd[0] > 0.5f) {
				pressure -= brush->gpencil_settings->draw_random_press * p2d->rnd[1];
			}
			else {
				pressure += brush->gpencil_settings->draw_random_press * p2d->rnd[2];
			}
		}

		/* color strength */
		if (brush->gpencil_settings->flag & GP_BRUSH_USE_STENGTH_PRESSURE) {
			float curvef = curvemapping_evaluateF(brush->gpencil_settings->curve_strength, 0, curve_pressure);
			strength *= curvef * brush->gpencil_settings->draw_sensitivity;
			strength *= brush->gpencil_settings->draw_strength;
		}

		CLAMP(strength, GPENCIL_STRENGTH_MIN, 1.0f);

		/* apply randomness to color strength */
		if ((brush->gpencil_settings->flag & GP_BRUSH_GROUP_RANDOM) &&
		    (brush->gpencil_settings->draw_random_strength > 0.0f))
		{
			if (p2d->rnd[2] > 0.5f) {
				strength -= strength * brush->gpencil_settings->draw_random_strength * p2d->rnd[0];
			}
			else {
				strength += strength * brush->gpencil_settings->draw_random_strength * p2d->rnd[1];
			}
			CLAMP(strength, GPENCIL_STRENGTH_MIN, 1.0f);
		}

		copy_v2_v2(&tpt->x, &p2d->x);

		CLAMP_MIN(pressure, 0.1f);

		tpt->pressure = pressure;
		tpt->strength = strength;
		tpt->time = p2d->time;

		/* point uv */
		if (gpd->runtime.sbuffer_size > 0) {
			MaterialGPencilStyle *gp_style = tgpi->mat->gp_style;
			const float pixsize = gp_style->texture_pixsize / 1000000.0f;
			tGPspoint *tptb = (tGPspoint *)gpd->runtime.sbuffer + gpd->runtime.sbuffer_size - 1;
			bGPDspoint spt, spt2;

			/* get origin to reproject point */
			float origin[3];
			ED_gp_get_drawing_reference(
			        tgpi->scene, tgpi->ob, tgpi->gpl,
			        ts->gpencil_v3d_align, origin);
			/* reproject current */
			ED_gpencil_tpoint_to_point(tgpi->ar, origin, tpt, &spt);
			ED_gp_project_point_to_plane(tgpi->scene, tgpi->ob, tgpi->rv3d,
										origin, tgpi->lock_axis - 1, &spt);

			/* reproject previous */
			ED_gpencil_tpoint_to_point(tgpi->ar, origin, tptb, &spt2);
			ED_gp_project_point_to_plane(tgpi->scene, tgpi->ob, tgpi->rv3d,
										origin, tgpi->lock_axis - 1, &spt2);
			tgpi->totpixlen += len_v3v3(&spt.x, &spt2.x) / pixsize;
			tpt->uv_fac = tgpi->totpixlen;
			if ((gp_style) && (gp_style->sima)) {
				tpt->uv_fac /= gp_style->sima->gen_x;
			}
		}
		else {
			tgpi->totpixlen = 0.0f;
			tpt->uv_fac = 0.0f;
		}

		tpt->uv_rot = p2d->uv_rot;

		gpd->runtime.sbuffer_size++;

		/* add small offset to keep stroke over the surface */
		if ((depth_arr) && (gpd->zdepth_offset > 0.0f)) {
			depth_arr[i] *= (1.0f - gpd->zdepth_offset);
		}

		/* convert screen-coordinates to 3D coordinates */
		gp_stroke_convertcoords_tpoint(
		        tgpi->scene, tgpi->ar, tgpi->ob, tgpi->gpl,
		        p2d, depth_arr ? depth_arr + i : NULL,
		        &pt->x);

		pt->pressure = pressure;
		pt->strength = strength;
		pt->time = 0.0f;
		pt->flag = 0;
		pt->uv_fac = tpt->uv_fac;

		if (gps->dvert != NULL) {
			MDeformVert *dvert = &gps->dvert[i];
			dvert->totweight = 0;
			dvert->dw = NULL;
		}

		/* Restore original points */
		copy_v2_v2(&p2d->x, tmp_xyp);
	}

	/* store cps and convert coords */
	if (tgpi->gpd->runtime.tot_cp_points > 0) {
		bGPDcontrolpoint *cps = tgpi->gpd->runtime.cp_points;
		for (int i = 0; i < tgpi->gpd->runtime.tot_cp_points; i++) {
			bGPDcontrolpoint *cp = &cps[i];
			gp_stroke_convertcoords_tpoint(tgpi->scene, tgpi->ar, tgpi->ob, tgpi->gpl, (tGPspoint *)cp, NULL, &cp->x);
		}
	}

	/* reproject to plane */
	if (!is_depth) {
		float origin[3];
		ED_gp_get_drawing_reference(
		        tgpi->scene, tgpi->ob, tgpi->gpl,
		        ts->gpencil_v3d_align, origin);
		ED_gp_project_stroke_to_plane(
<<<<<<< HEAD
			tgpi->scene, tgpi->ob, tgpi->rv3d, gps,
			origin, ts->gp_sculpt.lock_axis - 1);
=======
				tgpi->scene, tgpi->ob, tgpi->rv3d, gps,
				origin, ts->gp_sculpt.lock_axis - 1);
>>>>>>> 6577618d
	}

	/* if parented change position relative to parent object */
	for (int i = 0; i < gps->totpoints; i++) {
		bGPDspoint *pt = &gps->points[i];
		gp_apply_parent_point(tgpi->depsgraph, tgpi->ob, tgpi->gpd, tgpi->gpl, pt);
	}

	/* if camera view, reproject flat to view to avoid perspective effect */
	if (is_camera) {
		ED_gpencil_project_stroke_to_view(C, tgpi->gpl, gps);
	}

	/* force fill recalc */
	gps->flag |= GP_STROKE_RECALC_GEOMETRY;

	MEM_SAFE_FREE(depth_arr);

	DEG_id_tag_update(&gpd->id, ID_RECALC_COPY_ON_WRITE);
	DEG_id_tag_update(&gpd->id, ID_RECALC_TRANSFORM | ID_RECALC_GEOMETRY);
	WM_event_add_notifier(C, NC_GPENCIL | NA_EDITED, NULL);
}

/* Update screen and stroke */
static void gpencil_primitive_update(bContext *C, wmOperator *op, tGPDprimitive *tgpi)
{
	/* update indicator in header */
	gpencil_primitive_status_indicators(C, tgpi);
	/* apply... */
	tgpi->type = RNA_enum_get(op->ptr, "type");
	tgpi->tot_edges = RNA_int_get(op->ptr, "edges");
	/* update points position */
	gp_primitive_update_strokes(C, tgpi);
}

static void gpencil_primitive_interaction_begin(tGPDprimitive *tgpi, const wmEvent *event)
{
	copy_v2fl_v2i(tgpi->mval, event->mval);
	copy_v2_v2(tgpi->origin, tgpi->mval);
	copy_v2_v2(tgpi->start, tgpi->mval);
	copy_v2_v2(tgpi->end, tgpi->mval);
	copy_v2_v2(tgpi->cp1, tgpi->mval);
	copy_v2_v2(tgpi->cp2, tgpi->mval);
}

/* Exit and free memory */
static void gpencil_primitive_exit(bContext *C, wmOperator *op)
{
	tGPDprimitive *tgpi = op->customdata;
	bGPdata *gpd = tgpi->gpd;

	/* don't assume that operator data exists at all */
	if (tgpi) {
		/* clear status message area */
		ED_workspace_status_text(C, NULL);

		MEM_SAFE_FREE(tgpi->points);
		tgpi->gpd->runtime.tot_cp_points = 0;
		MEM_SAFE_FREE(tgpi->gpd->runtime.cp_points);
		/* finally, free memory used by temp data */
		BKE_gpencil_free_strokes(tgpi->gpf);
		MEM_SAFE_FREE(tgpi->gpf);

		/* free random seed */
		if (tgpi->rng != NULL) {
			BLI_rng_free(tgpi->rng);
		}

		MEM_freeN(tgpi);
	}

	/* free stroke buffer */
	if ((gpd != NULL) && (gpd->runtime.sbuffer)) {
		MEM_SAFE_FREE(gpd->runtime.sbuffer);
		gpd->runtime.sbuffer = NULL;

		/* clear flags */
		gpd->runtime.sbuffer_size = 0;
		gpd->runtime.sbuffer_sflag = 0;
	}

	DEG_id_tag_update(&gpd->id, ID_RECALC_TRANSFORM | ID_RECALC_GEOMETRY | ID_RECALC_COPY_ON_WRITE);
	WM_event_add_notifier(C, NC_GPENCIL | NA_EDITED, NULL);

	/* clear pointer */
	op->customdata = NULL;
}

/* Init new temporary primitive data */
static void gpencil_primitive_init(bContext *C, wmOperator *op)
{
	ToolSettings *ts = CTX_data_tool_settings(C);
	bGPdata *gpd = CTX_data_gpencil_data(C);
	Main *bmain = CTX_data_main(C);
	Scene *scene = CTX_data_scene(C);
	Depsgraph *depsgraph = CTX_data_depsgraph(C);
	int cfra_eval = (int)DEG_get_ctime(depsgraph);

	/* create temporary operator data */
	tGPDprimitive *tgpi = MEM_callocN(sizeof(tGPDprimitive), "GPencil Primitive Data");
	op->customdata = tgpi;

	tgpi->points = MEM_callocN(sizeof(tGPspoint), "gp primitive points2D");

	/* set current scene and window info */
	tgpi->bmain = CTX_data_main(C);
	tgpi->scene = scene;
	tgpi->ob = CTX_data_active_object(C);
	tgpi->sa = CTX_wm_area(C);
	tgpi->ar = CTX_wm_region(C);
	tgpi->rv3d = tgpi->ar->regiondata;
	tgpi->v3d = tgpi->sa->spacedata.first;
	tgpi->depsgraph = CTX_data_depsgraph(C);
	tgpi->win = CTX_wm_window(C);

	/* save original type */
	tgpi->orign_type = RNA_enum_get(op->ptr, "type");

	/* set current frame number */
	tgpi->cframe = cfra_eval;

	/* set GP datablock */
	tgpi->gpd = gpd;
	/* region where paint was originated */
	tgpi->gpd->runtime.ar = tgpi->ar;

	/* control points */
	tgpi->gpd->runtime.cp_points = MEM_callocN(sizeof(bGPDcontrolpoint) * MAX_CP, "gp primitive cpoint");
	tgpi->gpd->runtime.tot_cp_points = 0;

	/* getcolor info */
	tgpi->mat = BKE_gpencil_material_ensure(bmain, tgpi->ob);

	/* set parameters */
	tgpi->type = RNA_enum_get(op->ptr, "type");

	if (ELEM(tgpi->type, GP_STROKE_ARC, GP_STROKE_CURVE)) {
		tgpi->curve = true;
	}
	else {
		tgpi->curve = false;
	}

	/* set default edge count */
	switch (tgpi->type) {
		case GP_STROKE_LINE:
		{
			RNA_int_set(op->ptr, "edges", 8);
			break;
		}
		case GP_STROKE_BOX:
		{
			RNA_int_set(op->ptr, "edges", 8);
			break;
		}
		case GP_STROKE_CIRCLE:
		{
			RNA_int_set(op->ptr, "edges", 96);
			break;
		}
		default:
		{
			RNA_int_set(op->ptr, "edges", 64);
			break;
		}
	}

	tgpi->tot_stored_edges = 0;
	tgpi->tot_edges = RNA_int_get(op->ptr, "edges");
	tgpi->flag = IDLE;
	tgpi->lock_axis = ts->gp_sculpt.lock_axis;

	/* set temp layer, frame and stroke */
	gp_primitive_set_initdata(C, tgpi);
}

/* Invoke handler: Initialize the operator */
static int gpencil_primitive_invoke(bContext *C, wmOperator *op, const wmEvent *event)
{
	wmWindow *win = CTX_wm_window(C);
	bGPdata *gpd = CTX_data_gpencil_data(C);
	tGPDprimitive *tgpi = NULL;

	/* initialize operator runtime data */
	gpencil_primitive_init(C, op);
	tgpi = op->customdata;

	const bool is_modal = RNA_boolean_get(op->ptr, "wait_for_input");
	if (!is_modal) {
		tgpi->flag = IN_PROGRESS;
		gpencil_primitive_interaction_begin(tgpi, event);
	}

	/* if in tools region, wait till we get to the main (3d-space)
	 * region before allowing drawing to take place.
	 */
	op->flag |= OP_IS_MODAL_CURSOR_REGION;

	/* set cursor to indicate modal */
	WM_cursor_modal_set(win, BC_CROSSCURSOR);

	/* update sindicator in header */
	gpencil_primitive_status_indicators(C, tgpi);
	DEG_id_tag_update(&gpd->id, ID_RECALC_TRANSFORM | ID_RECALC_GEOMETRY);
	WM_event_add_notifier(C, NC_GPENCIL | NA_EDITED, NULL);

	/* add a modal handler for this operator */
	WM_event_add_modal_handler(C, op);

	return OPERATOR_RUNNING_MODAL;
}

/* Helper to complete a primitive */
static void gpencil_primitive_interaction_end(bContext *C, wmOperator *op, wmWindow *win, tGPDprimitive *tgpi)
{
	bGPDframe *gpf;
	bGPDstroke *gps;

	ToolSettings *ts = tgpi->scene->toolsettings;

	const int def_nr = tgpi->ob->actdef - 1;
	const bool have_weight = (bool)BLI_findlink(&tgpi->ob->defbase, def_nr);

	/* return to normal cursor and header status */
	ED_workspace_status_text(C, NULL);
	WM_cursor_modal_restore(win);

	/* insert keyframes as required... */
	short add_frame_mode;
	if (ts->gpencil_flags & GP_TOOL_FLAG_RETAIN_LAST) {
		add_frame_mode = GP_GETFRAME_ADD_COPY;
	}
	else {
		add_frame_mode = GP_GETFRAME_ADD_NEW;
	}

	gpf = BKE_gpencil_layer_getframe(tgpi->gpl, tgpi->cframe, add_frame_mode);

	/* prepare stroke to get transferred */
	gps = tgpi->gpf->strokes.first;
	if (gps) {
		gps->thickness = tgpi->brush->size;
		gps->flag |= GP_STROKE_RECALC_GEOMETRY;
		gps->tot_triangles = 0;

		/* calculate UVs along the stroke */
		ED_gpencil_calc_stroke_uv(tgpi->ob, gps);
	}

	/* transfer stroke from temporary buffer to the actual frame */
	if (ts->gpencil_flags & GP_TOOL_FLAG_PAINT_ONBACK) {
		BLI_movelisttolist_reverse(&gpf->strokes, &tgpi->gpf->strokes);
	}
	else {
		BLI_movelisttolist(&gpf->strokes, &tgpi->gpf->strokes);
	}
	BLI_assert(BLI_listbase_is_empty(&tgpi->gpf->strokes));

	/* add weights if required */
	if ((ts->gpencil_flags & GP_TOOL_FLAG_CREATE_WEIGHTS) && (have_weight)) {
		BKE_gpencil_dvert_ensure(gps);
		for (int i = 0; i < gps->totpoints; i++) {
			MDeformVert *ve = &gps->dvert[i];
			MDeformWeight *dw = defvert_verify_index(ve, def_nr);
			if (dw) {
				dw->weight = ts->vgroup_weight;
			}
		}
	}

	DEG_id_tag_update(&tgpi->gpd->id, ID_RECALC_COPY_ON_WRITE);
	DEG_id_tag_update(&tgpi->gpd->id, ID_RECALC_TRANSFORM | ID_RECALC_GEOMETRY);

	/* clean up temp data */
	gpencil_primitive_exit(C, op);
}

/* edit event handling */
static void gpencil_primitive_edit_event_handling(bContext *C, wmOperator *op, wmWindow *win, const wmEvent *event, tGPDprimitive *tgpi)
{
	/* calculate nearest point then set cursor */
	int move = MOVE_NONE;
	float a = len_v2v2(tgpi->mval, tgpi->start);
	float b = len_v2v2(tgpi->mval, tgpi->end);

	float c = len_v2v2(tgpi->mval, tgpi->cp1);
	float d = len_v2v2(tgpi->mval, tgpi->cp2);

	if (tgpi->flag == IN_CURVE_EDIT) {
		if ((a < BIG_SIZE_CTL && tgpi->tot_stored_edges == 0) || b < BIG_SIZE_CTL) {
			move = MOVE_ENDS;
			WM_cursor_modal_set(win, BC_NSEW_SCROLLCURSOR);
		}
		else if (tgpi->curve) {
			move = MOVE_CP;
			WM_cursor_modal_set(win, BC_HANDCURSOR);
		}
		else {
			WM_cursor_modal_set(win, BC_CROSSCURSOR);
		}
	}
	else if (tgpi->flag == IN_PROGRESS) {
		WM_cursor_modal_set(win, BC_NSEW_SCROLLCURSOR);
	}

	switch (event->type) {
		case MOUSEMOVE:
		{
			if ((event->val == KM_PRESS) && tgpi->sel_cp != SELECT_NONE) {
				if (tgpi->sel_cp == SELECT_START && tgpi->tot_stored_edges == 0) {
					copy_v2_v2(tgpi->start, tgpi->mval);
				}
				else if (tgpi->sel_cp == SELECT_END) {
					copy_v2_v2(tgpi->end, tgpi->mval);
				}
				else if (tgpi->sel_cp == SELECT_CP1 || (tgpi->sel_cp == SELECT_CP2 && tgpi->type != GP_STROKE_CURVE)) {
					float dx = (tgpi->mval[0] - tgpi->mvalo[0]);
					float dy = (tgpi->mval[1] - tgpi->mvalo[1]);
					tgpi->cp1[0] += dx;
					tgpi->cp1[1] += dy;
					if (event->shift)
						copy_v2_v2(tgpi->cp2, tgpi->cp1);
				}
				else if (tgpi->sel_cp == SELECT_CP2) {
					float dx = (tgpi->mval[0] - tgpi->mvalo[0]);
					float dy = (tgpi->mval[1] - tgpi->mvalo[1]);
					tgpi->cp2[0] += dx;
					tgpi->cp2[1] += dy;
					if (event->shift)
						copy_v2_v2(tgpi->cp1, tgpi->cp2);
				}
				/* update screen */
				gpencil_primitive_update(C, op, tgpi);
			}
			break;
		}
		case LEFTMOUSE:
		{
			if ((event->val == KM_PRESS)) {
				/* find nearest cp based on stroke end points */
				if (move == MOVE_ENDS)
					tgpi->sel_cp = (a < b) ? SELECT_START : SELECT_END;
				else if (move == MOVE_CP)
					tgpi->sel_cp = (c < d) ? SELECT_CP1 : SELECT_CP2;
				else
					tgpi->sel_cp = SELECT_NONE;
				break;
			}
			else if ((event->val == KM_RELEASE) && (tgpi->flag == IN_PROGRESS)) {
				/* set control points and enter edit mode */
				tgpi->flag = IN_CURVE_EDIT;
				gp_primitive_update_cps(tgpi);
				gpencil_primitive_update(C, op, tgpi);
			}
			else {
				tgpi->sel_cp = SELECT_NONE;
			}
			break;
		}
		case MKEY:
		{
			if ((event->val == KM_PRESS) &&
			    (tgpi->curve) &&
			    (ELEM(tgpi->orign_type, GP_STROKE_ARC) ))
			{
				tgpi->flip ^= 1;
				gp_primitive_update_cps(tgpi);
				gpencil_primitive_update(C, op, tgpi);
			}
			break;
		}
		case EKEY:
		{
			if (tgpi->flag == IN_CURVE_EDIT && !ELEM(tgpi->type, GP_STROKE_BOX, GP_STROKE_CIRCLE)) {
				tgpi->flag = IN_PROGRESS;
				WM_cursor_modal_set(win, BC_NSEW_SCROLLCURSOR);
				gpencil_primitive_add_segment(tgpi);
				copy_v2_v2(tgpi->start, tgpi->end);
				copy_v2_v2(tgpi->origin, tgpi->start);
				gp_primitive_update_cps(tgpi);
			}
			break;
		}
	}
}

/* brush strength */
static void gpencil_primitive_strength(tGPDprimitive *tgpi, bool reset)
{
	Brush *brush = tgpi->brush;
	if (brush) {
		if (reset) {
			brush->gpencil_settings->draw_strength = tgpi->brush_strength;
			tgpi->brush_strength = 0.0f;
		}
		else {
			if (tgpi->brush_strength == 0.0f) {
				tgpi->brush_strength = brush->gpencil_settings->draw_strength;
			}
			float move[2];
			sub_v2_v2v2(move, tgpi->mval, tgpi->mvalo);
			float adjust = (move[1] > 0.0f) ? 0.01f : -0.01f;
			brush->gpencil_settings->draw_strength += adjust * fabsf(len_manhattan_v2(move));
		}

		/* limit low limit because below 0.2f the stroke is invisible */
		CLAMP(brush->gpencil_settings->draw_strength, 0.2f, 1.0f);
	}
}

/* brush size */
static void gpencil_primitive_size(tGPDprimitive *tgpi, bool reset)
{
	Brush *brush = tgpi->brush;
	if (brush) {
		if (reset) {
			brush->size = tgpi->brush_size;
			tgpi->brush_size = 0;
		}
		else {
			if (tgpi->brush_size == 0) {
				tgpi->brush_size = brush->size;
			}
			float move[2];
			sub_v2_v2v2(move, tgpi->mval, tgpi->mvalo);
			int adjust = (move[1] > 0.0f) ? 1 : -1;
			brush->size += adjust * (int)fabsf(len_manhattan_v2(move));
		}
		CLAMP_MIN(brush->size, 1);
	}
}

/* move */
static void gpencil_primitive_move(tGPDprimitive *tgpi, bool reset)
{
	float move[2];
	zero_v2(move);

	if (reset) {
		sub_v2_v2(move, tgpi->move);
		zero_v2(tgpi->move);
	}
	else {
		sub_v2_v2v2(move, tgpi->mval, tgpi->mvalo);
		add_v2_v2(tgpi->move, move);
	}

	bGPDstroke *gps = tgpi->gpf->strokes.first;
	tGPspoint *points2D = tgpi->points;

	for (int i = 0; i < gps->totpoints; i++) {
		tGPspoint *p2d = &points2D[i];
		add_v2_v2(&p2d->x, move);
	}

	add_v2_v2(tgpi->start, move);
	add_v2_v2(tgpi->end, move);
	add_v2_v2(tgpi->cp1, move);
	add_v2_v2(tgpi->cp2, move);
	add_v2_v2(tgpi->origin, move);
}

/* Modal handler: Events handling during interactive part */
static int gpencil_primitive_modal(bContext *C, wmOperator *op, const wmEvent *event)
{
	tGPDprimitive *tgpi = op->customdata;
	wmWindow *win = CTX_wm_window(C);
	const bool has_numinput = hasNumInput(&tgpi->num);

	copy_v2fl_v2i(tgpi->mval, event->mval);

	if (tgpi->flag == IN_MOVE) {

		switch (event->type) {
			case MOUSEMOVE:
			{
				gpencil_primitive_move(tgpi, false);
				gpencil_primitive_update(C, op, tgpi);
				break;
			}
			case ESCKEY:
			case LEFTMOUSE:
			{
				zero_v2(tgpi->move);
				tgpi->flag = IN_CURVE_EDIT;
				break;
			}
			case RIGHTMOUSE:
			{
				if (event->val == KM_RELEASE) {
					tgpi->flag = IN_CURVE_EDIT;
					gpencil_primitive_move(tgpi, true);
					gpencil_primitive_update(C, op, tgpi);
				}
				break;
			}
		}
		copy_v2_v2(tgpi->mvalo, tgpi->mval);
		return OPERATOR_RUNNING_MODAL;
	}
	else if (tgpi->flag == IN_BRUSH_SIZE) {
		switch (event->type) {
			case MOUSEMOVE:
				gpencil_primitive_size(tgpi, false);
				gpencil_primitive_update(C, op, tgpi);
				break;
			case ESCKEY:
			case MIDDLEMOUSE:
			case LEFTMOUSE:
				tgpi->brush_size = 0;
				tgpi->flag = IN_CURVE_EDIT;
				break;
			case RIGHTMOUSE:
				if (event->val == KM_RELEASE) {
					tgpi->flag = IN_CURVE_EDIT;
					gpencil_primitive_size(tgpi, true);
					gpencil_primitive_update(C, op, tgpi);
				}
				break;
		}
		copy_v2_v2(tgpi->mvalo, tgpi->mval);
		return OPERATOR_RUNNING_MODAL;
	}
	else if (tgpi->flag == IN_BRUSH_STRENGTH) {
		switch (event->type) {
			case MOUSEMOVE:
				gpencil_primitive_strength(tgpi, false);
				gpencil_primitive_update(C, op, tgpi);
				break;
			case ESCKEY:
			case MIDDLEMOUSE:
			case LEFTMOUSE:
				tgpi->brush_strength = 0.0f;
				tgpi->flag = IN_CURVE_EDIT;
				break;
			case RIGHTMOUSE:
				if (event->val == KM_RELEASE) {
					tgpi->flag = IN_CURVE_EDIT;
					gpencil_primitive_strength(tgpi, true);
					gpencil_primitive_update(C, op, tgpi);
				}
				break;
		}
		copy_v2_v2(tgpi->mvalo, tgpi->mval);
		return OPERATOR_RUNNING_MODAL;
	}
	else if (tgpi->flag != IDLE) {
		gpencil_primitive_edit_event_handling(C, op, win, event, tgpi);
	}

	switch (event->type) {
		case LEFTMOUSE:
		{
			if ((event->val == KM_PRESS) && (tgpi->flag == IDLE)) {
				/* start drawing primitive */
				/* TODO: Ignore if not in main region yet */
				tgpi->flag = IN_PROGRESS;
				gpencil_primitive_interaction_begin(tgpi, event);
			}
			else if ((event->val == KM_RELEASE) && (tgpi->flag == IN_MOVE)) {
				tgpi->flag = IN_CURVE_EDIT;
			}
			else if ((event->val == KM_RELEASE) && (tgpi->flag == IN_PROGRESS)) {
				/* set control points and enter edit mode */
				tgpi->flag = IN_CURVE_EDIT;
				gp_primitive_update_cps(tgpi);
				gpencil_primitive_update(C, op, tgpi);
			}
			else if ((event->val == KM_RELEASE) && (tgpi->flag == IN_PROGRESS) && (tgpi->type != GP_STROKE_CURVE)) {
				/* stop drawing primitive */
				tgpi->flag = IDLE;
				gpencil_primitive_interaction_end(C, op, win, tgpi);
				/* done! */
				return OPERATOR_FINISHED;
			}
			else {
				if (G.debug & G_DEBUG) {
					printf("GP Add Primitive Modal: LEFTMOUSE %d, Status = %d\n", event->val, tgpi->flag);
				}
			}
			break;
		}
		case SPACEKEY:  /* confirm */
		case MIDDLEMOUSE:
		case RETKEY:
		{
			tgpi->flag = IDLE;
			gpencil_primitive_interaction_end(C, op, win, tgpi);
			/* done! */
			return OPERATOR_FINISHED;
		}
		case RIGHTMOUSE:
		{
			/* exception to cancel current stroke when we have previous strokes in buffer */
			if (tgpi->tot_stored_edges > 0) {
				tgpi->flag = IDLE;
				tgpi->tot_edges = 0;
				gp_primitive_update_strokes(C, tgpi);
				gpencil_primitive_interaction_end(C, op, win, tgpi);
				/* done! */
				return OPERATOR_FINISHED;
			}
			ATTR_FALLTHROUGH;
		}
		case ESCKEY:
		{
			/* return to normal cursor and header status */
			ED_workspace_status_text(C, NULL);
			WM_cursor_modal_restore(win);

			/* clean up temp data */
			gpencil_primitive_exit(C, op);

			/* canceled! */
			return OPERATOR_CANCELLED;
		}
		case PADPLUSKEY:
		case WHEELUPMOUSE:
		{
			if ((event->val != KM_RELEASE)) {
				tgpi->tot_edges = tgpi->tot_edges + 1;
				CLAMP(tgpi->tot_edges, MIN_EDGES, MAX_EDGES);
				RNA_int_set(op->ptr, "edges", tgpi->tot_edges);

				/* update screen */
				gpencil_primitive_update(C, op, tgpi);
			}
			break;
		}
		case PADMINUS:
		case WHEELDOWNMOUSE:
		{
			if ((event->val != KM_RELEASE)) {
				tgpi->tot_edges = tgpi->tot_edges - 1;
				CLAMP(tgpi->tot_edges, MIN_EDGES, MAX_EDGES);
				RNA_int_set(op->ptr, "edges", tgpi->tot_edges);

				/* update screen */
				gpencil_primitive_update(C, op, tgpi);
			}
			break;
		}
		case GKEY: /* grab mode */
		{
			if ((event->val == KM_PRESS)) {
				tgpi->flag = IN_MOVE;
				WM_cursor_modal_set(win, BC_NSEW_SCROLLCURSOR);
			}
			break;
		}
		case FKEY: /* brush thickness/ brush strength */
		{
			if ((event->val == KM_PRESS)) {
				if (event->shift) {
					tgpi->flag = IN_BRUSH_STRENGTH;
				}
				else {
					tgpi->flag = IN_BRUSH_SIZE;
				}
				WM_cursor_modal_set(win, BC_NS_SCROLLCURSOR);
			}
			break;
		}
		case CKEY: /* curve mode */
		{
			if ((event->val == KM_PRESS) &&
			    (tgpi->orign_type == GP_STROKE_CURVE))
			{
				switch (tgpi->type) {
					case GP_STROKE_CURVE:
						tgpi->type = GP_STROKE_ARC;
						break;
					default:
					case GP_STROKE_ARC:
						tgpi->type = GP_STROKE_CURVE;
						break;
				}

				RNA_enum_set(op->ptr, "type", tgpi->type);
				gp_primitive_update_cps(tgpi);
				gpencil_primitive_update(C, op, tgpi);
			}
			break;
		}
		case TABKEY:
		{
			if (tgpi->flag == IN_CURVE_EDIT) {
				tgpi->flag = IN_PROGRESS;
				WM_cursor_modal_set(win, BC_NSEW_SCROLLCURSOR);
				gp_primitive_update_cps(tgpi);
				gpencil_primitive_update(C, op, tgpi);
			}
			break;
		}
		case MOUSEMOVE: /* calculate new position */
		{
			if (tgpi->flag == IN_CURVE_EDIT) {
				break;
			}
			/* only handle mousemove if not doing numinput */
			if (has_numinput == false) {
				/* update position of mouse */
				copy_v2_v2(tgpi->end, tgpi->mval);
				copy_v2_v2(tgpi->start, tgpi->origin);
				if (tgpi->flag == IDLE) {
					copy_v2_v2(tgpi->origin, tgpi->mval);
				}
				/* Keep square if shift key */
				if (event->shift) {
					float x = tgpi->end[0] - tgpi->origin[0];
					float y = tgpi->end[1] - tgpi->origin[1];
					if (tgpi->type == GP_STROKE_LINE || tgpi->curve) {
						float angle = fabsf(atan2f(y, x));
						if (angle < 0.4f || angle > (M_PI - 0.4f)) {
							tgpi->end[1] = tgpi->origin[1];
						}
						else if (angle > (M_PI_2 - 0.4f) && angle < (M_PI_2 + 0.4f)) {
							tgpi->end[0] = tgpi->origin[0];
						}
						else {
							gpencil_primitive_to_square(tgpi, x, y);
						}
					}
					else {
						gpencil_primitive_to_square(tgpi, x, y);
					}
				}
				/* Center primitive if alt key */
				if (event->alt) {
					tgpi->start[0] = tgpi->origin[0] - (tgpi->end[0] - tgpi->origin[0]);
					tgpi->start[1] = tgpi->origin[1] - (tgpi->end[1] - tgpi->origin[1]);
				}
				gp_primitive_update_cps(tgpi);
				/* update screen */
				gpencil_primitive_update(C, op, tgpi);
			}
			break;
		}
		default:
		{
			if (tgpi->flag != IN_CURVE_EDIT && (event->val == KM_PRESS) && handleNumInput(C, &tgpi->num, event)) {
				float value;

				/* Grab data from numeric input, and store this new value (the user see an int) */
				value = tgpi->tot_edges;
				applyNumInput(&tgpi->num, &value);
				tgpi->tot_edges = value;

				CLAMP(tgpi->tot_edges, MIN_EDGES, MAX_EDGES);
				RNA_int_set(op->ptr, "edges", tgpi->tot_edges);

				/* update screen */
				gpencil_primitive_update(C, op, tgpi);

				break;
			}
			else {
				/* unhandled event - allow to pass through */
				return OPERATOR_RUNNING_MODAL | OPERATOR_PASS_THROUGH;
			}
		}
	}

	copy_v2_v2(tgpi->mvalo, tgpi->mval);
	/* still running... */
	return OPERATOR_RUNNING_MODAL;
}

/* Cancel handler */
static void gpencil_primitive_cancel(bContext *C, wmOperator *op)
{
	/* this is just a wrapper around exit() */
	gpencil_primitive_exit(C, op);
}

void GPENCIL_OT_primitive(wmOperatorType *ot)
{
	static EnumPropertyItem primitive_type[] = {
		{GP_STROKE_BOX, "BOX", 0, "Box", ""},
		{GP_STROKE_LINE, "LINE", 0, "Line", ""},
		{GP_STROKE_CIRCLE, "CIRCLE", 0, "Circle", ""},
		{GP_STROKE_ARC, "ARC", 0, "Arc", ""},
		{GP_STROKE_CURVE, "CURVE", 0, "Curve", ""},
		{0, NULL, 0, NULL, NULL},
	};

	/* identifiers */
	ot->name = "Grease Pencil Shapes";
	ot->idname = "GPENCIL_OT_primitive";
	ot->description = "Create predefined grease pencil stroke shapes";

	/* callbacks */
	ot->invoke = gpencil_primitive_invoke;
	ot->modal = gpencil_primitive_modal;
	ot->cancel = gpencil_primitive_cancel;
	ot->poll = gpencil_primitive_add_poll;

	/* flags */
	ot->flag = OPTYPE_UNDO | OPTYPE_BLOCKING;

	/* properties */
	PropertyRNA *prop;

	prop = RNA_def_int(ot->srna, "edges", 4, MIN_EDGES, MAX_EDGES, "Edges", "Number of polygon edges", MIN_EDGES, MAX_EDGES);
	RNA_def_property_flag(prop, PROP_SKIP_SAVE);

	RNA_def_enum(ot->srna, "type", primitive_type, GP_STROKE_BOX, "Type", "Type of shape");

	prop = RNA_def_boolean(ot->srna, "wait_for_input", true, "Wait for Input", "");
	RNA_def_property_flag(prop, PROP_HIDDEN | PROP_SKIP_SAVE);
}<|MERGE_RESOLUTION|>--- conflicted
+++ resolved
@@ -995,13 +995,8 @@
 		        tgpi->scene, tgpi->ob, tgpi->gpl,
 		        ts->gpencil_v3d_align, origin);
 		ED_gp_project_stroke_to_plane(
-<<<<<<< HEAD
-			tgpi->scene, tgpi->ob, tgpi->rv3d, gps,
-			origin, ts->gp_sculpt.lock_axis - 1);
-=======
 				tgpi->scene, tgpi->ob, tgpi->rv3d, gps,
 				origin, ts->gp_sculpt.lock_axis - 1);
->>>>>>> 6577618d
 	}
 
 	/* if parented change position relative to parent object */
