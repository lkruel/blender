--- conflicted
+++ resolved
@@ -2191,12 +2191,7 @@
 
 /* ********************** Show All Colors ***************************** */
 
-<<<<<<< HEAD
 static int gpencil_color_reveal_exec(bContext *C, wmOperator *UNUSED(op))
-=======
-/* poll callback for showing colors */
-static bool gp_palettecolor_reveal_poll(bContext *C)
->>>>>>> b076b385
 {
 	Object *ob = CTX_data_active_object(C);
 	Material *ma = NULL;
