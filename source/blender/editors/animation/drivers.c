--- conflicted
+++ resolved
@@ -118,11 +118,7 @@
 
 			/* add some new driver data */
 			fcu->driver = MEM_callocN(sizeof(ChannelDriver), "ChannelDriver");
-<<<<<<< HEAD
-			
-=======
-
->>>>>>> 95011f6d
+
 			/* F-Modifier or Keyframes? */
 			// FIXME: replace these magic numbers with defines
 			if (add == 2) {
@@ -1000,19 +996,11 @@
 	ot->name = "Edit Driver";
 	ot->idname = "ANIM_OT_driver_button_edit";
 	ot->description = "Edit the drivers for the property connected represented by the highlighted button";
-<<<<<<< HEAD
-	
+
 	/* callbacks */
 	ot->exec = edit_driver_button_exec;
 	//op->poll = ??? // TODO: need to have some driver to be able to do this...
-	
-=======
-
-	/* callbacks */
-	ot->exec = edit_driver_button_exec;
-	//op->poll = ??? // TODO: need to have some driver to be able to do this...
-
->>>>>>> 95011f6d
+
 	/* flags */
 	ot->flag = OPTYPE_UNDO | OPTYPE_INTERNAL;
 
@@ -1084,17 +1072,10 @@
 			success = ANIM_paste_driver(op->reports, ptr.id.data, path, index, 0);
 
 			UI_context_update_anim_flag(C);
-<<<<<<< HEAD
-			
+
 			DEG_relations_tag_update(CTX_data_main(C));
 			DEG_id_tag_update(ptr.id.data, OB_RECALC_OB | OB_RECALC_DATA);
-			
-=======
-
-			DEG_relations_tag_update(CTX_data_main(C));
-			DEG_id_tag_update(ptr.id.data, OB_RECALC_OB | OB_RECALC_DATA);
-
->>>>>>> 95011f6d
+
 			WM_event_add_notifier(C, NC_ANIMATION | ND_KEYFRAME_PROP, NULL);  // XXX
 
 			MEM_freeN(path);
