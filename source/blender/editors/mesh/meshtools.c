/**
 * $Id$
 *
 * ***** BEGIN GPL LICENSE BLOCK *****
 *
 * This program is free software; you can redistribute it and/or
 * modify it under the terms of the GNU General Public License
 * as published by the Free Software Foundation; either version 2
 * of the License, or (at your option) any later version.
 *
 * This program is distributed in the hope that it will be useful,
 * but WITHOUT ANY WARRANTY; without even the implied warranty of
 * MERCHANTABILITY or FITNESS FOR A PARTICULAR PURPOSE.  See the
 * GNU General Public License for more details.
 *
 * You should have received a copy of the GNU General Public License
 * along with this program; if not, write to the Free Software Foundation,
 * Inc., 51 Franklin Street, Fifth Floor, Boston, MA 02110-1301, USA.
 *
 * The Original Code is Copyright (C) 2004 by Blender Foundation
 * All rights reserved.
 *
 * The Original Code is: all of this file.
 *
 * Contributor(s): none yet.
 *
 * ***** END GPL LICENSE BLOCK *****
 */

/*
	meshtools.c: no editmode (violated already :), tools operating on meshes
*/

#include <stddef.h>
#include <stdlib.h>
#include <math.h>
#include <float.h>

#include "MEM_guardedalloc.h"

#include "DNA_key_types.h"
#include "DNA_material_types.h"
#include "DNA_meshdata_types.h"
#include "DNA_object_types.h"
#include "DNA_scene_types.h"

#include "BLI_math.h"
#include "BLI_blenlib.h"
#include "BLI_editVert.h"
#include "BLI_ghash.h"
#include "BLI_rand.h" /* for randome face sorting */
#include "BLI_threads.h"


#include "BKE_context.h"
#include "BKE_depsgraph.h"
#include "BKE_deform.h"
#include "BKE_DerivedMesh.h"
#include "BKE_key.h"
#include "BKE_library.h"
#include "BKE_main.h"
#include "BKE_mesh.h"
#include "BKE_material.h"
#include "BKE_report.h"

#include "BLO_sys_types.h" // for intptr_t support

#include "ED_mesh.h"
#include "ED_object.h"
#include "ED_view3d.h"

#include "WM_api.h"
#include "WM_types.h"

/* own include */
#include "mesh_intern.h"


/* * ********************** no editmode!!! *********** */

/*********************** JOIN ***************************/

/* join selected meshes into the active mesh, context sensitive
return 0 if no join is made (error) and 1 of the join is done */

int join_mesh_exec(bContext *C, wmOperator *UNUSED(op))
{
	Main *bmain= CTX_data_main(C);
	Scene *scene= CTX_data_scene(C);
	Object *ob= CTX_data_active_object(C);
	Material **matar, *ma;
	Mesh *me;
	MVert *mvert, *mv, *mvertmain;
	MEdge *medge = NULL, *medgemain;
	MFace *mface = NULL, *mfacemain;
	Key *key, *nkey=NULL;
	KeyBlock *kb, *okb, *kbn;
	float imat[4][4], cmat[4][4], *fp1, *fp2, curpos;
	int a, b, totcol, totmat=0, totedge=0, totvert=0, totface=0, ok=0;
	int vertofs, *matmap=NULL;
	int	i, j, index, haskey=0, edgeofs, faceofs;
	bDeformGroup *dg, *odg;
	MDeformVert *dvert;
	CustomData vdata, edata, fdata;

	if(scene->obedit)
		return OPERATOR_CANCELLED;
	
	/* ob is the object we are adding geometry to */
	if(!ob || ob->type!=OB_MESH)
		return OPERATOR_CANCELLED;
	
	/* count & check */
	CTX_DATA_BEGIN(C, Base*, base, selected_editable_bases) {
		if(base->object->type==OB_MESH) {
			me= base->object->data;
			
			totvert+= me->totvert;
			totedge+= me->totedge;
			totface+= me->totface;
			totmat+= base->object->totcol;
			
			if(base->object == ob)
				ok= 1;
			
			/* check for shapekeys */
			if(me->key)
				haskey++;
		}
	}
	CTX_DATA_END;
	
	/* that way the active object is always selected */ 
	if(ok==0)
		return OPERATOR_CANCELLED;
	
	/* only join meshes if there are verts to join, there aren't too many, and we only had one mesh selected */
	me= (Mesh *)ob->data;
	key= me->key;
	if(totvert==0 || totvert>MESH_MAX_VERTS || totvert==me->totvert) 
		return OPERATOR_CANCELLED;
	
	/* new material indices and material array */
	matar= MEM_callocN(sizeof(void*)*totmat, "join_mesh matar");
	if (totmat) matmap= MEM_callocN(sizeof(int)*totmat, "join_mesh matmap");
	totcol= ob->totcol;
	
	/* obact materials in new main array, is nicer start! */
	for(a=0; a<ob->totcol; a++) {
		matar[a]= give_current_material(ob, a+1);
		id_us_plus((ID *)matar[a]);
		/* increase id->us : will be lowered later */
	}
	
	/* - if destination mesh had shapekeys, move them somewhere safe, and set up placeholders
	 * 	with arrays that are large enough to hold shapekey data for all meshes
	 * -	if destination mesh didn't have shapekeys, but we encountered some in the meshes we're 
	 *	joining, set up a new keyblock and assign to the mesh
	 */
	if(key) {
		/* make a duplicate copy that will only be used here... (must remember to free it!) */
		nkey= copy_key(key);
		
		/* for all keys in old block, clear data-arrays */
		for(kb= key->block.first; kb; kb= kb->next) {
			if(kb->data) MEM_freeN(kb->data);
			kb->data= MEM_callocN(sizeof(float)*3*totvert, "join_shapekey");
			kb->totelem= totvert;
			kb->weights= NULL;
		}
	}
	else if(haskey) {
		/* add a new key-block and add to the mesh */
		key= me->key= add_key((ID *)me);
		key->type = KEY_RELATIVE;
	}
	
	/* first pass over objects - copying materials and vertexgroups across */
	CTX_DATA_BEGIN(C, Base*, base, selected_editable_bases) {
		/* only act if a mesh, and not the one we're joining to */
		if((ob!=base->object) && (base->object->type==OB_MESH)) {
			me= base->object->data;
			
			/* Join this object's vertex groups to the base one's */
			for(dg=base->object->defbase.first; dg; dg=dg->next) {
				/* See if this group exists in the object (if it doesn't, add it to the end) */
				if(!defgroup_find_name(ob, dg->name)) {
					odg = MEM_callocN(sizeof(bDeformGroup), "join deformGroup");
					memcpy(odg, dg, sizeof(bDeformGroup));
					BLI_addtail(&ob->defbase, odg);
				}
			}
			if(ob->defbase.first && ob->actdef==0)
				ob->actdef=1;
			
			
			if(me->totvert) {
				/* Add this object's materials to the base one's if they don't exist already (but only if limits not exceeded yet) */
				if(totcol < MAXMAT-1) {
					for(a=1; a<=base->object->totcol; a++) {
						ma= give_current_material(base->object, a);

						for(b=0; b<totcol; b++) {
							if(ma == matar[b]) break;
						}
						if(b==totcol) {
							matar[b]= ma;
							if(ma)
								ma->id.us++;
							totcol++;
						}
						if(totcol>=MAXMAT-1) 
							break;
					}
				}
				
				/* if this mesh has shapekeys, check if destination mesh already has matching entries too */
				if(me->key && key) {
					for(kb= me->key->block.first; kb; kb= kb->next) {
						/* if key doesn't exist in destination mesh, add it */
						if(key_get_named_keyblock(key, kb->name) == NULL) {
							/* copy this existing one over to the new shapekey block */
							kbn= MEM_dupallocN(kb);
							kbn->prev= kbn->next= NULL;
							
							/* adjust adrcode and other settings to fit (allocate a new data-array) */
							kbn->data= MEM_callocN(sizeof(float)*3*totvert, "joined_shapekey");
							kbn->totelem= totvert;
							kbn->weights= NULL;
							
							okb= key->block.last;
							curpos= (okb) ? okb->pos : -0.1f;
							if(key->type == KEY_RELATIVE)
								kbn->pos= curpos + 0.1f;
							else
								kbn->pos= curpos;
							
							BLI_addtail(&key->block, kbn);
							kbn->adrcode= key->totkey;
							key->totkey++;
							if(key->totkey==1) key->refkey= kbn;
							
							// XXX 2.5 Animato
#if 0
							/* also, copy corresponding ipo-curve to ipo-block if applicable */
							if(me->key->ipo && key->ipo) {
								// FIXME... this is a luxury item!
								puts("FIXME: ignoring IPO's when joining shapekeys on Meshes for now...");
							}
#endif
						}
					}
				}
			}
		}
	}
	CTX_DATA_END;
	
	/* setup new data for destination mesh */
	memset(&vdata, 0, sizeof(vdata));
	memset(&edata, 0, sizeof(edata));
	memset(&fdata, 0, sizeof(fdata));
	
	mvert= CustomData_add_layer(&vdata, CD_MVERT, CD_CALLOC, NULL, totvert);
	medge= CustomData_add_layer(&edata, CD_MEDGE, CD_CALLOC, NULL, totedge);
	mface= CustomData_add_layer(&fdata, CD_MFACE, CD_CALLOC, NULL, totface);
	
	mvertmain= mvert;
	medgemain= medge;
	mfacemain= mface;
	
	vertofs= 0;
	edgeofs= 0;
	faceofs= 0;
	
	/* inverse transform for all selected meshes in this object */
	invert_m4_m4(imat, ob->obmat);
	
	CTX_DATA_BEGIN(C, Base*, base, selected_editable_bases) {
		/* only join if this is a mesh */
		if(base->object->type==OB_MESH) {
			me= base->object->data;
			
			if(me->totvert) {
				/* standard data */
				CustomData_merge(&me->vdata, &vdata, CD_MASK_MESH, CD_DEFAULT, totvert);
				CustomData_copy_data(&me->vdata, &vdata, 0, vertofs, me->totvert);
				
				/* vertex groups */
				dvert= CustomData_get(&vdata, vertofs, CD_MDEFORMVERT);
				
				/* NB: vertex groups here are new version */
				if(dvert) {
					for(i=0; i<me->totvert; i++) {
						for(j=0; j<dvert[i].totweight; j++) {
							/*	Find the old vertex group */
							odg = BLI_findlink(&base->object->defbase, dvert[i].dw[j].def_nr);
							if(odg) {
								/*	Search for a match in the new object, and set new index */
								for(dg=ob->defbase.first, index=0; dg; dg=dg->next, index++) {
									if(!strcmp(dg->name, odg->name)) {
										dvert[i].dw[j].def_nr = index;
										break;
									}
								}
							}
						}
					}
				}
				
				/* if this is the object we're merging into, no need to do anything */
				if(base->object != ob) {
					/* watch this: switch matmul order really goes wrong */
					mul_m4_m4m4(cmat, base->object->obmat, imat);
					
					/* transform vertex coordinates into new space */
					for(a=0, mv=mvert; a < me->totvert; a++, mv++) {
						mul_m4_v3(cmat, mv->co);
					}
					
					/* for each shapekey in destination mesh:
					 *	- if there's a matching one, copy it across (will need to transform vertices into new space...)
					 *	- otherwise, just copy own coordinates of mesh (no need to transform vertex coordinates into new space)
					 */
					if(key) {
						/* if this mesh has any shapekeys, check first, otherwise just copy coordinates */
						for(kb= key->block.first; kb; kb= kb->next) {
							/* get pointer to where to write data for this mesh in shapekey's data array */
							fp1= ((float *)kb->data) + (vertofs*3);	
							
							/* check if this mesh has such a shapekey */
							okb= key_get_named_keyblock(me->key, kb->name);
							if(okb) {
								/* copy this mesh's shapekey to the destination shapekey (need to transform first) */
								fp2= ((float *)(okb->data));
								for(a=0; a < me->totvert; a++, fp1+=3, fp2+=3) {
									VECCOPY(fp1, fp2);
									mul_m4_v3(cmat, fp1);
								}
							}
							else {
								/* copy this mesh's vertex coordinates to the destination shapekey */
								mv= mvert;
								for(a=0; a < me->totvert; a++, fp1+=3, mv++) {
									VECCOPY(fp1, mv->co);
								}
							}
						}
					}
				}
				else {
					/* for each shapekey in destination mesh:
					 *	- if it was an 'original', copy the appropriate data from nkey
					 *	- otherwise, copy across plain coordinates (no need to transform coordinates)
					 */
					if(key) {
						for(kb= key->block.first; kb; kb= kb->next) {
							/* get pointer to where to write data for this mesh in shapekey's data array */
							fp1= ((float *)kb->data) + (vertofs*3);	
							
							/* check if this was one of the original shapekeys */
							okb= key_get_named_keyblock(nkey, kb->name);
							if(okb) {
								/* copy this mesh's shapekey to the destination shapekey */
								fp2= ((float *)(okb->data));
								for(a=0; a < me->totvert; a++, fp1+=3, fp2+=3) {
									VECCOPY(fp1, fp2);
								}
							}
							else {
								/* copy base-coordinates to the destination shapekey */
								mv= mvert;
								for(a=0; a < me->totvert; a++, fp1+=3, mv++) {
									VECCOPY(fp1, mv->co);
								}
							}
						}
					}
				}
				
				/* advance mvert pointer to end of base mesh's data */
				mvert+= me->totvert;
			}
			
			if(me->totface) {
				/* make mapping for materials */
				for(a=1; a<=base->object->totcol; a++) {
					ma= give_current_material(base->object, a);

					for(b=0; b<totcol; b++) {
						if(ma == matar[b]) {
							matmap[a-1]= b;
							break;
						}
					}
				}
				
				CustomData_merge(&me->fdata, &fdata, CD_MASK_MESH, CD_DEFAULT, totface);
				CustomData_copy_data(&me->fdata, &fdata, 0, faceofs, me->totface);
				
				for(a=0; a<me->totface; a++, mface++) {
					mface->v1+= vertofs;
					mface->v2+= vertofs;
					mface->v3+= vertofs;
					if(mface->v4) mface->v4+= vertofs;
					
					if (matmap)
						mface->mat_nr= matmap[(int)mface->mat_nr];
					else 
						mface->mat_nr= 0;
				}
				
				faceofs += me->totface;
			}
			
			if(me->totedge) {
				CustomData_merge(&me->edata, &edata, CD_MASK_MESH, CD_DEFAULT, totedge);
				CustomData_copy_data(&me->edata, &edata, 0, edgeofs, me->totedge);
				
				for(a=0; a<me->totedge; a++, medge++) {
					medge->v1+= vertofs;
					medge->v2+= vertofs;
				}
				
				edgeofs += me->totedge;
			}
			
			/* vertofs is used to help newly added verts be reattached to their edge/face 
			 * (cannot be set earlier, or else reattaching goes wrong)
			 */
			vertofs += me->totvert;
			
			/* free base, now that data is merged */
			if(base->object != ob)
				ED_base_object_free_and_unlink(bmain, scene, base);
		}
	}
	CTX_DATA_END;
	
	/* return to mesh we're merging to */
	me= ob->data;
	
	CustomData_free(&me->vdata, me->totvert);
	CustomData_free(&me->edata, me->totedge);
	CustomData_free(&me->fdata, me->totface);

	me->totvert= totvert;
	me->totedge= totedge;
	me->totface= totface;
	
	me->vdata= vdata;
	me->edata= edata;
	me->fdata= fdata;

	mesh_update_customdata_pointers(me);
	
	/* old material array */
	for(a=1; a<=ob->totcol; a++) {
		ma= ob->mat[a-1];
		if(ma) ma->id.us--;
	}
	for(a=1; a<=me->totcol; a++) {
		ma= me->mat[a-1];
		if(ma) ma->id.us--;
	}
	if(ob->mat) MEM_freeN(ob->mat);
	if(ob->matbits) MEM_freeN(ob->matbits);
	if(me->mat) MEM_freeN(me->mat);
	ob->mat= me->mat= NULL;
	ob->matbits= NULL;
	
	if(totcol) {
		me->mat= matar;
		ob->mat= MEM_callocN(sizeof(void *)*totcol, "join obmatar");
		ob->matbits= MEM_callocN(sizeof(char)*totcol, "join obmatbits");
	}
	else
		MEM_freeN(matar);
	
	ob->totcol= me->totcol= totcol;
	ob->colbits= 0;

	if (matmap) MEM_freeN(matmap);
	
	/* other mesh users */
	test_object_materials((ID *)me);
	
	/* free temp copy of destination shapekeys (if applicable) */
	if(nkey) {
		// XXX 2.5 Animato
#if 0
		/* free it's ipo too - both are not actually freed from memory yet as ID-blocks */
		if(nkey->ipo) {
			free_ipo(nkey->ipo);
			BLI_remlink(&bmain->ipo, nkey->ipo);
			MEM_freeN(nkey->ipo);
		}
#endif
		
		free_key(nkey);
		BLI_remlink(&bmain->key, nkey);
		MEM_freeN(nkey);
	}
	
	DAG_scene_sort(bmain, scene);	// removed objects, need to rebuild dag before editmode call
	
	ED_object_enter_editmode(C, EM_WAITCURSOR);
	ED_object_exit_editmode(C, EM_FREEDATA|EM_WAITCURSOR|EM_DO_UNDO);
<<<<<<< HEAD

=======
#else
	/* toggle editmode using lower level functions so this can be called from python */
	make_editMesh(scene, ob);
	load_editMesh(scene, ob);
	free_editMesh(me->edit_mesh);
	MEM_freeN(me->edit_mesh);
	me->edit_mesh= NULL;
	DAG_id_tag_update(&ob->id, OB_RECALC_OB|OB_RECALC_DATA);
#endif
>>>>>>> 6d201907
	WM_event_add_notifier(C, NC_SCENE|ND_OB_ACTIVE, scene);

	return OPERATOR_FINISHED;
}

/*********************** JOIN AS SHAPES ***************************/

/* Append selected meshes vertex locations as shapes of the active mesh, 
  return 0 if no join is made (error) and 1 of the join is done */

int join_mesh_shapes_exec(bContext *C, wmOperator *op)
{
	Scene *scene= CTX_data_scene(C);
	Object *ob= CTX_data_active_object(C);
	Mesh *me= (Mesh *)ob->data;
	Mesh *selme=NULL;
	DerivedMesh *dm=NULL;
	Key *key=me->key;
	KeyBlock *kb;
	int ok=0, nonequal_verts=0;
	
	CTX_DATA_BEGIN(C, Base*, base, selected_editable_bases) {
		if (base->object == ob) continue;
		
		if (base->object->type==OB_MESH) {
			selme = (Mesh *)base->object->data;
			
			if (selme->totvert==me->totvert)
				ok++;
			else
				nonequal_verts=1;
		}
	}
	CTX_DATA_END;
	
	if (!ok) {
		if (nonequal_verts)
			BKE_report(op->reports, RPT_ERROR, "Selected meshes must have equal numbers of vertices.");
		else
			BKE_report(op->reports, RPT_ERROR, "No additional selected meshes with equal vertex count to join.");
		return OPERATOR_CANCELLED;
	}
	
	if(key == NULL) {
		key= me->key= add_key((ID *)me);
		key->type= KEY_RELATIVE;

		/* first key added, so it was the basis. initialise it with the existing mesh */
		kb= add_keyblock(key, NULL);
		mesh_to_key(me, kb);
	}
	
	/* now ready to add new keys from selected meshes */
	CTX_DATA_BEGIN(C, Base*, base, selected_editable_bases) {
		if (base->object == ob) continue;
		
		if(base->object->type==OB_MESH) {
			selme = (Mesh *)base->object->data;
			
			if (selme->totvert==me->totvert) {
				dm = mesh_get_derived_deform(scene, base->object, CD_MASK_BAREMESH);
				
				if (!dm) continue;
					
				kb= add_keyblock(key, base->object->id.name+2);
				
				DM_to_meshkey(dm, me, kb);
				
				dm->release(dm);
			}
		}
	}
	CTX_DATA_END;
	
	WM_event_add_notifier(C, NC_SCENE|ND_OB_ACTIVE, scene);
	
	return OPERATOR_FINISHED;
}

/* ********************* MESH VERTEX OCTREE LOOKUP ************* */

/* important note; this is unfinished, needs better API for editmode, and custom threshold */

#define MOC_RES			8
#define MOC_NODE_RES	8
#define MOC_THRESH		0.00002f

typedef struct MocNode {
	struct MocNode *next;
	intptr_t index[MOC_NODE_RES];
} MocNode;

static int mesh_octree_get_base_offs(float *co, float *offs, float *div)
{
	int vx, vy, vz;
	
	vx= floor( (co[0]-offs[0])/div[0] );
	vy= floor( (co[1]-offs[1])/div[1] );
	vz= floor( (co[2]-offs[2])/div[2] );
	
	CLAMP(vx, 0, MOC_RES-1);
	CLAMP(vy, 0, MOC_RES-1);
	CLAMP(vz, 0, MOC_RES-1);

	return (vx*MOC_RES*MOC_RES) + vy*MOC_RES + vz;
}

static void mesh_octree_add_node(MocNode **bt, intptr_t index)
{
	if(*bt==NULL) {
		*bt= MEM_callocN(sizeof(MocNode), "MocNode");
		(*bt)->index[0]= index;
	}
	else {
		int a;
		for(a=0; a<MOC_NODE_RES; a++) {
			if((*bt)->index[a]==index)
				return;
			else if((*bt)->index[a]==0) {
				(*bt)->index[a]= index;
				return;
			}
		}
		mesh_octree_add_node(&(*bt)->next, index);
	}
}

static void mesh_octree_free_node(MocNode **bt)
{
	if( (*bt)->next ) {
		mesh_octree_free_node(&(*bt)->next);
	}
	MEM_freeN(*bt);
}


/* temporal define, just to make nicer code below */
#define MOC_ADDNODE(vx, vy, vz)	mesh_octree_add_node(basetable + ((vx)*MOC_RES*MOC_RES) + (vy)*MOC_RES + (vz), index)

static void mesh_octree_add_nodes(MocNode **basetable, float *co, float *offs, float *div, intptr_t index)
{
	float fx, fy, fz;
	int vx, vy, vz;
	
	if (!finite(co[0]) ||
		!finite(co[1]) ||
		!finite(co[2])
	) {
		return;
	}
	
	fx= (co[0]-offs[0])/div[0];
	fy= (co[1]-offs[1])/div[1];
	fz= (co[2]-offs[2])/div[2];
	CLAMP(fx, 0.0f, MOC_RES-MOC_THRESH);
	CLAMP(fy, 0.0f, MOC_RES-MOC_THRESH);
	CLAMP(fz, 0.0f, MOC_RES-MOC_THRESH);
	
	vx= floor(fx);
	vy= floor(fy);
	vz= floor(fz);
	
	MOC_ADDNODE(vx, vy, vz);
	
	if( vx>0 )
		if( fx-((float)vx)-MOC_THRESH < 0.0f)
			MOC_ADDNODE(vx-1, vy, vz);
	if( vx<MOC_RES-2 )
		if( fx-((float)vx)+MOC_THRESH > 1.0f)
			MOC_ADDNODE(vx+1, vy, vz);

	if( vy>0 )
		if( fy-((float)vy)-MOC_THRESH < 0.0f) 
			MOC_ADDNODE(vx, vy-1, vz);
	if( vy<MOC_RES-2 )
		if( fy-((float)vy)+MOC_THRESH > 1.0f) 
			MOC_ADDNODE(vx, vy+1, vz);

	if( vz>0 )
		if( fz-((float)vz)-MOC_THRESH < 0.0f) 
			MOC_ADDNODE(vx, vy, vz-1);
	if( vz<MOC_RES-2 )
		if( fz-((float)vz)+MOC_THRESH > 1.0f) 
			MOC_ADDNODE(vx, vy, vz+1);
	
}

static intptr_t mesh_octree_find_index(MocNode **bt, MVert *mvert, float *co)
{
	float *vec;
	int a;
	
	if(*bt==NULL)
		return -1;
	
	for(a=0; a<MOC_NODE_RES; a++) {
		if((*bt)->index[a]) {
			/* does mesh verts and editmode, code looks potential dangerous, octree should really be filled OK! */
			if(mvert) {
				vec= (mvert+(*bt)->index[a]-1)->co;
				if(compare_v3v3(vec, co, MOC_THRESH))
					return (*bt)->index[a]-1;
			}
			else {
				EditVert *eve= (EditVert *)((*bt)->index[a]);
				if(compare_v3v3(eve->co, co, MOC_THRESH))
					return (*bt)->index[a];
			}
		}
		else return -1;
	}
	if( (*bt)->next)
		return mesh_octree_find_index(&(*bt)->next, mvert, co);
	
	return -1;
}

static struct {
	MocNode **table;
	float offs[3], div[3];
} MeshOctree = {NULL, {0, 0, 0}, {0, 0, 0}};

/* mode is 's' start, or 'e' end, or 'u' use */
/* if end, ob can be NULL */
intptr_t mesh_octree_table(Object *ob, EditMesh *em, float *co, char mode)
{
	MocNode **bt;
	
	if(mode=='u') {		/* use table */
		if(MeshOctree.table==NULL)
			mesh_octree_table(ob, em, NULL, 's');
	   
		if(MeshOctree.table) {
			Mesh *me= ob->data;
			bt= MeshOctree.table + mesh_octree_get_base_offs(co, MeshOctree.offs, MeshOctree.div);
			if(em)
				return mesh_octree_find_index(bt, NULL, co);
			else
				return mesh_octree_find_index(bt, me->mvert, co);
		}
		return -1;
	}
	else if(mode=='s') {	/* start table */
		Mesh *me= ob->data;
		float min[3], max[3];

		/* we compute own bounding box and don't reuse ob->bb because
		 * we are using the undeformed coordinates*/
		INIT_MINMAX(min, max);

		if(em && me->edit_mesh==em) {
			EditVert *eve;
			
			for(eve= em->verts.first; eve; eve= eve->next)
				DO_MINMAX(eve->co, min, max)
		}
		else {		
			MVert *mvert;
			int a;
			
			for(a=0, mvert= me->mvert; a<me->totvert; a++, mvert++)
				DO_MINMAX(mvert->co, min, max);
		}
		
		/* for quick unit coordinate calculus */
		VECCOPY(MeshOctree.offs, min);
		MeshOctree.offs[0]-= MOC_THRESH;		/* we offset it 1 threshold unit extra */
		MeshOctree.offs[1]-= MOC_THRESH;
		MeshOctree.offs[2]-= MOC_THRESH;
		
		sub_v3_v3v3(MeshOctree.div, max, min);
		MeshOctree.div[0]+= 2*MOC_THRESH;	/* and divide with 2 threshold unit more extra (try 8x8 unit grid on paint) */
		MeshOctree.div[1]+= 2*MOC_THRESH;
		MeshOctree.div[2]+= 2*MOC_THRESH;
		
		mul_v3_fl(MeshOctree.div, 1.0f/MOC_RES);
		if(MeshOctree.div[0]==0.0f) MeshOctree.div[0]= 1.0f;
		if(MeshOctree.div[1]==0.0f) MeshOctree.div[1]= 1.0f;
		if(MeshOctree.div[2]==0.0f) MeshOctree.div[2]= 1.0f;
			
		if(MeshOctree.table) /* happens when entering this call without ending it */
			mesh_octree_table(ob, em, co, 'e');
		
		MeshOctree.table= MEM_callocN(MOC_RES*MOC_RES*MOC_RES*sizeof(void *), "sym table");
		
		if(em && me->edit_mesh==em) {
			EditVert *eve;

			for(eve= em->verts.first; eve; eve= eve->next) {
				mesh_octree_add_nodes(MeshOctree.table, eve->co, MeshOctree.offs, MeshOctree.div, (intptr_t)(eve));
			}
		}
		else {		
			MVert *mvert;
			int a;
			
			for(a=0, mvert= me->mvert; a<me->totvert; a++, mvert++)
				mesh_octree_add_nodes(MeshOctree.table, mvert->co, MeshOctree.offs, MeshOctree.div, a+1);
		}
	}
	else if(mode=='e') { /* end table */
		if(MeshOctree.table) {
			int a;
			
			for(a=0, bt=MeshOctree.table; a<MOC_RES*MOC_RES*MOC_RES; a++, bt++) {
				if(*bt) mesh_octree_free_node(bt);
			}
			MEM_freeN(MeshOctree.table);
			MeshOctree.table= NULL;
		}
	}
	return 0;
}


/* ********************* MESH VERTEX MIRR TOPO LOOKUP *************** */

#define MIRRHASH_TYPE int

typedef struct MirrTopoPair {
	long hash;
	int vIndex;
} MirrTopoPair;

static int MirrTopo_long_sort(const void *l1, const void *l2)
{
	if(			(MIRRHASH_TYPE)(intptr_t)l1 > (MIRRHASH_TYPE)(intptr_t)l2 ) return  1;
	else if(	(MIRRHASH_TYPE)(intptr_t)l1 < (MIRRHASH_TYPE)(intptr_t)l2 ) return -1;
	return 0;
}

static int MirrTopo_item_sort(const void *v1, const void *v2)
{
	if(			((MirrTopoPair *)v1)->hash > ((MirrTopoPair *)v2)->hash ) return  1;
	else if(	((MirrTopoPair *)v1)->hash < ((MirrTopoPair *)v2)->hash ) return -1;
	return 0;
}

static long *mesh_topo_lookup = NULL;
static int  mesh_topo_lookup_tot = -1;
static int  mesh_topo_lookup_mode = -1;

/* mode is 's' start, or 'e' end, or 'u' use */
/* if end, ob can be NULL */
long mesh_mirrtopo_table(Object *ob, char mode)
{
	if(mode=='u') {		/* use table */
		Mesh *me= ob->data;
		if(	(mesh_topo_lookup==NULL) ||
			(mesh_topo_lookup_mode != ob->mode) ||
			(me->edit_mesh && me->edit_mesh->totvert != mesh_topo_lookup_tot) ||
			(me->edit_mesh==NULL && me->totvert != mesh_topo_lookup_tot)
		) {
			mesh_mirrtopo_table(ob, 's');
		}
	} else if(mode=='s') { /* start table */
		Mesh *me= ob->data;
		MEdge *medge;
		EditMesh *em= me->edit_mesh;
		void **eve_tmp_back= NULL; /* some of the callers are using eve->tmp so restore after */


		/* editmode*/
		EditEdge *eed;

		int a, last, totvert;
		int totUnique= -1, totUniqueOld= -1;

		MIRRHASH_TYPE *MirrTopoHash = NULL;
		MIRRHASH_TYPE *MirrTopoHash_Prev = NULL;
		MirrTopoPair *MirrTopoPairs;
		mesh_topo_lookup_mode= ob->mode;

		/* reallocate if needed */
		if (mesh_topo_lookup) {
			MEM_freeN(mesh_topo_lookup);
			mesh_topo_lookup = NULL;
		}

		if(em) {
			EditVert *eve;
			totvert= 0;
			eve_tmp_back=  MEM_callocN( em->totvert * sizeof(void *), "TopoMirr" );
			for(eve= em->verts.first; eve; eve= eve->next) {
				eve_tmp_back[totvert]= eve->tmp.p;
				eve->tmp.l = totvert++;
			}
		}
		else {
			totvert = me->totvert;
		}

		MirrTopoHash = MEM_callocN( totvert * sizeof(MIRRHASH_TYPE), "TopoMirr" );

		/* Initialize the vert-edge-user counts used to detect unique topology */
		if(em) {
			for(eed=em->edges.first; eed; eed= eed->next) {
				MirrTopoHash[eed->v1->tmp.l]++;
				MirrTopoHash[eed->v2->tmp.l]++;
			}
		} else {
			for(a=0, medge=me->medge; a<me->totedge; a++, medge++) {
				MirrTopoHash[medge->v1]++;
				MirrTopoHash[medge->v2]++;
			}
		}

		MirrTopoHash_Prev = MEM_dupallocN( MirrTopoHash );

		totUniqueOld = -1;
		while(1) {
			/* use the number of edges per vert to give verts unique topology IDs */

			if(em) {
				for(eed=em->edges.first; eed; eed= eed->next) {
					MirrTopoHash[eed->v1->tmp.l] += MirrTopoHash_Prev[eed->v2->tmp.l];
					MirrTopoHash[eed->v2->tmp.l] += MirrTopoHash_Prev[eed->v1->tmp.l];
				}
			} else {
				for(a=0, medge=me->medge; a<me->totedge; a++, medge++) {
					/* This can make realy big numbers, wrapping around here is fine */
					MirrTopoHash[medge->v1] += MirrTopoHash_Prev[medge->v2];
					MirrTopoHash[medge->v2] += MirrTopoHash_Prev[medge->v1];
				}
			}
			memcpy(MirrTopoHash_Prev, MirrTopoHash, sizeof(MIRRHASH_TYPE) * totvert);

			/* sort so we can count unique values */
			qsort(MirrTopoHash_Prev, totvert, sizeof(MIRRHASH_TYPE), MirrTopo_long_sort);

			totUnique = 1; /* account for skiping the first value */
			for(a=1; a<totvert; a++) {
				if (MirrTopoHash_Prev[a-1] != MirrTopoHash_Prev[a]) {
					totUnique++;
				}
			}

			if (totUnique <= totUniqueOld) {
				/* Finish searching for unique valus when 1 loop dosnt give a
				 * higher number of unique values compared to the previous loop */
				break;
			} else {
				totUniqueOld = totUnique;
			}
			/* Copy the hash calculated this iter, so we can use them next time */
			memcpy(MirrTopoHash_Prev, MirrTopoHash, sizeof(MIRRHASH_TYPE) * totvert);
		}

		/* restore eve->tmp.* */
		if(eve_tmp_back) {
			EditVert *eve;
			totvert= 0;
			for(eve= em->verts.first; eve; eve= eve->next) {
				eve->tmp.p= eve_tmp_back[totvert++];
			}

			MEM_freeN(eve_tmp_back);
			eve_tmp_back= NULL;
		}
		
		
		/* Hash/Index pairs are needed for sorting to find index pairs */
		MirrTopoPairs= MEM_callocN( sizeof(MirrTopoPair) * totvert, "MirrTopoPairs");

		/* since we are looping through verts, initialize these values here too */
		mesh_topo_lookup = MEM_mallocN( totvert * sizeof(long), "mesh_topo_lookup" );

		if(em) {
			EM_init_index_arrays(em,1,0,0);
		}


		for(a=0; a<totvert; a++) {
			MirrTopoPairs[a].hash= MirrTopoHash[a];
			MirrTopoPairs[a].vIndex = a;

			/* initialize lookup */
			mesh_topo_lookup[a] = -1;
		}

		qsort(MirrTopoPairs, totvert, sizeof(MirrTopoPair), MirrTopo_item_sort);

		/* Since the loop starts at 2, we must define the last index where the hash's differ */
		last = ((totvert >= 2) && (MirrTopoPairs[0].hash == MirrTopoPairs[1].hash)) ? 0 : 1;

		/* Get the pairs out of the sorted hashes, note, totvert+1 means we can use the previous 2,
		 * but you cant ever access the last 'a' index of MirrTopoPairs */
		for(a=2; a < totvert+1; a++) {
			/* printf("I %d %ld %d\n", (a-last), MirrTopoPairs[a  ].hash, MirrTopoPairs[a  ].vIndex ); */
			if ((a==totvert) || (MirrTopoPairs[a-1].hash != MirrTopoPairs[a].hash)) {
				if (a-last==2) {
					if(em) {
						mesh_topo_lookup[MirrTopoPairs[a-1].vIndex] =	(long)EM_get_vert_for_index(MirrTopoPairs[a-2].vIndex);
						mesh_topo_lookup[MirrTopoPairs[a-2].vIndex] =	(long)EM_get_vert_for_index(MirrTopoPairs[a-1].vIndex);
					} else {
						mesh_topo_lookup[MirrTopoPairs[a-1].vIndex] =	MirrTopoPairs[a-2].vIndex;
						mesh_topo_lookup[MirrTopoPairs[a-2].vIndex] =	MirrTopoPairs[a-1].vIndex;
					}
				}
				last= a;
			}
		}
		if(em) {
			EM_free_index_arrays();
		}

		MEM_freeN( MirrTopoPairs );
		MirrTopoPairs = NULL;

		MEM_freeN( MirrTopoHash );
		MEM_freeN( MirrTopoHash_Prev );

		mesh_topo_lookup_tot = totvert;

	} else if(mode=='e') { /* end table */
		if (mesh_topo_lookup) {
			MEM_freeN(mesh_topo_lookup);
		}
		mesh_topo_lookup = NULL;
		mesh_topo_lookup_tot= -1;
	}
	return 0;
}

int mesh_get_x_mirror_vert_spacial(Object *ob, int index)
{
	Mesh *me= ob->data;
	MVert *mvert;
	float vec[3];
	
	mvert= me->mvert+index;
	vec[0]= -mvert->co[0];
	vec[1]= mvert->co[1];
	vec[2]= mvert->co[2];
	
	return mesh_octree_table(ob, NULL, vec, 'u');
}

static int mesh_get_x_mirror_vert_topo(Object *ob, int index)
{
	if (mesh_mirrtopo_table(ob, 'u')==-1)
		return -1;

	return mesh_topo_lookup[index];
}

int mesh_get_x_mirror_vert(Object *ob, int index)
{
	if (((Mesh *)ob->data)->editflag & ME_EDIT_MIRROR_TOPO) {
		return mesh_get_x_mirror_vert_topo(ob, index);
	} else {
		return mesh_get_x_mirror_vert_spacial(ob, index);
	}
}

static EditVert *editmesh_get_x_mirror_vert_spacial(Object *ob, EditMesh *em, float *co)
{
	float vec[3];
	intptr_t poinval;
	
	/* ignore nan verts */
	if (!finite(co[0]) ||
		!finite(co[1]) ||
		!finite(co[2])
	   )
		return NULL;
	
	vec[0]= -co[0];
	vec[1]= co[1];
	vec[2]= co[2];
	
	poinval= mesh_octree_table(ob, em, vec, 'u');
	if(poinval != -1)
		return (EditVert *)(poinval);
	return NULL;
}

static EditVert *editmesh_get_x_mirror_vert_topo(Object *ob, struct EditMesh *em, EditVert *eve, int index)
{
	long poinval;
	if (mesh_mirrtopo_table(ob, 'u')==-1)
		return NULL;

	if (index == -1) {
		index = BLI_findindex(&em->verts, eve);

		if (index == -1) {
		return NULL;
		}
	}

	poinval= mesh_topo_lookup[ index ];

	if(poinval != -1)
		return (EditVert *)(poinval);
	return NULL;
}

EditVert *editmesh_get_x_mirror_vert(Object *ob, struct EditMesh *em, EditVert *eve, float *co, int index)
{
	if (((Mesh *)ob->data)->editflag & ME_EDIT_MIRROR_TOPO) {
		return editmesh_get_x_mirror_vert_topo(ob, em, eve, index);
	} else {
		return editmesh_get_x_mirror_vert_spacial(ob, em, co);
	}
}


#if 0
float *editmesh_get_mirror_uv(int axis, float *uv, float *mirrCent, float *face_cent)
{
	float vec[2];
	float cent_vec[2];
	float cent[2];

	/* ignore nan verts */
	if (isnan(uv[0]) || !finite(uv[0]) ||
		isnan(uv[1]) || !finite(uv[1])
	   )
		return NULL;

	if (axis) {
		vec[0]= uv[0];
		vec[1]= -((uv[1])-mirrCent[1]) + mirrCent[1];

		cent_vec[0] = face_cent[0];
		cent_vec[1]= -((face_cent[1])-mirrCent[1]) + mirrCent[1];
	} else {
		vec[0]= -((uv[0])-mirrCent[0]) + mirrCent[0];
		vec[1]= uv[1];

		cent_vec[0]= -((face_cent[0])-mirrCent[0]) + mirrCent[0];
		cent_vec[1] = face_cent[1];
	}

	/* TODO - Optimize */
	{
		EditFace *efa;
		int i, len;
		for(efa=em->faces.first; efa; efa=efa->next) {
			MTFace *tf= (MTFace *)CustomData_em_get(&em->fdata, efa->data, CD_MTFACE);
			uv_center(tf->uv, cent, (void *)efa->v4);

			if ( (fabs(cent[0] - cent_vec[0]) < 0.001) && (fabs(cent[1] - cent_vec[1]) < 0.001) ) {
				len = efa->v4 ? 4 : 3;
				for (i=0; i<len; i++) {
					if ( (fabs(tf->uv[i][0] - vec[0]) < 0.001) && (fabs(tf->uv[i][1] - vec[1]) < 0.001) ) {
						return tf->uv[i];
					}
				}
			}
		}
	}

	return NULL;
}
#endif

static unsigned int mirror_facehash(const void *ptr)
{
	const MFace *mf= ptr;
	int v0, v1;

	if(mf->v4) {
		v0= MIN4(mf->v1, mf->v2, mf->v3, mf->v4);
		v1= MAX4(mf->v1, mf->v2, mf->v3, mf->v4);
	}
	else {
		v0= MIN3(mf->v1, mf->v2, mf->v3);
		v1= MAX3(mf->v1, mf->v2, mf->v3);
	}

	return ((v0*39)^(v1*31));
}

static int mirror_facerotation(MFace *a, MFace *b)
{
	if(b->v4) {
		if(a->v1==b->v1 && a->v2==b->v2 && a->v3==b->v3 && a->v4==b->v4)
			return 0;
		else if(a->v4==b->v1 && a->v1==b->v2 && a->v2==b->v3 && a->v3==b->v4)
			return 1;
		else if(a->v3==b->v1 && a->v4==b->v2 && a->v1==b->v3 && a->v2==b->v4)
			return 2;
		else if(a->v2==b->v1 && a->v3==b->v2 && a->v4==b->v3 && a->v1==b->v4)
			return 3;
	}
	else {
		if(a->v1==b->v1 && a->v2==b->v2 && a->v3==b->v3)
			return 0;
		else if(a->v3==b->v1 && a->v1==b->v2 && a->v2==b->v3)
			return 1;
		else if(a->v2==b->v1 && a->v3==b->v2 && a->v1==b->v3)
			return 2;
	}
	
	return -1;
}

static int mirror_facecmp(const void *a, const void *b)
{
	return (mirror_facerotation((MFace*)a, (MFace*)b) == -1);
}

int *mesh_get_x_mirror_faces(Object *ob, EditMesh *em)
{
	Mesh *me= ob->data;
	MVert *mv, *mvert= me->mvert;
	MFace mirrormf, *mf, *hashmf, *mface= me->mface;
	GHash *fhash;
	int *mirrorverts, *mirrorfaces;
	int a;

	mirrorverts= MEM_callocN(sizeof(int)*me->totvert, "MirrorVerts");
	mirrorfaces= MEM_callocN(sizeof(int)*2*me->totface, "MirrorFaces");

	mesh_octree_table(ob, em, NULL, 's');

	for(a=0, mv=mvert; a<me->totvert; a++, mv++)
		mirrorverts[a]= mesh_get_x_mirror_vert(ob, a);

	mesh_octree_table(ob, em, NULL, 'e');

	fhash= BLI_ghash_new(mirror_facehash, mirror_facecmp, "mirror_facehash gh");
	for(a=0, mf=mface; a<me->totface; a++, mf++)
		BLI_ghash_insert(fhash, mf, mf);

	for(a=0, mf=mface; a<me->totface; a++, mf++) {
		mirrormf.v1= mirrorverts[mf->v3];
		mirrormf.v2= mirrorverts[mf->v2];
		mirrormf.v3= mirrorverts[mf->v1];
		mirrormf.v4= (mf->v4)? mirrorverts[mf->v4]: 0;

		/* make sure v4 is not 0 if a quad */
		if(mf->v4 && mirrormf.v4==0) {
			SWAP(int, mirrormf.v1, mirrormf.v3);
			SWAP(int, mirrormf.v2, mirrormf.v4);
		}

		hashmf= BLI_ghash_lookup(fhash, &mirrormf);
		if(hashmf) {
			mirrorfaces[a*2]= hashmf - mface;
			mirrorfaces[a*2+1]= mirror_facerotation(&mirrormf, hashmf);
		}
		else
			mirrorfaces[a*2]= -1;
	}

	BLI_ghash_free(fhash, NULL, NULL);
	MEM_freeN(mirrorverts);
	
	return mirrorfaces;
}<|MERGE_RESOLUTION|>--- conflicted
+++ resolved
@@ -506,9 +506,6 @@
 	
 	ED_object_enter_editmode(C, EM_WAITCURSOR);
 	ED_object_exit_editmode(C, EM_FREEDATA|EM_WAITCURSOR|EM_DO_UNDO);
-<<<<<<< HEAD
-
-=======
 #else
 	/* toggle editmode using lower level functions so this can be called from python */
 	make_editMesh(scene, ob);
@@ -518,7 +515,6 @@
 	me->edit_mesh= NULL;
 	DAG_id_tag_update(&ob->id, OB_RECALC_OB|OB_RECALC_DATA);
 #endif
->>>>>>> 6d201907
 	WM_event_add_notifier(C, NC_SCENE|ND_OB_ACTIVE, scene);
 
 	return OPERATOR_FINISHED;
