/*
 * ***** BEGIN GPL LICENSE BLOCK *****
 *
 * This program is free software; you can redistribute it and/or
 * modify it under the terms of the GNU General Public License
 * as published by the Free Software Foundation; either version 2
 * of the License, or (at your option) any later version.
 *
 * This program is distributed in the hope that it will be useful,
 * but WITHOUT ANY WARRANTY; without even the implied warranty of
 * MERCHANTABILITY or FITNESS FOR A PARTICULAR PURPOSE.  See the
 * GNU General Public License for more details.
 *
 * You should have received a copy of the GNU General Public License
 * along with this program; if not, write to the Free Software Foundation,
 * Inc., 51 Franklin Street, Fifth Floor, Boston, MA 02110-1301, USA.
 *
 * The Original Code is Copyright (C) 2004 by Blender Foundation.
 * All rights reserved.
 *
 * The Original Code is: all of this file.
 *
 * Contributor(s): Joseph Eagar
 *
 * ***** END GPL LICENSE BLOCK *****
 */

/** \file blender/editors/mesh/editmesh_tools.c
 *  \ingroup edmesh
 */

#include "MEM_guardedalloc.h"

#include "DNA_material_types.h"
#include "DNA_mesh_types.h"
#include "DNA_modifier_types.h"
#include "DNA_object_types.h"
#include "DNA_scene_types.h"

#include "RNA_define.h"
#include "RNA_access.h"

#include "BLI_blenlib.h"
#include "BLI_math.h"
#include "BLI_rand.h"

#include "BKE_material.h"
#include "BKE_context.h"
#include "BKE_cdderivedmesh.h"
#include "BKE_depsgraph.h"
#include "BKE_object.h"
#include "BKE_report.h"
#include "BKE_texture.h"
#include "BKE_main.h"
#include "BKE_tessmesh.h"

#include "WM_api.h"
#include "WM_types.h"

#include "ED_mesh.h"
#include "ED_view3d.h"
#include "ED_screen.h"
#include "ED_transform.h"
#include "ED_object.h"

#include "RE_render_ext.h"

#include "mesh_intern.h"

/* allow accumulated normals to form a new direction but don't
 * accept direct opposite directions else they will cancel each other out */
static void add_normal_aligned(float nor[3], const float add[3])
{
	if (dot_v3v3(nor, add) < -0.9999f) {
		sub_v3_v3(nor, add);
	}
	else {
		add_v3_v3(nor, add);
	}
}

static int edbm_subdivide_exec(bContext *C, wmOperator *op)
{
	ToolSettings *ts = CTX_data_tool_settings(C);
	Object *obedit = CTX_data_edit_object(C);
	BMEditMesh *em = BMEdit_FromObject(obedit);
	int cuts = RNA_int_get(op->ptr, "number_cuts");
	float smooth = 0.292f * RNA_float_get(op->ptr, "smoothness");
	float fractal = RNA_float_get(op->ptr, "fractal") / 2.5f;
	int flag = 0;

	if (smooth != 0.0f)
		flag |= B_SMOOTH;
	if (fractal != 0.0f)
		flag |= B_FRACTAL;
	
	if (RNA_boolean_get(op->ptr, "quadtri") && 
	    RNA_enum_get(op->ptr, "quadcorner") == SUBD_STRAIGHT_CUT)
	{
		RNA_enum_set(op->ptr, "quadcorner", SUBD_INNERVERT);
	}
	
	BM_mesh_esubdivideflag(obedit, em->bm, BM_ELEM_SELECT,
	                       smooth, fractal,
	                       ts->editbutflag | flag,
	                       cuts, 0, RNA_enum_get(op->ptr, "quadcorner"),
	                       RNA_boolean_get(op->ptr, "quadtri"),
	                       TRUE, RNA_int_get(op->ptr, "seed"));

	EDBM_update_generic(C, em, TRUE);

	return OPERATOR_FINISHED;
}

/* Note, these values must match delete_mesh() event values */
static EnumPropertyItem prop_mesh_cornervert_types[] = {
	{SUBD_INNERVERT,     "INNERVERT", 0,      "Inner Vert", ""},
	{SUBD_PATH,          "PATH", 0,           "Path", ""},
	{SUBD_STRAIGHT_CUT,  "STRAIGHT_CUT", 0,   "Straight Cut", ""},
	{SUBD_FAN,           "FAN", 0,            "Fan", ""},
	{0, NULL, 0, NULL, NULL}
};

void MESH_OT_subdivide(wmOperatorType *ot)
{
	PropertyRNA *prop;

	/* identifiers */
	ot->name = "Subdivide";
	ot->description = "Subdivide selected edges";
	ot->idname = "MESH_OT_subdivide";

	/* api callbacks */
	ot->exec = edbm_subdivide_exec;
	ot->poll = ED_operator_editmesh;

	/* flags */
	ot->flag = OPTYPE_REGISTER | OPTYPE_UNDO;

	/* properties */
	prop = RNA_def_int(ot->srna, "number_cuts", 1, 1, INT_MAX, "Number of Cuts", "", 1, 10);
	/* avoid re-using last var because it can cause _very_ high poly meshes and annoy users (or worse crash) */
	RNA_def_property_flag(prop, PROP_SKIP_SAVE);

	/* BMESH_TODO, this currently does nothing, just add to stop UI from erroring out! */
	RNA_def_float(ot->srna, "smoothness", 0.0f, 0.0f, FLT_MAX, "Smoothness", "Smoothness factor (BMESH TODO)", 0.0f, 1.0f);

	RNA_def_boolean(ot->srna, "quadtri", 0, "Quad/Tri Mode", "Tries to prevent ngons");
	RNA_def_enum(ot->srna, "quadcorner", prop_mesh_cornervert_types, SUBD_STRAIGHT_CUT,
	             "Quad Corner Type", "How to subdivide quad corners (anything other than Straight Cut will prevent ngons)");

	RNA_def_float(ot->srna, "fractal", 0.0f, 0.0f, FLT_MAX, "Fractal", "Fractal randomness factor", 0.0f, 1000.0f);
	RNA_def_int(ot->srna, "seed", 0, 0, 10000, "Random Seed", "Seed for the random number generator", 0, 50);
}


void EMBM_project_snap_verts(bContext *C, ARegion *ar, Object *obedit, BMEditMesh *em)
{
	BMIter iter;
	BMVert *eve;

	BM_ITER(eve, &iter, em->bm, BM_VERTS_OF_MESH, NULL)	{
		if (BM_elem_flag_test(eve, BM_ELEM_SELECT)) {
			float mval[2], vec[3], no_dummy[3];
			int dist_dummy;
			mul_v3_m4v3(vec, obedit->obmat, eve->co);
			project_float_noclip(ar, vec, mval);
			if (snapObjectsContext(C, mval, &dist_dummy, vec, no_dummy, SNAP_NOT_OBEDIT)) {
				mul_v3_m4v3(eve->co, obedit->imat, vec);
			}
		}
	}
}


/* individual face extrude */
/* will use vertex normals for extrusion directions, so *nor is unaffected */
static short edbm_extrude_face_indiv(BMEditMesh *em, wmOperator *op, const char hflag, float *UNUSED(nor))
{
	BMOIter siter;
	BMIter liter;
	BMFace *f;
	BMLoop *l;
	BMOperator bmop;

	EDBM_op_init(em, &bmop, op, "extrude_face_indiv faces=%hf", hflag);

	/* deselect original verts */
	EDBM_flag_disable_all(em, BM_ELEM_SELECT);

	BMO_op_exec(em->bm, &bmop);
	
	BMO_ITER(f, &siter, em->bm, &bmop, "faceout", BM_FACE) {
		BM_elem_select_set(em->bm, f, TRUE);

		/* set face vertex normals to face normal */
		BM_ITER(l, &liter, em->bm, BM_LOOPS_OF_FACE, f) {
			copy_v3_v3(l->v->no, f->no);
		}
	}

	if (!EDBM_op_finish(em, &bmop, op, TRUE)) {
		return 0;
	}

	return 's'; // s is shrink/fatten
}

/* extrudes individual edges */
static short edbm_extrude_edges_indiv(BMEditMesh *em, wmOperator *op, const char hflag, float *UNUSED(nor))
{
	BMOperator bmop;

	EDBM_op_init(em, &bmop, op, "extrude_edge_only edges=%he", hflag);

	/* deselect original verts */
	EDBM_flag_disable_all(em, BM_ELEM_SELECT);

	BMO_op_exec(em->bm, &bmop);
	BMO_slot_buffer_hflag_enable(em->bm, &bmop, "geomout", BM_VERT | BM_EDGE, BM_ELEM_SELECT, TRUE);

	if (!EDBM_op_finish(em, &bmop, op, TRUE)) {
		return 0;
	}

	return 'n'; // n is normal grab
}

/* extrudes individual vertices */
static short edbm_extrude_verts_indiv(BMEditMesh *em, wmOperator *op, const char hflag, float *UNUSED(nor))
{
	BMOperator bmop;

	EDBM_op_init(em, &bmop, op, "extrude_vert_indiv verts=%hv", hflag);

	/* deselect original verts */
	BMO_slot_buffer_hflag_disable(em->bm, &bmop, "verts", BM_VERT, BM_ELEM_SELECT, TRUE);

	BMO_op_exec(em->bm, &bmop);
	BMO_slot_buffer_hflag_enable(em->bm, &bmop, "vertout", BM_VERT, BM_ELEM_SELECT, TRUE);

	if (!EDBM_op_finish(em, &bmop, op, TRUE)) {
		return 0;
	}

	return 'g'; // g is grab
}

static short edbm_extrude_edge(Object *obedit, BMEditMesh *em, const char hflag, float nor[3])
{
	BMesh *bm = em->bm;
	BMIter iter;
	BMOIter siter;
	BMOperator extop;
	BMEdge *edge;
	BMFace *f;
	ModifierData *md;
	BMElem *ele;
	
	BMO_op_init(bm, &extop, "extrude_face_region");
	BMO_slot_buffer_from_enabled_hflag(bm, &extop, "edgefacein", BM_VERT | BM_EDGE | BM_FACE, hflag);

	/* If a mirror modifier with clipping is on, we need to adjust some 
	 * of the cases above to handle edges on the line of symmetry.
	 */
	md = obedit->modifiers.first;
	for (; md; md = md->next) {
		if ((md->type == eModifierType_Mirror) && (md->mode & eModifierMode_Realtime)) {
			MirrorModifierData *mmd = (MirrorModifierData *) md;
		
			if (mmd->flag & MOD_MIR_CLIPPING) {
				float mtx[4][4];
				if (mmd->mirror_ob) {
					float imtx[4][4];
					invert_m4_m4(imtx, mmd->mirror_ob->obmat);
					mult_m4_m4m4(mtx, imtx, obedit->obmat);
				}

				for (edge = BM_iter_new(&iter, bm, BM_EDGES_OF_MESH, NULL);
				     edge;
				     edge = BM_iter_step(&iter))
				{
					if (BM_elem_flag_test(edge, hflag) &&
					    BM_edge_is_boundary(edge) &&
					    BM_elem_flag_test(edge->l->f, hflag))
					{
						float co1[3], co2[3];

						copy_v3_v3(co1, edge->v1->co);
						copy_v3_v3(co2, edge->v2->co);

						if (mmd->mirror_ob) {
							mul_v3_m4v3(co1, mtx, co1);
							mul_v3_m4v3(co2, mtx, co2);
						}

						if (mmd->flag & MOD_MIR_AXIS_X) {
							if ((fabsf(co1[0]) < mmd->tolerance) &&
							    (fabsf(co2[0]) < mmd->tolerance))
							{
								BMO_slot_map_ptr_insert(bm, &extop, "exclude", edge, NULL);
							}
						}
						if (mmd->flag & MOD_MIR_AXIS_Y) {
							if ((fabsf(co1[1]) < mmd->tolerance) &&
							    (fabsf(co2[1]) < mmd->tolerance))
							{
								BMO_slot_map_ptr_insert(bm, &extop, "exclude", edge, NULL);
							}
						}
						if (mmd->flag & MOD_MIR_AXIS_Z) {
							if ((fabsf(co1[2]) < mmd->tolerance) &&
							    (fabsf(co2[2]) < mmd->tolerance))
							{
								BMO_slot_map_ptr_insert(bm, &extop, "exclude", edge, NULL);
							}
						}
					}
				}
			}
		}
	}

	EDBM_flag_disable_all(em, BM_ELEM_SELECT);

	BMO_op_exec(bm, &extop);

	zero_v3(nor);
	
	BMO_ITER(ele, &siter, bm, &extop, "geomout", BM_ALL) {
		BM_elem_select_set(bm, ele, TRUE);

		if (ele->head.htype == BM_FACE) {
			f = (BMFace *)ele;
			add_normal_aligned(nor, f->no);
		};
	}

	normalize_v3(nor);

	BMO_op_finish(bm, &extop);

	/* grab / normal constraint */
	return is_zero_v3(nor) ? 'g' : 'n';
}

static short edbm_extrude_vert(Object *obedit, BMEditMesh *em, const char hflag, float nor[3])
{
	BMIter iter;
	BMEdge *eed;
		
	/* ensure vert flags are consistent for edge selections */
	eed = BM_iter_new(&iter, em->bm, BM_EDGES_OF_MESH, NULL);
	for ( ; eed; eed = BM_iter_step(&iter)) {
		if (BM_elem_flag_test(eed, hflag)) {
			if (hflag & BM_ELEM_SELECT) {
				BM_elem_select_set(em->bm, eed->v1, TRUE);
				BM_elem_select_set(em->bm, eed->v2, TRUE);
			}

			BM_elem_flag_enable(eed->v1, hflag & ~BM_ELEM_SELECT);
			BM_elem_flag_enable(eed->v2, hflag & ~BM_ELEM_SELECT);
		}
		else {
			if (BM_elem_flag_test(eed->v1, hflag) && BM_elem_flag_test(eed->v2, hflag)) {
				if (hflag & BM_ELEM_SELECT) {
					BM_elem_select_set(em->bm, eed, TRUE);
				}

				BM_elem_flag_enable(eed, hflag & ~BM_ELEM_SELECT);
			}
		}
	}

	return edbm_extrude_edge(obedit, em, hflag, nor);
}

static int edbm_extrude_repeat_exec(bContext *C, wmOperator *op)
{
	Object *obedit = CTX_data_edit_object(C);
	BMEditMesh *em = BMEdit_FromObject(obedit);
	RegionView3D *rv3d = CTX_wm_region_view3d(C);
		
	int steps = RNA_int_get(op->ptr, "steps");
	
	float offs = RNA_float_get(op->ptr, "offset");
	float dvec[3], tmat[3][3], bmat[3][3], nor[3] = {0.0, 0.0, 0.0};
	short a;

	/* dvec */
	normalize_v3_v3(dvec, rv3d->persinv[2]);
	mul_v3_fl(dvec, offs);

	/* base correction */
	copy_m3_m4(bmat, obedit->obmat);
	invert_m3_m3(tmat, bmat);
	mul_m3_v3(tmat, dvec);

	for (a = 0; a < steps; a++) {
		edbm_extrude_edge(obedit, em, BM_ELEM_SELECT, nor);
		//BMO_op_callf(em->bm, "extrude_face_region edgefacein=%hef", BM_ELEM_SELECT);
		BMO_op_callf(em->bm, "translate vec=%v verts=%hv", (float *)dvec, BM_ELEM_SELECT);
		//extrudeflag(obedit, em, SELECT, nor);
		//translateflag(em, SELECT, dvec);
	}
	
	EDBM_mesh_normals_update(em);

	EDBM_update_generic(C, em, TRUE);

	return OPERATOR_FINISHED;
}

void MESH_OT_extrude_repeat(wmOperatorType *ot)
{
	/* identifiers */
	ot->name = "Extrude Repeat Mesh";
	ot->description = "Extrude selected vertices, edges or faces repeatedly";
	ot->idname = "MESH_OT_extrude_repeat";
	
	/* api callbacks */
	ot->exec = edbm_extrude_repeat_exec;
	ot->poll = ED_operator_editmesh_view3d;
	
	/* flags */
	ot->flag = OPTYPE_REGISTER | OPTYPE_UNDO;
	
	/* props */
	RNA_def_float(ot->srna, "offset", 2.0f, 0.0f, 100.0f, "Offset", "", 0.0f, FLT_MAX);
	RNA_def_int(ot->srna, "steps", 10, 0, 180, "Steps", "", 0, INT_MAX);
}

/* generic extern called extruder */
static int edbm_extrude_mesh(Scene *scene, Object *obedit, BMEditMesh *em, wmOperator *op, float *norin)
{
	short nr, transmode = 0;
	float stacknor[3] = {0.0f, 0.0f, 0.0f};
	float *nor = norin ? norin : stacknor;

	zero_v3(nor);

	if (em->selectmode & SCE_SELECT_VERTEX) {
		if (em->bm->totvertsel == 0) nr = 0;
		else if (em->bm->totvertsel == 1) nr = 4;
		else if (em->bm->totedgesel == 0) nr = 4;
		else if (em->bm->totfacesel == 0)
			nr = 3;  // pupmenu("Extrude %t|Only Edges%x3|Only Vertices%x4");
		else if (em->bm->totfacesel == 1)
			nr = 1;  // pupmenu("Extrude %t|Region %x1|Only Edges%x3|Only Vertices%x4");
		else 
			nr = 1;  // pupmenu("Extrude %t|Region %x1||Individual Faces %x2|Only Edges%x3|Only Vertices%x4");
	}
	else if (em->selectmode & SCE_SELECT_EDGE) {
		if (em->bm->totedgesel == 0) nr = 0;
		
		nr = 1;
#if 0
		else if (em->totedgesel == 1) nr = 3;
		else if (em->totfacesel == 0) nr = 3;
		else if (em->totfacesel == 1)
			nr = 1;  // pupmenu("Extrude %t|Region %x1|Only Edges%x3");
		else
			nr = 1;  // pupmenu("Extrude %t|Region %x1||Individual Faces %x2|Only Edges%x3");
#endif
	}
	else {
		if (em->bm->totfacesel == 0) nr = 0;
		else if (em->bm->totfacesel == 1) nr = 1;
		else
			nr = 1;  // pupmenu("Extrude %t|Region %x1||Individual Faces %x2");
	}

	if (nr < 1) return 'g';

	if (nr == 1 && (em->selectmode & SCE_SELECT_VERTEX))
		transmode = edbm_extrude_vert(obedit, em, BM_ELEM_SELECT, nor);
	else if (nr == 1) transmode = edbm_extrude_edge(obedit, em, BM_ELEM_SELECT, nor);
	else if (nr == 4) transmode = edbm_extrude_verts_indiv(em, op, BM_ELEM_SELECT, nor);
	else if (nr == 3) transmode = edbm_extrude_edges_indiv(em, op, BM_ELEM_SELECT, nor);
	else transmode = edbm_extrude_face_indiv(em, op, BM_ELEM_SELECT, nor);
	
	if (transmode == 0) {
		BKE_report(op->reports, RPT_ERROR, "Not a valid selection for extrude");
	}
	else {
		
		/* We need to force immediate calculation here because
		 * transform may use derived objects (which are now stale).
		 *
		 * This shouldn't be necessary, derived queries should be
		 * automatically building this data if invalid. Or something.
		 */
//		DAG_object_flush_update(scene, obedit, OB_RECALC_DATA);
		object_handle_update(scene, obedit);

		/* individual faces? */
//		BIF_TransformSetUndo("Extrude");
		if (nr == 2) {
//			initTransform(TFM_SHRINKFATTEN, CTX_NO_PET|CTX_NO_MIRROR);
//			Transform();
		}
		else {
//			initTransform(TFM_TRANSLATION, CTX_NO_PET|CTX_NO_MIRROR);
			if (transmode == 'n') {
				mul_m4_v3(obedit->obmat, nor);
				sub_v3_v3v3(nor, nor, obedit->obmat[3]);
//				BIF_setSingleAxisConstraint(nor, "along normal");
			}
//			Transform();
		}
	}
	
	return transmode;
}

/* extrude without transform */
static int edbm_extrude_region_exec(bContext *C, wmOperator *op)
{
	Scene *scene = CTX_data_scene(C);
	Object *obedit = CTX_data_edit_object(C);
	BMEditMesh *em = BMEdit_FromObject(obedit);
	
	edbm_extrude_mesh(scene, obedit, em, op, NULL);

	/* This normally happens when pushing undo but modal operators
	 * like this one don't push undo data until after modal mode is
	 * done.*/
	EDBM_mesh_normals_update(em);

	EDBM_update_generic(C, em, TRUE);
	
	return OPERATOR_FINISHED;
}

void MESH_OT_extrude_region(wmOperatorType *ot)
{
	/* identifiers */
	ot->name = "Extrude Region";
	ot->idname = "MESH_OT_extrude_region";
	
	/* api callbacks */
	//ot->invoke = mesh_extrude_region_invoke;
	ot->exec = edbm_extrude_region_exec;
	ot->poll = ED_operator_editmesh;
	
	/* flags */
	ot->flag = OPTYPE_REGISTER | OPTYPE_UNDO;

	RNA_def_boolean(ot->srna, "mirror", 0, "Mirror Editing", "");
}

static int edbm_extrude_verts_exec(bContext *C, wmOperator *op)
{
	Object *obedit = CTX_data_edit_object(C);
	BMEditMesh *em = BMEdit_FromObject(obedit);
	float nor[3];

	edbm_extrude_verts_indiv(em, op, BM_ELEM_SELECT, nor);
	
	WM_event_add_notifier(C, NC_GEOM | ND_SELECT, obedit);
	
	return OPERATOR_FINISHED;
}

void MESH_OT_extrude_verts_indiv(wmOperatorType *ot)
{
	/* identifiers */
	ot->name = "Extrude Only Vertices";
	ot->idname = "MESH_OT_extrude_verts_indiv";
	
	/* api callbacks */
	ot->exec = edbm_extrude_verts_exec;
	ot->poll = ED_operator_editmesh;
	
	/* flags */
	ot->flag = OPTYPE_REGISTER | OPTYPE_UNDO;

	/* to give to transform */
	RNA_def_boolean(ot->srna, "mirror", 0, "Mirror Editing", "");
}

static int edbm_extrude_edges_exec(bContext *C, wmOperator *op)
{
	Object *obedit = CTX_data_edit_object(C);
	BMEditMesh *em = BMEdit_FromObject(obedit);
	float nor[3];

	edbm_extrude_edges_indiv(em, op, BM_ELEM_SELECT, nor);
	
	WM_event_add_notifier(C, NC_GEOM | ND_SELECT, obedit);
	
	return OPERATOR_FINISHED;
}

void MESH_OT_extrude_edges_indiv(wmOperatorType *ot)
{
	/* identifiers */
	ot->name = "Extrude Only Edges";
	ot->idname = "MESH_OT_extrude_edges_indiv";
	
	/* api callbacks */
	ot->exec = edbm_extrude_edges_exec;
	ot->poll = ED_operator_editmesh;
	
	/* flags */
	ot->flag = OPTYPE_REGISTER | OPTYPE_UNDO;

	/* to give to transform */
	RNA_def_boolean(ot->srna, "mirror", 0, "Mirror Editing", "");
}

static int edbm_extrude_faces_exec(bContext *C, wmOperator *op)
{
	Object *obedit = CTX_data_edit_object(C);
	BMEditMesh *em = BMEdit_FromObject(obedit);
	float nor[3];

	edbm_extrude_face_indiv(em, op, BM_ELEM_SELECT, nor);
	
	WM_event_add_notifier(C, NC_GEOM | ND_SELECT, obedit);
	
	return OPERATOR_FINISHED;
}

void MESH_OT_extrude_faces_indiv(wmOperatorType *ot)
{
	/* identifiers */
	ot->name = "Extrude Individual Faces";
	ot->idname = "MESH_OT_extrude_faces_indiv";
	
	/* api callbacks */
	ot->exec = edbm_extrude_faces_exec;
	ot->poll = ED_operator_editmesh;
	
	/* flags */
	ot->flag = OPTYPE_REGISTER | OPTYPE_UNDO;

	RNA_def_boolean(ot->srna, "mirror", 0, "Mirror Editing", "");
}

/* ******************** (de)select all operator **************** */

static int edbm_select_all_exec(bContext *C, wmOperator *op)
{
	Object *obedit = CTX_data_edit_object(C);
	BMEditMesh *em = BMEdit_FromObject(obedit);
	int action = RNA_enum_get(op->ptr, "action");
	
	switch (action) {
		case SEL_TOGGLE:
			EDBM_select_toggle_all(em);
			break;
		case SEL_SELECT:
			EDBM_flag_enable_all(em, BM_ELEM_SELECT);
			break;
		case SEL_DESELECT:
			EDBM_flag_disable_all(em, BM_ELEM_SELECT);
			break;
		case SEL_INVERT:
			EDBM_select_swap(em);
			EDBM_selectmode_flush(em);
			break;
	}

	WM_event_add_notifier(C, NC_GEOM | ND_SELECT, obedit);

	return OPERATOR_FINISHED;
}

void MESH_OT_select_all(wmOperatorType *ot)
{
	/* identifiers */
	ot->name = "(De)select All";
	ot->idname = "MESH_OT_select_all";
	ot->description = "(De)select all vertices, edges or faces";
	
	/* api callbacks */
	ot->exec = edbm_select_all_exec;
	ot->poll = ED_operator_editmesh;
	
	/* flags */
	ot->flag = OPTYPE_REGISTER | OPTYPE_UNDO;

	WM_operator_properties_select_all(ot);
}

static int edbm_faces_select_interior_exec(bContext *C, wmOperator *UNUSED(op))
{
	Object *obedit = CTX_data_edit_object(C);
	BMEditMesh *em = BMEdit_FromObject(obedit);

	if (EDBM_select_interior_faces(em)) {
		WM_event_add_notifier(C, NC_GEOM | ND_SELECT, obedit);

		return OPERATOR_FINISHED;
	}
	else {
		return OPERATOR_CANCELLED;
	}

}

void MESH_OT_select_interior_faces(wmOperatorType *ot)
{
	/* identifiers */
	ot->name = "Select Interior Faces";
	ot->idname = "MESH_OT_select_interior_faces";
	ot->description = "Select faces where all edges have more than 2 face users";

	/* api callbacks */
	ot->exec = edbm_faces_select_interior_exec;
	ot->poll = ED_operator_editmesh;

	/* flags */
	ot->flag = OPTYPE_REGISTER | OPTYPE_UNDO;
}

/* *************** add-click-mesh (extrude) operator ************** */
static int edbm_dupli_extrude_cursor_invoke(bContext *C, wmOperator *op, wmEvent *event)
{
	ViewContext vc;
	BMVert *v1;
	BMIter iter;
	float min[3], max[3];
	int done = 0;
	short use_proj;
	
	em_setup_viewcontext(C, &vc);
	
	use_proj = (vc.scene->toolsettings->snap_flag & SCE_SNAP) &&    (vc.scene->toolsettings->snap_mode == SCE_SNAP_MODE_FACE);

	INIT_MINMAX(min, max);
	
	BM_ITER(v1, &iter, vc.em->bm, BM_VERTS_OF_MESH, NULL) {
		if (BM_elem_flag_test(v1, BM_ELEM_SELECT)) {
			DO_MINMAX(v1->co, min, max);
			done = 1;
		}
	}

	/* call extrude? */
	if (done) {
		const short rot_src = RNA_boolean_get(op->ptr, "rotate_source");
		BMEdge *eed;
		float vec[3], cent[3], mat[3][3];
		float nor[3] = {0.0, 0.0, 0.0};

		/* 2D normal calc */
		float mval_f[2];

		mval_f[0] = (float)event->mval[0];
		mval_f[1] = (float)event->mval[1];

		/* check for edges that are half selected, use for rotation */
		done = 0;
		BM_ITER(eed, &iter, vc.em->bm, BM_EDGES_OF_MESH, NULL) {
			if (BM_elem_flag_test(eed, BM_ELEM_SELECT)) {
				float co1[3], co2[3];
				mul_v3_m4v3(co1, vc.obedit->obmat, eed->v1->co);
				mul_v3_m4v3(co2, vc.obedit->obmat, eed->v2->co);
				project_float_noclip(vc.ar, co1, co1);
				project_float_noclip(vc.ar, co2, co2);

				/* 2D rotate by 90d while adding.
				 *  (x, y) = (y, -x)
				 *
				 * accumulate the screenspace normal in 2D,
				 * with screenspace edge length weighting the result. */
				if (line_point_side_v2(co1, co2, mval_f) >= 0.0f) {
					nor[0] +=  (co1[1] - co2[1]);
					nor[1] += -(co1[0] - co2[0]);
				}
				else {
					nor[0] +=  (co2[1] - co1[1]);
					nor[1] += -(co2[0] - co1[0]);
				}
			}
			done = 1;
		}

		if (done) {
			float view_vec[3], cross[3];

			/* convert the 2D nomal into 3D */
			mul_mat3_m4_v3(vc.rv3d->viewinv, nor); /* worldspace */
			mul_mat3_m4_v3(vc.obedit->imat, nor); /* local space */

			/* correct the normal to be aligned on the view plane */
			copy_v3_v3(view_vec, vc.rv3d->viewinv[2]);
			mul_mat3_m4_v3(vc.obedit->imat, view_vec);
			cross_v3_v3v3(cross, nor, view_vec);
			cross_v3_v3v3(nor, view_vec, cross);
			normalize_v3(nor);
		}
		
		/* center */
		mid_v3_v3v3(cent, min, max);
		copy_v3_v3(min, cent);

		mul_m4_v3(vc.obedit->obmat, min);  /* view space */
		view3d_get_view_aligned_coordinate(&vc, min, event->mval, TRUE);
		mul_m4_v3(vc.obedit->imat, min); // back in object space

		sub_v3_v3(min, cent);
		
		/* calculate rotation */
		unit_m3(mat);
		if (done) {
			float angle;

			normalize_v3_v3(vec, min);

			angle = angle_normalized_v3v3(vec, nor);

			if (angle != 0.0f) {
				float axis[3];

				cross_v3_v3v3(axis, nor, vec);

				/* halve the rotation if its applied twice */
				if (rot_src) {
					angle *= 0.5f;
				}

				axis_angle_to_mat3(mat, axis, angle);
			}
		}
		
		if (rot_src) {
			EDBM_op_callf(vc.em, op, "rotate verts=%hv cent=%v mat=%m3",
			              BM_ELEM_SELECT, cent, mat);

			/* also project the source, for retopo workflow */
			if (use_proj)
				EMBM_project_snap_verts(C, vc.ar, vc.obedit, vc.em);
		}

		edbm_extrude_edge(vc.obedit, vc.em, BM_ELEM_SELECT, nor);
		EDBM_op_callf(vc.em, op, "rotate verts=%hv cent=%v mat=%m3",
		              BM_ELEM_SELECT, cent, mat);
		EDBM_op_callf(vc.em, op, "translate verts=%hv vec=%v",
		              BM_ELEM_SELECT, min);
	}
	else {
		float *curs = give_cursor(vc.scene, vc.v3d);
		BMOperator bmop;
		BMOIter oiter;
		
		copy_v3_v3(min, curs);
		view3d_get_view_aligned_coordinate(&vc, min, event->mval, 0);

		invert_m4_m4(vc.obedit->imat, vc.obedit->obmat);
		mul_m4_v3(vc.obedit->imat, min); // back in object space
		
		EDBM_op_init(vc.em, &bmop, op, "makevert co=%v", min);
		BMO_op_exec(vc.em->bm, &bmop);

		BMO_ITER(v1, &oiter, vc.em->bm, &bmop, "newvertout", BM_VERT) {
			BM_elem_select_set(vc.em->bm, v1, TRUE);
		}

		if (!EDBM_op_finish(vc.em, &bmop, op, TRUE)) {
			return OPERATOR_CANCELLED;
		}
	}

	if (use_proj)
		EMBM_project_snap_verts(C, vc.ar, vc.obedit, vc.em);

	/* This normally happens when pushing undo but modal operators
	 * like this one don't push undo data until after modal mode is
	 * done. */
	EDBM_mesh_normals_update(vc.em);

	EDBM_update_generic(C, vc.em, TRUE);

	return OPERATOR_FINISHED;
}

void MESH_OT_dupli_extrude_cursor(wmOperatorType *ot)
{
	/* identifiers */
	ot->name = "Duplicate or Extrude at 3D Cursor";
	ot->idname = "MESH_OT_dupli_extrude_cursor";
	
	/* api callbacks */
	ot->invoke = edbm_dupli_extrude_cursor_invoke;
	ot->description = "Duplicate and extrude selected vertices, edges or faces towards the mouse cursor";
	ot->poll = ED_operator_editmesh;
	
	/* flags */
	ot->flag = OPTYPE_REGISTER | OPTYPE_UNDO;

	RNA_def_boolean(ot->srna, "rotate_source", 1, "Rotate Source", "Rotate initial selection giving better shape");
}

/* Note, these values must match delete_mesh() event values */
static EnumPropertyItem prop_mesh_delete_types[] = {
	{0, "VERT",      0, "Vertices", ""},
	{1,  "EDGE",      0, "Edges", ""},
	{2,  "FACE",      0, "Faces", ""},
	{3,  "EDGE_FACE", 0, "Edges & Faces", ""},
	{4,  "ONLY_FACE", 0, "Only Faces", ""},
	{0, NULL, 0, NULL, NULL}
};

static int edbm_delete_exec(bContext *C, wmOperator *op)
{
	Object *obedit = CTX_data_edit_object(C);
	BMEditMesh *em = BMEdit_FromObject(obedit);
	int type = RNA_enum_get(op->ptr, "type");

	if (type == 0) {
		if (!EDBM_op_callf(em, op, "del geom=%hv context=%i", BM_ELEM_SELECT, DEL_VERTS)) /* Erase Vertices */
			return OPERATOR_CANCELLED;
	}
	else if (type == 1) {
		if (!EDBM_op_callf(em, op, "del geom=%he context=%i", BM_ELEM_SELECT, DEL_EDGES)) /* Erase Edges */
			return OPERATOR_CANCELLED;
	}
	else if (type == 2) {
		if (!EDBM_op_callf(em, op, "del geom=%hf context=%i", BM_ELEM_SELECT, DEL_FACES)) /* Erase Faces */
			return OPERATOR_CANCELLED;
	}
	else if (type == 3) {
		if (!EDBM_op_callf(em, op, "del geom=%hef context=%i", BM_ELEM_SELECT, DEL_EDGESFACES)) /* Edges and Faces */
			return OPERATOR_CANCELLED;
	}
	else if (type == 4) {
		//"Erase Only Faces";
		if (!EDBM_op_callf(em, op, "del geom=%hf context=%i",
		                   BM_ELEM_SELECT, DEL_ONLYFACES))
			return OPERATOR_CANCELLED;
	}

	EDBM_flag_disable_all(em, BM_ELEM_SELECT);

	EDBM_update_generic(C, em, TRUE);
	
	return OPERATOR_FINISHED;
}

void MESH_OT_delete(wmOperatorType *ot)
{
	/* identifiers */
	ot->name = "Delete";
	ot->description = "Delete selected vertices, edges or faces";
	ot->idname = "MESH_OT_delete";
	
	/* api callbacks */
	ot->invoke = WM_menu_invoke;
	ot->exec = edbm_delete_exec;
	
	ot->poll = ED_operator_editmesh;
	
	/* flags */
	ot->flag = OPTYPE_REGISTER | OPTYPE_UNDO;

	/* props */
	ot->prop = RNA_def_enum(ot->srna, "type", prop_mesh_delete_types, 0, "Type", "Method used for deleting mesh data");
}

static int edbm_collapse_edge_exec(bContext *C, wmOperator *op)
{
	Object *obedit = CTX_data_edit_object(C);
	BMEditMesh *em = BMEdit_FromObject(obedit);

	if (!EDBM_op_callf(em, op, "collapse edges=%he", BM_ELEM_SELECT))
		return OPERATOR_CANCELLED;

	EDBM_update_generic(C, em, TRUE);

	return OPERATOR_FINISHED;
}

void MESH_OT_edge_collapse(wmOperatorType *ot)
{
	/* identifiers */
	ot->name = "Edge Collapse";
	ot->description = "Collapse selected edges";
	ot->idname = "MESH_OT_edge_collapse";

	/* api callbacks */
	ot->exec = edbm_collapse_edge_exec;
	ot->poll = ED_operator_editmesh;

	/* flags */
	ot->flag = OPTYPE_REGISTER | OPTYPE_UNDO;
}

static int edbm_collapse_edge_loop_exec(bContext *C, wmOperator *op)
{
	Object *obedit = CTX_data_edit_object(C);
	BMEditMesh *em = BMEdit_FromObject(obedit);

	if (!EDBM_op_callf(em, op, "dissolve_edge_loop edges=%he", BM_ELEM_SELECT))
		return OPERATOR_CANCELLED;

	EDBM_update_generic(C, em, TRUE);

	return OPERATOR_FINISHED;
}

void MESH_OT_edge_collapse_loop(wmOperatorType *ot)
{
	/* identifiers */
	ot->name = "Edge Collapse Loop";
	ot->description = "Collapse selected edge loops";
	ot->idname = "MESH_OT_edge_collapse_loop";

	/* api callbacks */
	ot->exec = edbm_collapse_edge_loop_exec;
	ot->poll = ED_operator_editmesh;

	/* flags */
	ot->flag = OPTYPE_REGISTER | OPTYPE_UNDO;
}

static int edbm_add_edge_face_exec(bContext *C, wmOperator *op)
{
	BMOperator bmop;
	Object *obedit = CTX_data_edit_object(C);
	BMEditMesh *em = BMEdit_FromObject(obedit);
	
	if (!EDBM_op_init(em, &bmop, op, "contextual_create geom=%hfev mat_nr=%i", BM_ELEM_SELECT, em->mat_nr))
		return OPERATOR_CANCELLED;
	
	BMO_op_exec(em->bm, &bmop);
	BMO_slot_buffer_hflag_enable(em->bm, &bmop, "faceout", BM_FACE, BM_ELEM_SELECT, TRUE);

	if (!EDBM_op_finish(em, &bmop, op, TRUE)) {
		return OPERATOR_CANCELLED;
	}

	EDBM_update_generic(C, em, TRUE);
	
	return OPERATOR_FINISHED;
}

void MESH_OT_edge_face_add(wmOperatorType *ot)
{
	/* identifiers */
	ot->name = "Make Edge/Face";
	ot->description = "Add an edge or face to selected";
	ot->idname = "MESH_OT_edge_face_add";
	
	/* api callbacks */
	ot->exec = edbm_add_edge_face_exec;
	ot->poll = ED_operator_editmesh;
	
	/* flags */
	ot->flag = OPTYPE_REGISTER | OPTYPE_UNDO;
}

/* ************************* SEAMS AND EDGES **************** */

static int edbm_mark_seam(bContext *C, wmOperator *op)
{
	Object *obedit = CTX_data_edit_object(C);
	Mesh *me = ((Mesh *)obedit->data);
	BMEditMesh *em = BMEdit_FromObject(obedit);
	BMesh *bm = em->bm;
	BMEdge *eed;
	BMIter iter;
	int clear = RNA_boolean_get(op->ptr, "clear");
	
	/* auto-enable seams drawing */
	if (clear == 0) {
		me->drawflag |= ME_DRAWSEAMS;
	}

	if (clear) {
		BM_ITER(eed, &iter, bm, BM_EDGES_OF_MESH, NULL) {
			if (!BM_elem_flag_test(eed, BM_ELEM_SELECT) || BM_elem_flag_test(eed, BM_ELEM_HIDDEN))
				continue;
			
			BM_elem_flag_disable(eed, BM_ELEM_SEAM);
		}
	}
	else {
		BM_ITER(eed, &iter, bm, BM_EDGES_OF_MESH, NULL) {
			if (!BM_elem_flag_test(eed, BM_ELEM_SELECT) || BM_elem_flag_test(eed, BM_ELEM_HIDDEN))
				continue;
			BM_elem_flag_enable(eed, BM_ELEM_SEAM);
		}
	}

	EDBM_update_generic(C, em, TRUE);

	return OPERATOR_FINISHED;
}

void MESH_OT_mark_seam(wmOperatorType *ot)
{
	/* identifiers */
	ot->name = "Mark Seam";
	ot->idname = "MESH_OT_mark_seam";
	ot->description = "(un)mark selected edges as a seam";
	
	/* api callbacks */
	ot->exec = edbm_mark_seam;
	ot->poll = ED_operator_editmesh;
	
	/* flags */
	ot->flag = OPTYPE_REGISTER | OPTYPE_UNDO;
	
	RNA_def_boolean(ot->srna, "clear", 0, "Clear", "");
}

static int edbm_mark_sharp(bContext *C, wmOperator *op)
{
	Object *obedit = CTX_data_edit_object(C);
	Mesh *me = ((Mesh *)obedit->data);
	BMEditMesh *em = BMEdit_FromObject(obedit);
	BMesh *bm = em->bm;
	BMEdge *eed;
	BMIter iter;
	int clear = RNA_boolean_get(op->ptr, "clear");

	/* auto-enable sharp edge drawing */
	if (clear == 0) {
		me->drawflag |= ME_DRAWSHARP;
	}

	if (!clear) {
		BM_ITER(eed, &iter, bm, BM_EDGES_OF_MESH, NULL) {
			if (!BM_elem_flag_test(eed, BM_ELEM_SELECT) || BM_elem_flag_test(eed, BM_ELEM_HIDDEN))
				continue;
			
			BM_elem_flag_disable(eed, BM_ELEM_SMOOTH);
		}
	}
	else {
		BM_ITER(eed, &iter, bm, BM_EDGES_OF_MESH, NULL) {
			if (!BM_elem_flag_test(eed, BM_ELEM_SELECT) || BM_elem_flag_test(eed, BM_ELEM_HIDDEN))
				continue;
			
			BM_elem_flag_enable(eed, BM_ELEM_SMOOTH);
		}
	}

	EDBM_update_generic(C, em, TRUE);

	return OPERATOR_FINISHED;
}

void MESH_OT_mark_sharp(wmOperatorType *ot)
{
	/* identifiers */
	ot->name = "Mark Sharp";
	ot->idname = "MESH_OT_mark_sharp";
	ot->description = "(un)mark selected edges as sharp";
	
	/* api callbacks */
	ot->exec = edbm_mark_sharp;
	ot->poll = ED_operator_editmesh;
	
	/* flags */
	ot->flag = OPTYPE_REGISTER | OPTYPE_UNDO;
	
	RNA_def_boolean(ot->srna, "clear", 0, "Clear", "");
}


static int edbm_vert_connect(bContext *C, wmOperator *op)
{
	Object *obedit = CTX_data_edit_object(C);
	BMEditMesh *em = BMEdit_FromObject(obedit);
	BMesh *bm = em->bm;
	BMOperator bmop;
	int len = 0;
	
	if (!EDBM_op_init(em, &bmop, op, "connectverts verts=%hv", BM_ELEM_SELECT)) {
		return OPERATOR_CANCELLED;
	}
	BMO_op_exec(bm, &bmop);
	len = BMO_slot_get(&bmop, "edgeout")->len;
	if (!EDBM_op_finish(em, &bmop, op, TRUE)) {
		return OPERATOR_CANCELLED;
	}
	
	EDBM_update_generic(C, em, TRUE);

	return len ? OPERATOR_FINISHED : OPERATOR_CANCELLED;
}

void MESH_OT_vert_connect(wmOperatorType *ot)
{
	/* identifiers */
	ot->name = "Vertex Connect";
	ot->idname = "MESH_OT_vert_connect";
	ot->description = "Connect 2 vertices in a face with by an edge, splitting the face in half";
	
	/* api callbacks */
	ot->exec = edbm_vert_connect;
	ot->poll = ED_operator_editmesh;
	
	/* flags */
	ot->flag = OPTYPE_REGISTER | OPTYPE_UNDO;
}

static int edbm_edge_split_exec(bContext *C, wmOperator *op)
{
	Object *obedit = CTX_data_edit_object(C);
	BMEditMesh *em = BMEdit_FromObject(obedit);
	BMesh *bm = em->bm;
	BMOperator bmop;
	int len = 0;
	
	if (!EDBM_op_init(em, &bmop, op, "edgesplit edges=%he", BM_ELEM_SELECT)) {
		return OPERATOR_CANCELLED;
	}
	BMO_op_exec(bm, &bmop);
	len = BMO_slot_get(&bmop, "edgeout")->len;
	if (!EDBM_op_finish(em, &bmop, op, TRUE)) {
		return OPERATOR_CANCELLED;
	}
	
	EDBM_update_generic(C, em, TRUE);

	return len ? OPERATOR_FINISHED : OPERATOR_CANCELLED;
}

void MESH_OT_edge_split(wmOperatorType *ot)
{
	/* identifiers */
	ot->name = "Edge Split";
	ot->idname = "MESH_OT_edge_split";
	
	/* api callbacks */
	ot->exec = edbm_edge_split_exec;
	ot->poll = ED_operator_editmesh;
	
	/* flags */
	ot->flag = OPTYPE_REGISTER | OPTYPE_UNDO;
}

/****************** add duplicate operator ***************/

static int edbm_duplicate_exec(bContext *C, wmOperator *op)
{
	Object *ob = CTX_data_edit_object(C);
	BMEditMesh *em = BMEdit_FromObject(ob);
	BMOperator bmop;

	EDBM_op_init(em, &bmop, op, "dupe geom=%hvef", BM_ELEM_SELECT);
	
	BMO_op_exec(em->bm, &bmop);
	EDBM_flag_disable_all(em, BM_ELEM_SELECT);

	BMO_slot_buffer_hflag_enable(em->bm, &bmop, "newout", BM_ALL, BM_ELEM_SELECT, TRUE);

	if (!EDBM_op_finish(em, &bmop, op, TRUE)) {
		return OPERATOR_CANCELLED;
	}

	EDBM_update_generic(C, em, TRUE);
	
	return OPERATOR_FINISHED;
}

static int edbm_duplicate_invoke(bContext *C, wmOperator *op, wmEvent *UNUSED(event))
{
	WM_cursor_wait(1);
	edbm_duplicate_exec(C, op);
	WM_cursor_wait(0);
	
	return OPERATOR_FINISHED;
}

void MESH_OT_duplicate(wmOperatorType *ot)
{
	/* identifiers */
	ot->name = "Duplicate";
	ot->description = "Duplicate selected vertices, edges or faces";
	ot->idname = "MESH_OT_duplicate";
	
	/* api callbacks */
	ot->invoke = edbm_duplicate_invoke;
	ot->exec = edbm_duplicate_exec;
	
	ot->poll = ED_operator_editmesh;
	
	/* to give to transform */
	RNA_def_int(ot->srna, "mode", TFM_TRANSLATION, 0, INT_MAX, "Mode", "", 0, INT_MAX);
}

static int edbm_flip_normals_exec(bContext *C, wmOperator *op)
{
	Object *obedit = CTX_data_edit_object(C);
	BMEditMesh *em = BMEdit_FromObject(obedit);
	
	if (!EDBM_op_callf(em, op, "reversefaces faces=%hf", BM_ELEM_SELECT))
		return OPERATOR_CANCELLED;
	
	EDBM_update_generic(C, em, TRUE);

	return OPERATOR_FINISHED;
}

void MESH_OT_flip_normals(wmOperatorType *ot)
{
	/* identifiers */
	ot->name = "Flip Normals";
	ot->description = "Flip the direction of selected faces' normals (and of their vertices)";
	ot->idname = "MESH_OT_flip_normals";
	
	/* api callbacks */
	ot->exec = edbm_flip_normals_exec;
	ot->poll = ED_operator_editmesh;
	
	/* flags */
	ot->flag = OPTYPE_REGISTER | OPTYPE_UNDO;
}

static const EnumPropertyItem direction_items[] = {
	{DIRECTION_CW, "CW", 0, "Clockwise", ""},
	{DIRECTION_CCW, "CCW", 0, "Counter Clockwise", ""},
	{0, NULL, 0, NULL, NULL}};

/* only accepts 1 selected edge, or 2 selected faces */
static int edbm_edge_rotate_selected_exec(bContext *C, wmOperator *op)
{
	Object *obedit = CTX_data_edit_object(C);
	BMEditMesh *em = BMEdit_FromObject(obedit);
	BMOperator bmop;
	BMEdge *eed;
	BMIter iter;
	const int do_ccw = RNA_enum_get(op->ptr, "direction") == 1;
	int tot = 0;

	if (em->bm->totedgesel == 0) {
		BKE_report(op->reports, RPT_ERROR, "Select edges or face pairs for edge loops to rotate about");
		return OPERATOR_CANCELLED;
	}

	/* first see if we have two adjacent faces */
	BM_ITER(eed, &iter, em->bm, BM_EDGES_OF_MESH, NULL) {
		BM_elem_flag_disable(eed, BM_ELEM_TAG);
		if (BM_elem_flag_test(eed, BM_ELEM_SELECT)) {
			BMFace *fa, *fb;
			if (BM_edge_face_pair(eed, &fa, &fb)) {
				/* if both faces are selected we rotate between them,
				 * otherwise - rotate between 2 unselected - but not mixed */
				if (BM_elem_flag_test(fa, BM_ELEM_SELECT) == BM_elem_flag_test(fb, BM_ELEM_SELECT)) {
					BM_elem_flag_enable(eed, BM_ELEM_TAG);
					tot++;
				}
			}
		}
	}
	
	/* ok, we don't have two adjacent faces, but we do have two selected ones.
	 * that's an error condition.*/
	if (tot == 0) {
		BKE_report(op->reports, RPT_ERROR, "Could not find any selected edges that can be rotated");
		return OPERATOR_CANCELLED;
	}
	
	EDBM_op_init(em, &bmop, op, "edgerotate edges=%he ccw=%b", BM_ELEM_TAG, do_ccw);

	/* avoids leaving old verts selected which can be a problem running multiple times,
	 * since this means the edges become selected around the face which then attempt to rotate */
	BMO_slot_buffer_hflag_disable(em->bm, &bmop, "edges", BM_EDGE, BM_ELEM_SELECT, TRUE);

	BMO_op_exec(em->bm, &bmop);
	/* edges may rotate into hidden vertices, if this does _not_ run we get an ilogical state */
	BMO_slot_buffer_hflag_disable(em->bm, &bmop, "edgeout", BM_EDGE, BM_ELEM_HIDDEN, TRUE);
	BMO_slot_buffer_hflag_enable(em->bm, &bmop, "edgeout", BM_EDGE, BM_ELEM_SELECT, TRUE);
	EDBM_selectmode_flush(em);

	if (!EDBM_op_finish(em, &bmop, op, TRUE)) {
		return OPERATOR_CANCELLED;
	}

	EDBM_update_generic(C, em, TRUE);

	return OPERATOR_FINISHED;
}

void MESH_OT_edge_rotate(wmOperatorType *ot)
{
	/* identifiers */
	ot->name = "Rotate Selected Edge";
	ot->description = "Rotate selected edge or adjoining faces";
	ot->idname = "MESH_OT_edge_rotate";

	/* api callbacks */
	ot->exec = edbm_edge_rotate_selected_exec;
	ot->poll = ED_operator_editmesh;

	/* flags */
	ot->flag = OPTYPE_REGISTER | OPTYPE_UNDO;

	/* props */
	RNA_def_enum(ot->srna, "direction", direction_items, DIRECTION_CW, "Direction", "Direction to rotate edge around");
}


static int edbm_hide_exec(bContext *C, wmOperator *op)
{
	Object *obedit = CTX_data_edit_object(C);
	BMEditMesh *em = BMEdit_FromObject(obedit);
	
	EDBM_mesh_hide(em, RNA_boolean_get(op->ptr, "unselected"));

	EDBM_update_generic(C, em, TRUE);

	return OPERATOR_FINISHED;
}

void MESH_OT_hide(wmOperatorType *ot)
{
	/* identifiers */
	ot->name = "Hide Selection";
	ot->idname = "MESH_OT_hide";
	
	/* api callbacks */
	ot->exec = edbm_hide_exec;
	ot->poll = ED_operator_editmesh;
	ot->description = "Hide (un)selected vertices, edges or faces";

	/* flags */
	ot->flag = OPTYPE_REGISTER | OPTYPE_UNDO;
	
	/* props */
	RNA_def_boolean(ot->srna, "unselected", 0, "Unselected", "Hide unselected rather than selected");
}

static int edbm_reveal_exec(bContext *C, wmOperator *UNUSED(op))
{
	Object *obedit = CTX_data_edit_object(C);
	BMEditMesh *em = BMEdit_FromObject(obedit);
	
	EDBM_mesh_reveal(em);

	EDBM_update_generic(C, em, TRUE);

	return OPERATOR_FINISHED;
}

void MESH_OT_reveal(wmOperatorType *ot)
{
	/* identifiers */
	ot->name = "Reveal Hidden";
	ot->idname = "MESH_OT_reveal";
	ot->description = "Reveal all hidden vertices, edges and faces";
	
	/* api callbacks */
	ot->exec = edbm_reveal_exec;
	ot->poll = ED_operator_editmesh;
	
	/* flags */
	ot->flag = OPTYPE_REGISTER | OPTYPE_UNDO;
}

static int edbm_normals_make_consistent_exec(bContext *C, wmOperator *op)
{
	Object *obedit = CTX_data_edit_object(C);
	BMEditMesh *em = BMEdit_FromObject(obedit);
	
	/* doflip has to do with bmesh_rationalize_normals, it's an internal
	 * thing */
	if (!EDBM_op_callf(em, op, "righthandfaces faces=%hf do_flip=%b", BM_ELEM_SELECT, TRUE))
		return OPERATOR_CANCELLED;

	if (RNA_boolean_get(op->ptr, "inside"))
		EDBM_op_callf(em, op, "reversefaces faces=%hf", BM_ELEM_SELECT);

	EDBM_update_generic(C, em, TRUE);

	return OPERATOR_FINISHED;
}

void MESH_OT_normals_make_consistent(wmOperatorType *ot)
{
	/* identifiers */
	ot->name = "Make Normals Consistent";
	ot->description = "Make face and vertex normals point either outside or inside the mesh";
	ot->idname = "MESH_OT_normals_make_consistent";
	
	/* api callbacks */
	ot->exec = edbm_normals_make_consistent_exec;
	ot->poll = ED_operator_editmesh;
	
	/* flags */
	ot->flag = OPTYPE_REGISTER | OPTYPE_UNDO;
	
	RNA_def_boolean(ot->srna, "inside", 0, "Inside", "");
}



static int edbm_do_smooth_vertex_exec(bContext *C, wmOperator *op)
{
	Object *obedit = CTX_data_edit_object(C);
	BMEditMesh *em = BMEdit_FromObject(obedit);
	ModifierData *md;
	int mirrx = FALSE, mirry = FALSE, mirrz = FALSE;
	int i, repeat;
	float clipdist = 0.0f;

	/* mirror before smooth */
	if (((Mesh *)obedit->data)->editflag & ME_EDIT_MIRROR_X) {
		EDBM_verts_mirror_cache_begin(em, TRUE);
	}

	/* if there is a mirror modifier with clipping, flag the verts that
	 * are within tolerance of the plane(s) of reflection 
	 */
	for (md = obedit->modifiers.first; md; md = md->next) {
		if (md->type == eModifierType_Mirror && (md->mode & eModifierMode_Realtime)) {
			MirrorModifierData *mmd = (MirrorModifierData *)md;
		
			if (mmd->flag & MOD_MIR_CLIPPING) {
				if (mmd->flag & MOD_MIR_AXIS_X)
					mirrx = TRUE;
				if (mmd->flag & MOD_MIR_AXIS_Y)
					mirry = TRUE;
				if (mmd->flag & MOD_MIR_AXIS_Z)
					mirrz = TRUE;

				clipdist = mmd->tolerance;
			}
		}
	}

	repeat = RNA_int_get(op->ptr, "repeat");
	if (!repeat)
		repeat = 1;
	
	for (i = 0; i < repeat; i++) {
		if (!EDBM_op_callf(em, op,
		                   "vertexsmooth verts=%hv mirror_clip_x=%b mirror_clip_y=%b mirror_clip_z=%b clipdist=%f",
		                   BM_ELEM_SELECT, mirrx, mirry, mirrz, clipdist))
		{
			return OPERATOR_CANCELLED;
		}
	}

	/* apply mirror */
	if (((Mesh *)obedit->data)->editflag & ME_EDIT_MIRROR_X) {
		EDBM_verts_mirror_apply(em, BM_ELEM_SELECT, 0);
		EDBM_verts_mirror_cache_end(em);
	}

	EDBM_update_generic(C, em, TRUE);

	return OPERATOR_FINISHED;
}	
	
void MESH_OT_vertices_smooth(wmOperatorType *ot)
{
	/* identifiers */
	ot->name = "Smooth Vertex";
	ot->description = "Flatten angles of selected vertices";
	ot->idname = "MESH_OT_vertices_smooth";
	
	/* api callbacks */
	ot->exec = edbm_do_smooth_vertex_exec;
	ot->poll = ED_operator_editmesh;
	
	/* flags */
	ot->flag = OPTYPE_REGISTER | OPTYPE_UNDO;

	RNA_def_int(ot->srna, "repeat", 1, 1, 100, "Number of times to smooth the mesh", "", 1, INT_MAX);
}

/********************** Smooth/Solid Operators *************************/

static void mesh_set_smooth_faces(BMEditMesh *em, short smooth)
{
	BMIter iter;
	BMFace *efa;

	if (em == NULL) return;
	
	BM_ITER(efa, &iter, em->bm, BM_FACES_OF_MESH, NULL) {
		if (BM_elem_flag_test(efa, BM_ELEM_SELECT)) {
			BM_elem_flag_set(efa, BM_ELEM_SMOOTH, smooth);
		}
	}
}

static int edbm_faces_shade_smooth_exec(bContext *C, wmOperator *UNUSED(op))
{
	Object *obedit = CTX_data_edit_object(C);
	BMEditMesh *em = BMEdit_FromObject(obedit);

	mesh_set_smooth_faces(em, 1);

	EDBM_update_generic(C, em, FALSE);

	return OPERATOR_FINISHED;
}

void MESH_OT_faces_shade_smooth(wmOperatorType *ot)
{
	/* identifiers */
	ot->name = "Shade Smooth";
	ot->description = "Display faces smooth (using vertex normals)";
	ot->idname = "MESH_OT_faces_shade_smooth";

	/* api callbacks */
	ot->exec = edbm_faces_shade_smooth_exec;
	ot->poll = ED_operator_editmesh;

	/* flags */
	ot->flag = OPTYPE_REGISTER | OPTYPE_UNDO;
}

static int edbm_faces_shade_flat_exec(bContext *C, wmOperator *UNUSED(op))
{
	Object *obedit = CTX_data_edit_object(C);
	BMEditMesh *em = BMEdit_FromObject(obedit);

	mesh_set_smooth_faces(em, 0);

	EDBM_update_generic(C, em, FALSE);

	return OPERATOR_FINISHED;
}

void MESH_OT_faces_shade_flat(wmOperatorType *ot)
{
	/* identifiers */
	ot->name = "Shade Flat";
	ot->description = "Display faces flat";
	ot->idname = "MESH_OT_faces_shade_flat";

	/* api callbacks */
	ot->exec = edbm_faces_shade_flat_exec;
	ot->poll = ED_operator_editmesh;

	/* flags */
	ot->flag = OPTYPE_REGISTER | OPTYPE_UNDO;
}


/********************** UV/Color Operators *************************/

static int edbm_rotate_uvs_exec(bContext *C, wmOperator *op)
{
	Object *ob = CTX_data_edit_object(C);
	BMEditMesh *em = BMEdit_FromObject(ob);
	BMOperator bmop;

	/* get the direction from RNA */
	int dir = RNA_enum_get(op->ptr, "direction");

	/* initialize the bmop using EDBM api, which does various ui error reporting and other stuff */
	EDBM_op_init(em, &bmop, op, "face_rotateuvs faces=%hf dir=%i", BM_ELEM_SELECT, dir);

	/* execute the operator */
	BMO_op_exec(em->bm, &bmop);

	/* finish the operator */
	if (!EDBM_op_finish(em, &bmop, op, TRUE)) {
		return OPERATOR_CANCELLED;
	}

	EDBM_update_generic(C, em, FALSE);

	/* we succeeded */
	return OPERATOR_FINISHED;
}

static int edbm_reverse_uvs_exec(bContext *C, wmOperator *op)
{
	Object *ob = CTX_data_edit_object(C);
	BMEditMesh *em = BMEdit_FromObject(ob);
	BMOperator bmop;

	/* initialize the bmop using EDBM api, which does various ui error reporting and other stuff */
	EDBM_op_init(em, &bmop, op, "face_reverseuvs faces=%hf", BM_ELEM_SELECT);

	/* execute the operator */
	BMO_op_exec(em->bm, &bmop);

	/* finish the operator */
	if (!EDBM_op_finish(em, &bmop, op, TRUE)) {
		return OPERATOR_CANCELLED;
	}

	EDBM_update_generic(C, em, FALSE);

	/* we succeeded */
	return OPERATOR_FINISHED;
}

static int edbm_rotate_colors_exec(bContext *C, wmOperator *op)
{
	Object *ob = CTX_data_edit_object(C);
	BMEditMesh *em = BMEdit_FromObject(ob);
	BMOperator bmop;

	/* get the direction from RNA */
	int dir = RNA_enum_get(op->ptr, "direction");

	/* initialize the bmop using EDBM api, which does various ui error reporting and other stuff */
	EDBM_op_init(em, &bmop, op, "face_rotatecolors faces=%hf dir=%i", BM_ELEM_SELECT, dir);

	/* execute the operator */
	BMO_op_exec(em->bm, &bmop);

	/* finish the operator */
	if (!EDBM_op_finish(em, &bmop, op, TRUE)) {
		return OPERATOR_CANCELLED;
	}

	/* dependencies graph and notification stuff */
	EDBM_update_generic(C, em, FALSE);

	/* we succeeded */
	return OPERATOR_FINISHED;
}


static int edbm_reverse_colors_exec(bContext *C, wmOperator *op)
{
	Object *ob = CTX_data_edit_object(C);
	BMEditMesh *em = BMEdit_FromObject(ob);
	BMOperator bmop;

	/* initialize the bmop using EDBM api, which does various ui error reporting and other stuff */
	EDBM_op_init(em, &bmop, op, "face_reversecolors faces=%hf", BM_ELEM_SELECT);

	/* execute the operator */
	BMO_op_exec(em->bm, &bmop);

	/* finish the operator */
	if (!EDBM_op_finish(em, &bmop, op, TRUE)) {
		return OPERATOR_CANCELLED;
	}

	EDBM_update_generic(C, em, FALSE);

	/* we succeeded */
	return OPERATOR_FINISHED;
}

void MESH_OT_uvs_rotate(wmOperatorType *ot)
{
	/* identifiers */
	ot->name = "Rotate UVs";
	ot->idname = "MESH_OT_uvs_rotate";

	/* api callbacks */
	ot->exec = edbm_rotate_uvs_exec;
	ot->poll = ED_operator_editmesh;

	/* flags */
	ot->flag = OPTYPE_REGISTER | OPTYPE_UNDO;

	/* props */
	RNA_def_enum(ot->srna, "direction", direction_items, DIRECTION_CW, "Direction", "Direction to rotate UVs around");
}

//void MESH_OT_uvs_mirror(wmOperatorType *ot)
void MESH_OT_uvs_reverse(wmOperatorType *ot)
{
	/* identifiers */
	ot->name = "Reverse UVs";
	ot->idname = "MESH_OT_uvs_reverse";

	/* api callbacks */
	ot->exec = edbm_reverse_uvs_exec;
	ot->poll = ED_operator_editmesh;

	/* flags */
	ot->flag = OPTYPE_REGISTER | OPTYPE_UNDO;

	/* props */
	//RNA_def_enum(ot->srna, "axis", axis_items, DIRECTION_CW, "Axis", "Axis to mirror UVs around");
}

void MESH_OT_colors_rotate(wmOperatorType *ot)
{
	/* identifiers */
	ot->name = "Rotate Colors";
	ot->idname = "MESH_OT_colors_rotate";

	/* api callbacks */
	ot->exec = edbm_rotate_colors_exec;
	ot->poll = ED_operator_editmesh;

	/* flags */
	ot->flag = OPTYPE_REGISTER | OPTYPE_UNDO;

	/* props */
	RNA_def_enum(ot->srna, "direction", direction_items, DIRECTION_CCW, "Direction", "Direction to rotate edge around");
}

void MESH_OT_colors_reverse(wmOperatorType *ot)
{
	/* identifiers */
	ot->name = "Reverse Colors";
	ot->idname = "MESH_OT_colors_reverse";

	/* api callbacks */
	ot->exec = edbm_reverse_colors_exec;
	ot->poll = ED_operator_editmesh;

	/* flags */
	ot->flag = OPTYPE_REGISTER | OPTYPE_UNDO;

	/* props */
	//RNA_def_enum(ot->srna, "axis", axis_items, DIRECTION_CW, "Axis", "Axis to mirror colors around");
}


static int merge_firstlast(BMEditMesh *em, int first, int uvmerge, wmOperator *wmop)
{
	BMVert *mergevert;
	BMEditSelection *ese;

	/* do sanity check in mergemenu in edit.c ?*/
	if (first == 0) {
		ese = em->bm->selected.last;
		mergevert = (BMVert *)ese->ele;
	}
	else {
		ese = em->bm->selected.first;
		mergevert = (BMVert *)ese->ele;
	}

	if (!BM_elem_flag_test(mergevert, BM_ELEM_SELECT))
		return OPERATOR_CANCELLED;
	
	if (uvmerge) {
		if (!EDBM_op_callf(em, wmop, "pointmerge_facedata verts=%hv snapv=%e", BM_ELEM_SELECT, mergevert))
			return OPERATOR_CANCELLED;
	}

	if (!EDBM_op_callf(em, wmop, "pointmerge verts=%hv mergeco=%v", BM_ELEM_SELECT, mergevert->co))
		return OPERATOR_CANCELLED;

	return OPERATOR_FINISHED;
}

static int merge_target(BMEditMesh *em, Scene *scene, View3D *v3d, Object *ob, 
                        int target, int uvmerge, wmOperator *wmop)
{
	BMIter iter;
	BMVert *v;
	float *vco = NULL, co[3], cent[3] = {0.0f, 0.0f, 0.0f};

	if (target) {
		vco = give_cursor(scene, v3d);
		copy_v3_v3(co, vco);
		mul_m4_v3(ob->imat, co);
	}
	else {
		float fac;
		int i = 0;
		BM_ITER(v, &iter, em->bm, BM_VERTS_OF_MESH, NULL) {
			if (!BM_elem_flag_test(v, BM_ELEM_SELECT))
				continue;
			add_v3_v3(cent, v->co);
			i++;
		}
		
		if (!i)
			return OPERATOR_CANCELLED;

		fac = 1.0f / (float)i;
		mul_v3_fl(cent, fac);
		copy_v3_v3(co, cent);
		vco = co;
	}

	if (!vco)
		return OPERATOR_CANCELLED;
	
	if (uvmerge) {
		if (!EDBM_op_callf(em, wmop, "vert_average_facedata verts=%hv", BM_ELEM_SELECT))
			return OPERATOR_CANCELLED;
	}

	if (!EDBM_op_callf(em, wmop, "pointmerge verts=%hv mergeco=%v", BM_ELEM_SELECT, co))
		return OPERATOR_CANCELLED;

	return OPERATOR_FINISHED;
}

static int edbm_merge_exec(bContext *C, wmOperator *op)
{
	Scene *scene = CTX_data_scene(C);
	View3D *v3d = CTX_wm_view3d(C);
	Object *obedit = CTX_data_edit_object(C);
	BMEditMesh *em = BMEdit_FromObject(obedit);
	int status = 0, uvs = RNA_boolean_get(op->ptr, "uvs");

	switch (RNA_enum_get(op->ptr, "type")) {
		case 3:
			status = merge_target(em, scene, v3d, obedit, 0, uvs, op);
			break;
		case 4:
			status = merge_target(em, scene, v3d, obedit, 1, uvs, op);
			break;
		case 1:
			status = merge_firstlast(em, 0, uvs, op);
			break;
		case 6:
			status = merge_firstlast(em, 1, uvs, op);
			break;
		case 5:
			status = 1;
			if (!EDBM_op_callf(em, op, "collapse edges=%he", BM_ELEM_SELECT))
				status = 0;
			break;
	}

	if (!status)
		return OPERATOR_CANCELLED;

	EDBM_update_generic(C, em, TRUE);

	return OPERATOR_FINISHED;
}

static EnumPropertyItem merge_type_items[] = {
	{6, "FIRST", 0, "At First", ""},
	{1, "LAST", 0, "At Last", ""},
	{3, "CENTER", 0, "At Center", ""},
	{4, "CURSOR", 0, "At Cursor", ""},
	{5, "COLLAPSE", 0, "Collapse", ""},
	{0, NULL, 0, NULL, NULL}};

static EnumPropertyItem *merge_type_itemf(bContext *C, PointerRNA *UNUSED(ptr),  PropertyRNA *UNUSED(prop), int *free)
{	
	Object *obedit;
	EnumPropertyItem *item = NULL;
	int totitem = 0;
	
	if (!C) /* needed for docs */
		return merge_type_items;
	
	obedit = CTX_data_edit_object(C);
	if (obedit && obedit->type == OB_MESH) {
		BMEditMesh *em = BMEdit_FromObject(obedit);

		if (em->selectmode & SCE_SELECT_VERTEX) {
			if (em->bm->selected.first && em->bm->selected.last &&
			    ((BMEditSelection *)em->bm->selected.first)->htype == BM_VERT &&
			    ((BMEditSelection *)em->bm->selected.last)->htype == BM_VERT)
			{
				RNA_enum_items_add_value(&item, &totitem, merge_type_items, 6);
				RNA_enum_items_add_value(&item, &totitem, merge_type_items, 1);
			}
			else if (em->bm->selected.first && ((BMEditSelection *)em->bm->selected.first)->htype == BM_VERT) {
				RNA_enum_items_add_value(&item, &totitem, merge_type_items, 6);
			}
			else if (em->bm->selected.last && ((BMEditSelection *)em->bm->selected.last)->htype == BM_VERT) {
				RNA_enum_items_add_value(&item, &totitem, merge_type_items, 1);
			}
		}

		RNA_enum_items_add_value(&item, &totitem, merge_type_items, 3);
		RNA_enum_items_add_value(&item, &totitem, merge_type_items, 4);
		RNA_enum_items_add_value(&item, &totitem, merge_type_items, 5);
		RNA_enum_item_end(&item, &totitem);

		*free = 1;

		return item;
	}
	
	return NULL;
}

void MESH_OT_merge(wmOperatorType *ot)
{
	/* identifiers */
	ot->name = "Merge";
	ot->description = "Merge selected vertices";
	ot->idname = "MESH_OT_merge";

	/* api callbacks */
	ot->exec = edbm_merge_exec;
	ot->invoke = WM_menu_invoke;
	ot->poll = ED_operator_editmesh;

	/* flags */
	ot->flag = OPTYPE_REGISTER | OPTYPE_UNDO;

	/* properties */
	ot->prop = RNA_def_enum(ot->srna, "type", merge_type_items, 3, "Type", "Merge method to use");
	RNA_def_enum_funcs(ot->prop, merge_type_itemf);
	RNA_def_boolean(ot->srna, "uvs", 1, "UVs", "Move UVs according to merge");
}


static int edbm_remove_doubles_exec(bContext *C, wmOperator *op)
{
	Object *obedit = CTX_data_edit_object(C);
	BMEditMesh *em = BMEdit_FromObject(obedit);
	BMOperator bmop;
	int count;

	EDBM_op_init(em, &bmop, op, "finddoubles verts=%hv dist=%f", BM_ELEM_SELECT, RNA_float_get(op->ptr, "mergedist"));
	BMO_op_exec(em->bm, &bmop);

	count = BMO_slot_map_count(em->bm, &bmop, "targetmapout");

	if (!EDBM_op_callf(em, op, "weldverts targetmap=%s", &bmop, "targetmapout")) {
		BMO_op_finish(em->bm, &bmop);
		return OPERATOR_CANCELLED;
	}

	if (!EDBM_op_finish(em, &bmop, op, TRUE)) {
		return OPERATOR_CANCELLED;
	}
	
	BKE_reportf(op->reports, RPT_INFO, "Removed %d vert%s", count, (count == 1) ? "ex" : "ices");

	EDBM_update_generic(C, em, TRUE);

	return OPERATOR_FINISHED;
}

void MESH_OT_remove_doubles(wmOperatorType *ot)
{
	/* identifiers */
	ot->name = "Remove Doubles";
	ot->description= "Remove duplicate vertices";
	ot->idname = "MESH_OT_remove_doubles";

	/* api callbacks */
	ot->exec = edbm_remove_doubles_exec;
	ot->poll = ED_operator_editmesh;

	/* flags */
	ot->flag = OPTYPE_REGISTER | OPTYPE_UNDO;

	RNA_def_float(ot->srna, "mergedist", 0.0001f, 0.000001f, 50.0f, 
	              "Merge Distance",
	              "Minimum distance between elements to merge", 0.00001, 10.0);
}

/************************ Vertex Path Operator *************************/

typedef struct PathNode {
	int u;
	int visited;
	ListBase edges;
} PathNode;

typedef struct PathEdge {
	struct PathEdge *next, *prev;
	int v;
	float w;
} PathEdge;



static int edbm_select_vertex_path_exec(bContext *C, wmOperator *op)
{
	Object *ob = CTX_data_edit_object(C);
	BMEditMesh *em = BMEdit_FromObject(ob);
	BMOperator bmop;
	BMEditSelection *sv, *ev;

	/* get the type from RNA */
	int type = RNA_enum_get(op->ptr, "type");

	sv = em->bm->selected.last;
	if (sv != NULL)
		ev = sv->prev;
	else return OPERATOR_CANCELLED;
	if (ev == NULL)
		return OPERATOR_CANCELLED;

	if ((sv->htype != BM_VERT) || (ev->htype != BM_VERT))
		return OPERATOR_CANCELLED;

	/* initialize the bmop using EDBM api, which does various ui error reporting and other stuff */
	EDBM_op_init(em, &bmop, op, "vertexshortestpath startv=%e endv=%e type=%i", sv->ele, ev->ele, type);

	/* execute the operator */
	BMO_op_exec(em->bm, &bmop);

	/* DO NOT clear the existing selection */
	/* EDBM_flag_disable_all(em, BM_ELEM_SELECT); */

	/* select the output */
	BMO_slot_buffer_hflag_enable(em->bm, &bmop, "vertout", BM_ALL, BM_ELEM_SELECT, TRUE);

	/* finish the operator */
	if (!EDBM_op_finish(em, &bmop, op, TRUE)) {
		return OPERATOR_CANCELLED;
	}

	EDBM_selectmode_flush(em);

	EDBM_update_generic(C, em, FALSE);

	/* we succeeded */
	return OPERATOR_FINISHED;
}

void MESH_OT_select_vertex_path(wmOperatorType *ot)
{
	static const EnumPropertyItem type_items[] = {
		{VPATH_SELECT_EDGE_LENGTH, "EDGE_LENGTH", 0, "Edge Length", NULL},
		{VPATH_SELECT_TOPOLOGICAL, "TOPOLOGICAL", 0, "Topological", NULL},
		{0, NULL, 0, NULL, NULL}
	};

	/* identifiers */
	ot->name = "Select Vertex Path";
	ot->idname = "MESH_OT_select_vertex_path";

	/* api callbacks */
	ot->exec = edbm_select_vertex_path_exec;
	ot->poll = ED_operator_editmesh;

	/* flags */
	ot->flag = OPTYPE_REGISTER | OPTYPE_UNDO;

	/* properties */
	RNA_def_enum(ot->srna, "type", type_items, VPATH_SELECT_EDGE_LENGTH, "Type", "Method to compute distance");
}
/********************** Rip Operator *************************/

/* helper to find edge for edge_rip */
static float mesh_rip_edgedist(ARegion *ar, float mat[][4], float *co1, float *co2, const float mvalf[2])
{
	float vec1[3], vec2[3];

	ED_view3d_project_float_v2(ar, co1, vec1, mat);
	ED_view3d_project_float_v2(ar, co2, vec2, mat);

	return dist_to_line_segment_v2(mvalf, vec1, vec2);
}



/* based on mouse cursor position, it defines how is being ripped */
static int edbm_rip_invoke(bContext *C, wmOperator *op, wmEvent *event)
{
	Object *obedit = CTX_data_edit_object(C);
	ARegion *ar = CTX_wm_region(C);
	RegionView3D *rv3d = CTX_wm_region_view3d(C);
	BMEditMesh *em = BMEdit_FromObject(obedit);
	BMesh *bm = em->bm;
	BMOperator bmop;
	BMOIter siter;
	BMIter iter, eiter, liter;
	BMLoop *l;
	BMEdge *e, *e2;
	BMVert *v, *ripvert = NULL;
	int i, singlesel = FALSE;
	float projectMat[4][4], fmval[3] = {event->mval[0], event->mval[1]};
	float dist = FLT_MAX;
	float d;
	const int totedge_orig = bm->totedge;

	/* note on selection:
	 * When calling edge split we operate on tagged edges rather then selected
	 * this is important because the edges to operate on are extended by one,
	 * but the selection is left alone.
	 *
	 * After calling edge split - the duplicated edges have the same selection state as the
	 * original, so all we do is de-select the far side from the mouse and we have a
	 * useful selection for grabbing.
	 */

	ED_view3d_ob_project_mat_get(rv3d, obedit, projectMat);

	/* BM_ELEM_SELECT --> BM_ELEM_TAG */
	BM_ITER(e, &iter, em->bm, BM_EDGES_OF_MESH, NULL) {
		BM_elem_flag_set(e, BM_ELEM_TAG, BM_elem_flag_test(e, BM_ELEM_SELECT));
	}

	/* handle case of one vert selected.  identify
	 * closest edge around that vert to mouse cursor,
	 * then rip two adjacent edges in the vert fan. */
	if (bm->totvertsel == 1 && bm->totedgesel == 0 && bm->totfacesel == 0) {
		BMEditSelection ese;
		int totboundary_edge = 0;
		singlesel = TRUE;

		/* find selected vert - same some time and check history first */
		if (EDBM_editselection_active_get(em, &ese) && ese.htype == BM_VERT) {
			v = (BMVert *)ese.ele;
		}
		else {
			BM_ITER(v, &iter, bm, BM_VERTS_OF_MESH, NULL) {
				if (BM_elem_flag_test(v, BM_ELEM_SELECT))
					break;
			}
		}

		/* this should be impossible, but sanity checks are a good thing */
		if (!v)
			return OPERATOR_CANCELLED;

		e2 = NULL;

		if (v->e) {
			/* find closest edge to mouse cursor */
			BM_ITER(e, &iter, bm, BM_EDGES_OF_VERT, v) {
				int is_boundary = BM_edge_is_boundary(e);
				/* consider wire as boundary for this purpose,
				 * otherwise we can't a face away from a wire edge */
				totboundary_edge += (is_boundary != 0 || BM_edge_is_wire(e));
				if (!BM_elem_flag_test(e, BM_ELEM_HIDDEN)) {
					if (is_boundary == FALSE && BM_edge_face_count(e) == 2) {
						d = mesh_rip_edgedist(ar, projectMat, e->v1->co, e->v2->co, fmval);
						if (d < dist) {
							dist = d;
							e2 = e;
						}
					}
				}
			}

		}

		/* should we go ahead with edge rip or do we need to do special case, split off vertex?:
		 * split off vertex if...
		 * - we cant find an edge - this means we are ripping a faces vert that is connected to other
		 *   geometry only at the vertex.
		 * - the boundary edge total is greater then 2,
		 *   in this case edge split _can_ work but we get far nicer results if we use this special case. */
		if (totboundary_edge > 2) {
			BMVert **vout;
			int vout_len;

			BM_elem_select_set(bm, v, FALSE);
			bmesh_vert_separate(bm, v, &vout, &vout_len);

			if (vout_len < 2) {
				/* should never happen */
				BKE_report(op->reports, RPT_ERROR, "Error ripping vertex from faces");
				return OPERATOR_CANCELLED;
			}
			else {
				int vi_best = 0;

				dist = FLT_MAX;

				for (i = 0; i < vout_len; i++) {
					BM_ITER(l, &iter, bm, BM_LOOPS_OF_VERT, vout[i]) {
						if (!BM_elem_flag_test(l->f, BM_ELEM_HIDDEN)) {
							float l_mid_co[3];
							BM_loop_face_tangent(l, l_mid_co);

							/* scale to average of surrounding edge size, only needs to be approx */
							mul_v3_fl(l_mid_co, (BM_edge_length_calc(l->e) + BM_edge_length_calc(l->prev->e)) / 2.0f);
							add_v3_v3(l_mid_co, v->co);

							d = mesh_rip_edgedist(ar, projectMat, v->co, l_mid_co, fmval);

							if (d < dist) {
								dist = d;
								vi_best = i;
							}
						}
					}
				}

				/* select the vert from the best region */
				v = vout[vi_best];
				BM_elem_select_set(bm, v, TRUE);

				/* splice all others back together */
				if (vout_len > 2) {

					/* vout[0]  == best
					 * vout[1]  == glue
					 * vout[2+] == splice with glue
					 */
					if (vi_best != 0) {
						SWAP(BMVert *, vout[0], vout[vi_best]);
						vi_best = 0;
					}

					for (i = 2; i < vout_len; i++) {
						BM_vert_splice(bm, vout[i], vout[1]);
					}
				}

				MEM_freeN(vout);

				return OPERATOR_FINISHED;
			}
		}

		if (!e2) {
			BKE_report(op->reports, RPT_ERROR, "Selected vertex has no edge/face pairs attached");
			return OPERATOR_CANCELLED;
		}

		/* rip two adjacent edges */
		if (BM_edge_face_count(e2) == 1 || BM_vert_face_count(v) == 2) {
			l = e2->l;
			ripvert = BM_face_vert_separate(bm, l->f, v);

			BLI_assert(ripvert);
			if (!ripvert) {
				return OPERATOR_CANCELLED;
			}
		}
		else if (BM_edge_face_count(e2) == 2) {
			l = e2->l;
			e = BM_face_other_edge_loop(l->f, e2, v)->e;
			BM_elem_flag_enable(e, BM_ELEM_TAG);
			
			l = e2->l->radial_next;
			e = BM_face_other_edge_loop(l->f, e2, v)->e;
			BM_elem_flag_enable(e, BM_ELEM_TAG);
		}

		dist = FLT_MAX;
	}
	else {
		/* expand edge selection */
		BM_ITER(v, &iter, bm, BM_VERTS_OF_MESH, NULL) {
			e2 = NULL;
			i = 0;
			BM_ITER(e, &eiter, bm, BM_EDGES_OF_VERT, v) {
				/* important to check selection rather then tag here
				 * else we get feedback loop */
				if (BM_elem_flag_test(e, BM_ELEM_SELECT)) {
					e2 = e;
					i++;
				}
			}
			
			if (i == 1 && e2->l) {
				l = BM_face_other_edge_loop(e2->l->f, e2, v);
				l = l->radial_next;
				l = BM_face_other_edge_loop(l->f, l->e, v);

				if (l) {
					BM_elem_flag_enable(l->e, BM_ELEM_TAG);
				}
			}
		}
	}

	if (!EDBM_op_init(em, &bmop, op, "edgesplit edges=%he verts=%hv use_verts=%b",
	                  BM_ELEM_TAG, BM_ELEM_SELECT, TRUE)) {
		return OPERATOR_CANCELLED;
	}
	
	BMO_op_exec(bm, &bmop);

	if (totedge_orig == bm->totedge) {
		EDBM_op_finish(em, &bmop, op, TRUE);

		BKE_report(op->reports, RPT_ERROR, "No edges could be ripped");
		return OPERATOR_CANCELLED;
	}

	BMO_ITER(e, &siter, bm, &bmop, "edgeout", BM_EDGE) {
		float cent[3] = {0, 0, 0}, mid[3];

		float vec[2];
		float fmval_tweak[2];
		float e_v1_co[2], e_v2_co[2];

		BMVert *v1_other;
		BMVert *v2_other;

		/* method for calculating distance:
		 *
		 * for each edge: calculate face center, then made a vector
		 * from edge midpoint to face center.  offset edge midpoint
		 * by a small amount along this vector. */

		/* rather then the face center, get the middle of
		 * both edge verts connected to this one */
		v1_other = BM_face_other_vert_loop(e->l->f, e->v2, e->v1)->v;
		v2_other = BM_face_other_vert_loop(e->l->f, e->v1, e->v2)->v;
		mid_v3_v3v3(cent, v1_other->co, v2_other->co);
		mid_v3_v3v3(mid, e->v1->co, e->v2->co);

		ED_view3d_project_float_v2(ar, cent, cent, projectMat);
		ED_view3d_project_float_v2(ar, mid, mid, projectMat);

		ED_view3d_project_float_v2(ar, e->v1->co, e_v1_co, projectMat);
		ED_view3d_project_float_v2(ar, e->v2->co, e_v2_co, projectMat);

		sub_v2_v2v2(vec, cent, mid);
		normalize_v2(vec);
		mul_v2_fl(vec, 0.01f);

		/* rather then adding to both verts, subtract from the mouse */
		sub_v2_v2v2(fmval_tweak, fmval, vec);

		if (dist_to_line_segment_v2(fmval_tweak, e_v1_co, e_v2_co) >
		    dist_to_line_segment_v2(fmval,       e_v1_co, e_v2_co))
		{
			BM_elem_select_set(bm, e, FALSE);
		}
	}

	if (singlesel) {
		BMVert *v_best = NULL;
		float l_prev_co[3], l_next_co[3], l_corner_co[3];
		float scale;

		/* not good enough! - original vert may not be attached to the closest edge */
#if 0
		EDBM_flag_disable_all(em, BM_ELEM_SELECT);
		BM_elem_select_set(bm, ripvert, TRUE);
#else

		dist = FLT_MAX;
		BM_ITER(v, &iter, em->bm, BM_VERTS_OF_MESH, NULL) {
			if (BM_elem_flag_test(v, BM_ELEM_SELECT)) {
				/* disable by default, re-enable winner at end */
				BM_elem_select_set(bm, v, FALSE);

				BM_ITER(l, &liter, bm, BM_LOOPS_OF_VERT, v) {
					/* calculate a point in the face, rather then calculate the middle,
					 * make a vector pointing between the 2 edges attached to this loop */
					sub_v3_v3v3(l_prev_co, l->prev->v->co, l->v->co);
					sub_v3_v3v3(l_next_co, l->next->v->co, l->v->co);

					scale = normalize_v3(l_prev_co) + normalize_v3(l_next_co);
					mul_v3_fl(l_prev_co, scale);
					mul_v3_fl(l_next_co, scale);

					add_v3_v3v3(l_corner_co, l_prev_co, l_next_co);
					add_v3_v3(l_corner_co, l->v->co);

					d = mesh_rip_edgedist(ar, projectMat, l->v->co, l_corner_co, fmval);
					if (d < dist) {
						v_best = v;
						dist = d;
					}
				}
			}
		}

		if (v_best) {
			BM_elem_select_set(bm, v_best, TRUE);
		}
#endif
	}

	EDBM_selectmode_flush(em);

	BLI_assert(singlesel ? (bm->totvertsel > 0) : (bm->totedgesel > 0));

	if (!EDBM_op_finish(em, &bmop, op, TRUE)) {
		return OPERATOR_CANCELLED;
	}

	if (bm->totvertsel == 0) {
		return OPERATOR_CANCELLED;
	}

	EDBM_update_generic(C, em, TRUE);

	return OPERATOR_FINISHED;
}

void MESH_OT_rip(wmOperatorType *ot)
{
	/* identifiers */
	ot->name = "Rip";
	ot->idname = "MESH_OT_rip";
	ot->description = "Disconnect vertex or edges from connected geometry";

	/* api callbacks */
	ot->invoke = edbm_rip_invoke;
	ot->poll = EM_view3d_poll;

	/* flags */
	ot->flag = OPTYPE_REGISTER | OPTYPE_UNDO;

	/* to give to transform */
	Transform_Properties(ot, P_PROPORTIONAL);
	RNA_def_boolean(ot->srna, "mirror", 0, "Mirror Editing", "");
}

/************************ Shape Operators *************************/

/* BMESH_TODO this should be properly encapsulated in a bmop.  but later.*/
static void shape_propagate(BMEditMesh *em, wmOperator *op)
{
	BMIter iter;
	BMVert *eve = NULL;
	float *co;
	int i, totshape = CustomData_number_of_layers(&em->bm->vdata, CD_SHAPEKEY);

	if (!CustomData_has_layer(&em->bm->vdata, CD_SHAPEKEY)) {
		BKE_report(op->reports, RPT_ERROR, "Mesh does not have shape keys");
		return;
	}
	
	BM_ITER(eve, &iter, em->bm, BM_VERTS_OF_MESH, NULL) {
		if (!BM_elem_flag_test(eve, BM_ELEM_SELECT) || BM_elem_flag_test(eve, BM_ELEM_HIDDEN))
			continue;

		for (i = 0; i < totshape; i++) {
			co = CustomData_bmesh_get_n(&em->bm->vdata, eve->head.data, CD_SHAPEKEY, i);
			copy_v3_v3(co, eve->co);
		}
	}

#if 0
	//TAG Mesh Objects that share this data
	for (base = scene->base.first; base; base = base->next) {
		if (base->object && base->object->data == me) {
			base->object->recalc = OB_RECALC_DATA;
		}
	}
#endif
}


static int edbm_shape_propagate_to_all_exec(bContext *C, wmOperator *op)
{
	Object *obedit = CTX_data_edit_object(C);
	Mesh *me = obedit->data;
	BMEditMesh *em = me->edit_btmesh;

	shape_propagate(em, op);

	EDBM_update_generic(C, em, FALSE);

	return OPERATOR_FINISHED;
}


void MESH_OT_shape_propagate_to_all(wmOperatorType *ot)
{
	/* identifiers */
	ot->name = "Shape Propagate";
	ot->description = "Apply selected vertex locations to all other shape keys";
	ot->idname = "MESH_OT_shape_propagate_to_all";

	/* api callbacks */
	ot->exec = edbm_shape_propagate_to_all_exec;
	ot->poll = ED_operator_editmesh;

	/* flags */
	ot->flag = OPTYPE_REGISTER | OPTYPE_UNDO;
}

/* BMESH_TODO this should be properly encapsulated in a bmop.  but later.*/
static int edbm_blend_from_shape_exec(bContext *C, wmOperator *op)
{
	Object *obedit = CTX_data_edit_object(C);
	Mesh *me = obedit->data;
	BMEditMesh *em = me->edit_btmesh;
	BMVert *eve;
	BMIter iter;
	float co[3], *sco;
	float blend = RNA_float_get(op->ptr, "blend");
	int shape = RNA_enum_get(op->ptr, "shape");
	int add = RNA_boolean_get(op->ptr, "add");
	int totshape;

	/* sanity check */
	totshape = CustomData_number_of_layers(&em->bm->vdata, CD_SHAPEKEY);
	if (totshape == 0 || shape < 0 || shape >= totshape)
		return OPERATOR_CANCELLED;

	BM_ITER(eve, &iter, em->bm, BM_VERTS_OF_MESH, NULL) {
		if (!BM_elem_flag_test(eve, BM_ELEM_SELECT) || BM_elem_flag_test(eve, BM_ELEM_HIDDEN))
			continue;

		sco = CustomData_bmesh_get_n(&em->bm->vdata, eve->head.data, CD_SHAPEKEY, shape);
		copy_v3_v3(co, sco);


		if (add) {
			mul_v3_fl(co, blend);
			add_v3_v3v3(eve->co, eve->co, co);
		}
		else {
			interp_v3_v3v3(eve->co, eve->co, co, blend);
		}
		
		copy_v3_v3(sco, co);
	}

	EDBM_update_generic(C, em, TRUE);

	return OPERATOR_FINISHED;
}

static EnumPropertyItem *shape_itemf(bContext *C, PointerRNA *UNUSED(ptr),  PropertyRNA *UNUSED(prop), int *free)
{	
	Object *obedit = CTX_data_edit_object(C);
	BMEditMesh *em;
	EnumPropertyItem *item = NULL;
	int totitem = 0;

	if ((obedit && obedit->type == OB_MESH) &&
	    (em = BMEdit_FromObject(obedit)) &&
	    CustomData_has_layer(&em->bm->vdata, CD_SHAPEKEY))
	{
		EnumPropertyItem tmp = {0, "", 0, "", ""};
		int a;

		for (a = 0; a < em->bm->vdata.totlayer; a++) {
			if (em->bm->vdata.layers[a].type != CD_SHAPEKEY)
				continue;

			tmp.value = totitem;
			tmp.identifier = em->bm->vdata.layers[a].name;
			tmp.name = em->bm->vdata.layers[a].name;
			/* RNA_enum_item_add sets totitem itself! */
			RNA_enum_item_add(&item, &totitem, &tmp);
		}
	}

	RNA_enum_item_end(&item, &totitem);
	*free = 1;

	return item;
}

void MESH_OT_blend_from_shape(wmOperatorType *ot)
{
	PropertyRNA *prop;
	static EnumPropertyItem shape_items[] = {{0, NULL, 0, NULL, NULL}};

	/* identifiers */
	ot->name = "Blend From Shape";
	ot->description = "Blend in shape from a shape key";
	ot->idname = "MESH_OT_blend_from_shape";

	/* api callbacks */
	ot->exec = edbm_blend_from_shape_exec;
	ot->invoke = WM_operator_props_popup;
	ot->poll = ED_operator_editmesh;

	/* flags */
	ot->flag = OPTYPE_REGISTER | OPTYPE_UNDO;

	/* properties */
	prop = RNA_def_enum(ot->srna, "shape", shape_items, 0, "Shape", "Shape key to use for blending");
	RNA_def_enum_funcs(prop, shape_itemf);
	RNA_def_float(ot->srna, "blend", 1.0f, -FLT_MAX, FLT_MAX, "Blend", "Blending factor", -2.0f, 2.0f);
	RNA_def_boolean(ot->srna, "add", 1, "Add", "Add rather than blend between shapes");
}

/* BMESH_TODO - some way to select on an arbitrary axis */
static int edbm_select_axis_exec(bContext *C, wmOperator *op)
{
	Object *obedit = CTX_data_edit_object(C);
	BMEditMesh *em = BMEdit_FromObject(obedit);
	BMEditSelection *ese = em->bm->selected.last;
	int axis = RNA_enum_get(op->ptr, "axis");
	int mode = RNA_enum_get(op->ptr, "mode"); /* -1 == aligned, 0 == neg, 1 == pos */

	if (ese == NULL || ese->htype != BM_VERT) {
		BKE_report(op->reports, RPT_WARNING, "This operator requires an active vertex (last selected)");
		return OPERATOR_CANCELLED;
	}
	else {
		BMVert *ev, *act_vert = (BMVert *)ese->ele;
		BMIter iter;
		float value = act_vert->co[axis];
		float limit =  CTX_data_tool_settings(C)->doublimit; // XXX

		if (mode == 0)
			value -= limit;
		else if (mode == 1)
			value += limit;

		BM_ITER(ev, &iter, em->bm, BM_VERTS_OF_MESH, NULL) {
			if (!BM_elem_flag_test(ev, BM_ELEM_HIDDEN)) {
				switch (mode) {
					case -1: /* aligned */
						if (fabs(ev->co[axis] - value) < limit)
							BM_elem_select_set(em->bm, ev, TRUE);
						break;
					case 0: /* neg */
						if (ev->co[axis] > value)
							BM_elem_select_set(em->bm, ev, TRUE);
						break;
					case 1: /* pos */
						if (ev->co[axis] < value)
							BM_elem_select_set(em->bm, ev, TRUE);
						break;
				}
			}
		}
	}

	EDBM_selectmode_flush(em);
	WM_event_add_notifier(C, NC_GEOM | ND_DATA, obedit->data);

	return OPERATOR_FINISHED;
}

void MESH_OT_select_axis(wmOperatorType *ot)
{
	static EnumPropertyItem axis_mode_items[] = {
		{0,  "POSITIVE", 0, "Positive Axis", ""},
		{1,  "NEGATIVE", 0, "Negative Axis", ""},
		{-1, "ALIGNED",  0, "Aligned Axis", ""},
		{0, NULL, 0, NULL, NULL}};

	static EnumPropertyItem axis_items_xyz[] = {
		{0, "X_AXIS", 0, "X Axis", ""},
		{1, "Y_AXIS", 0, "Y Axis", ""},
		{2, "Z_AXIS", 0, "Z Axis", ""},
		{0, NULL, 0, NULL, NULL}};

	/* identifiers */
	ot->name = "Select Axis";
	ot->description = "Select all data in the mesh on a single axis";
	ot->idname = "MESH_OT_select_axis";

	/* api callbacks */
	ot->exec = edbm_select_axis_exec;
	ot->poll = ED_operator_editmesh;

	/* flags */
	ot->flag = OPTYPE_REGISTER | OPTYPE_UNDO;

	/* properties */
	RNA_def_enum(ot->srna, "mode", axis_mode_items, 0, "Axis Mode", "Axis side to use when selecting");
	RNA_def_enum(ot->srna, "axis", axis_items_xyz, 0, "Axis", "Select the axis to compare each vertex on");
}

static int edbm_solidify_exec(bContext *C, wmOperator *op)
{
	Object *obedit = CTX_data_edit_object(C);
	Mesh *me = obedit->data;
	BMEditMesh *em = me->edit_btmesh;
	BMesh *bm = em->bm;
	BMOperator bmop;

	float thickness = RNA_float_get(op->ptr, "thickness");

	if (!EDBM_op_init(em, &bmop, op, "solidify geom=%hf thickness=%f", BM_ELEM_SELECT, thickness)) {
		return OPERATOR_CANCELLED;
	}

	/* deselect only the faces in the region to be solidified (leave wire
	 * edges and loose verts selected, as there will be no corresponding
	 * geometry selected below) */
	BMO_slot_buffer_hflag_disable(bm, &bmop, "geom", BM_FACE, BM_ELEM_SELECT, TRUE);

	/* run the solidify operator */
	BMO_op_exec(bm, &bmop);

	/* select the newly generated faces */
	BMO_slot_buffer_hflag_enable(bm, &bmop, "geomout", BM_FACE, BM_ELEM_SELECT, TRUE);

	if (!EDBM_op_finish(em, &bmop, op, TRUE)) {
		return OPERATOR_CANCELLED;
	}

	EDBM_update_generic(C, em, TRUE);

	return OPERATOR_FINISHED;
}


void MESH_OT_solidify(wmOperatorType *ot)
{
	PropertyRNA *prop;
	/* identifiers */
	ot->name = "Solidify";
	ot->description = "Create a solid skin by extruding, compensating for sharp angles";
	ot->idname = "MESH_OT_solidify";

	/* api callbacks */
	ot->exec = edbm_solidify_exec;
	ot->poll = ED_operator_editmesh;

	/* flags */
	ot->flag = OPTYPE_REGISTER | OPTYPE_UNDO;

	prop = RNA_def_float(ot->srna, "thickness", 0.01f, -FLT_MAX, FLT_MAX, "thickness", "", -10.0f, 10.0f);
	RNA_def_property_ui_range(prop, -10, 10, 0.1, 4);
}

#define TRAIL_POLYLINE 1 /* For future use, They don't do anything yet */
#define TRAIL_FREEHAND 2
#define TRAIL_MIXED    3 /* (1|2) */
#define TRAIL_AUTO     4 
#define TRAIL_MIDPOINTS 8

typedef struct CutCurve {
	float x;
	float y;
} CutCurve;

/* ******************************************************************** */
/* Knife Subdivide Tool.  Subdivides edges intersected by a mouse trail
 * drawn by user.
 *
 * Currently mapped to KKey when in MeshEdit mode.
 * Usage:
 * - Hit Shift K, Select Centers or Exact
 * - Hold LMB down to draw path, hit RETKEY.
 * - ESC cancels as expected.
 *
 * Contributed by Robert Wenzlaff (Det. Thorn).
 *
 * 2.5 Revamp:
 *  - non modal (no menu before cutting)
 *  - exit on mouse release
 *  - polygon/segment drawing can become handled by WM cb later
 *
 * bmesh port version
 */

#define KNIFE_EXACT     1
#define KNIFE_MIDPOINT  2
#define KNIFE_MULTICUT  3

static EnumPropertyItem knife_items[] = {
	{KNIFE_EXACT, "EXACT", 0, "Exact", ""},
	{KNIFE_MIDPOINT, "MIDPOINTS", 0, "Midpoints", ""},
	{KNIFE_MULTICUT, "MULTICUT", 0, "Multicut", ""},
	{0, NULL, 0, NULL, NULL}
};

/* bm_edge_seg_isect() Determines if and where a mouse trail intersects an BMEdge */

static float bm_edge_seg_isect(BMEdge *e, CutCurve *c, int len, char mode,
                               struct GHash *gh, int *isected)
{
#define MAXSLOPE 100000
	float x11, y11, x12 = 0, y12 = 0, x2max, x2min, y2max;
	float y2min, dist, lastdist = 0, xdiff2, xdiff1;
	float m1, b1, m2, b2, x21, x22, y21, y22, xi;
	float yi, x1min, x1max, y1max, y1min, perc = 0;
	float  *scr;
	float threshold = 0.0;
	int i;
	
	//threshold = 0.000001; /* tolerance for vertex intersection */
	// XXX threshold = scene->toolsettings->select_thresh / 100;
	
	/* Get screen coords of verts */
	scr = BLI_ghash_lookup(gh, e->v1);
	x21 = scr[0];
	y21 = scr[1];
	
	scr = BLI_ghash_lookup(gh, e->v2);
	x22 = scr[0];
	y22 = scr[1];
	
	xdiff2 = (x22 - x21);
	if (xdiff2) {
		m2 = (y22 - y21) / xdiff2;
		b2 = ((x22 * y21) - (x21 * y22)) / xdiff2;
	}
	else {
		m2 = MAXSLOPE;  /* Verticle slope  */
		b2 = x22;
	}

	*isected = 0;

	/* check for _exact_ vertex intersection first */
	if (mode != KNIFE_MULTICUT) {
		for (i = 0; i < len; i++) {
			if (i > 0) {
				x11 = x12;
				y11 = y12;
			}
			else {
				x11 = c[i].x;
				y11 = c[i].y;
			}
			x12 = c[i].x;
			y12 = c[i].y;
			
			/* test e->v1 */
			if ((x11 == x21 && y11 == y21) || (x12 == x21 && y12 == y21)) {
				perc = 0;
				*isected = 1;
				return perc;
			}
			/* test e->v2 */
			else if ((x11 == x22 && y11 == y22) || (x12 == x22 && y12 == y22)) {
				perc = 0;
				*isected = 2;
				return perc;
			}
		}
	}
	
	/* now check for edge intersect (may produce vertex intersection as well) */
	for (i = 0; i < len; i++) {
		if (i > 0) {
			x11 = x12;
			y11 = y12;
		}
		else {
			x11 = c[i].x;
			y11 = c[i].y;
		}
		x12 = c[i].x;
		y12 = c[i].y;
		
		/* Perp. Distance from point to line */
		if (m2 != MAXSLOPE) dist = (y12 - m2 * x12 - b2);  /* /sqrt(m2 * m2 + 1); Only looking for */
		/* change in sign.  Skip extra math */
		else dist = x22 - x12;
		
		if (i == 0) lastdist = dist;
		
		/* if dist changes sign, and intersect point in edge's Bound Box */
		if ((lastdist * dist) <= 0) {
			xdiff1 = (x12 - x11); /* Equation of line between last 2 points */
			if (xdiff1) {
				m1 = (y12 - y11) / xdiff1;
				b1 = ((x12 * y11) - (x11 * y12)) / xdiff1;
			}
			else {
				m1 = MAXSLOPE;
				b1 = x12;
			}
			x2max = MAX2(x21, x22) + 0.001; /* prevent missed edges   */
			x2min = MIN2(x21, x22) - 0.001; /* due to round off error */
			y2max = MAX2(y21, y22) + 0.001;
			y2min = MIN2(y21, y22) - 0.001;
			
			/* Found an intersect,  calc intersect point */
			if (m1 == m2) { /* co-incident lines */
				/* cut at 50% of overlap area */
				x1max = MAX2(x11, x12);
				x1min = MIN2(x11, x12);
				xi = (MIN2(x2max, x1max) + MAX2(x2min, x1min)) / 2.0;
				
				y1max = MAX2(y11, y12);
				y1min = MIN2(y11, y12);
				yi = (MIN2(y2max, y1max) + MAX2(y2min, y1min)) / 2.0;
			}
			else if (m2 == MAXSLOPE) {
				xi = x22;
				yi = m1 * x22 + b1;
			}
			else if (m1 == MAXSLOPE) {
				xi = x12;
				yi = m2 * x12 + b2;
			}
			else {
				xi = (b1 - b2) / (m2 - m1);
				yi = (b1 * m2 - m1 * b2) / (m2 - m1);
			}
			
			/* Intersect inside bounding box of edge?*/
			if ((xi >= x2min) && (xi <= x2max) && (yi <= y2max) && (yi >= y2min)) {
				/* test for vertex intersect that may be 'close enough'*/
				if (mode != KNIFE_MULTICUT) {
					if (xi <= (x21 + threshold) && xi >= (x21 - threshold)) {
						if (yi <= (y21 + threshold) && yi >= (y21 - threshold)) {
							*isected = 1;
							perc = 0;
							break;
						}
					}
					if (xi <= (x22 + threshold) && xi >= (x22 - threshold)) {
						if (yi <= (y22 + threshold) && yi >= (y22 - threshold)) {
							*isected = 2;
							perc = 0;
							break;
						}
					}
				}
				if ((m2 <= 1.0f) && (m2 >= -1.0f)) perc = (xi - x21) / (x22 - x21);
				else perc = (yi - y21) / (y22 - y21);  /* lower slope more accurate */
				//isect = 32768.0 * (perc + 0.0000153); /* Percentage in 1 / 32768ths */
				
				break;
			}
		}	
		lastdist = dist;
	}
	return perc;
} 

#define MAX_CUTS 2048

static int edbm_knife_cut_exec(bContext *C, wmOperator *op)
{
	Object *obedit = CTX_data_edit_object(C);
	BMEditMesh *em = BMEdit_FromObject(obedit);
	BMesh *bm = em->bm;
	ARegion *ar = CTX_wm_region(C);
	BMVert *bv;
	BMIter iter;
	BMEdge *be;
	BMOperator bmop;
	CutCurve curve[MAX_CUTS];
	struct GHash *gh;
	float isect = 0.0f;
	float  *scr, co[4];
	int len = 0, isected;
	short numcuts = 1, mode = RNA_int_get(op->ptr, "type");
	
	/* edit-object needed for matrix, and ar->regiondata for projections to work */
	if (ELEM3(NULL, obedit, ar, ar->regiondata))
		return OPERATOR_CANCELLED;
	
	if (bm->totvertsel < 2) {
		//error("No edges are selected to operate on");
		return OPERATOR_CANCELLED;
	}

	/* get the cut curve */
	RNA_BEGIN(op->ptr, itemptr, "path") {
		RNA_float_get_array(&itemptr, "loc", (float *)&curve[len]);
		len++;
		if (len >= MAX_CUTS) {
			break;
		}
	}
	RNA_END;
	
	if (len < 2) {
		return OPERATOR_CANCELLED;
	}

	/* the floating point coordinates of verts in screen space will be stored in a hash table according to the vertices pointer */
	gh = BLI_ghash_new(BLI_ghashutil_ptrhash, BLI_ghashutil_ptrcmp, "knife cut exec");
	for (bv = BM_iter_new(&iter, bm, BM_VERTS_OF_MESH, NULL); bv; bv = BM_iter_step(&iter)) {
		scr = MEM_mallocN(sizeof(float) * 2, "Vertex Screen Coordinates");
		copy_v3_v3(co, bv->co);
		co[3] = 1.0f;
		mul_m4_v4(obedit->obmat, co);
		project_float(ar, co, scr);
		BLI_ghash_insert(gh, bv, scr);
	}

	if (!EDBM_op_init(em, &bmop, op, "esubd")) {
		return OPERATOR_CANCELLED;
	}

	/* store percentage of edge cut for KNIFE_EXACT here.*/
	for (be = BM_iter_new(&iter, bm, BM_EDGES_OF_MESH, NULL); be; be = BM_iter_step(&iter)) {
		if (BM_elem_flag_test(be, BM_ELEM_SELECT)) {
			isect = bm_edge_seg_isect(be, curve, len, mode, gh, &isected);
			
			if (isect != 0.0f) {
				if (mode != KNIFE_MULTICUT && mode != KNIFE_MIDPOINT) {
					BMO_slot_map_float_insert(bm, &bmop,
					                          "edgepercents",
					                          be, isect);

				}
				BMO_elem_flag_enable(bm, be, 1);
			}
			else {
				BMO_elem_flag_disable(bm, be, 1);
			}
		}
		else {
			BMO_elem_flag_disable(bm, be, 1);
		}
	}
	
	BMO_slot_buffer_from_enabled_flag(bm, &bmop, "edges", BM_EDGE, 1);

	if (mode == KNIFE_MIDPOINT) numcuts = 1;
	BMO_slot_int_set(&bmop, "numcuts", numcuts);

	BMO_slot_int_set(&bmop, "flag", B_KNIFE);
	BMO_slot_int_set(&bmop, "quadcornertype", SUBD_STRAIGHT_CUT);
	BMO_slot_bool_set(&bmop, "singleedge", FALSE);
	BMO_slot_bool_set(&bmop, "gridfill", FALSE);

	BMO_slot_float_set(&bmop, "radius", 0);
	
	BMO_op_exec(bm, &bmop);
	if (!EDBM_op_finish(em, &bmop, op, TRUE)) {
		return OPERATOR_CANCELLED;
	}
	
	BLI_ghash_free(gh, NULL, (GHashValFreeFP)MEM_freeN);

	EDBM_update_generic(C, em, TRUE);

	return OPERATOR_FINISHED;
}

void MESH_OT_knife_cut(wmOperatorType *ot)
{
	PropertyRNA *prop;
	
	ot->name = "Knife Cut";
	ot->description = "Cut selected edges and faces into parts";
	ot->idname = "MESH_OT_knife_cut";
	
	ot->invoke = WM_gesture_lines_invoke;
	ot->modal = WM_gesture_lines_modal;
	ot->exec = edbm_knife_cut_exec;
	
	ot->poll = EM_view3d_poll;
	
	/* flags */
	ot->flag = OPTYPE_REGISTER | OPTYPE_UNDO;
	
	RNA_def_enum(ot->srna, "type", knife_items, KNIFE_EXACT, "Type", "");
	prop = RNA_def_property(ot->srna, "path", PROP_COLLECTION, PROP_NONE);
	RNA_def_property_struct_runtime(prop, &RNA_OperatorMousePath);
	
	/* internal */
	RNA_def_int(ot->srna, "cursor", BC_KNIFECURSOR, 0, INT_MAX, "Cursor", "", 0, INT_MAX);
}

static int mesh_separate_selected(Main *bmain, Scene *scene, Base *editbase, wmOperator *wmop)
{
	Base *basenew;
	BMIter iter;
	BMVert *v;
	BMEdge *e;
	Object *obedit = editbase->object;
	Mesh *me = obedit->data;
	BMEditMesh *em = me->edit_btmesh;
	BMesh *bm_new;
	
	if (!em)
		return OPERATOR_CANCELLED;
		
	bm_new = BM_mesh_create(&bm_mesh_allocsize_default);
	CustomData_copy(&em->bm->vdata, &bm_new->vdata, CD_MASK_BMESH, CD_CALLOC, 0);
	CustomData_copy(&em->bm->edata, &bm_new->edata, CD_MASK_BMESH, CD_CALLOC, 0);
	CustomData_copy(&em->bm->ldata, &bm_new->ldata, CD_MASK_BMESH, CD_CALLOC, 0);
	CustomData_copy(&em->bm->pdata, &bm_new->pdata, CD_MASK_BMESH, CD_CALLOC, 0);

	CustomData_bmesh_init_pool(&bm_new->vdata, bm_mesh_allocsize_default.totvert, BM_VERT);
	CustomData_bmesh_init_pool(&bm_new->edata, bm_mesh_allocsize_default.totedge, BM_EDGE);
	CustomData_bmesh_init_pool(&bm_new->ldata, bm_mesh_allocsize_default.totloop, BM_LOOP);
	CustomData_bmesh_init_pool(&bm_new->pdata, bm_mesh_allocsize_default.totface, BM_FACE);
		
	basenew = ED_object_add_duplicate(bmain, scene, editbase, USER_DUP_MESH);   /* 0 = fully linked */
	assign_matarar(basenew->object, give_matarar(obedit), *give_totcolp(obedit)); /* new in 2.5 */

	ED_base_object_select(basenew, BA_DESELECT);
	
	EDBM_op_callf(em, wmop, "dupe geom=%hvef dest=%p", BM_ELEM_SELECT, bm_new);
	EDBM_op_callf(em, wmop, "del geom=%hvef context=%i", BM_ELEM_SELECT, DEL_FACES);

	/* clean up any loose edges */
	BM_ITER(e, &iter, em->bm, BM_EDGES_OF_MESH, NULL) {
		if (BM_elem_flag_test(e, BM_ELEM_HIDDEN))
			continue;

		if (BM_edge_face_count(e) != 0) {
			BM_elem_select_set(em->bm, e, FALSE);
		}
	}
	EDBM_op_callf(em, wmop, "del geom=%hvef context=%i", BM_ELEM_SELECT, DEL_EDGES);

	/* clean up any loose verts */
	BM_ITER(v, &iter, em->bm, BM_VERTS_OF_MESH, NULL) {
		if (BM_elem_flag_test(v, BM_ELEM_HIDDEN))
			continue;

		if (BM_vert_edge_count(v) != 0) {
			BM_elem_select_set(em->bm, v, FALSE);
		}
	}

	EDBM_op_callf(em, wmop, "del geom=%hvef context=%i", BM_ELEM_SELECT, DEL_VERTS);

	BM_mesh_normals_update(bm_new, TRUE);

	BM_mesh_bm_to_me(bm_new, basenew->object->data, FALSE);
		
	BM_mesh_free(bm_new);
	((Mesh *)basenew->object->data)->edit_btmesh = NULL;
	
	return 1;
}

//BMESH_TODO
static int mesh_separate_material(Main *UNUSED(bmain), Scene *UNUSED(scene), Base *UNUSED(editbase), wmOperator *UNUSED(wmop))
{
	return 0;
}

static int mesh_separate_loose(Main *bmain, Scene *scene, Base *editbase, wmOperator *wmop)
{
	int i;
	BMVert *v;
	BMEdge *e;
	BMVert *v_seed;
	BMWalker walker;
	BMIter iter;
	int result = 0;
	Object *obedit = editbase->object;
	Mesh *me = obedit->data;
	BMEditMesh *em = me->edit_btmesh;
	BMesh *bm = em->bm;
	int max_iter = bm->totvert;

	/* Clear all selected vertices */
	BM_ITER(v, &iter, bm, BM_VERTS_OF_MESH, NULL) {
		BM_elem_select_set(bm, v, FALSE);
	}

	/* Flush the selection to clear edge/face selections to match
	 * selected vertices */
	EDBM_selectmode_flush_ex(em, SCE_SELECT_VERTEX);

	/* A "while (true)" loop should work here as each iteration should
	 * select and remove at least one vertex and when all vertices
	 * are selected the loop will break out. But guard against bad
	 * behavior by limiting iterations to the number of vertices in the
	 * original mesh.*/
	for (i = 0; i < max_iter; i++) {
		/* Get a seed vertex to start the walk */
		v_seed = NULL;
		BM_ITER(v, &iter, bm, BM_VERTS_OF_MESH, NULL) {
			v_seed = v;
			break;
		}

		/* No vertices available, can't do anything */
		if (v_seed == NULL) {
			break;
		}

		/* Select the seed explicitly, in case it has no edges */
		BM_elem_select_set(bm, v_seed, TRUE);

		/* Walk from the single vertex, selecting everything connected
		 * to it */
		BMW_init(&walker, bm, BMW_SHELL,
		         BMW_MASK_NOP, BMW_MASK_NOP, BMW_MASK_NOP,
		         BMW_FLAG_NOP, /* BMESH_TODO - should be BMW_FLAG_TEST_HIDDEN ? */
		         BMW_NIL_LAY);

		e = BMW_begin(&walker, v_seed);
		for (; e; e = BMW_step(&walker)) {
			BM_elem_select_set(bm, e->v1, TRUE);
			BM_elem_select_set(bm, e->v2, TRUE);
		}
		BMW_end(&walker);
				
		/* Flush the selection to get edge/face selections matching
		 * the vertex selection */
		EDBM_selectmode_flush_ex(em, SCE_SELECT_VERTEX);

		if (bm->totvert == bm->totvertsel) {
			/* Every vertex selected, nothing to separate, work is done */
			break;
		}

		/* Move selection into a separate object */
		result |= mesh_separate_selected(bmain, scene, editbase, wmop);
	}

	return result;
}

static int edbm_separate_exec(bContext *C, wmOperator *op)
{
	Main *bmain = CTX_data_main(C);
	Scene *scene = CTX_data_scene(C);
	Base *base = CTX_data_active_base(C);
	int retval = 0, type = RNA_enum_get(op->ptr, "type");
	
	if (type == 0)
		retval = mesh_separate_selected(bmain, scene, base, op);
	else if (type == 1)
		retval = mesh_separate_material(bmain, scene, base, op);
	else if (type == 2)
		retval = mesh_separate_loose(bmain, scene, base, op);

	if (retval) {
		BMEditMesh *em = BMEdit_FromObject(base->object);
		EDBM_update_generic(C, em, TRUE);

		return OPERATOR_FINISHED;
	}

	return OPERATOR_CANCELLED;
}

/* *************** Operator: separate parts *************/

static EnumPropertyItem prop_separate_types[] = {
	{0, "SELECTED", 0, "Selection", ""},
	{1, "MATERIAL", 0, "By Material", ""},
	{2, "LOOSE", 0, "By loose parts", ""},
	{0, NULL, 0, NULL, NULL}
};

void MESH_OT_separate(wmOperatorType *ot)
{
	/* identifiers */
	ot->name = "Separate";
	ot->description = "Separate selected geometry into a new mesh";
	ot->idname = "MESH_OT_separate";
	
	/* api callbacks */
	ot->invoke = WM_menu_invoke;
	ot->exec = edbm_separate_exec;
	ot->poll = ED_operator_editmesh;
	
	/* flags */
	ot->flag = OPTYPE_UNDO;
	
	ot->prop = RNA_def_enum(ot->srna, "type", prop_separate_types, 0, "Type", "");
}


static int edbm_fill_exec(bContext *C, wmOperator *op)
{
	Object *obedit = CTX_data_edit_object(C);
	BMEditMesh *em = BMEdit_FromObject(obedit);
	BMOperator bmop;
	
	if (!EDBM_op_init(em, &bmop, op, "triangle_fill edges=%he", BM_ELEM_SELECT)) {
		return OPERATOR_CANCELLED;
	}
	
	BMO_op_exec(em->bm, &bmop);
	
	/* select new geometry */
	BMO_slot_buffer_hflag_enable(em->bm, &bmop, "geomout", BM_FACE | BM_EDGE, BM_ELEM_SELECT, TRUE);
	
	if (!EDBM_op_finish(em, &bmop, op, TRUE)) {
		return OPERATOR_CANCELLED;
	}

	EDBM_update_generic(C, em, TRUE);
	
	return OPERATOR_FINISHED;

}

void MESH_OT_fill(wmOperatorType *ot)
{
	/* identifiers */
	ot->name = "Fill";
	ot->idname = "MESH_OT_fill";
	ot->description = "Fill a selected edge loop with faces";

	/* api callbacks */
	ot->exec = edbm_fill_exec;
	ot->poll = ED_operator_editmesh;

	/* flags */
	ot->flag = OPTYPE_REGISTER | OPTYPE_UNDO;
}

static int edbm_beautify_fill_exec(bContext *C, wmOperator *op)
{
	Object *obedit = CTX_data_edit_object(C);
	BMEditMesh *em = BMEdit_FromObject(obedit);

	if (!EDBM_op_callf(em, op, "beautify_fill faces=%hf", BM_ELEM_SELECT))
		return OPERATOR_CANCELLED;

	EDBM_update_generic(C, em, TRUE);
	
	return OPERATOR_FINISHED;
}

void MESH_OT_beautify_fill(wmOperatorType *ot)
{
	/* identifiers */
	ot->name = "Beautify Fill";
	ot->idname = "MESH_OT_beautify_fill";

	/* api callbacks */
	ot->exec = edbm_beautify_fill_exec;
	ot->poll = ED_operator_editmesh;

	/* flags */
	ot->flag = OPTYPE_REGISTER | OPTYPE_UNDO;
}

/********************** Quad/Tri Operators *************************/

static int edbm_quads_convert_to_tris_exec(bContext *C, wmOperator *op)
{
	Object *obedit = CTX_data_edit_object(C);
	BMEditMesh *em = BMEdit_FromObject(obedit);
	int use_beauty = RNA_boolean_get(op->ptr, "use_beauty");

	if (!EDBM_op_callf(em, op, "triangulate faces=%hf use_beauty=%b", BM_ELEM_SELECT, use_beauty))
		return OPERATOR_CANCELLED;

	EDBM_update_generic(C, em, TRUE);

	return OPERATOR_FINISHED;
}

void MESH_OT_quads_convert_to_tris(wmOperatorType *ot)
{
	/* identifiers */
	ot->name = "Triangulate Faces";
	ot->idname = "MESH_OT_quads_convert_to_tris";
	ot->description = "Triangulate selected faces";

	/* api callbacks */
	ot->exec = edbm_quads_convert_to_tris_exec;
	ot->poll = ED_operator_editmesh;

	/* flags */
	ot->flag = OPTYPE_REGISTER | OPTYPE_UNDO;

	RNA_def_boolean(ot->srna, "use_beauty", 1, "Beauty", "Use best triangulation division (currently quads only)");
}

static int edbm_tris_convert_to_quads_exec(bContext *C, wmOperator *op)
{
	Object *obedit = CTX_data_edit_object(C);
	BMEditMesh *em = BMEdit_FromObject(obedit);
	int dosharp, douvs, dovcols, domaterials;
	float limit = RNA_float_get(op->ptr, "limit");

	dosharp = RNA_boolean_get(op->ptr, "sharp");
	douvs = RNA_boolean_get(op->ptr, "uvs");
	dovcols = RNA_boolean_get(op->ptr, "vcols");
	domaterials = RNA_boolean_get(op->ptr, "materials");

	if (!EDBM_op_callf(em, op,
	                   "join_triangles faces=%hf limit=%f cmp_sharp=%b cmp_uvs=%b cmp_vcols=%b cmp_materials=%b",
	                   BM_ELEM_SELECT, limit, dosharp, douvs, dovcols, domaterials))
	{
		return OPERATOR_CANCELLED;
	}

	EDBM_update_generic(C, em, TRUE);

	return OPERATOR_FINISHED;
}

void MESH_OT_tris_convert_to_quads(wmOperatorType *ot)
{
	PropertyRNA *prop;

	/* identifiers */
	ot->name = "Tris to Quads";
	ot->idname = "MESH_OT_tris_convert_to_quads";
	ot->description = "Join triangles into quads";

	/* api callbacks */
	ot->exec = edbm_tris_convert_to_quads_exec;
	ot->poll = ED_operator_editmesh;

	/* flags */
	ot->flag = OPTYPE_REGISTER | OPTYPE_UNDO;

	prop = RNA_def_float_rotation(ot->srna, "limit", 0, NULL, 0.0f, DEG2RADF(180.0f),
	                              "Max Angle", "Angle Limit", 0.0f, DEG2RADF(180.0f));
	RNA_def_property_float_default(prop, DEG2RADF(40.0f));

	RNA_def_boolean(ot->srna, "uvs", 0, "Compare UVs", "");
	RNA_def_boolean(ot->srna, "vcols", 0, "Compare VCols", "");
	RNA_def_boolean(ot->srna, "sharp", 0, "Compare Sharp", "");
	RNA_def_boolean(ot->srna, "materials", 0, "Compare Materials", "");
}

static int edbm_dissolve_exec(bContext *C, wmOperator *op)
{
	Object *obedit = CTX_data_edit_object(C);
	BMEditMesh *em = BMEdit_FromObject(obedit);

	int use_verts = RNA_boolean_get(op->ptr, "use_verts");

	if (em->selectmode & SCE_SELECT_FACE) {
		if (!EDBM_op_callf(em, op, "dissolve_faces faces=%hf use_verts=%b", BM_ELEM_SELECT, use_verts))
			return OPERATOR_CANCELLED;
	}
	else if (em->selectmode & SCE_SELECT_EDGE) {
		if (!EDBM_op_callf(em, op, "dissolve_edges edges=%he use_verts=%b", BM_ELEM_SELECT, use_verts))
			return OPERATOR_CANCELLED;
	}
	else if (em->selectmode & SCE_SELECT_VERTEX) {
		if (!EDBM_op_callf(em, op, "dissolve_verts verts=%hv", BM_ELEM_SELECT))
			return OPERATOR_CANCELLED;
	}

	EDBM_update_generic(C, em, TRUE);

	return OPERATOR_FINISHED;
}

void MESH_OT_dissolve(wmOperatorType *ot)
{
	/* identifiers */
	ot->name = "Dissolve";
	ot->description = "Dissolve geometry";
	ot->idname = "MESH_OT_dissolve";

	/* api callbacks */
	ot->exec = edbm_dissolve_exec;
	ot->poll = ED_operator_editmesh;

	/* flags */
	ot->flag = OPTYPE_REGISTER | OPTYPE_UNDO;

	/* TODO, move dissolve into its own operator so this doesnt confuse non-dissolve options */
	RNA_def_boolean(ot->srna, "use_verts", 0, "Dissolve Verts",
	                "When dissolving faces/edges, also dissolve remaining vertices");
}

static int edbm_dissolve_limited_exec(bContext *C, wmOperator *op)
{
	Object *obedit = CTX_data_edit_object(C);
	BMEditMesh *em = BMEdit_FromObject(obedit);
	float angle_limit = RNA_float_get(op->ptr, "angle_limit");

	if (!EDBM_op_callf(em, op,
	                   "dissolve_limit edges=%he verts=%hv angle_limit=%f",
	                   BM_ELEM_SELECT, BM_ELEM_SELECT, angle_limit))
	{
		return OPERATOR_CANCELLED;
	}

	EDBM_update_generic(C, em, TRUE);

	return OPERATOR_FINISHED;
}

void MESH_OT_dissolve_limited(wmOperatorType *ot)
{
	PropertyRNA *prop;

	/* identifiers */
	ot->name = "Limited Dissolve";
	ot->idname = "MESH_OT_dissolve_limited";
	ot->description = "Dissolve selected edges and verts, limited by the angle of surrounding geometry";

	/* api callbacks */
	ot->exec = edbm_dissolve_limited_exec;
	ot->poll = ED_operator_editmesh;

	/* flags */
	ot->flag = OPTYPE_REGISTER | OPTYPE_UNDO;

	prop = RNA_def_float_rotation(ot->srna, "angle_limit", 0, NULL, 0.0f, DEG2RADF(180.0f),
	                              "Max Angle", "Angle Limit in Degrees", 0.0f, DEG2RADF(180.0f));
	RNA_def_property_float_default(prop, DEG2RADF(15.0f));
}

static int edbm_split_exec(bContext *C, wmOperator *op)
{
	Object *ob = CTX_data_edit_object(C);
	BMEditMesh *em = BMEdit_FromObject(ob);
	BMOperator bmop;

	EDBM_op_init(em, &bmop, op, "split geom=%hvef use_only_faces=%b", BM_ELEM_SELECT, FALSE);
	BMO_op_exec(em->bm, &bmop);
	BM_mesh_elem_hflag_disable_all(em->bm, BM_VERT | BM_EDGE | BM_FACE, BM_ELEM_SELECT, FALSE);
	BMO_slot_buffer_hflag_enable(em->bm, &bmop, "geomout", BM_ALL, BM_ELEM_SELECT, TRUE);
	if (!EDBM_op_finish(em, &bmop, op, TRUE)) {
		return OPERATOR_CANCELLED;
	}

	/* Geometry has changed, need to recalc normals and looptris */
	EDBM_mesh_normals_update(em);

	EDBM_update_generic(C, em, TRUE);

	return OPERATOR_FINISHED;
}

void MESH_OT_split(wmOperatorType *ot)
{
	/* identifiers */
	ot->name = "Split";
	ot->idname = "MESH_OT_split";
	ot->description = "Split off selected geometry from connected unselected geometry";

	/* api callbacks */
	ot->exec = edbm_split_exec;
	ot->poll = ED_operator_editmesh;

	/* flags */
	ot->flag = OPTYPE_REGISTER | OPTYPE_UNDO;
}


static int edbm_spin_exec(bContext *C, wmOperator *op)
{
	Object *obedit = CTX_data_edit_object(C);
	ToolSettings *ts = CTX_data_tool_settings(C);
	BMEditMesh *em = BMEdit_FromObject(obedit);
	BMesh *bm = em->bm;
	BMOperator spinop;
	float cent[3], axis[3], imat[3][3];
	float d[3] = {0.0f, 0.0f, 0.0f};
	int steps, dupli;
	float degr;
    
	RNA_float_get_array(op->ptr, "center", cent);
	RNA_float_get_array(op->ptr, "axis", axis);
	steps = RNA_int_get(op->ptr, "steps");
	degr = RNA_float_get(op->ptr, "degrees");
	if (ts->editbutflag & B_CLOCKWISE) degr = -degr;
	dupli = RNA_boolean_get(op->ptr, "dupli");
    
	/* undo object transformation */
	copy_m3_m4(imat, obedit->imat);
	sub_v3_v3(cent, obedit->obmat[3]);
	mul_m3_v3(imat, cent);
	mul_m3_v3(imat, axis);

	if (!EDBM_op_init(em, &spinop, op,
	                  "spin geom=%hvef cent=%v axis=%v dvec=%v steps=%i ang=%f do_dupli=%b",
	                  BM_ELEM_SELECT, cent, axis, d, steps, degr, dupli))
	{
		return OPERATOR_CANCELLED;
	}
	BMO_op_exec(bm, &spinop);
	EDBM_flag_disable_all(em, BM_ELEM_SELECT);
	BMO_slot_buffer_hflag_enable(bm, &spinop, "lastout", BM_ALL, BM_ELEM_SELECT, TRUE);
	if (!EDBM_op_finish(em, &spinop, op, TRUE)) {
		return OPERATOR_CANCELLED;
	}

	EDBM_update_generic(C, em, TRUE);

	return OPERATOR_FINISHED;
}

/* get center and axis, in global coords */
static int edbm_spin_invoke(bContext *C, wmOperator *op, wmEvent *UNUSED(event))
{
	Scene *scene = CTX_data_scene(C);
	View3D *v3d = CTX_wm_view3d(C);
	RegionView3D *rv3d = ED_view3d_context_rv3d(C);

	RNA_float_set_array(op->ptr, "center", give_cursor(scene, v3d));
	RNA_float_set_array(op->ptr, "axis", rv3d->viewinv[2]);

	return edbm_spin_exec(C, op);
}

void MESH_OT_spin(wmOperatorType *ot)
{
	/* identifiers */
	ot->name = "Spin";
	ot->description = "Extrude selected vertices in a circle around the cursor in indicated viewport";
	ot->idname = "MESH_OT_spin";

	/* api callbacks */
	ot->invoke = edbm_spin_invoke;
	ot->exec = edbm_spin_exec;
	ot->poll = EM_view3d_poll;

	/* flags */
	ot->flag = OPTYPE_REGISTER | OPTYPE_UNDO;

	/* props */
	RNA_def_int(ot->srna, "steps", 9, 0, INT_MAX, "Steps", "Steps", 0, INT_MAX);
	RNA_def_boolean(ot->srna, "dupli", 0, "Dupli", "Make Duplicates");
	RNA_def_float(ot->srna, "degrees", 90.0f, -FLT_MAX, FLT_MAX, "Degrees", "Degrees", -360.0f, 360.0f);

	RNA_def_float_vector(ot->srna, "center", 3, NULL, -FLT_MAX, FLT_MAX, "Center", "Center in global view space", -FLT_MAX, FLT_MAX);
	RNA_def_float_vector(ot->srna, "axis", 3, NULL, -1.0f, 1.0f, "Axis", "Axis in global view space", -FLT_MAX, FLT_MAX);

}

static int edbm_screw_exec(bContext *C, wmOperator *op)
{
	Object *obedit = CTX_data_edit_object(C);
	BMEditMesh *em = BMEdit_FromObject(obedit);
	BMesh *bm = em->bm;
	BMEdge *eed;
	BMVert *eve, *v1, *v2;
	BMIter iter, eiter;
	BMOperator spinop;
	float dvec[3], nor[3], cent[3], axis[3];
	float imat[3][3];
	int steps, turns;
	int valence;


	turns = RNA_int_get(op->ptr, "turns");
	steps = RNA_int_get(op->ptr, "steps");
	RNA_float_get_array(op->ptr, "center", cent);
	RNA_float_get_array(op->ptr, "axis", axis);

	/* undo object transformation */
	copy_m3_m4(imat, obedit->imat);
	sub_v3_v3(cent, obedit->obmat[3]);
	mul_m3_v3(imat, cent);
	mul_m3_v3(imat, axis);


	/* find two vertices with valence count == 1, more or less is wrong */
	v1 = NULL;
	v2 = NULL;
	for (eve = BM_iter_new(&iter, em->bm, BM_VERTS_OF_MESH, NULL); eve; eve = BM_iter_step(&iter)) {

		valence = 0;

		for (eed = BM_iter_new(&eiter, em->bm, BM_EDGES_OF_VERT, eve); eed; eed = BM_iter_step(&eiter)) {

			if (BM_elem_flag_test(eed, BM_ELEM_SELECT)) {
				valence++;
			}

		}

		if (valence == 1) {
			if (v1 == NULL) {
				v1 = eve;
			}
			else if (v2 == NULL) {
				v2 = eve;
			}
			else {
				v1 = NULL;
				break;
			}
		}
	}

	if (v1 == NULL || v2 == NULL) {
		BKE_report(op->reports, RPT_ERROR, "You have to select a string of connected vertices too");
		return OPERATOR_CANCELLED;
	}

	/* calculate dvec */
	sub_v3_v3v3(dvec, v1->co, v2->co);
	mul_v3_fl(dvec, 1.0f / steps);

	if (dot_v3v3(nor, dvec) > 0.000f)
		negate_v3(dvec);

	if (!EDBM_op_init(em, &spinop, op,
	                  "spin geom=%hvef cent=%v axis=%v dvec=%v steps=%i ang=%f do_dupli=%b",
	                  BM_ELEM_SELECT, cent, axis, dvec, turns * steps, 360.0f * turns, FALSE))
	{
		return OPERATOR_CANCELLED;
	}
	BMO_op_exec(bm, &spinop);
	EDBM_flag_disable_all(em, BM_ELEM_SELECT);
	BMO_slot_buffer_hflag_enable(bm, &spinop, "lastout", BM_ALL, BM_ELEM_SELECT, TRUE);
	if (!EDBM_op_finish(em, &spinop, op, TRUE)) {
		return OPERATOR_CANCELLED;
	}

	EDBM_update_generic(C, em, TRUE);

	return OPERATOR_FINISHED;
}

/* get center and axis, in global coords */
static int edbm_screw_invoke(bContext *C, wmOperator *op, wmEvent *UNUSED(event))
{
	Scene *scene = CTX_data_scene(C);
	View3D *v3d = CTX_wm_view3d(C);
	RegionView3D *rv3d = ED_view3d_context_rv3d(C);

	RNA_float_set_array(op->ptr, "center", give_cursor(scene, v3d));
	RNA_float_set_array(op->ptr, "axis", rv3d->viewinv[1]);

	return edbm_screw_exec(C, op);
}

void MESH_OT_screw(wmOperatorType *ot)
{
	/* identifiers */
	ot->name = "Screw";
	ot->description = "Extrude selected vertices in screw-shaped rotation around the cursor in indicated viewport";
	ot->idname = "MESH_OT_screw";

	/* api callbacks */
	ot->invoke = edbm_screw_invoke;
	ot->exec = edbm_screw_exec;
	ot->poll = EM_view3d_poll;

	/* flags */
	ot->flag = OPTYPE_REGISTER | OPTYPE_UNDO;

	/* props */
	RNA_def_int(ot->srna, "steps", 9, 0, INT_MAX, "Steps", "Steps", 0, 256);
	RNA_def_int(ot->srna, "turns", 1, 0, INT_MAX, "Turns", "Turns", 0, 256);

	RNA_def_float_vector(ot->srna, "center", 3, NULL, -FLT_MAX, FLT_MAX,
	                     "Center", "Center in global view space", -FLT_MAX, FLT_MAX);
	RNA_def_float_vector(ot->srna, "axis", 3, NULL, -1.0f, 1.0f,
	                     "Axis", "Axis in global view space", -FLT_MAX, FLT_MAX);
}

static int edbm_select_by_number_vertices_exec(bContext *C, wmOperator *op)
{
	Object *obedit = CTX_data_edit_object(C);
	BMEditMesh *em = BMEdit_FromObject(obedit);
	BMFace *efa;
	BMIter iter;
	int numverts = RNA_int_get(op->ptr, "number");
	int type = RNA_enum_get(op->ptr, "type");

	for (efa = BM_iter_new(&iter, em->bm, BM_FACES_OF_MESH, NULL);
	     efa; efa = BM_iter_step(&iter)) {

		int select = 0;

		if (type == 0 && efa->len < numverts) {
			select = 1;
		}
		else if (type == 1 && efa->len == numverts) {
			select = 1;
		}
		else if (type == 2 && efa->len > numverts) {
			select = 1;
		}
		else if (type == 3 && efa->len != numverts) {
			select = 1;
		}

		if (select) {
			BM_elem_select_set(em->bm, efa, TRUE);
		}
	}

	EDBM_selectmode_flush(em);

	WM_event_add_notifier(C, NC_GEOM | ND_SELECT, obedit->data);
	return OPERATOR_FINISHED;
}

void MESH_OT_select_by_number_vertices(wmOperatorType *ot)
{
	static const EnumPropertyItem type_items[] = {
		{0, "LESS", 0, "Less Than", ""},
		{1, "EQUAL", 0, "Equal To", ""},
		{2, "GREATER", 0, "Greater Than", ""},
		{3, "NOTEQUAL", 0, "Not Equal To", ""},
		{0, NULL, 0, NULL, NULL}};

	/* identifiers */
	ot->name = "Select by Number of Vertices";
	ot->description = "Select vertices or faces by vertex count";
	ot->idname = "MESH_OT_select_by_number_vertices";
	
	/* api callbacks */
	ot->exec = edbm_select_by_number_vertices_exec;
	ot->poll = ED_operator_editmesh;
	
	/* flags */
	ot->flag = OPTYPE_REGISTER | OPTYPE_UNDO;

	/* properties */
	RNA_def_int(ot->srna, "number", 4, 3, INT_MAX, "Number of Vertices", "", 3, INT_MAX);
	RNA_def_enum(ot->srna, "type", type_items, 1, "Type", "Type of comparison to make");
}

static int edbm_select_loose_verts_exec(bContext *C, wmOperator *UNUSED(op))
{
	Object *obedit = CTX_data_edit_object(C);
	BMEditMesh *em = BMEdit_FromObject(obedit);
	BMVert *eve;
	BMEdge *eed;
	BMIter iter;

	for (eve = BM_iter_new(&iter, em->bm, BM_VERTS_OF_MESH, NULL);
	     eve; eve = BM_iter_step(&iter)) {

		if (!eve->e) {
			BM_elem_select_set(em->bm, eve, TRUE);
		}
	}

	for (eed = BM_iter_new(&iter, em->bm, BM_EDGES_OF_MESH, NULL);
	     eed; eed = BM_iter_step(&iter)) {

		if (!eed->l) {
			BM_elem_select_set(em->bm, eed, TRUE);
		}
	}

	EDBM_selectmode_flush(em);

	WM_event_add_notifier(C, NC_GEOM | ND_SELECT, obedit->data);
	return OPERATOR_FINISHED;
}

void MESH_OT_select_loose_verts(wmOperatorType *ot)
{
	/* identifiers */
	ot->name = "Select Loose Vertices/Edges";
	ot->description = "Select vertices with no edges nor faces, and edges with no faces";
	ot->idname = "MESH_OT_select_loose_verts";

	/* api callbacks */
	ot->exec = edbm_select_loose_verts_exec;
	ot->poll = ED_operator_editmesh;

	/* flags */
	ot->flag = OPTYPE_REGISTER | OPTYPE_UNDO;
}

static int edbm_select_mirror_exec(bContext *C, wmOperator *op)
{
	Object *obedit = CTX_data_edit_object(C);
	BMEditMesh *em = BMEdit_FromObject(obedit);
	int extend = RNA_boolean_get(op->ptr, "extend");

	EDBM_select_mirrored(obedit, em, extend);
	EDBM_selectmode_flush(em);
	WM_event_add_notifier(C, NC_GEOM | ND_SELECT, obedit->data);

	return OPERATOR_FINISHED;
}

void MESH_OT_select_mirror(wmOperatorType *ot)
{
	/* identifiers */
	ot->name = "Select Mirror";
	ot->description = "Select mesh items at mirrored locations";
	ot->idname = "MESH_OT_select_mirror";

	/* api callbacks */
	ot->exec = edbm_select_mirror_exec;
	ot->poll = ED_operator_editmesh;

	/* flags */
	ot->flag = OPTYPE_REGISTER | OPTYPE_UNDO;

	/* props */
	RNA_def_boolean(ot->srna, "extend", 0, "Extend", "Extend the existing selection");
}

#if 0 /* UNUSED */
/* qsort routines.  not sure how to make these
 * work, since we aren't using linked lists for
 * geometry anymore.  might need a sortof "swap"
 * function for bmesh elements. */

typedef struct xvertsort {
	float x;
	BMVert *v1;
} xvertsort;


static int vergxco(const void *v1, const void *v2)
{
	const xvertsort *x1 = v1, *x2 = v2;

	if (x1->x > x2->x) return 1;
	else if (x1->x < x2->x) return -1;
	return 0;
}

struct facesort {
	uintptr_t x;
	struct EditFace *efa;
};

static int vergface(const void *v1, const void *v2)
{
	const struct facesort *x1 = v1, *x2 = v2;

	if (x1->x > x2->x) return 1;
	else if (x1->x < x2->x) return -1;
	return 0;
}
#endif

// XXX is this needed?
/* called from buttons */
#if 0 /* UNUSED */
static void xsortvert_flag__doSetX(void *userData, EditVert *UNUSED(eve), int x, int UNUSED(y), int index)
{
	xvertsort *sortblock = userData;

	sortblock[index].x = x;
}
#endif

/* all verts with (flag & 'flag') are sorted */
static void xsortvert_flag(bContext *UNUSED(C), int UNUSED(flag))
{
	/* BMESH_TODO */
#if 0 //hrm, geometry isn't in linked lists anymore. . .
	ViewContext vc;
	BMEditMesh *em;
	BMVert *eve;
	BMIter iter;
	xvertsort *sortblock;
	ListBase tbase;
	int i, amount;

	em_setup_viewcontext(C, &vc);
	em = vc.em;

	amount = em->bm->totvert;
	sortblock = MEM_callocN(sizeof(xvertsort) * amount, "xsort");
	BM_ITER(eve, &iter, em->bm, BM_VERTS_OF_MESH, NULL)
	{
		if (BM_elem_flag_test(eve, BM_ELEM_SELECT))
			sortblock[i].v1 = eve;
	}
	
	ED_view3d_init_mats_rv3d(vc.obedit, vc.rv3d);
	mesh_foreachScreenVert(&vc, xsortvert_flag__doSetX, sortblock, V3D_CLIP_TEST_OFF);

	qsort(sortblock, amount, sizeof(xvertsort), vergxco);

	/* make temporal listbase */
	tbase.first = tbase.last = 0;
	for (i = 0; i < amount; i++) {
		eve = sortblock[i].v1;

		if (eve) {
			BLI_remlink(&vc.em->verts, eve);
			BLI_addtail(&tbase, eve);
		}
	}

	BLI_movelisttolist(&vc.em->verts, &tbase);

	MEM_freeN(sortblock);
#endif

}

static int edbm_vertices_sort_exec(bContext *C, wmOperator *UNUSED(op))
{
	xsortvert_flag(C, SELECT);
	return OPERATOR_FINISHED;
}

void MESH_OT_vertices_sort(wmOperatorType *ot)
{
	/* identifiers */
	ot->name = "Vertex Sort";
	ot->description = "Sort vertex order";
	ot->idname = "MESH_OT_vertices_sort";

	/* api callbacks */
	ot->exec = edbm_vertices_sort_exec;

	ot->poll = EM_view3d_poll; /* uses view relative X axis to sort verts */

	/* flags */
	ot->flag = OPTYPE_REGISTER | OPTYPE_UNDO;
}

/* ********************** SORT FACES ******************* */

static void permutate(void *list, int num, int size, int *index)
{
	void *buf;
	int len;
	int i;

	len = num * size;

	buf = MEM_mallocN(len, "permutate");
	memcpy(buf, list, len);
	
	for (i = 0; i < num; i++) {
		memcpy((char *)list + (i * size), (char *)buf + (index[i] * size), size);
	}
	MEM_freeN(buf);
}

/* sort faces on view axis */
static float *face_sort_floats;
static int float_sort(const void *v1, const void *v2)
{
	float x1, x2;
	
	x1 = face_sort_floats[((int *) v1)[0]];
	x2 = face_sort_floats[((int *) v2)[0]];
	
	if (x1 > x2)       return  1;
	else if (x1 < x2)  return -1;
	return 0;
}

static int edbm_sort_faces_exec(bContext *C, wmOperator *op)
{
	RegionView3D *rv3d = ED_view3d_context_rv3d(C);
	View3D *v3d = CTX_wm_view3d(C);
	Object *ob = CTX_data_edit_object(C);
	Scene *scene = CTX_data_scene(C);
	Mesh *me;
	CustomDataLayer *layer;
	int i, j, *index;
	int event;
	float reverse = 1;
	// XXX int ctrl = 0;
	
	if (!v3d) return OPERATOR_CANCELLED;

	/* This operator work in Object Mode, not in edit mode.
	 * After talk with Campbell we agree that there is no point to port this to EditMesh right now.
	 * so for now, we just exit_editmode and enter_editmode at the end of this function.
	 */
	ED_object_exit_editmode(C, EM_FREEDATA);

	me = ob->data;
	if (me->totpoly == 0) {
		ED_object_enter_editmode(C, 0);
		return OPERATOR_FINISHED;
	}

	event = RNA_enum_get(op->ptr, "type");

	// XXX
	//if (ctrl)
	//	reverse = -1;
	
	/* create index list */
	index = (int *)MEM_mallocN(sizeof(int) * me->totpoly, "sort faces");
	for (i = 0; i < me->totpoly; i++) {
		index[i] = i;
	}
	
	face_sort_floats = (float *) MEM_mallocN(sizeof(float) * me->totpoly, "sort faces float");

	/* sort index list instead of faces itself 
	 * and apply this permutation to all face layers
	 */
	if (event == 5) {
		/* Random */
		for (i = 0; i < me->totpoly; i++) {
			face_sort_floats[i] = BLI_frand();
		}
		qsort(index, me->totpoly, sizeof(int), float_sort);
	}
	else {
		MPoly *mp;
		MLoop *ml;
		MVert *mv;
		float vec[3];
		float mat[4][4];
		float cur[3];
		
		if (event == 1)
			mult_m4_m4m4(mat, rv3d->viewmat, OBACT->obmat);  /* apply the view matrix to the object matrix */
		else if (event == 2) { /* sort from cursor */
			if (v3d && v3d->localvd) {
				copy_v3_v3(cur, v3d->cursor);
			}
			else {
				copy_v3_v3(cur, scene->cursor);
			}
			invert_m4_m4(mat, OBACT->obmat);
			mul_m4_v3(mat, cur);
		}
		
		mp = me->mpoly;

		for (i = 0; i < me->totpoly; i++, mp++) {
			if (event == 3) {
				face_sort_floats[i] = ((float)mp->mat_nr) * reverse;
			}
			else if (event == 4) {
				/* selected first */
				if (mp->flag & ME_FACE_SEL)
					face_sort_floats[i] = 0.0;
				else
					face_sort_floats[i] = reverse;
			}
			else {
				/* find the face's center */
				ml = me->mloop + mp->loopstart;
				zero_v3(vec);
				for (j = 0; j < mp->totloop; j++, ml++) {
					mv = me->mvert + ml->v;
					add_v3_v3(vec, mv->co);
				}
				mul_v3_fl(vec, 1.0f / (float)mp->totloop);
				
				if (event == 1) { /* sort on view axis */
					mul_m4_v3(mat, vec);
					face_sort_floats[i] = vec[2] * reverse;
				}
				else if (event == 2) { /* distance from cursor */
					face_sort_floats[i] = len_v3v3(cur, vec) * reverse; /* back to front */
				}
			}
		}
		qsort(index, me->totpoly, sizeof(int), float_sort);
	}
	
	MEM_freeN(face_sort_floats);
	for (i = 0; i < me->pdata.totlayer; i++) {
		layer = &me->pdata.layers[i];
		permutate(layer->data, me->totpoly, CustomData_sizeof(layer->type), index);
	}

	MEM_freeN(index);
	DAG_id_tag_update(ob->data, 0);

	/* Return to editmode. */
	ED_object_enter_editmode(C, 0);

	return OPERATOR_FINISHED;
}

void MESH_OT_sort_faces(wmOperatorType *ot)
{
	static EnumPropertyItem type_items[] = {
		{ 1, "VIEW_AXIS", 0, "View Axis", "" },
		{ 2, "CURSOR_DISTANCE", 0, "Cursor Distance", "" },
		{ 3, "MATERIAL", 0, "Material", "" },
		{ 4, "SELECTED", 0, "Selected", "" },
		{ 5, "RANDOMIZE", 0, "Randomize", "" },
		{ 0, NULL, 0, NULL, NULL }};

	/* identifiers */
	ot->name = "Sort Faces"; // XXX (Ctrl to reverse)%t|
	ot->description = "The faces of the active Mesh Object are sorted, based on the current view";
	ot->idname = "MESH_OT_sort_faces";

	/* api callbacks */
	ot->invoke = WM_menu_invoke;
	ot->exec = edbm_sort_faces_exec;
	ot->poll = ED_operator_editmesh;

	/* flags */
	ot->flag = OPTYPE_REGISTER | OPTYPE_UNDO;

	/* properties */
	ot->prop = RNA_def_enum(ot->srna, "type", type_items, 0, "Type", "");
}

#if 0
/* called from buttons */
static void hashvert_flag(EditMesh *em, int flag)
{
	/* switch vertex order using hash table */
	EditVert *eve;
	struct xvertsort *sortblock, *sb, onth, *newsort;
	ListBase tbase;
	int amount, a, b;

	/* count */
	eve = em->verts.first;
	amount = 0;
	while (eve) {
		if (eve->f & flag) amount++;
		eve = eve->next;
	}
	if (amount == 0) return;

	/* allocate memory */
	sb = sortblock = (struct xvertsort *)MEM_mallocN(sizeof(struct xvertsort) * amount, "sortremovedoub");
	eve = em->verts.first;
	while (eve) {
		if (eve->f & flag) {
			sb->v1 = eve;
			sb++;
		}
		eve = eve->next;
	}

	BLI_srand(1);

	sb = sortblock;
	for (a = 0; a < amount; a++, sb++) {
		b = (int)(amount * BLI_drand());
		if (b >= 0 && b < amount) {
			newsort = sortblock + b;
			onth = *sb;
			*sb = *newsort;
			*newsort = onth;
		}
	}

	/* make temporal listbase */
	tbase.first = tbase.last = 0;
	sb = sortblock;
	while (amount--) {
		eve = sb->v1;
		BLI_remlink(&em->verts, eve);
		BLI_addtail(&tbase, eve);
		sb++;
	}

	BLI_movelisttolist(&em->verts, &tbase);

	MEM_freeN(sortblock);

}
#endif

static int edbm_vertices_randomize_exec(bContext *C, wmOperator *UNUSED(op))
{
	Object *obedit = CTX_data_edit_object(C);
	BMEditMesh *em = BMEdit_FromObject(obedit);
#if 1 /* BMESH TODO */
	(void)em;
#else
	hashvert_flag(em, SELECT);
#endif
	return OPERATOR_FINISHED;
}

void MESH_OT_vertices_randomize(wmOperatorType *ot)
{
	/* identifiers */
	ot->name = "Vertex Randomize";
	ot->description = "Randomize vertex order";
	ot->idname = "MESH_OT_vertices_randomize";

	/* api callbacks */
	ot->exec = edbm_vertices_randomize_exec;

	ot->poll = ED_operator_editmesh;

	/* flags */
	ot->flag = OPTYPE_REGISTER | OPTYPE_UNDO;
}

/******end of qsort stuff ****/


static int edbm_noise_exec(bContext *C, wmOperator *op)
{
	Object *obedit = CTX_data_edit_object(C);
	BMEditMesh *em = BMEdit_FromObject(obedit);
	Material *ma;
	Tex *tex;
	BMVert *eve;
	BMIter iter;
	float fac = RNA_float_get(op->ptr, "factor");

	if (em == NULL) {
		return OPERATOR_FINISHED;
	}

	if ((ma  = give_current_material(obedit, obedit->actcol)) == NULL ||
	    (tex = give_current_material_texture(ma)) == NULL)
	{
		BKE_report(op->reports, RPT_WARNING, "Mesh has no material or texture assigned");
		return OPERATOR_FINISHED;
	}

	if (tex->type == TEX_STUCCI) {
		float b2, vec[3];
		float ofs = tex->turbul / 200.0;
		BM_ITER(eve, &iter, em->bm, BM_VERTS_OF_MESH, NULL) {
			if (BM_elem_flag_test(eve, BM_ELEM_SELECT)) {
				b2 = BLI_hnoise(tex->noisesize, eve->co[0], eve->co[1], eve->co[2]);
				if (tex->stype) ofs *= (b2 * b2);
				vec[0] = fac * (b2 - BLI_hnoise(tex->noisesize, eve->co[0] + ofs, eve->co[1], eve->co[2]));
				vec[1] = fac * (b2 - BLI_hnoise(tex->noisesize, eve->co[0], eve->co[1] + ofs, eve->co[2]));
				vec[2] = fac * (b2 - BLI_hnoise(tex->noisesize, eve->co[0], eve->co[1], eve->co[2] + ofs));
				
				add_v3_v3(eve->co, vec);
			}
		}
	}
	else {
		BM_ITER(eve, &iter, em->bm, BM_VERTS_OF_MESH, NULL) {
			if (BM_elem_flag_test(eve, BM_ELEM_SELECT)) {
				float tin, dum;
				externtex(ma->mtex[0], eve->co, &tin, &dum, &dum, &dum, &dum, 0);
				eve->co[2] += fac * tin;
			}
		}
	}

	EDBM_mesh_normals_update(em);

	EDBM_update_generic(C, em, TRUE);

	return OPERATOR_FINISHED;
}

void MESH_OT_noise(wmOperatorType *ot)
{
	/* identifiers */
	ot->name = "Noise";
	ot->description = "Use vertex coordinate as texture coordinate";
	ot->idname = "MESH_OT_noise";

	/* api callbacks */
	ot->exec = edbm_noise_exec;
	ot->poll = ED_operator_editmesh;

	/* flags */
	ot->flag = OPTYPE_REGISTER | OPTYPE_UNDO;

	RNA_def_float(ot->srna, "factor", 0.1f, -FLT_MAX, FLT_MAX, "Factor", "", 0.0f, 1.0f);
}

/* bevel! yay!!*/
static int edbm_bevel_exec(bContext *C, wmOperator *op)
{
	Object *obedit = CTX_data_edit_object(C);
	BMEditMesh *em = BMEdit_FromObject(obedit);
	BMIter iter;
	BMEdge *eed;
	BMOperator bmop;
	float factor = RNA_float_get(op->ptr, "percent") /*, dfac */ /* UNUSED */, df, s;
	int i, recursion = RNA_int_get(op->ptr, "recursion");
	const int use_even = RNA_boolean_get(op->ptr, "use_even");
	const int use_dist = RNA_boolean_get(op->ptr, "use_dist");
	float *w = NULL, ftot;
	int li;
	
	BM_data_layer_add(em->bm, &em->bm->edata, CD_PROP_FLT);
	li = CustomData_number_of_layers(&em->bm->edata, CD_PROP_FLT) - 1;
	
	BM_ITER(eed, &iter, em->bm, BM_EDGES_OF_MESH, NULL) {
		float d = len_v3v3(eed->v1->co, eed->v2->co);
		float *dv = CustomData_bmesh_get_n(&em->bm->edata, eed->head.data, CD_PROP_FLT, li);
		
		*dv = d;
	}
	
	if (em == NULL) {
		return OPERATOR_CANCELLED;
	}
	
	w = MEM_mallocN(sizeof(float) * recursion, "bevel weights");

	/* ugh, stupid math depends somewhat on angles!*/
	/* dfac = 1.0/(float)(recursion + 1); */ /* UNUSED */
	df = 1.0;
	for (i = 0, ftot = 0.0f; i < recursion; i++) {
		s = powf(df, 1.25f);

		w[i] = s;
		ftot += s;

		df *= 2.0;
	}

	mul_vn_fl(w, recursion, 1.0f / (float)ftot);

	for (i = 0; i < recursion; i++) {
		float fac = w[recursion - i - 1] * factor;

		if (!EDBM_op_init(em, &bmop, op,
		                  "bevel geom=%hev percent=%f lengthlayer=%i use_lengths=%b use_even=%b use_dist=%b",
		                  BM_ELEM_SELECT, fac, li, TRUE, use_even, use_dist))
		{
			return OPERATOR_CANCELLED;
		}
		
		BMO_op_exec(em->bm, &bmop);
		if (!EDBM_op_finish(em, &bmop, op, TRUE))
			return OPERATOR_CANCELLED;
	}
	
	BM_data_layer_free_n(em->bm, &em->bm->edata, CD_PROP_FLT, li);
	
	MEM_freeN(w);

	EDBM_mesh_normals_update(em);

	EDBM_update_generic(C, em, TRUE);

	return OPERATOR_FINISHED;
}

void MESH_OT_bevel(wmOperatorType *ot)
{
	/* identifiers */
	ot->name = "Bevel";
	ot->description = "Edge Bevel";
	ot->idname = "MESH_OT_bevel";

	/* api callbacks */
	ot->exec = edbm_bevel_exec;
	ot->poll = ED_operator_editmesh;

	/* flags */
	ot->flag = OPTYPE_REGISTER | OPTYPE_UNDO;

	RNA_def_float(ot->srna, "percent", 0.5f, -FLT_MAX, FLT_MAX, "Percentage", "", 0.0f, 1.0f);
	RNA_def_int(ot->srna, "recursion", 1, 1, 50, "Recursion Level", "Recursion Level", 1, 8);

	RNA_def_boolean(ot->srna, "use_even", FALSE, "Even",     "Calculate evenly spaced bevel");
	RNA_def_boolean(ot->srna, "use_dist", FALSE, "Distance", "Interpret the percent in blender units");

}

static int edbm_bridge_edge_loops_exec(bContext *C, wmOperator *op)
{
	Object *obedit = CTX_data_edit_object(C);
	BMEditMesh *em = BMEdit_FromObject(obedit);
	
	if (!EDBM_op_callf(em, op, "bridge_loops edges=%he", BM_ELEM_SELECT))
		return OPERATOR_CANCELLED;
	
	EDBM_update_generic(C, em, TRUE);

	return OPERATOR_FINISHED;
}

void MESH_OT_bridge_edge_loops(wmOperatorType *ot)
{
	/* identifiers */
	ot->name = "Bridge Two Edge Loops";
	ot->description = "Make faces between two edge loops";
	ot->idname = "MESH_OT_bridge_edge_loops";
	
	/* api callbacks */
	ot->exec = edbm_bridge_edge_loops_exec;
	ot->poll = ED_operator_editmesh;
	
	/* flags */
	ot->flag = OPTYPE_REGISTER | OPTYPE_UNDO;
	
	RNA_def_boolean(ot->srna, "inside", 0, "Inside", "");
}



static int edbm_inset_exec(bContext *C, wmOperator *op)
{
	Object *obedit = CTX_data_edit_object(C);
	BMEditMesh *em = BMEdit_FromObject(obedit);
	BMOperator bmop;
	const int use_boundary        = RNA_boolean_get(op->ptr, "use_boundary");
	const int use_even_offset     = RNA_boolean_get(op->ptr, "use_even_offset");
	const int use_relative_offset = RNA_boolean_get(op->ptr, "use_relative_offset");
	const float thickness         = RNA_float_get(op->ptr, "thickness");
	const int use_outset          = RNA_boolean_get(op->ptr, "use_outset");
	const int use_select_inset    = RNA_boolean_get(op->ptr, "use_select_inset"); /* not passed onto the BMO */

	EDBM_op_init(em, &bmop, op,
	             "inset faces=%hf use_boundary=%b use_even_offset=%b use_relative_offset=%b thickness=%f use_outset=%b",
	             BM_ELEM_SELECT, use_boundary, use_even_offset, use_relative_offset, thickness, use_outset);

	BMO_op_exec(em->bm, &bmop);

	if (use_select_inset) {
		/* deselect original faces/verts */
		EDBM_flag_disable_all(em, BM_ELEM_SELECT);
		BMO_slot_buffer_hflag_enable(em->bm, &bmop, "faceout", BM_FACE, BM_ELEM_SELECT, TRUE);
	}
	else {
		BM_mesh_elem_hflag_disable_all(em->bm, BM_VERT | BM_EDGE, BM_ELEM_SELECT, FALSE);
		BMO_slot_buffer_hflag_disable(em->bm, &bmop, "faceout", BM_FACE, BM_ELEM_SELECT, FALSE);
		/* re-select faces so the verts and edges get selected too */
		BM_mesh_elem_hflag_enable_test(em->bm, BM_FACE, BM_ELEM_SELECT, TRUE, BM_ELEM_SELECT);
	}

	if (!EDBM_op_finish(em, &bmop, op, TRUE)) {
		return OPERATOR_CANCELLED;
	}
	else {
		EDBM_update_generic(C, em, TRUE);
		return OPERATOR_FINISHED;
	}
}

void MESH_OT_inset(wmOperatorType *ot)
{
	PropertyRNA *prop;

	/* identifiers */
	ot->name = "Inset Faces";
	ot->idname = "MESH_OT_inset";

	/* api callbacks */
	ot->exec = edbm_inset_exec;
	ot->poll = ED_operator_editmesh;
	ot->description = "";

	/* flags */
	ot->flag = OPTYPE_REGISTER | OPTYPE_UNDO;

	/* properties */
	RNA_def_boolean(ot->srna, "use_boundary",        TRUE, "Boundary",  "Inset face boundries");
	RNA_def_boolean(ot->srna, "use_even_offset",     TRUE, "Offset Even",      "Scale the offset to give more even thickness");
	RNA_def_boolean(ot->srna, "use_relative_offset", FALSE, "Offset Relative", "Scale the offset by surrounding geometry");

	prop = RNA_def_float(ot->srna, "thickness", 0.01f, 0.0f, FLT_MAX, "thickness", "", 0.0f, 10.0f);
	/* use 1 rather then 10 for max else dragging the button moves too far */
	RNA_def_property_ui_range(prop, 0.0, 1.0, 0.01, 4);

	RNA_def_boolean(ot->srna, "use_outset", FALSE, "Outset", "Outset rather than inset");
<<<<<<< HEAD
}

static int edbm_mark_freestyle_edge(bContext *C, wmOperator *op)
{
	Object *obedit = CTX_data_edit_object(C);
	Mesh *me = ((Mesh *)obedit->data);
	BMEditMesh *em = ((Mesh *)obedit->data)->edit_btmesh;
	BMEdge *eed;
	BMIter iter;
	int clear = RNA_boolean_get(op->ptr, "clear");

	if (em == NULL) return OPERATOR_FINISHED;

	/* auto-enable seams drawing */
	if (clear == 0) {
		me->drawflag |= ME_DRAW_FREESTYLE_EDGE;
	}

	if (clear) {
		BM_ITER(eed, &iter, em->bm, BM_EDGES_OF_MESH, NULL) {
			if (BM_elem_flag_test(eed, BM_ELEM_SELECT) && !BM_elem_flag_test(eed, BM_ELEM_HIDDEN))
				BM_elem_flag_disable(eed, BM_ELEM_FREESTYLE);
		}
	}
	else {
		BM_ITER(eed, &iter, em->bm, BM_EDGES_OF_MESH, NULL) {
			if (BM_elem_flag_test(eed, BM_ELEM_SELECT) && !BM_elem_flag_test(eed, BM_ELEM_HIDDEN))
				BM_elem_flag_enable(eed, BM_ELEM_FREESTYLE);
		}
	}

	DAG_id_tag_update(obedit->data, OB_RECALC_DATA);
	WM_event_add_notifier(C, NC_GEOM|ND_DATA, obedit->data);

	return OPERATOR_FINISHED;
}

void MESH_OT_mark_freestyle_edge(wmOperatorType *ot)
{
	/* identifiers */
	ot->name = "Mark Freestyle Edge";
	ot->description = "(un)mark selected edges as Freestyle feature edges";
	ot->idname = "MESH_OT_mark_freestyle_edge";

	/* api callbacks */
	ot->exec = edbm_mark_freestyle_edge;
	ot->poll = ED_operator_editmesh;

	/* flags */
	ot->flag = OPTYPE_REGISTER|OPTYPE_UNDO;

	RNA_def_boolean(ot->srna, "clear", 0, "Clear", "");
}

static int edbm_mark_freestyle_face_exec(bContext *C, wmOperator *op)
{
	Object *obedit = CTX_data_edit_object(C);
	Mesh *me = ((Mesh *)obedit->data);
	BMEditMesh *em = ((Mesh *)obedit->data)->edit_btmesh;
	BMFace *efa;
	BMIter iter;
	int clear = RNA_boolean_get(op->ptr, "clear");

	if (em == NULL) return OPERATOR_FINISHED;

	/* auto-enable Freestyle face mark drawing */
	if(!clear) {
		me->drawflag |= ME_DRAW_FREESTYLE_FACE;
	}

	if(clear) {
		BM_ITER(efa, &iter, em->bm, BM_FACES_OF_MESH, NULL) {
			if (BM_elem_flag_test(efa, BM_ELEM_SELECT) && !BM_elem_flag_test(efa, BM_ELEM_HIDDEN))
				BM_elem_flag_disable(efa, BM_ELEM_FREESTYLE);
		}
	} else {
		BM_ITER(efa, &iter, em->bm, BM_FACES_OF_MESH, NULL) {
			if (BM_elem_flag_test(efa, BM_ELEM_SELECT) && !BM_elem_flag_test(efa, BM_ELEM_HIDDEN))
				BM_elem_flag_enable(efa, BM_ELEM_FREESTYLE);
		}
	}

	DAG_id_tag_update(obedit->data, OB_RECALC_DATA);
	WM_event_add_notifier(C, NC_GEOM|ND_DATA, obedit->data);

	return OPERATOR_FINISHED;
}

void MESH_OT_mark_freestyle_face(wmOperatorType *ot)
{
	/* identifiers */
	ot->name = "Mark Freestyle Face";
	ot->description = "(un)mark selected faces for exclusion from Freestyle feature edge detection";
	ot->idname = "MESH_OT_mark_freestyle_face";

	/* api callbacks */
	ot->exec = edbm_mark_freestyle_face_exec;
	ot->poll = ED_operator_editmesh;

	/* flags */
	ot->flag = OPTYPE_REGISTER|OPTYPE_UNDO;

	RNA_def_boolean(ot->srna, "clear", 0, "Clear", "");
}
=======
	RNA_def_boolean(ot->srna, "use_select_inset", TRUE, "Select Outer", "Select the new inset faces");
}
>>>>>>> 9a79bd38
<|MERGE_RESOLUTION|>--- conflicted
+++ resolved
@@ -4572,7 +4572,7 @@
 	RNA_def_property_ui_range(prop, 0.0, 1.0, 0.01, 4);
 
 	RNA_def_boolean(ot->srna, "use_outset", FALSE, "Outset", "Outset rather than inset");
-<<<<<<< HEAD
+	RNA_def_boolean(ot->srna, "use_select_inset", TRUE, "Select Outer", "Select the new inset faces");
 }
 
 static int edbm_mark_freestyle_edge(bContext *C, wmOperator *op)
@@ -4677,7 +4677,3 @@
 
 	RNA_def_boolean(ot->srna, "clear", 0, "Clear", "");
 }
-=======
-	RNA_def_boolean(ot->srna, "use_select_inset", TRUE, "Select Outer", "Select the new inset faces");
-}
->>>>>>> 9a79bd38
