--- conflicted
+++ resolved
@@ -6918,9 +6918,6 @@
 
 /** \} */
 
-<<<<<<< HEAD
-//#endif  /* WITH_FREESTYLE */
-=======
 #endif  /* WITH_FREESTYLE */
 
 /********************** Loop normals editing tools modal map. **********************/
@@ -8257,5 +8254,4 @@
 
 	ot->prop = RNA_def_boolean(ot->srna, "set", 0, "Set value", "Set Value of faces");
 	RNA_def_property_flag(ot->prop, PROP_HIDDEN);
-}
->>>>>>> eb7b450c
+}