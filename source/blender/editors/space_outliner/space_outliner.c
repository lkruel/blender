--- conflicted
+++ resolved
@@ -483,24 +483,15 @@
 
 	soutliner = MEM_callocN(sizeof(SpaceOops), "initoutliner");
 	soutliner->spacetype = SPACE_OUTLINER;
-<<<<<<< HEAD
 	soutliner->filter_id_type = ID_GR;
-	
-=======
-
->>>>>>> 44505b38
+
 	/* header */
 	ar = MEM_callocN(sizeof(ARegion), "header for outliner");
 
 	BLI_addtail(&soutliner->regionbase, ar);
 	ar->regiontype = RGN_TYPE_HEADER;
-<<<<<<< HEAD
 	ar->alignment = RGN_ALIGN_TOP;
-	
-=======
-	ar->alignment = RGN_ALIGN_BOTTOM;
-
->>>>>>> 44505b38
+
 	/* main region */
 	ar = MEM_callocN(sizeof(ARegion), "main region for outliner");
 
