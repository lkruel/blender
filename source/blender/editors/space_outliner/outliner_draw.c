/*
 * This program is free software; you can redistribute it and/or
 * modify it under the terms of the GNU General Public License
 * as published by the Free Software Foundation; either version 2
 * of the License, or (at your option) any later version.
 *
 * This program is distributed in the hope that it will be useful,
 * but WITHOUT ANY WARRANTY; without even the implied warranty of
 * MERCHANTABILITY or FITNESS FOR A PARTICULAR PURPOSE.  See the
 * GNU General Public License for more details.
 *
 * You should have received a copy of the GNU General Public License
 * along with this program; if not, write to the Free Software Foundation,
 * Inc., 51 Franklin Street, Fifth Floor, Boston, MA 02110-1301, USA.
 *
 * The Original Code is Copyright (C) 2004 Blender Foundation.
 * All rights reserved.
 */

/** \file
 * \ingroup spoutliner
 */

#include "DNA_anim_types.h"
#include "DNA_armature_types.h"
#include "DNA_collection_types.h"
#include "DNA_gpencil_types.h"
#include "DNA_gpencil_modifier_types.h"
#include "DNA_light_types.h"
#include "DNA_lightprobe_types.h"
#include "DNA_object_types.h"
#include "DNA_scene_types.h"
#include "DNA_sequence_types.h"

#include "BLI_math.h"
#include "BLI_blenlib.h"
#include "BLI_string_utils.h"
#include "BLI_utildefines.h"
#include "BLI_mempool.h"

#include "BLT_translation.h"

#include "BKE_context.h"
#include "BKE_deform.h"
#include "BKE_fcurve.h"
#include "BKE_gpencil.h"
#include "BKE_idcode.h"
#include "BKE_layer.h"
#include "BKE_library.h"
#include "BKE_main.h"
#include "BKE_modifier.h"
#include "BKE_object.h"
#include "BKE_report.h"
#include "BKE_scene.h"

#include "DEG_depsgraph.h"
#include "DEG_depsgraph_build.h"

#include "ED_armature.h"
#include "ED_keyframing.h"
#include "ED_object.h"
#include "ED_screen.h"

#include "WM_api.h"
#include "WM_types.h"

#include "GPU_immediate.h"
#include "GPU_state.h"

#include "UI_interface.h"
#include "UI_interface_icons.h"
#include "UI_resources.h"
#include "UI_view2d.h"

#include "RNA_access.h"

#include "outliner_intern.h"

/* disable - this is far too slow - campbell */
// #define USE_GROUP_SELECT

/* ****************************************************** */
/* Tree Size Functions */

static void outliner_height(SpaceOutliner *soops, ListBase *lb, int *h)
{
  TreeElement *te = lb->first;
  while (te) {
    TreeStoreElem *tselem = TREESTORE(te);
    if (TSELEM_OPEN(tselem, soops)) {
      outliner_height(soops, &te->subtree, h);
    }
    (*h) += UI_UNIT_Y;
    te = te->next;
  }
}

#if 0  // XXX this is currently disabled until te->xend is set correctly
static void outliner_width(SpaceOutliner *soops, ListBase *lb, int *w)
{
  TreeElement *te = lb->first;
  while (te) {
    //      TreeStoreElem *tselem = TREESTORE(te);

    // XXX fixme... te->xend is not set yet
    if (!TSELEM_OPEN(tselem, soops)) {
      if (te->xend > *w)
        *w = te->xend;
    }
    outliner_width(soops, &te->subtree, w);
    te = te->next;
  }
}
#endif

static void outliner_rna_width(SpaceOutliner *soops, ListBase *lb, int *w, int startx)
{
  TreeElement *te = lb->first;
  while (te) {
    TreeStoreElem *tselem = TREESTORE(te);
    // XXX fixme... (currently, we're using a fixed length of 100)!
#if 0
    if (te->xend) {
      if (te->xend > *w)
        *w = te->xend;
    }
#endif
    if (startx + 100 > *w) {
      *w = startx + 100;
    }

    if (TSELEM_OPEN(tselem, soops)) {
      outliner_rna_width(soops, &te->subtree, w, startx + UI_UNIT_X);
    }
    te = te->next;
  }
}

/**
 * The active object is only needed for reference.
 */
static bool is_object_data_in_editmode(const ID *id, const Object *obact)
{
  const short id_type = GS(id->name);
  return ((obact && (obact->mode & OB_MODE_EDIT)) && (id && OB_DATA_SUPPORT_EDITMODE(id_type)) &&
          (GS(((ID *)obact->data)->name) == id_type) && BKE_object_data_is_in_editmode(id));
}

/* ****************************************************** */

static void restrictbutton_recursive_ebone(bContext *C,
                                           EditBone *ebone_parent,
                                           int flag,
                                           bool set_flag)
{
  Object *obedit = CTX_data_edit_object(C);
  bArmature *arm = obedit->data;
  EditBone *ebone;

  for (ebone = arm->edbo->first; ebone; ebone = ebone->next) {
    if (ED_armature_ebone_is_child_recursive(ebone_parent, ebone)) {
      if (set_flag) {
        ebone->flag &= ~(BONE_TIPSEL | BONE_SELECTED | BONE_ROOTSEL);
        ebone->flag |= flag;
      }
      else {
        ebone->flag &= ~flag;
      }
    }
  }
}

static void restrictbutton_recursive_bone(Bone *bone_parent, int flag, bool set_flag)
{
  Bone *bone;
  for (bone = bone_parent->childbase.first; bone; bone = bone->next) {
    if (set_flag) {
      bone->flag &= ~(BONE_TIPSEL | BONE_SELECTED | BONE_ROOTSEL);
      bone->flag |= flag;
    }
    else {
      bone->flag &= ~flag;
    }
    restrictbutton_recursive_bone(bone, flag, set_flag);
  }
}

static void restrictbutton_r_lay_cb(bContext *C, void *poin, void *UNUSED(poin2))
{
  WM_event_add_notifier(C, NC_SCENE | ND_RENDER_OPTIONS, poin);
}

static void restrictbutton_bone_visibility_cb(bContext *C, void *UNUSED(poin), void *poin2)
{
  Bone *bone = (Bone *)poin2;
  if (bone->flag & BONE_HIDDEN_P) {
    bone->flag &= ~(BONE_SELECTED | BONE_TIPSEL | BONE_ROOTSEL);
  }

  if (CTX_wm_window(C)->eventstate->ctrl) {
    restrictbutton_recursive_bone(bone, BONE_HIDDEN_P, (bone->flag & BONE_HIDDEN_P) != 0);
  }

  WM_event_add_notifier(C, NC_OBJECT | ND_POSE, NULL);
}

static void restrictbutton_bone_select_cb(bContext *C, void *UNUSED(poin), void *poin2)
{
  Bone *bone = (Bone *)poin2;
  if (bone->flag & BONE_UNSELECTABLE) {
    bone->flag &= ~(BONE_SELECTED | BONE_TIPSEL | BONE_ROOTSEL);
  }

  if (CTX_wm_window(C)->eventstate->ctrl) {
    restrictbutton_recursive_bone(bone, BONE_UNSELECTABLE, (bone->flag & BONE_UNSELECTABLE) != 0);
  }

  WM_event_add_notifier(C, NC_OBJECT | ND_POSE, NULL);
}

static void restrictbutton_ebone_select_cb(bContext *C, void *UNUSED(poin), void *poin2)
{
  EditBone *ebone = (EditBone *)poin2;

  if (ebone->flag & BONE_UNSELECTABLE) {
    ebone->flag &= ~(BONE_SELECTED | BONE_TIPSEL | BONE_ROOTSEL);
  }

  if (CTX_wm_window(C)->eventstate->ctrl) {
    restrictbutton_recursive_ebone(
        C, ebone, BONE_UNSELECTABLE, (ebone->flag & BONE_UNSELECTABLE) != 0);
  }

  WM_event_add_notifier(C, NC_OBJECT | ND_POSE, NULL);
}

static void restrictbutton_ebone_visibility_cb(bContext *C, void *UNUSED(poin), void *poin2)
{
  EditBone *ebone = (EditBone *)poin2;
  if (ebone->flag & BONE_HIDDEN_A) {
    ebone->flag &= ~(BONE_SELECTED | BONE_TIPSEL | BONE_ROOTSEL);
  }

  if (CTX_wm_window(C)->eventstate->ctrl) {
    restrictbutton_recursive_ebone(C, ebone, BONE_HIDDEN_A, (ebone->flag & BONE_HIDDEN_A) != 0);
  }

  WM_event_add_notifier(C, NC_OBJECT | ND_POSE, NULL);
}

static void restrictbutton_gp_layer_flag_cb(bContext *C, void *poin, void *UNUSED(poin2))
{
  ID *id = (ID *)poin;

  DEG_id_tag_update(id, ID_RECALC_GEOMETRY);
  WM_event_add_notifier(C, NC_GPENCIL | ND_DATA | NA_EDITED, NULL);
}

static void restrictbutton_id_user_toggle(bContext *UNUSED(C), void *poin, void *UNUSED(poin2))
{
  ID *id = (ID *)poin;

  BLI_assert(id != NULL);

  if (id->flag & LIB_FAKEUSER) {
    id_us_plus(id);
  }
  else {
    id_us_min(id);
  }
}

static int base_pushed_state_cb(bContext *UNUSED(C), void *poin)
{
  Base *base = poin;
  Object *ob = base->object;

  const bool is_visible = ((base->flag & BASE_HIDDEN) == 0) &&
                          ((ob->restrictflag & OB_RESTRICT_VIEW) == 0);
  return !is_visible;
}

static void hidebutton_base_flag_cb(bContext *C, void *poin, void *poin2)
{
  wmWindow *win = CTX_wm_window(C);
  Main *bmain = CTX_data_main(C);
  Scene *scene = CTX_data_scene(C);
  ViewLayer *view_layer = poin;
  Base *base = poin2;
  Object *ob = base->object;
  bool do_disable = (CTX_wm_window(C)->eventstate->alt != 0);
  bool do_isolate = (win->eventstate->ctrl != 0) && !do_disable;
  bool extend = (win->eventstate->shift != 0);
  bool depsgraph_changed = false;
  const bool is_linked = ID_IS_LINKED(ob);

  if (do_disable) {
    if (!is_linked) {
      ob->restrictflag |= OB_RESTRICT_VIEW;
      depsgraph_changed = true;
    }
  }
  else if (do_isolate) {
    depsgraph_changed = (!is_linked) && ((ob->restrictflag & OB_RESTRICT_VIEW) != 0);

    if (!extend) {
      /* Make only one base visible. */
      for (Base *other = view_layer->object_bases.first; other; other = other->next) {
        other->flag |= BASE_HIDDEN;
      }

      base->flag &= ~BASE_HIDDEN;
    }
    else {
      /* Toggle visibility of one base. */
      base->flag ^= BASE_HIDDEN;
    }

    if (!is_linked) {
      ob->restrictflag &= ~OB_RESTRICT_VIEW;
    }
  }
  else if (ob->restrictflag & OB_RESTRICT_VIEW) {
    if (!is_linked) {
      ob->restrictflag &= ~OB_RESTRICT_VIEW;
      base->flag &= ~BASE_HIDDEN;
    }
    depsgraph_changed = true;
  }
  else {
    base->flag ^= BASE_HIDDEN;
  }

  if (depsgraph_changed) {
    BKE_main_collection_sync_remap(bmain);
    DEG_id_tag_update(&ob->id, LIB_TAG_COPIED_ON_WRITE);
    DEG_relations_tag_update(bmain);
    WM_main_add_notifier(NC_OBJECT | ND_DRAW, &ob->id);
  }

  if (!do_disable) {
    BKE_layer_collection_sync(scene, view_layer);
    DEG_id_tag_update(&scene->id, ID_RECALC_BASE_FLAGS);
    WM_event_add_notifier(C, NC_SCENE | ND_OB_SELECT, scene);
  }
}

static int layer_collection_pushed_state_cb(bContext *UNUSED(C), void *poin)
{
  LayerCollection *lc = poin;
  Collection *collection = lc->collection;

  const bool is_visible = ((lc->flag & LAYER_COLLECTION_RESTRICT_VIEW) == 0) &&
                          ((collection->flag & COLLECTION_RESTRICT_VIEW) == 0);
  return !is_visible;
}

static void hidebutton_layer_collection_flag_cb(bContext *C, void *poin, void *poin2)
{
  Main *bmain = CTX_data_main(C);
  wmWindow *win = CTX_wm_window(C);
  Scene *scene = CTX_data_scene(C);
  ViewLayer *view_layer = poin;
  LayerCollection *lc = poin2;
  Collection *collection = lc->collection;
  bool do_disable = (win->eventstate->alt != 0);
  bool do_isolate = (win->eventstate->ctrl != 0) && !do_disable;
  bool extend = (win->eventstate->shift != 0);
  bool depsgraph_changed = false;

  if (do_disable) {
    if (!ID_IS_LINKED(collection)) {
      collection->flag |= COLLECTION_RESTRICT_VIEW;
      depsgraph_changed = true;
    }
  }
  else if (do_isolate) {
    depsgraph_changed |= BKE_layer_collection_isolate(scene, view_layer, lc, extend);
  }
  else {
    bool make_visible = ((lc->flag & LAYER_COLLECTION_RESTRICT_VIEW) != 0) ||
                        ((collection->flag & COLLECTION_RESTRICT_VIEW) != 0);
    depsgraph_changed |= BKE_layer_collection_set_visible(view_layer, lc, make_visible, extend);
  }

  BKE_layer_collection_sync(scene, view_layer);
  DEG_id_tag_update(&scene->id, ID_RECALC_BASE_FLAGS);

  if (depsgraph_changed) {
    BKE_main_collection_sync_remap(bmain);
    DEG_relations_tag_update(bmain);
  }
  WM_main_add_notifier(NC_SCENE | ND_LAYER_CONTENT, NULL);
}

static void namebutton_cb(bContext *C, void *tsep, char *oldname)
{
  Main *bmain = CTX_data_main(C);
  SpaceOutliner *soops = CTX_wm_space_outliner(C);
  Object *obedit = CTX_data_edit_object(C);
  BLI_mempool *ts = soops->treestore;
  TreeStoreElem *tselem = tsep;

  if (ts && tselem) {
    TreeElement *te = outliner_find_tree_element(&soops->tree, tselem);

    if (tselem->type == 0) {
      BLI_libblock_ensure_unique_name(bmain, tselem->id->name);

      switch (GS(tselem->id->name)) {
        case ID_MA:
          WM_event_add_notifier(C, NC_MATERIAL, NULL);
          break;
        case ID_TE:
          WM_event_add_notifier(C, NC_TEXTURE, NULL);
          break;
        case ID_IM:
          WM_event_add_notifier(C, NC_IMAGE, NULL);
          break;
        case ID_SCE:
          WM_event_add_notifier(C, NC_SCENE, NULL);
          break;
        case ID_OB: {
          Object *ob = (Object *)tselem->id;
          if (ob->type == OB_MBALL) {
            DEG_id_tag_update(&ob->id, ID_RECALC_GEOMETRY);
          }
          DEG_id_tag_update(&ob->id, ID_RECALC_COPY_ON_WRITE);
          WM_event_add_notifier(C, NC_ID | NA_RENAME, NULL);
          break;
        }
        default:
          WM_event_add_notifier(C, NC_ID | NA_RENAME, NULL);
          break;
      }
      /* Check the library target exists */
      if (te->idcode == ID_LI) {
        Library *lib = (Library *)tselem->id;
        char expanded[FILE_MAX];

        BKE_library_filepath_set(bmain, lib, lib->name);

        BLI_strncpy(expanded, lib->name, sizeof(expanded));
        BLI_path_abs(expanded, BKE_main_blendfile_path(bmain));
        if (!BLI_exists(expanded)) {
          BKE_reportf(CTX_wm_reports(C),
                      RPT_ERROR,
                      "Library path '%s' does not exist, correct this before saving",
                      expanded);
        }
        else if (lib->id.tag & LIB_TAG_MISSING) {
          BKE_reportf(CTX_wm_reports(C),
                      RPT_INFO,
                      "Library path '%s' is now valid, please reload the library",
                      expanded);
          lib->id.tag &= ~LIB_TAG_MISSING;
        }
      }
    }
    else {
      switch (tselem->type) {
        case TSE_DEFGROUP:
          defgroup_unique_name(te->directdata, (Object *)tselem->id);  //  id = object
          break;
        case TSE_NLA_ACTION:
          BLI_libblock_ensure_unique_name(bmain, tselem->id->name);
          break;
        case TSE_EBONE: {
          bArmature *arm = (bArmature *)tselem->id;
          if (arm->edbo) {
            EditBone *ebone = te->directdata;
            char newname[sizeof(ebone->name)];

            /* restore bone name */
            BLI_strncpy(newname, ebone->name, sizeof(ebone->name));
            BLI_strncpy(ebone->name, oldname, sizeof(ebone->name));
            ED_armature_bone_rename(bmain, obedit->data, oldname, newname);
            WM_event_add_notifier(C, NC_OBJECT | ND_POSE, NULL);
          }
          break;
        }

        case TSE_BONE: {
          ViewLayer *view_layer = CTX_data_view_layer(C);
          Scene *scene = CTX_data_scene(C);
          bArmature *arm = (bArmature *)tselem->id;
          Bone *bone = te->directdata;
          char newname[sizeof(bone->name)];

          /* always make current object active */
          tree_element_active(C, scene, view_layer, soops, te, OL_SETSEL_NORMAL, true);

          /* restore bone name */
          BLI_strncpy(newname, bone->name, sizeof(bone->name));
          BLI_strncpy(bone->name, oldname, sizeof(bone->name));
          ED_armature_bone_rename(bmain, arm, oldname, newname);
          WM_event_add_notifier(C, NC_OBJECT | ND_POSE, NULL);
          break;
        }
        case TSE_POSE_CHANNEL: {
          Scene *scene = CTX_data_scene(C);
          ViewLayer *view_layer = CTX_data_view_layer(C);
          Object *ob = (Object *)tselem->id;
          bPoseChannel *pchan = te->directdata;
          char newname[sizeof(pchan->name)];

          /* always make current pose-bone active */
          tree_element_active(C, scene, view_layer, soops, te, OL_SETSEL_NORMAL, true);

          BLI_assert(ob->type == OB_ARMATURE);

          /* restore bone name */
          BLI_strncpy(newname, pchan->name, sizeof(pchan->name));
          BLI_strncpy(pchan->name, oldname, sizeof(pchan->name));
          ED_armature_bone_rename(bmain, ob->data, oldname, newname);
          WM_event_add_notifier(C, NC_OBJECT | ND_POSE, NULL);
          break;
        }
        case TSE_POSEGRP: {
          Object *ob = (Object *)tselem->id;  // id = object
          bActionGroup *grp = te->directdata;

          BLI_uniquename(&ob->pose->agroups,
                         grp,
                         CTX_DATA_(BLT_I18NCONTEXT_ID_ACTION, "Group"),
                         '.',
                         offsetof(bActionGroup, name),
                         sizeof(grp->name));
          WM_event_add_notifier(C, NC_OBJECT | ND_POSE, ob);
          break;
        }
        case TSE_GP_LAYER: {
          bGPdata *gpd = (bGPdata *)tselem->id; /* id = GP Datablock */
          bGPDlayer *gpl = te->directdata;

          /* always make layer active */
          BKE_gpencil_layer_setactive(gpd, gpl);

          // XXX: name needs translation stuff
          BLI_uniquename(
              &gpd->layers, gpl, "GP Layer", '.', offsetof(bGPDlayer, info), sizeof(gpl->info));

          WM_event_add_notifier(C, NC_GPENCIL | ND_DATA, gpd);
          break;
        }
        case TSE_R_LAYER: {
          Scene *scene = (Scene *)tselem->id;
          ViewLayer *view_layer = te->directdata;

          /* Restore old name. */
          char newname[sizeof(view_layer->name)];
          BLI_strncpy(newname, view_layer->name, sizeof(view_layer->name));
          BLI_strncpy(view_layer->name, oldname, sizeof(view_layer->name));

          /* Rename, preserving animation and compositing data. */
          BKE_view_layer_rename(bmain, scene, view_layer, newname);
          WM_event_add_notifier(C, NC_ID | NA_RENAME, NULL);
          break;
        }
        case TSE_LAYER_COLLECTION: {
          BLI_libblock_ensure_unique_name(bmain, tselem->id->name);
          WM_event_add_notifier(C, NC_ID | NA_RENAME, NULL);
          break;
        }
      }
    }
    tselem->flag &= ~TSE_TEXTBUT;
  }
}

static void outliner_draw_restrictbuts(uiBlock *block,
                                       Scene *scene,
                                       ViewLayer *view_layer,
                                       ARegion *ar,
                                       SpaceOutliner *soops,
                                       ListBase *lb)
{
  /* Get RNA properties (once for speed). */
  static struct RestrictProperties {
    bool initialized;

    PropertyRNA *object_hide_viewport, *object_hide_select, *object_hide_render;
    PropertyRNA *collection_hide_viewport, *collection_hide_select, *collection_hide_render;
    PropertyRNA *modifier_show_viewport, *modifier_show_render;
  } props = {false};

  if (!props.initialized) {
    props.object_hide_viewport = RNA_struct_type_find_property(&RNA_Object, "hide_viewport");
    props.object_hide_select = RNA_struct_type_find_property(&RNA_Object, "hide_select");
    props.object_hide_render = RNA_struct_type_find_property(&RNA_Object, "hide_render");
    props.collection_hide_select = RNA_struct_type_find_property(&RNA_Collection, "hide_select");
    props.collection_hide_viewport = RNA_struct_type_find_property(&RNA_Collection,
                                                                   "hide_viewport");
    props.collection_hide_render = RNA_struct_type_find_property(&RNA_Collection, "hide_render");
    props.modifier_show_viewport = RNA_struct_type_find_property(&RNA_Modifier, "show_viewport");
    props.modifier_show_render = RNA_struct_type_find_property(&RNA_Modifier, "show_render");

    props.initialized = true;
  }

  /* Create buttons. */
  uiBut *bt;

  for (TreeElement *te = lb->first; te; te = te->next) {
    TreeStoreElem *tselem = TREESTORE(te);
    if (te->ys + 2 * UI_UNIT_Y >= ar->v2d.cur.ymin && te->ys <= ar->v2d.cur.ymax) {
      if (tselem->type == TSE_R_LAYER && (soops->outlinevis == SO_SCENES)) {
        /* View layer render toggle. */
        ViewLayer *layer = te->directdata;

        bt = uiDefIconButBitS(block,
                              UI_BTYPE_ICON_TOGGLE_N,
                              VIEW_LAYER_RENDER,
                              0,
                              ICON_RESTRICT_RENDER_OFF,
                              (int)(ar->v2d.cur.xmax - OL_TOG_RESTRICT_RENDERX),
                              te->ys,
                              UI_UNIT_X,
                              UI_UNIT_Y,
                              &layer->flag,
                              0,
                              0,
                              0,
                              0,
                              TIP_("Use view layer for rendering"));
        UI_but_func_set(bt, restrictbutton_r_lay_cb, tselem->id, NULL);
        UI_but_flag_enable(bt, UI_BUT_DRAG_LOCK);
        UI_but_drawflag_enable(bt, UI_BUT_ICON_REVERSE);
      }
      else if (tselem->type == 0 && te->idcode == ID_OB) {
        PointerRNA ptr;
        Object *ob = (Object *)tselem->id;
        RNA_pointer_create(&ob->id, &RNA_Object, ob, &ptr);
        Base *base = BKE_view_layer_base_find(view_layer, ob);

        if (base) {
          int icon = ICON_RESTRICT_VIEW_ON;
          if ((ob->restrictflag & OB_RESTRICT_VIEW) == 0) {
            icon = (base->flag & BASE_HIDDEN) != 0 ? ICON_HIDE_ON : ICON_HIDE_OFF;
          }
          bt = uiDefIconBut(block,
                            UI_BTYPE_ICON_TOGGLE,
                            0,
                            icon,
                            (int)(ar->v2d.cur.xmax - OL_TOG_RESTRICT_VIEWX),
                            te->ys,
                            UI_UNIT_X,
                            UI_UNIT_Y,
                            NULL,
                            0,
                            0,
                            0,
                            0,
                            TIP_("Hide object in viewport\n"
                                 "* Alt to disable for all viewports\n"
                                 "* Ctrl to isolate visibility"));
          UI_but_func_set(bt, hidebutton_base_flag_cb, view_layer, base);
          UI_but_func_pushed_state_set(bt, base_pushed_state_cb, base);
          UI_but_flag_enable(bt, UI_BUT_DRAG_LOCK);
        }
        else {
          bt = uiDefIconButR_prop(block,
                                  UI_BTYPE_ICON_TOGGLE,
                                  0,
                                  0,
                                  (int)(ar->v2d.cur.xmax - OL_TOG_RESTRICT_VIEWX),
                                  te->ys,
                                  UI_UNIT_X,
                                  UI_UNIT_Y,
                                  &ptr,
                                  props.object_hide_viewport,
                                  -1,
                                  0,
                                  0,
                                  -1,
                                  -1,
                                  NULL);
          UI_but_flag_enable(bt, UI_BUT_DRAG_LOCK);
        }

        bt = uiDefIconButR_prop(block,
                                UI_BTYPE_ICON_TOGGLE,
                                0,
                                0,
                                (int)(ar->v2d.cur.xmax - OL_TOG_RESTRICT_SELECTX),
                                te->ys,
                                UI_UNIT_X,
                                UI_UNIT_Y,
                                &ptr,
                                props.object_hide_select,
                                -1,
                                0,
                                0,
                                -1,
                                -1,
                                NULL);
        UI_but_flag_enable(bt, UI_BUT_DRAG_LOCK);

        bt = uiDefIconButR_prop(block,
                                UI_BTYPE_ICON_TOGGLE,
                                0,
                                0,
                                (int)(ar->v2d.cur.xmax - OL_TOG_RESTRICT_RENDERX),
                                te->ys,
                                UI_UNIT_X,
                                UI_UNIT_Y,
                                &ptr,
                                props.object_hide_render,
                                -1,
                                0,
                                0,
                                -1,
                                -1,
                                NULL);
        UI_but_flag_enable(bt, UI_BUT_DRAG_LOCK);
      }
      else if (tselem->type == TSE_MODIFIER) {
        ModifierData *md = (ModifierData *)te->directdata;

        PointerRNA ptr;
        RNA_pointer_create(tselem->id, &RNA_Modifier, md, &ptr);

        bt = uiDefIconButR_prop(block,
                                UI_BTYPE_ICON_TOGGLE,
                                0,
                                0,
                                (int)(ar->v2d.cur.xmax - OL_TOG_RESTRICT_VIEWX),
                                te->ys,
                                UI_UNIT_X,
                                UI_UNIT_Y,
                                &ptr,
                                props.modifier_show_viewport,
                                -1,
                                0,
                                0,
                                -1,
                                -1,
                                NULL);
        UI_but_flag_enable(bt, UI_BUT_DRAG_LOCK);

        bt = uiDefIconButR_prop(block,
                                UI_BTYPE_ICON_TOGGLE,
                                0,
                                0,
                                (int)(ar->v2d.cur.xmax - OL_TOG_RESTRICT_RENDERX),
                                te->ys,
                                UI_UNIT_X,
                                UI_UNIT_Y,
                                &ptr,
                                props.modifier_show_render,
                                -1,
                                0,
                                0,
                                -1,
                                -1,
                                NULL);
        UI_but_flag_enable(bt, UI_BUT_DRAG_LOCK);
      }
      else if (tselem->type == TSE_POSE_CHANNEL) {
        bPoseChannel *pchan = (bPoseChannel *)te->directdata;
        Bone *bone = pchan->bone;
        Object *ob = (Object *)tselem->id;

        bt = uiDefIconButBitI(block,
                              UI_BTYPE_ICON_TOGGLE,
                              BONE_HIDDEN_P,
                              0,
                              ICON_HIDE_OFF,
                              (int)(ar->v2d.cur.xmax - OL_TOG_RESTRICT_VIEWX),
                              te->ys,
                              UI_UNIT_X,
                              UI_UNIT_Y,
                              &(bone->flag),
                              0,
                              0,
                              0,
                              0,
                              TIP_("Restrict/Allow visibility in the 3D View"));
        UI_but_func_set(bt, restrictbutton_bone_visibility_cb, ob->data, bone);
        UI_but_flag_enable(bt, UI_BUT_DRAG_LOCK);
        UI_but_drawflag_enable(bt, UI_BUT_ICON_REVERSE);

        bt = uiDefIconButBitI(block,
                              UI_BTYPE_ICON_TOGGLE,
                              BONE_UNSELECTABLE,
                              0,
                              ICON_RESTRICT_SELECT_OFF,
                              (int)(ar->v2d.cur.xmax - OL_TOG_RESTRICT_SELECTX),
                              te->ys,
                              UI_UNIT_X,
                              UI_UNIT_Y,
                              &(bone->flag),
                              0,
                              0,
                              0,
                              0,
                              TIP_("Restrict/Allow selection in the 3D View"));
        UI_but_func_set(bt, restrictbutton_bone_select_cb, ob->data, bone);
        UI_but_flag_enable(bt, UI_BUT_DRAG_LOCK);
        UI_but_drawflag_enable(bt, UI_BUT_ICON_REVERSE);
      }
      else if (tselem->type == TSE_EBONE) {
        EditBone *ebone = (EditBone *)te->directdata;

        bt = uiDefIconButBitI(block,
                              UI_BTYPE_ICON_TOGGLE,
                              BONE_HIDDEN_A,
                              0,
                              ICON_RESTRICT_VIEW_OFF,
                              (int)(ar->v2d.cur.xmax - OL_TOG_RESTRICT_VIEWX),
                              te->ys,
                              UI_UNIT_X,
                              UI_UNIT_Y,
                              &(ebone->flag),
                              0,
                              0,
                              0,
                              0,
                              TIP_("Restrict/Allow visibility in the 3D View"));
        UI_but_func_set(bt, restrictbutton_ebone_visibility_cb, NULL, ebone);
        UI_but_flag_enable(bt, UI_BUT_DRAG_LOCK);
        UI_but_drawflag_enable(bt, UI_BUT_ICON_REVERSE);

        bt = uiDefIconButBitI(block,
                              UI_BTYPE_ICON_TOGGLE,
                              BONE_UNSELECTABLE,
                              0,
                              ICON_RESTRICT_SELECT_OFF,
                              (int)(ar->v2d.cur.xmax - OL_TOG_RESTRICT_SELECTX),
                              te->ys,
                              UI_UNIT_X,
                              UI_UNIT_Y,
                              &(ebone->flag),
                              0,
                              0,
                              0,
                              0,
                              TIP_("Restrict/Allow selection in the 3D View"));
        UI_but_func_set(bt, restrictbutton_ebone_select_cb, NULL, ebone);
        UI_but_flag_enable(bt, UI_BUT_DRAG_LOCK);
        UI_but_drawflag_enable(bt, UI_BUT_ICON_REVERSE);
      }
      else if (tselem->type == TSE_GP_LAYER) {
        ID *id = tselem->id;
        bGPDlayer *gpl = (bGPDlayer *)te->directdata;

        bt = uiDefIconButBitS(block,
                              UI_BTYPE_ICON_TOGGLE,
                              GP_LAYER_HIDE,
                              0,
                              ICON_HIDE_OFF,
                              (int)(ar->v2d.cur.xmax - OL_TOG_RESTRICT_VIEWX),
                              te->ys,
                              UI_UNIT_X,
                              UI_UNIT_Y,
                              &gpl->flag,
                              0,
                              0,
                              0,
                              0,
                              TIP_("Restrict/Allow visibility in the 3D View"));
        UI_but_func_set(bt, restrictbutton_gp_layer_flag_cb, id, gpl);
        UI_but_flag_enable(bt, UI_BUT_DRAG_LOCK);
        UI_but_drawflag_enable(bt, UI_BUT_ICON_REVERSE);

        bt = uiDefIconButBitS(
            block,
            UI_BTYPE_ICON_TOGGLE,
            GP_LAYER_LOCKED,
            0,
            ICON_UNLOCKED,
            (int)(ar->v2d.cur.xmax - OL_TOG_RESTRICT_SELECTX),
            te->ys,
            UI_UNIT_X,
            UI_UNIT_Y,
            &gpl->flag,
            0,
            0,
            0,
            0,
            TIP_("Restrict/Allow editing of strokes and keyframes in this layer"));
        UI_but_func_set(bt, restrictbutton_gp_layer_flag_cb, id, gpl);
        UI_but_flag_enable(bt, UI_BUT_DRAG_LOCK);
      }
      else if (outliner_is_collection_tree_element(te)) {
        LayerCollection *lc = (tselem->type == TSE_LAYER_COLLECTION) ? te->directdata : NULL;
        Collection *collection = outliner_collection_from_tree_element(te);

        if ((!lc || !(lc->flag & LAYER_COLLECTION_EXCLUDE)) &&
            !(collection->flag & COLLECTION_IS_MASTER)) {
          PointerRNA collection_ptr;
          RNA_id_pointer_create(&collection->id, &collection_ptr);

          if (lc != NULL) {
            int icon = ICON_RESTRICT_VIEW_ON;
            if ((collection->flag & COLLECTION_RESTRICT_VIEW) == 0) {
              icon = (lc->flag & LAYER_COLLECTION_RESTRICT_VIEW) != 0 ? ICON_HIDE_ON :
                                                                        ICON_HIDE_OFF;
            }
            bt = uiDefIconBut(block,
                              UI_BTYPE_TOGGLE,
                              0,
                              icon,
                              (int)(ar->v2d.cur.xmax - OL_TOG_RESTRICT_VIEWX),
                              te->ys,
                              UI_UNIT_X,
                              UI_UNIT_Y,
                              NULL,
                              0,
                              0,
                              0,
                              0,
                              TIP_("Hide collection in viewport\n"
                                   "* Alt to disable for all viewports\n"
                                   "* Ctrl to isolate visibility\n"
                                   "* Shift to hide inside objects and collections"));
            UI_but_func_set(bt, hidebutton_layer_collection_flag_cb, view_layer, lc);
            UI_but_func_pushed_state_set(bt, layer_collection_pushed_state_cb, lc);
            UI_but_flag_enable(bt, UI_BUT_DRAG_LOCK);
          }
          else {
            bt = uiDefIconButR_prop(block,
                                    UI_BTYPE_ICON_TOGGLE,
                                    0,
                                    0,
                                    (int)(ar->v2d.cur.xmax - OL_TOG_RESTRICT_VIEWX),
                                    te->ys,
                                    UI_UNIT_X,
                                    UI_UNIT_Y,
                                    &collection_ptr,
                                    props.collection_hide_viewport,
                                    -1,
                                    0,
                                    0,
                                    0,
                                    0,
                                    NULL);
            UI_but_flag_enable(bt, UI_BUT_DRAG_LOCK);
          }

          bt = uiDefIconButR_prop(block,
                                  UI_BTYPE_ICON_TOGGLE,
                                  0,
                                  0,
                                  (int)(ar->v2d.cur.xmax - OL_TOG_RESTRICT_RENDERX),
                                  te->ys,
                                  UI_UNIT_X,
                                  UI_UNIT_Y,
                                  &collection_ptr,
                                  props.collection_hide_render,
                                  -1,
                                  0,
                                  0,
                                  0,
                                  0,
                                  NULL);
          UI_but_flag_enable(bt, UI_BUT_DRAG_LOCK);

          bt = uiDefIconButR_prop(block,
                                  UI_BTYPE_ICON_TOGGLE,
                                  0,
                                  0,
                                  (int)(ar->v2d.cur.xmax - OL_TOG_RESTRICT_SELECTX),
                                  te->ys,
                                  UI_UNIT_X,
                                  UI_UNIT_Y,
                                  &collection_ptr,
                                  props.collection_hide_select,
                                  -1,
                                  0,
                                  0,
                                  0,
                                  0,
                                  NULL);
          UI_but_flag_enable(bt, UI_BUT_DRAG_LOCK);
        }
      }
    }

    if (TSELEM_OPEN(tselem, soops)) {
      outliner_draw_restrictbuts(block, scene, view_layer, ar, soops, &te->subtree);
    }
  }
}

static void outliner_draw_userbuts(uiBlock *block, ARegion *ar, SpaceOutliner *soops, ListBase *lb)
{

  for (TreeElement *te = lb->first; te; te = te->next) {
    TreeStoreElem *tselem = TREESTORE(te);
    if (te->ys + 2 * UI_UNIT_Y >= ar->v2d.cur.ymin && te->ys <= ar->v2d.cur.ymax) {
      if (tselem->type == 0) {
        uiBut *bt;
        ID *id = tselem->id;
        const char *tip = NULL;
        int icon = ICON_NONE;
        char buf[16] = "";
        int but_flag = UI_BUT_DRAG_LOCK;

        if (ID_IS_LINKED(id)) {
          but_flag |= UI_BUT_DISABLED;
        }

        if (id->flag & LIB_FAKEUSER) {
          icon = ICON_FILE_TICK;
          tip = TIP_("Data-block will be retained using a fake user");
        }
        else {
          icon = ICON_X;
          tip = TIP_("Data-block has no users and will be deleted");
        }
        bt = uiDefIconButBitS(block,
                              UI_BTYPE_TOGGLE,
                              LIB_FAKEUSER,
                              1,
                              icon,
                              (int)(ar->v2d.cur.xmax - OL_TOG_RESTRICT_VIEWX),
                              te->ys,
                              UI_UNIT_X,
                              UI_UNIT_Y,
                              &id->flag,
                              0,
                              0,
                              0,
                              0,
                              tip);
        UI_but_func_set(bt, restrictbutton_id_user_toggle, id, NULL);
        UI_but_flag_enable(bt, but_flag);

        BLI_str_format_int_grouped(buf, id->us);
        bt = uiDefBut(block,
                      UI_BTYPE_BUT,
                      1,
                      buf,
                      (int)(ar->v2d.cur.xmax - OL_TOG_RESTRICT_SELECTX),
                      te->ys,
                      UI_UNIT_X,
                      UI_UNIT_Y,
                      NULL,
                      0.0,
                      0.0,
                      0,
                      0,
                      TIP_("Number of users of this data-block"));
        UI_but_flag_enable(bt, but_flag);

        bt = uiDefButBitS(block,
                          UI_BTYPE_TOGGLE,
                          LIB_FAKEUSER,
                          1,
                          (id->flag & LIB_FAKEUSER) ? "F" : " ",
                          (int)(ar->v2d.cur.xmax - OL_TOG_RESTRICT_RENDERX),
                          te->ys,
                          UI_UNIT_X,
                          UI_UNIT_Y,
                          &id->flag,
                          0,
                          0,
                          0,
                          0,
                          TIP_("Data-block has a 'fake' user which will keep it in the file "
                               "even if nothing else uses it"));
        UI_but_func_set(bt, restrictbutton_id_user_toggle, id, NULL);
        UI_but_flag_enable(bt, but_flag);
      }
    }

    if (TSELEM_OPEN(tselem, soops)) {
      outliner_draw_userbuts(block, ar, soops, &te->subtree);
    }
  }
}

static void outliner_draw_rnacols(ARegion *ar, int sizex)
{
  View2D *v2d = &ar->v2d;

  float miny = v2d->cur.ymin;
  if (miny < v2d->tot.ymin) {
    miny = v2d->tot.ymin;
  }

  GPU_line_width(1.0f);

  uint pos = GPU_vertformat_attr_add(immVertexFormat(), "pos", GPU_COMP_F32, 2, GPU_FETCH_FLOAT);
  immBindBuiltinProgram(GPU_SHADER_2D_UNIFORM_COLOR);
  immUniformThemeColorShadeAlpha(TH_BACK, -15, -200);

  immBegin(GPU_PRIM_LINES, 4);

  immVertex2f(pos, sizex, v2d->cur.ymax);
  immVertex2f(pos, sizex, miny);

  immVertex2f(pos, sizex + OL_RNA_COL_SIZEX, v2d->cur.ymax);
  immVertex2f(pos, sizex + OL_RNA_COL_SIZEX, miny);

  immEnd();

  immUnbindProgram();
}

static void outliner_draw_rnabuts(
    uiBlock *block, ARegion *ar, SpaceOutliner *soops, int sizex, ListBase *lb)
{
  PointerRNA *ptr;
  PropertyRNA *prop;

  for (TreeElement *te = lb->first; te; te = te->next) {
    TreeStoreElem *tselem = TREESTORE(te);
    if (te->ys + 2 * UI_UNIT_Y >= ar->v2d.cur.ymin && te->ys <= ar->v2d.cur.ymax) {
      if (tselem->type == TSE_RNA_PROPERTY) {
        ptr = &te->rnaptr;
        prop = te->directdata;

        if (!TSELEM_OPEN(tselem, soops)) {
          if (RNA_property_type(prop) == PROP_POINTER) {
            uiBut *but = uiDefAutoButR(block,
                                       ptr,
                                       prop,
                                       -1,
                                       "",
                                       ICON_NONE,
                                       sizex,
                                       te->ys,
                                       OL_RNA_COL_SIZEX,
                                       UI_UNIT_Y - 1);
            UI_but_flag_enable(but, UI_BUT_DISABLED);
          }
          else if (RNA_property_type(prop) == PROP_ENUM) {
            uiDefAutoButR(block,
                          ptr,
                          prop,
                          -1,
                          NULL,
                          ICON_NONE,
                          sizex,
                          te->ys,
                          OL_RNA_COL_SIZEX,
                          UI_UNIT_Y - 1);
          }
          else {
            uiDefAutoButR(block,
                          ptr,
                          prop,
                          -1,
                          "",
                          ICON_NONE,
                          sizex,
                          te->ys,
                          OL_RNA_COL_SIZEX,
                          UI_UNIT_Y - 1);
          }
        }
      }
      else if (tselem->type == TSE_RNA_ARRAY_ELEM) {
        ptr = &te->rnaptr;
        prop = te->directdata;

        uiDefAutoButR(block,
                      ptr,
                      prop,
                      te->index,
                      "",
                      ICON_NONE,
                      sizex,
                      te->ys,
                      OL_RNA_COL_SIZEX,
                      UI_UNIT_Y - 1);
      }
    }

    if (TSELEM_OPEN(tselem, soops)) {
      outliner_draw_rnabuts(block, ar, soops, sizex, &te->subtree);
    }
  }
}

static void outliner_buttons(const bContext *C, uiBlock *block, ARegion *ar, TreeElement *te)
{
  uiBut *bt;
  TreeStoreElem *tselem;
  int spx, dx, len;

  tselem = TREESTORE(te);

  BLI_assert(tselem->flag & TSE_TEXTBUT);
  /* If we add support to rename Sequence.
   * need change this.
   */

  if (tselem->type == TSE_EBONE) {
    len = sizeof(((EditBone *)0)->name);
  }
  else if (tselem->type == TSE_MODIFIER) {
    len = sizeof(((ModifierData *)0)->name);
  }
  else if (tselem->id && GS(tselem->id->name) == ID_LI) {
    len = sizeof(((Library *)0)->name);
  }
  else {
    len = MAX_ID_NAME - 2;
  }

  spx = te->xs + 1.8f * UI_UNIT_X;
  dx = ar->v2d.cur.xmax - (spx + 3.2f * UI_UNIT_X);

  bt = uiDefBut(block,
                UI_BTYPE_TEXT,
                OL_NAMEBUTTON,
                "",
                spx,
                te->ys,
                dx,
                UI_UNIT_Y - 1,
                (void *)te->name,
                1.0,
                (float)len,
                0,
                0,
                "");
  UI_but_func_rename_set(bt, namebutton_cb, tselem);

  /* returns false if button got removed */
  if (false == UI_but_active_only(C, ar, block, bt)) {
    tselem->flag &= ~TSE_TEXTBUT;

    /* bad! (notifier within draw) without this, we don't get a refresh */
    WM_event_add_notifier(C, NC_SPACE | ND_SPACE_OUTLINER, NULL);
  }
}

/* ****************************************************** */
/* Normal Drawing... */

TreeElementIcon tree_element_get_icon(TreeStoreElem *tselem, TreeElement *te)
{
<<<<<<< HEAD
	TreeElementIcon data = {0};

	if (tselem->type) {
		switch (tselem->type) {
			case TSE_ANIM_DATA:
				data.icon = ICON_ANIM_DATA; /* XXX */
				break;
			case TSE_NLA:
				data.icon = ICON_NLA;
				break;
			case TSE_NLA_TRACK:
				data.icon = ICON_NLA; /* XXX */
				break;
			case TSE_NLA_ACTION:
				data.icon = ICON_ACTION;
				break;
			case TSE_DRIVER_BASE:
				data.icon = ICON_DRIVER;
				break;
			case TSE_DEFGROUP_BASE:
				data.icon = ICON_GROUP_VERTEX;
				break;
			case TSE_BONE:
			case TSE_EBONE:
				data.icon = ICON_BONE_DATA;
				break;
			case TSE_CONSTRAINT_BASE:
				data.icon = ICON_CONSTRAINT;
				break;
			case TSE_MODIFIER_BASE:
				data.icon = ICON_MODIFIER_DATA;
				break;
			case TSE_LINKED_OB:
				data.icon = ICON_OBJECT_DATA;
				break;
			case TSE_LINKED_PSYS:
				data.icon = ICON_PARTICLES;
				break;
			case TSE_MODIFIER:
			{
				Object *ob = (Object *)tselem->id;
				if (ob->type != OB_GPENCIL) {
					ModifierData *md = BLI_findlink(&ob->modifiers, tselem->nr);
					switch ((ModifierType)md->type) {
						case eModifierType_Subsurf:
							data.icon = ICON_MOD_SUBSURF;
							break;
						case eModifierType_Armature:
							data.icon = ICON_MOD_ARMATURE;
							break;
						case eModifierType_Lattice:
							data.icon = ICON_MOD_LATTICE;
							break;
						case eModifierType_Curve:
							data.icon = ICON_MOD_CURVE;
							break;
						case eModifierType_Build:
							data.icon = ICON_MOD_BUILD;
							break;
						case eModifierType_Mirror:
							data.icon = ICON_MOD_MIRROR;
							break;
						case eModifierType_Decimate:
							data.icon = ICON_MOD_DECIM;
							break;
						case eModifierType_Wave:
							data.icon = ICON_MOD_WAVE;
							break;
						case eModifierType_Hook:
							data.icon = ICON_HOOK;
							break;
						case eModifierType_Softbody:
							data.icon = ICON_MOD_SOFT;
							break;
						case eModifierType_Boolean:
							data.icon = ICON_MOD_BOOLEAN;
							break;
						case eModifierType_ParticleSystem:
							data.icon = ICON_MOD_PARTICLES;
							break;
						case eModifierType_ParticleInstance:
							data.icon = ICON_MOD_PARTICLES;
							break;
						case eModifierType_EdgeSplit:
							data.icon = ICON_MOD_EDGESPLIT;
							break;
						case eModifierType_Array:
							data.icon = ICON_MOD_ARRAY;
							break;
						case eModifierType_UVProject:
						case eModifierType_UVWarp:  /* TODO, get own icon */
							data.icon = ICON_MOD_UVPROJECT;
							break;
						case eModifierType_Displace:
							data.icon = ICON_MOD_DISPLACE;
							break;
						case eModifierType_Shrinkwrap:
							data.icon = ICON_MOD_SHRINKWRAP;
							break;
						case eModifierType_Cast:
							data.icon = ICON_MOD_CAST;
							break;
						case eModifierType_MeshDeform:
						case eModifierType_SurfaceDeform:
							data.icon = ICON_MOD_MESHDEFORM;
							break;
						case eModifierType_Bevel:
							data.icon = ICON_MOD_BEVEL;
							break;
						case eModifierType_Smooth:
						case eModifierType_LaplacianSmooth:
						case eModifierType_CorrectiveSmooth:
							data.icon = ICON_MOD_SMOOTH;
							break;
						case eModifierType_SimpleDeform:
							data.icon = ICON_MOD_SIMPLEDEFORM;
							break;
						case eModifierType_Mask:
							data.icon = ICON_MOD_MASK;
							break;
						case eModifierType_Cloth:
							data.icon = ICON_MOD_CLOTH;
							break;
						case eModifierType_Explode:
							data.icon = ICON_MOD_EXPLODE;
							break;
						case eModifierType_Collision:
						case eModifierType_Surface:
							data.icon = ICON_MOD_PHYSICS;
							break;
						case eModifierType_Fluidsim:
							data.icon = ICON_MOD_FLUIDSIM;
							break;
						case eModifierType_Multires:
							data.icon = ICON_MOD_MULTIRES;
							break;
						case eModifierType_Smoke:
							data.icon = ICON_MOD_SMOKE;
							break;
						case eModifierType_Solidify:
							data.icon = ICON_MOD_SOLIDIFY;
							break;
						case eModifierType_Screw:
							data.icon = ICON_MOD_SCREW;
							break;
						case eModifierType_Remesh:
							data.icon = ICON_MOD_REMESH;
							break;
						case eModifierType_WeightVGEdit:
						case eModifierType_WeightVGMix:
						case eModifierType_WeightVGProximity:
							data.icon = ICON_MOD_VERTEX_WEIGHT;
							break;
						case eModifierType_DynamicPaint:
							data.icon = ICON_MOD_DYNAMICPAINT;
							break;
						case eModifierType_Ocean:
							data.icon = ICON_MOD_OCEAN;
							break;
						case eModifierType_Warp:
							data.icon = ICON_MOD_WARP;
							break;
						case eModifierType_Skin:
							data.icon = ICON_MOD_SKIN;
							break;
						case eModifierType_Triangulate:
							data.icon = ICON_MOD_TRIANGULATE;
							break;
						case eModifierType_MeshCache:
							data.icon = ICON_MOD_MESHDEFORM; /* XXX, needs own icon */
							break;
						case eModifierType_MeshSequenceCache:
							data.icon = ICON_MOD_MESHDEFORM; /* XXX, needs own icon */
							break;
						case eModifierType_Wireframe:
							data.icon = ICON_MOD_WIREFRAME;
							break;
						case eModifierType_MyBMesh:
							data.icon = ICON_MOD_MESHDEFORM; /* XXX, needs own icon */
							break;
						case eModifierType_LaplacianDeform:
							data.icon = ICON_MOD_MESHDEFORM; /* XXX, needs own icon */
							break;
						case eModifierType_DataTransfer:
							data.icon = ICON_MOD_DATA_TRANSFER;
							break;
						case eModifierType_NormalEdit:
						case eModifierType_WeightedNormal:
							data.icon = ICON_MOD_NORMALEDIT;
							break;
							/* Default */
						case eModifierType_None:
						case eModifierType_ShapeKey:

						case NUM_MODIFIER_TYPES:
							data.icon = ICON_DOT;
							break;
					}
				}
				else {
					/* grease pencil modifiers */
					GpencilModifierData *md = BLI_findlink(&ob->greasepencil_modifiers, tselem->nr);
					switch ((GpencilModifierType)md->type) {
						case eGpencilModifierType_Noise:
							data.icon = ICON_RNDCURVE;
							break;
						case eGpencilModifierType_Subdiv:
							data.icon = ICON_MOD_SUBSURF;
							break;
						case eGpencilModifierType_Thick:
							data.icon = ICON_MOD_THICKNESS;
							break;
						case eGpencilModifierType_Tint:
							data.icon = ICON_MOD_TINT;
							break;
						case eGpencilModifierType_Array:
							data.icon = ICON_MOD_ARRAY;
							break;
						case eGpencilModifierType_Build:
							data.icon = ICON_MOD_BUILD;
							break;
						case eGpencilModifierType_Opacity:
							data.icon = ICON_MOD_MASK;
							break;
						case eGpencilModifierType_Color:
							data.icon = ICON_MOD_HUE_SATURATION;
							break;
						case eGpencilModifierType_Lattice:
							data.icon = ICON_MOD_LATTICE;
							break;
						case eGpencilModifierType_Mirror:
							data.icon = ICON_MOD_MIRROR;
							break;
						case eGpencilModifierType_Simplify:
							data.icon = ICON_MOD_SIMPLIFY;
							break;
						case eGpencilModifierType_Smooth:
							data.icon = ICON_MOD_SMOOTH;
							break;
						case eGpencilModifierType_Hook:
							data.icon = ICON_HOOK;
							break;
						case eGpencilModifierType_Offset:
							data.icon = ICON_MOD_OFFSET;
							break;
						case eGpencilModifierType_Armature:
							data.icon = ICON_MOD_ARMATURE;
							break;

							/* Default */
						default:
							data.icon = ICON_DOT;
							break;
					}
				}
				break;
			}
			case TSE_POSE_BASE:
				data.icon = ICON_ARMATURE_DATA;
				break;
			case TSE_POSE_CHANNEL:
				data.icon = ICON_BONE_DATA;
				break;
			case TSE_PROXY:
				data.icon = ICON_GHOST_ENABLED;
				break;
			case TSE_R_LAYER_BASE:
				data.icon = ICON_RENDERLAYERS;
				break;
			case TSE_SCENE_OBJECTS_BASE:
				data.icon = ICON_OUTLINER_OB_GROUP_INSTANCE;
				break;
			case TSE_R_LAYER:
				data.icon = ICON_RENDER_RESULT;
				break;
			case TSE_LINKED_LAMP:
				data.icon = ICON_LIGHT_DATA;
				break;
			case TSE_LINKED_MAT:
				data.icon = ICON_MATERIAL_DATA;
				break;
			case TSE_POSEGRP_BASE:
				data.icon = ICON_GROUP_BONE;
				break;
			case TSE_SEQUENCE:
				if (te->idcode == SEQ_TYPE_MOVIE) {
					data.icon = ICON_SEQUENCE;
				}
				else if (te->idcode == SEQ_TYPE_META) {
					data.icon = ICON_DOT;
				}
				else if (te->idcode == SEQ_TYPE_SCENE) {
					data.icon = ICON_SCENE;
				}
				else if (te->idcode == SEQ_TYPE_SOUND_RAM) {
					data.icon = ICON_SOUND;
				}
				else if (te->idcode == SEQ_TYPE_IMAGE) {
					data.icon = ICON_IMAGE;
				}
				else {
					data.icon = ICON_PARTICLES;
				}
				break;
			case TSE_SEQ_STRIP:
				data.icon = ICON_LIBRARY_DATA_DIRECT;
				break;
			case TSE_SEQUENCE_DUP:
				data.icon = ICON_OBJECT_DATA;
				break;
			case TSE_RNA_STRUCT:
				if (RNA_struct_is_ID(te->rnaptr.type)) {
					data.drag_id = (ID *)te->rnaptr.data;
					data.icon = RNA_struct_ui_icon(te->rnaptr.type);
				}
				else {
					data.icon = RNA_struct_ui_icon(te->rnaptr.type);
				}
				break;
			case TSE_LAYER_COLLECTION:
			case TSE_SCENE_COLLECTION_BASE:
			case TSE_VIEW_COLLECTION_BASE:
			{
				Collection *collection = outliner_collection_from_tree_element(te);
				if (collection && !(collection->flag & COLLECTION_IS_MASTER)) {
					data.drag_id = tselem->id;
					data.drag_parent = (data.drag_id && te->parent) ? TREESTORE(te->parent)->id : NULL;
				}

				data.icon = ICON_GROUP;
				break;
			}
			/* Removed the icons from outliner. Need a better structure with Layers, Palettes and Colors */
			case TSE_GP_LAYER:
			{
				/* indicate whether layer is active */
				bGPDlayer *gpl = te->directdata;
				if (gpl->flag & GP_LAYER_ACTIVE) {
					data.icon = ICON_GREASEPENCIL;
				}
				else {
					data.icon = ICON_DOT;
				}
				break;
			}
			default:
				data.icon = ICON_DOT;
				break;
		}
	}
	else if (tselem->id) {
		data.drag_id = tselem->id;
		data.drag_parent = (data.drag_id && te->parent) ? TREESTORE(te->parent)->id : NULL;

		if (GS(tselem->id->name) == ID_OB) {
			Object *ob = (Object *)tselem->id;
			switch (ob->type) {
				case OB_LAMP:
					data.icon = ICON_OUTLINER_OB_LIGHT; break;
				case OB_MESH:
					data.icon = ICON_OUTLINER_OB_MESH; break;
				case OB_CAMERA:
					data.icon = ICON_OUTLINER_OB_CAMERA; break;
				case OB_CURVE:
					data.icon = ICON_OUTLINER_OB_CURVE; break;
				case OB_MBALL:
					data.icon = ICON_OUTLINER_OB_META; break;
				case OB_LATTICE:
					data.icon = ICON_OUTLINER_OB_LATTICE; break;
				case OB_ARMATURE:
					data.icon = ICON_OUTLINER_OB_ARMATURE; break;
				case OB_FONT:
					data.icon = ICON_OUTLINER_OB_FONT; break;
				case OB_SURF:
					data.icon = ICON_OUTLINER_OB_SURFACE; break;
				case OB_SPEAKER:
					data.icon = ICON_OUTLINER_OB_SPEAKER; break;
				case OB_LIGHTPROBE:
					data.icon = ICON_OUTLINER_OB_LIGHTPROBE; break;
				case OB_EMPTY:
					if (ob->instance_collection) {
						data.icon = ICON_OUTLINER_OB_GROUP_INSTANCE;
					}
					else if (ob->empty_drawtype == OB_EMPTY_IMAGE) {
						data.icon = ICON_OUTLINER_OB_IMAGE;
					}
					else {
						data.icon = ICON_OUTLINER_OB_EMPTY;
					}
					break;
				case OB_GPENCIL:
					data.icon = ICON_OUTLINER_OB_GREASEPENCIL; break;
					break;
			}
		}
		else {
			/* TODO(sergey): Casting to short here just to handle ID_NLA which is
			 * NOT inside of IDType enum.
			 */
			switch ((short)GS(tselem->id->name)) {
				case ID_SCE:
					data.icon = ICON_SCENE_DATA; break;
				case ID_ME:
					data.icon = ICON_OUTLINER_DATA_MESH; break;
				case ID_CU:
					data.icon = ICON_OUTLINER_DATA_CURVE; break;
				case ID_MB:
					data.icon = ICON_OUTLINER_DATA_META; break;
				case ID_LT:
					data.icon = ICON_OUTLINER_DATA_LATTICE; break;
				case ID_LA:
				{
					Light *la = (Light *)tselem->id;
					switch (la->type) {
						case LA_LOCAL:
							data.icon = ICON_LIGHT_POINT; break;
						case LA_SUN:
							data.icon = ICON_LIGHT_SUN; break;
						case LA_SPOT:
							data.icon = ICON_LIGHT_SPOT; break;
						case LA_AREA:
							data.icon = ICON_LIGHT_AREA; break;
						default:
							data.icon = ICON_OUTLINER_DATA_LIGHT; break;
					}
					break;
				}
				case ID_MA:
					data.icon = ICON_MATERIAL_DATA; break;
				case ID_TE:
					data.icon = ICON_TEXTURE_DATA; break;
				case ID_IM:
					data.icon = ICON_IMAGE_DATA; break;
				case ID_SPK:
				case ID_SO:
					data.icon = ICON_OUTLINER_DATA_SPEAKER; break;
				case ID_AR:
					data.icon = ICON_OUTLINER_DATA_ARMATURE; break;
				case ID_CA:
					data.icon = ICON_OUTLINER_DATA_CAMERA; break;
				case ID_KE:
					data.icon = ICON_SHAPEKEY_DATA; break;
				case ID_WO:
					data.icon = ICON_WORLD_DATA; break;
				case ID_AC:
					data.icon = ICON_ACTION; break;
				case ID_NLA:
					data.icon = ICON_NLA; break;
				case ID_TXT:
					data.icon = ICON_SCRIPT; break;
				case ID_GR:
					data.icon = ICON_GROUP; break;
				case ID_LI:
					if (tselem->id->tag & LIB_TAG_MISSING) {
						data.icon = ICON_LIBRARY_DATA_BROKEN;
					}
					else if (((Library *)tselem->id)->parent) {
						data.icon = ICON_LIBRARY_DATA_INDIRECT;
					}
					else {
						data.icon = ICON_LIBRARY_DATA_DIRECT;
					}
					break;
				case ID_LS:
					data.icon = ICON_LINE_DATA; break;
				case ID_GD:
					data.icon = ICON_OUTLINER_DATA_GREASEPENCIL; break;
				case ID_LP:
				{
					LightProbe *lp = (LightProbe *)tselem->id;
					switch (lp->type) {
						case LIGHTPROBE_TYPE_CUBE:
							data.icon = ICON_LIGHTPROBE_CUBEMAP; break;
						case LIGHTPROBE_TYPE_PLANAR:
							data.icon = ICON_LIGHTPROBE_PLANAR; break;
						case LIGHTPROBE_TYPE_GRID:
							data.icon = ICON_LIGHTPROBE_GRID; break;
						default:
							data.icon = ICON_LIGHTPROBE_CUBEMAP; break;
					}
					break;
				}
				case ID_BR:
					data.icon = ICON_BRUSH_DATA; break;
				case ID_SCR:
				case ID_WS:
					data.icon = ICON_WORKSPACE; break;
				case ID_MSK:
					data.icon = ICON_MOD_MASK; break;
				case ID_MC:
					data.icon = ICON_SEQUENCE; break;
				case ID_PC:
					data.icon = ICON_CURVE_BEZCURVE; break;
				default:
					break;
			}
		}
	}

	return data;
=======
  TreeElementIcon data = {0};

  if (tselem->type) {
    switch (tselem->type) {
      case TSE_ANIM_DATA:
        data.icon = ICON_ANIM_DATA; /* XXX */
        break;
      case TSE_NLA:
        data.icon = ICON_NLA;
        break;
      case TSE_NLA_TRACK:
        data.icon = ICON_NLA; /* XXX */
        break;
      case TSE_NLA_ACTION:
        data.icon = ICON_ACTION;
        break;
      case TSE_DRIVER_BASE:
        data.icon = ICON_DRIVER;
        break;
      case TSE_DEFGROUP_BASE:
        data.icon = ICON_GROUP_VERTEX;
        break;
      case TSE_BONE:
      case TSE_EBONE:
        data.icon = ICON_BONE_DATA;
        break;
      case TSE_CONSTRAINT_BASE:
        data.icon = ICON_CONSTRAINT;
        break;
      case TSE_MODIFIER_BASE:
        data.icon = ICON_MODIFIER_DATA;
        break;
      case TSE_LINKED_OB:
        data.icon = ICON_OBJECT_DATA;
        break;
      case TSE_LINKED_PSYS:
        data.icon = ICON_PARTICLES;
        break;
      case TSE_MODIFIER: {
        Object *ob = (Object *)tselem->id;
        if (ob->type != OB_GPENCIL) {
          ModifierData *md = BLI_findlink(&ob->modifiers, tselem->nr);
          switch ((ModifierType)md->type) {
            case eModifierType_Subsurf:
              data.icon = ICON_MOD_SUBSURF;
              break;
            case eModifierType_Armature:
              data.icon = ICON_MOD_ARMATURE;
              break;
            case eModifierType_Lattice:
              data.icon = ICON_MOD_LATTICE;
              break;
            case eModifierType_Curve:
              data.icon = ICON_MOD_CURVE;
              break;
            case eModifierType_Build:
              data.icon = ICON_MOD_BUILD;
              break;
            case eModifierType_Mirror:
              data.icon = ICON_MOD_MIRROR;
              break;
            case eModifierType_Decimate:
              data.icon = ICON_MOD_DECIM;
              break;
            case eModifierType_Wave:
              data.icon = ICON_MOD_WAVE;
              break;
            case eModifierType_Hook:
              data.icon = ICON_HOOK;
              break;
            case eModifierType_Softbody:
              data.icon = ICON_MOD_SOFT;
              break;
            case eModifierType_Boolean:
              data.icon = ICON_MOD_BOOLEAN;
              break;
            case eModifierType_ParticleSystem:
              data.icon = ICON_MOD_PARTICLES;
              break;
            case eModifierType_ParticleInstance:
              data.icon = ICON_MOD_PARTICLES;
              break;
            case eModifierType_EdgeSplit:
              data.icon = ICON_MOD_EDGESPLIT;
              break;
            case eModifierType_Array:
              data.icon = ICON_MOD_ARRAY;
              break;
            case eModifierType_UVProject:
            case eModifierType_UVWarp: /* TODO, get own icon */
              data.icon = ICON_MOD_UVPROJECT;
              break;
            case eModifierType_Displace:
              data.icon = ICON_MOD_DISPLACE;
              break;
            case eModifierType_Shrinkwrap:
              data.icon = ICON_MOD_SHRINKWRAP;
              break;
            case eModifierType_Cast:
              data.icon = ICON_MOD_CAST;
              break;
            case eModifierType_MeshDeform:
            case eModifierType_SurfaceDeform:
              data.icon = ICON_MOD_MESHDEFORM;
              break;
            case eModifierType_Bevel:
              data.icon = ICON_MOD_BEVEL;
              break;
            case eModifierType_Smooth:
            case eModifierType_LaplacianSmooth:
            case eModifierType_CorrectiveSmooth:
              data.icon = ICON_MOD_SMOOTH;
              break;
            case eModifierType_SimpleDeform:
              data.icon = ICON_MOD_SIMPLEDEFORM;
              break;
            case eModifierType_Mask:
              data.icon = ICON_MOD_MASK;
              break;
            case eModifierType_Cloth:
              data.icon = ICON_MOD_CLOTH;
              break;
            case eModifierType_Explode:
              data.icon = ICON_MOD_EXPLODE;
              break;
            case eModifierType_Collision:
            case eModifierType_Surface:
              data.icon = ICON_MOD_PHYSICS;
              break;
            case eModifierType_Fluidsim:
              data.icon = ICON_MOD_FLUIDSIM;
              break;
            case eModifierType_Multires:
              data.icon = ICON_MOD_MULTIRES;
              break;
            case eModifierType_Smoke:
              data.icon = ICON_MOD_SMOKE;
              break;
            case eModifierType_Solidify:
              data.icon = ICON_MOD_SOLIDIFY;
              break;
            case eModifierType_Screw:
              data.icon = ICON_MOD_SCREW;
              break;
            case eModifierType_Remesh:
              data.icon = ICON_MOD_REMESH;
              break;
            case eModifierType_WeightVGEdit:
            case eModifierType_WeightVGMix:
            case eModifierType_WeightVGProximity:
              data.icon = ICON_MOD_VERTEX_WEIGHT;
              break;
            case eModifierType_DynamicPaint:
              data.icon = ICON_MOD_DYNAMICPAINT;
              break;
            case eModifierType_Ocean:
              data.icon = ICON_MOD_OCEAN;
              break;
            case eModifierType_Warp:
              data.icon = ICON_MOD_WARP;
              break;
            case eModifierType_Skin:
              data.icon = ICON_MOD_SKIN;
              break;
            case eModifierType_Triangulate:
              data.icon = ICON_MOD_TRIANGULATE;
              break;
            case eModifierType_MeshCache:
              data.icon = ICON_MOD_MESHDEFORM; /* XXX, needs own icon */
              break;
            case eModifierType_MeshSequenceCache:
              data.icon = ICON_MOD_MESHDEFORM; /* XXX, needs own icon */
              break;
            case eModifierType_Wireframe:
              data.icon = ICON_MOD_WIREFRAME;
              break;
            case eModifierType_LaplacianDeform:
              data.icon = ICON_MOD_MESHDEFORM; /* XXX, needs own icon */
              break;
            case eModifierType_DataTransfer:
              data.icon = ICON_MOD_DATA_TRANSFER;
              break;
            case eModifierType_NormalEdit:
            case eModifierType_WeightedNormal:
              data.icon = ICON_MOD_NORMALEDIT;
              break;
              /* Default */
            case eModifierType_None:
            case eModifierType_ShapeKey:

            case NUM_MODIFIER_TYPES:
              data.icon = ICON_DOT;
              break;
          }
        }
        else {
          /* grease pencil modifiers */
          GpencilModifierData *md = BLI_findlink(&ob->greasepencil_modifiers, tselem->nr);
          switch ((GpencilModifierType)md->type) {
            case eGpencilModifierType_Noise:
              data.icon = ICON_RNDCURVE;
              break;
            case eGpencilModifierType_Subdiv:
              data.icon = ICON_MOD_SUBSURF;
              break;
            case eGpencilModifierType_Thick:
              data.icon = ICON_MOD_THICKNESS;
              break;
            case eGpencilModifierType_Tint:
              data.icon = ICON_MOD_TINT;
              break;
            case eGpencilModifierType_Array:
              data.icon = ICON_MOD_ARRAY;
              break;
            case eGpencilModifierType_Build:
              data.icon = ICON_MOD_BUILD;
              break;
            case eGpencilModifierType_Opacity:
              data.icon = ICON_MOD_MASK;
              break;
            case eGpencilModifierType_Color:
              data.icon = ICON_MOD_HUE_SATURATION;
              break;
            case eGpencilModifierType_Lattice:
              data.icon = ICON_MOD_LATTICE;
              break;
            case eGpencilModifierType_Mirror:
              data.icon = ICON_MOD_MIRROR;
              break;
            case eGpencilModifierType_Simplify:
              data.icon = ICON_MOD_SIMPLIFY;
              break;
            case eGpencilModifierType_Smooth:
              data.icon = ICON_MOD_SMOOTH;
              break;
            case eGpencilModifierType_Hook:
              data.icon = ICON_HOOK;
              break;
            case eGpencilModifierType_Offset:
              data.icon = ICON_MOD_OFFSET;
              break;
            case eGpencilModifierType_Armature:
              data.icon = ICON_MOD_ARMATURE;
              break;

              /* Default */
            default:
              data.icon = ICON_DOT;
              break;
          }
        }
        break;
      }
      case TSE_POSE_BASE:
        data.icon = ICON_ARMATURE_DATA;
        break;
      case TSE_POSE_CHANNEL:
        data.icon = ICON_BONE_DATA;
        break;
      case TSE_PROXY:
        data.icon = ICON_GHOST_ENABLED;
        break;
      case TSE_R_LAYER_BASE:
        data.icon = ICON_RENDERLAYERS;
        break;
      case TSE_SCENE_OBJECTS_BASE:
        data.icon = ICON_OUTLINER_OB_GROUP_INSTANCE;
        break;
      case TSE_R_LAYER:
        data.icon = ICON_RENDER_RESULT;
        break;
      case TSE_LINKED_LAMP:
        data.icon = ICON_LIGHT_DATA;
        break;
      case TSE_LINKED_MAT:
        data.icon = ICON_MATERIAL_DATA;
        break;
      case TSE_POSEGRP_BASE:
        data.icon = ICON_GROUP_BONE;
        break;
      case TSE_SEQUENCE:
        if (te->idcode == SEQ_TYPE_MOVIE) {
          data.icon = ICON_SEQUENCE;
        }
        else if (te->idcode == SEQ_TYPE_META) {
          data.icon = ICON_DOT;
        }
        else if (te->idcode == SEQ_TYPE_SCENE) {
          data.icon = ICON_SCENE;
        }
        else if (te->idcode == SEQ_TYPE_SOUND_RAM) {
          data.icon = ICON_SOUND;
        }
        else if (te->idcode == SEQ_TYPE_IMAGE) {
          data.icon = ICON_IMAGE;
        }
        else {
          data.icon = ICON_PARTICLES;
        }
        break;
      case TSE_SEQ_STRIP:
        data.icon = ICON_LIBRARY_DATA_DIRECT;
        break;
      case TSE_SEQUENCE_DUP:
        data.icon = ICON_OBJECT_DATA;
        break;
      case TSE_RNA_STRUCT:
        if (RNA_struct_is_ID(te->rnaptr.type)) {
          data.drag_id = (ID *)te->rnaptr.data;
          data.icon = RNA_struct_ui_icon(te->rnaptr.type);
        }
        else {
          data.icon = RNA_struct_ui_icon(te->rnaptr.type);
        }
        break;
      case TSE_LAYER_COLLECTION:
      case TSE_SCENE_COLLECTION_BASE:
      case TSE_VIEW_COLLECTION_BASE: {
        Collection *collection = outliner_collection_from_tree_element(te);
        if (collection && !(collection->flag & COLLECTION_IS_MASTER)) {
          data.drag_id = tselem->id;
          data.drag_parent = (data.drag_id && te->parent) ? TREESTORE(te->parent)->id : NULL;
        }

        data.icon = ICON_GROUP;
        break;
      }
      /* Removed the icons from outliner. Need a better structure with Layers, Palettes and Colors */
      case TSE_GP_LAYER: {
        /* indicate whether layer is active */
        bGPDlayer *gpl = te->directdata;
        if (gpl->flag & GP_LAYER_ACTIVE) {
          data.icon = ICON_GREASEPENCIL;
        }
        else {
          data.icon = ICON_DOT;
        }
        break;
      }
      default:
        data.icon = ICON_DOT;
        break;
    }
  }
  else if (tselem->id) {
    data.drag_id = tselem->id;
    data.drag_parent = (data.drag_id && te->parent) ? TREESTORE(te->parent)->id : NULL;

    if (GS(tselem->id->name) == ID_OB) {
      Object *ob = (Object *)tselem->id;
      switch (ob->type) {
        case OB_LAMP:
          data.icon = ICON_OUTLINER_OB_LIGHT;
          break;
        case OB_MESH:
          data.icon = ICON_OUTLINER_OB_MESH;
          break;
        case OB_CAMERA:
          data.icon = ICON_OUTLINER_OB_CAMERA;
          break;
        case OB_CURVE:
          data.icon = ICON_OUTLINER_OB_CURVE;
          break;
        case OB_MBALL:
          data.icon = ICON_OUTLINER_OB_META;
          break;
        case OB_LATTICE:
          data.icon = ICON_OUTLINER_OB_LATTICE;
          break;
        case OB_ARMATURE:
          data.icon = ICON_OUTLINER_OB_ARMATURE;
          break;
        case OB_FONT:
          data.icon = ICON_OUTLINER_OB_FONT;
          break;
        case OB_SURF:
          data.icon = ICON_OUTLINER_OB_SURFACE;
          break;
        case OB_SPEAKER:
          data.icon = ICON_OUTLINER_OB_SPEAKER;
          break;
        case OB_LIGHTPROBE:
          data.icon = ICON_OUTLINER_OB_LIGHTPROBE;
          break;
        case OB_EMPTY:
          if (ob->instance_collection) {
            data.icon = ICON_OUTLINER_OB_GROUP_INSTANCE;
          }
          else if (ob->empty_drawtype == OB_EMPTY_IMAGE) {
            data.icon = ICON_OUTLINER_OB_IMAGE;
          }
          else {
            data.icon = ICON_OUTLINER_OB_EMPTY;
          }
          break;
        case OB_GPENCIL:
          data.icon = ICON_OUTLINER_OB_GREASEPENCIL;
          break;
          break;
      }
    }
    else {
      /* TODO(sergey): Casting to short here just to handle ID_NLA which is
       * NOT inside of IDType enum.
       */
      switch ((short)GS(tselem->id->name)) {
        case ID_SCE:
          data.icon = ICON_SCENE_DATA;
          break;
        case ID_ME:
          data.icon = ICON_OUTLINER_DATA_MESH;
          break;
        case ID_CU:
          data.icon = ICON_OUTLINER_DATA_CURVE;
          break;
        case ID_MB:
          data.icon = ICON_OUTLINER_DATA_META;
          break;
        case ID_LT:
          data.icon = ICON_OUTLINER_DATA_LATTICE;
          break;
        case ID_LA: {
          Light *la = (Light *)tselem->id;
          switch (la->type) {
            case LA_LOCAL:
              data.icon = ICON_LIGHT_POINT;
              break;
            case LA_SUN:
              data.icon = ICON_LIGHT_SUN;
              break;
            case LA_SPOT:
              data.icon = ICON_LIGHT_SPOT;
              break;
            case LA_AREA:
              data.icon = ICON_LIGHT_AREA;
              break;
            default:
              data.icon = ICON_OUTLINER_DATA_LIGHT;
              break;
          }
          break;
        }
        case ID_MA:
          data.icon = ICON_MATERIAL_DATA;
          break;
        case ID_TE:
          data.icon = ICON_TEXTURE_DATA;
          break;
        case ID_IM:
          data.icon = ICON_IMAGE_DATA;
          break;
        case ID_SPK:
        case ID_SO:
          data.icon = ICON_OUTLINER_DATA_SPEAKER;
          break;
        case ID_AR:
          data.icon = ICON_OUTLINER_DATA_ARMATURE;
          break;
        case ID_CA:
          data.icon = ICON_OUTLINER_DATA_CAMERA;
          break;
        case ID_KE:
          data.icon = ICON_SHAPEKEY_DATA;
          break;
        case ID_WO:
          data.icon = ICON_WORLD_DATA;
          break;
        case ID_AC:
          data.icon = ICON_ACTION;
          break;
        case ID_NLA:
          data.icon = ICON_NLA;
          break;
        case ID_TXT:
          data.icon = ICON_SCRIPT;
          break;
        case ID_GR:
          data.icon = ICON_GROUP;
          break;
        case ID_LI:
          if (tselem->id->tag & LIB_TAG_MISSING) {
            data.icon = ICON_LIBRARY_DATA_BROKEN;
          }
          else if (((Library *)tselem->id)->parent) {
            data.icon = ICON_LIBRARY_DATA_INDIRECT;
          }
          else {
            data.icon = ICON_LIBRARY_DATA_DIRECT;
          }
          break;
        case ID_LS:
          data.icon = ICON_LINE_DATA;
          break;
        case ID_GD:
          data.icon = ICON_OUTLINER_DATA_GREASEPENCIL;
          break;
        case ID_LP: {
          LightProbe *lp = (LightProbe *)tselem->id;
          switch (lp->type) {
            case LIGHTPROBE_TYPE_CUBE:
              data.icon = ICON_LIGHTPROBE_CUBEMAP;
              break;
            case LIGHTPROBE_TYPE_PLANAR:
              data.icon = ICON_LIGHTPROBE_PLANAR;
              break;
            case LIGHTPROBE_TYPE_GRID:
              data.icon = ICON_LIGHTPROBE_GRID;
              break;
            default:
              data.icon = ICON_LIGHTPROBE_CUBEMAP;
              break;
          }
          break;
        }
        case ID_BR:
          data.icon = ICON_BRUSH_DATA;
          break;
        case ID_SCR:
        case ID_WS:
          data.icon = ICON_WORKSPACE;
          break;
        case ID_MSK:
          data.icon = ICON_MOD_MASK;
          break;
        case ID_MC:
          data.icon = ICON_SEQUENCE;
          break;
        case ID_PC:
          data.icon = ICON_CURVE_BEZCURVE;
          break;
        default:
          break;
      }
    }
  }

  return data;
>>>>>>> 2a39f259
}

static void tselem_draw_icon(uiBlock *block,
                             int xmax,
                             float x,
                             float y,
                             TreeStoreElem *tselem,
                             TreeElement *te,
                             float alpha,
                             const bool is_clickable)
{
  TreeElementIcon data = tree_element_get_icon(tselem, te);

  if (data.icon == 0) {
    return;
  }

  if (!is_clickable || x >= xmax) {
    /* placement of icons, copied from interface_widgets.c */
    float aspect = (0.8f * UI_UNIT_Y) / ICON_DEFAULT_HEIGHT;
    x += 2.0f * aspect;
    y += 2.0f * aspect;

    /* restrict column clip... it has been coded by simply overdrawing,
     * doesn't work for buttons */
    UI_icon_draw_alpha(x, y, data.icon, alpha);
  }
  else {
    uiDefIconBut(block,
                 UI_BTYPE_LABEL,
                 0,
                 data.icon,
                 x,
                 y,
                 UI_UNIT_X,
                 UI_UNIT_Y,
                 NULL,
                 0.0,
                 0.0,
                 1.0,
                 alpha,
                 (data.drag_id && ID_IS_LINKED(data.drag_id)) ? data.drag_id->lib->name : "");
  }
}

/**
 * For icon-only children of a collapsed tree,
 * Draw small number over the icon to show how many items of this type are displayed.
 */
static void outliner_draw_iconrow_number(const uiFontStyle *fstyle,
                                         int offsx,
                                         int ys,
                                         const int num_elements)
{
  float color[4] = {0.0f, 0.0f, 0.0f, 1.0f};
  float ufac = 0.25f * UI_UNIT_X;
  float offset_x = (float)offsx + UI_UNIT_X * 0.35f;

  UI_draw_roundbox_corner_set(UI_CNR_ALL);
  UI_draw_roundbox_aa(true,
                      offset_x + ufac,
                      (float)ys - UI_UNIT_Y * 0.2f + ufac,
                      offset_x + UI_UNIT_X - ufac,
                      (float)ys - UI_UNIT_Y * 0.2f + UI_UNIT_Y - ufac,
                      (float)UI_UNIT_Y / 2.0f - ufac,
                      color);

  /* Now the numbers. */
  unsigned char text_col[4];

  UI_GetThemeColor4ubv(TH_TEXT_HI, text_col);
  text_col[3] = 255;

  uiFontStyle fstyle_small = *fstyle;
  fstyle_small.points *= 0.8f;

  /* We treat +99 as 4 digits to make sure the (eyeballed) alignment looks nice. */
  int num_digits = 4;
  char number_text[4] = "+99\0";
  if (num_elements < 100) {
    BLI_snprintf(number_text, sizeof(number_text), "%d", num_elements);
    num_digits = num_elements < 10 ? 1 : 2;
  }
  UI_fontstyle_draw_simple(&fstyle_small,
                           (offset_x + ufac + UI_UNIT_X * (2 - num_digits) * 0.12f),
                           (float)ys - UI_UNIT_Y * 0.095f + ufac,
                           number_text,
                           text_col);
  UI_fontstyle_set(fstyle);
  GPU_blend(true); /* Roundbox and text drawing disables. */
}

static void outliner_draw_iconrow_doit(uiBlock *block,
                                       TreeElement *te,
                                       const uiFontStyle *fstyle,
                                       int xmax,
                                       int *offsx,
                                       int ys,
                                       float alpha_fac,
                                       const eOLDrawState active,
                                       const int num_elements)
{
  TreeStoreElem *tselem = TREESTORE(te);

  if (active != OL_DRAWSEL_NONE) {
    float ufac = UI_UNIT_X / 20.0f;
    float color[4] = {1.0f, 1.0f, 1.0f, 0.2f};

    UI_draw_roundbox_corner_set(UI_CNR_ALL);
    color[3] *= alpha_fac;

    UI_draw_roundbox_aa(true,
                        (float)*offsx + 1.0f * ufac,
                        (float)ys + 1.0f * ufac,
                        (float)*offsx + UI_UNIT_X - 1.0f * ufac,
                        (float)ys + UI_UNIT_Y - ufac,
                        (float)UI_UNIT_Y / 2.0f - ufac,
                        color);
    GPU_blend(true); /* Roundbox disables. */
  }

  /* No inlined icon should be clickable. */
  tselem_draw_icon(block, xmax, (float)*offsx, (float)ys, tselem, te, 0.8f * alpha_fac, false);
  te->xs = *offsx;
  te->ys = ys;
  te->xend = (short)*offsx + UI_UNIT_X;

  if (num_elements > 1) {
    outliner_draw_iconrow_number(fstyle, *offsx, ys, num_elements);
  }
  (*offsx) += UI_UNIT_X;
}

/**
 * Return the index to use based on the TreeElement ID and object type
 *
 * We use a continuum of indices until we get to the object datablocks
 * and we then make room for the object types.
 */
static int tree_element_id_type_to_index(TreeElement *te)
{
  TreeStoreElem *tselem = TREESTORE(te);

  const int id_index = tselem->type == 0 ? BKE_idcode_to_index(te->idcode) : INDEX_ID_GR;
  if (id_index < INDEX_ID_OB) {
    return id_index;
  }
  else if (id_index == INDEX_ID_OB) {
    const Object *ob = (Object *)tselem->id;
    return INDEX_ID_OB + ob->type;
  }
  else {
    return id_index + OB_TYPE_MAX;
  }
}

typedef struct MergedIconRow {
  eOLDrawState active[INDEX_ID_MAX + OB_TYPE_MAX];
  int num_elements[INDEX_ID_MAX + OB_TYPE_MAX];
  TreeElement *tree_element[INDEX_ID_MAX + OB_TYPE_MAX];
} MergedIconRow;

static void outliner_draw_iconrow(bContext *C,
                                  uiBlock *block,
                                  const uiFontStyle *fstyle,
                                  Scene *scene,
                                  ViewLayer *view_layer,
                                  SpaceOutliner *soops,
                                  ListBase *lb,
                                  int level,
                                  int xmax,
                                  int *offsx,
                                  int ys,
                                  float alpha_fac,
                                  MergedIconRow *merged)
{
  eOLDrawState active;
  const Object *obact = OBACT(view_layer);

  for (TreeElement *te = lb->first; te; te = te->next) {
    /* exit drawing early */
    if ((*offsx) - UI_UNIT_X > xmax) {
      break;
    }

    TreeStoreElem *tselem = TREESTORE(te);

    /* object hierarchy always, further constrained on level */
    if (level < 1 || (tselem->type == 0 && te->idcode == ID_OB)) {
      /* active blocks get white circle */
      if (tselem->type == 0) {
        if (te->idcode == ID_OB) {
          active = (OBACT(view_layer) == (Object *)tselem->id) ? OL_DRAWSEL_NORMAL :
                                                                 OL_DRAWSEL_NONE;
        }
        else if (is_object_data_in_editmode(tselem->id, obact)) {
          active = OL_DRAWSEL_NORMAL;
        }
        else {
          active = tree_element_active(C, scene, view_layer, soops, te, OL_SETSEL_NONE, false);
        }
      }
      else {
        active = tree_element_type_active(
            C, scene, view_layer, soops, te, tselem, OL_SETSEL_NONE, false);
      }

      if (!ELEM(tselem->type, 0, TSE_LAYER_COLLECTION, TSE_R_LAYER)) {
        outliner_draw_iconrow_doit(block, te, fstyle, xmax, offsx, ys, alpha_fac, active, 1);
      }
      else {
        const int index = tree_element_id_type_to_index(te);
        merged->num_elements[index]++;
        if ((merged->tree_element[index] == NULL) || (active > merged->active[index])) {
          merged->tree_element[index] = te;
        }
        merged->active[index] = MAX2(active, merged->active[index]);
      }
    }

    /* this tree element always has same amount of branches, so don't draw */
    if (tselem->type != TSE_R_LAYER) {
      outliner_draw_iconrow(C,
                            block,
                            fstyle,
                            scene,
                            view_layer,
                            soops,
                            &te->subtree,
                            level + 1,
                            xmax,
                            offsx,
                            ys,
                            alpha_fac,
                            merged);
    }
  }

  if (level == 0) {
    for (int i = 0; i < INDEX_ID_MAX; i++) {
      const int num_subtypes = (i == INDEX_ID_OB) ? OB_TYPE_MAX : 1;
      /* See tree_element_id_type_to_index for the index logic. */
      int index_base = i;
      if (i > INDEX_ID_OB) {
        index_base += OB_TYPE_MAX;
      }
      for (int j = 0; j < num_subtypes; j++) {
        const int index = index_base + j;
        if (merged->num_elements[index] != 0) {
          outliner_draw_iconrow_doit(block,
                                     merged->tree_element[index],
                                     fstyle,
                                     xmax,
                                     offsx,
                                     ys,
                                     alpha_fac,
                                     merged->active[index],
                                     merged->num_elements[index]);
        }
      }
    }
  }
}

/* closed tree element */
static void outliner_set_coord_tree_element(TreeElement *te, int startx, int starty)
{
  TreeElement *ten;

  /* closed items may be displayed in row of parent, don't change their coordinate! */
  if ((te->flag & TE_ICONROW) == 0) {
    /* store coord and continue, we need coordinates for elements outside view too */
    te->xs = startx;
    te->ys = starty;
  }

  for (ten = te->subtree.first; ten; ten = ten->next) {
    outliner_set_coord_tree_element(ten, startx + UI_UNIT_X, starty);
  }
}

static void outliner_draw_tree_element(bContext *C,
                                       uiBlock *block,
                                       const uiFontStyle *fstyle,
                                       Scene *scene,
                                       ViewLayer *view_layer,
                                       ARegion *ar,
                                       SpaceOutliner *soops,
                                       TreeElement *te,
                                       bool draw_grayed_out,
                                       int startx,
                                       int *starty,
                                       TreeElement **te_edit)
{
  TreeStoreElem *tselem;
  float ufac = UI_UNIT_X / 20.0f;
  int offsx = 0;
  eOLDrawState active = OL_DRAWSEL_NONE;
  float color[4];
  tselem = TREESTORE(te);

  if (*starty + 2 * UI_UNIT_Y >= ar->v2d.cur.ymin && *starty <= ar->v2d.cur.ymax) {
    const float alpha_fac = ((te->flag & TE_DISABLED) || draw_grayed_out) ? 0.5f : 1.0f;
    const float alpha = 0.5f * alpha_fac;
    int xmax = ar->v2d.cur.xmax;

    if ((tselem->flag & TSE_TEXTBUT) && (*te_edit == NULL)) {
      *te_edit = te;
    }

    /* icons can be ui buts, we don't want it to overlap with restrict */
    if ((soops->flag & SO_HIDE_RESTRICTCOLS) == 0) {
      xmax -= OL_TOGW + UI_UNIT_X;
    }

    GPU_blend(true);

    /* colors for active/selected data */
    if (tselem->type == 0) {
      const Object *obact = OBACT(view_layer);
      if (te->idcode == ID_SCE) {
        if (tselem->id == (ID *)scene) {
          rgba_float_args_set(color, 1.0f, 1.0f, 1.0f, alpha);
          active = OL_DRAWSEL_ACTIVE;
        }
      }
      else if (te->idcode == ID_OB) {
        Object *ob = (Object *)tselem->id;
        Base *base = BKE_view_layer_base_find(view_layer, ob);
        const bool is_selected = (base != NULL) && ((base->flag & BASE_SELECTED) != 0);

        if (ob == obact || is_selected) {
          uchar col[4] = {0, 0, 0, 0};

          /* outliner active ob: always white text, circle color now similar to view3d */

          active = OL_DRAWSEL_ACTIVE;
          if (ob == obact) {
            if (is_selected) {
              UI_GetThemeColorType4ubv(TH_ACTIVE, SPACE_VIEW3D, col);
              col[3] = alpha;
            }

            active = OL_DRAWSEL_NORMAL;
          }
          else if (is_selected) {
            UI_GetThemeColorType4ubv(TH_SELECT, SPACE_VIEW3D, col);
            col[3] = alpha;
          }
          rgba_float_args_set(
              color, (float)col[0] / 255, (float)col[1] / 255, (float)col[2] / 255, alpha);
        }
      }
      else if (is_object_data_in_editmode(tselem->id, obact)) {
        rgba_float_args_set(color, 1.0f, 1.0f, 1.0f, alpha);
        active = OL_DRAWSEL_ACTIVE;
      }
      else {
        if (tree_element_active(C, scene, view_layer, soops, te, OL_SETSEL_NONE, false)) {
          rgba_float_args_set(color, 0.85f, 0.85f, 1.0f, alpha);
          active = OL_DRAWSEL_ACTIVE;
        }
      }
    }
    else {
      active = tree_element_type_active(
          C, scene, view_layer, soops, te, tselem, OL_SETSEL_NONE, false);
      rgba_float_args_set(color, 0.85f, 0.85f, 1.0f, alpha);
    }

    /* active circle */
    if (active != OL_DRAWSEL_NONE) {
      UI_draw_roundbox_corner_set(UI_CNR_ALL);
      UI_draw_roundbox_aa(true,
                          (float)startx + UI_UNIT_X + 1.0f * ufac,
                          (float)*starty + 1.0f * ufac,
                          (float)startx + 2.0f * UI_UNIT_X - 1.0f * ufac,
                          (float)*starty + UI_UNIT_Y - 1.0f * ufac,
                          UI_UNIT_Y / 2.0f - 1.0f * ufac,
                          color);
      GPU_blend(true); /* roundbox disables it */

      te->flag |= TE_ACTIVE;  // for lookup in display hierarchies
    }

    if (tselem->type == TSE_VIEW_COLLECTION_BASE) {
      /* Scene collection in view layer can't expand/collapse. */
    }
    else if (te->subtree.first || (tselem->type == 0 && te->idcode == ID_SCE) ||
             (te->flag & TE_LAZY_CLOSED)) {
      /* open/close icon, only when sublevels, except for scene */
      int icon_x = startx;

      // icons a bit higher
      if (TSELEM_OPEN(tselem, soops)) {
        UI_icon_draw_alpha((float)icon_x + 2 * ufac,
                           (float)*starty + 1 * ufac,
                           ICON_DISCLOSURE_TRI_DOWN,
                           alpha_fac);
      }
      else {
        UI_icon_draw_alpha((float)icon_x + 2 * ufac,
                           (float)*starty + 1 * ufac,
                           ICON_DISCLOSURE_TRI_RIGHT,
                           alpha_fac);
      }
    }
    offsx += UI_UNIT_X;

    /* datatype icon */

    if (!(ELEM(tselem->type, TSE_RNA_PROPERTY, TSE_RNA_ARRAY_ELEM, TSE_ID_BASE))) {
      tselem_draw_icon(
          block, xmax, (float)startx + offsx, (float)*starty, tselem, te, alpha_fac, true);
      offsx += UI_UNIT_X + 4 * ufac;
    }
    else {
      offsx += 2 * ufac;
    }

    if (ELEM(tselem->type, 0, TSE_LAYER_COLLECTION) && ID_IS_LINKED(tselem->id)) {
      if (tselem->id->tag & LIB_TAG_MISSING) {
        UI_icon_draw_alpha((float)startx + offsx + 2 * ufac,
                           (float)*starty + 2 * ufac,
                           ICON_LIBRARY_DATA_BROKEN,
                           alpha_fac);
      }
      else if (tselem->id->tag & LIB_TAG_INDIRECT) {
        UI_icon_draw_alpha((float)startx + offsx + 2 * ufac,
                           (float)*starty + 2 * ufac,
                           ICON_LIBRARY_DATA_INDIRECT,
                           alpha_fac);
      }
      else {
        UI_icon_draw_alpha((float)startx + offsx + 2 * ufac,
                           (float)*starty + 2 * ufac,
                           ICON_LIBRARY_DATA_DIRECT,
                           alpha_fac);
      }
      offsx += UI_UNIT_X + 4 * ufac;
    }
    else if (ELEM(tselem->type, 0, TSE_LAYER_COLLECTION) && ID_IS_STATIC_OVERRIDE(tselem->id)) {
      UI_icon_draw_alpha((float)startx + offsx + 2 * ufac,
                         (float)*starty + 2 * ufac,
                         ICON_LIBRARY_DATA_OVERRIDE,
                         alpha_fac);
      offsx += UI_UNIT_X + 4 * ufac;
    }
    GPU_blend(false);

    /* name */
    if ((tselem->flag & TSE_TEXTBUT) == 0) {
      unsigned char text_col[4];

      if (active == OL_DRAWSEL_NORMAL) {
        UI_GetThemeColor4ubv(TH_TEXT_HI, text_col);
      }
      else if (ELEM(tselem->type, TSE_RNA_PROPERTY, TSE_RNA_ARRAY_ELEM)) {
        UI_GetThemeColorBlend3ubv(TH_BACK, TH_TEXT, 0.75f, text_col);
        text_col[3] = 255;
      }
      else {
        UI_GetThemeColor4ubv(TH_TEXT, text_col);
      }
      text_col[3] *= alpha_fac;

      UI_fontstyle_draw_simple(fstyle, startx + offsx, *starty + 5 * ufac, te->name, text_col);
    }

    offsx += (int)(UI_UNIT_X + UI_fontstyle_string_width(fstyle, te->name));

    /* closed item, we draw the icons, not when it's a scene, or master-server list though */
    if (!TSELEM_OPEN(tselem, soops)) {
      if (te->subtree.first) {
        if (tselem->type == 0 && te->idcode == ID_SCE) {
          /* pass */
        }
        /* this tree element always has same amount of branches, so don't draw */
        else if (tselem->type != TSE_R_LAYER) {
          int tempx = startx + offsx;

          GPU_blend(true);

          /* divider */
          {
            GPUVertFormat *format = immVertexFormat();
            uint pos = GPU_vertformat_attr_add(
                format, "pos", GPU_COMP_I32, 2, GPU_FETCH_INT_TO_FLOAT);
            unsigned char col[4];

            immBindBuiltinProgram(GPU_SHADER_2D_UNIFORM_COLOR);
            UI_GetThemeColorShade4ubv(TH_BACK, -40, col);
            col[3] *= alpha_fac;

            immUniformColor4ubv(col);
            immRecti(pos,
                     tempx - 10.0f * ufac,
                     *starty + 4.0f * ufac,
                     tempx - 8.0f * ufac,
                     *starty + UI_UNIT_Y - 4.0f * ufac);
            immUnbindProgram();
          }

          MergedIconRow merged = {{0}};
          outliner_draw_iconrow(C,
                                block,
                                fstyle,
                                scene,
                                view_layer,
                                soops,
                                &te->subtree,
                                0,
                                xmax,
                                &tempx,
                                *starty,
                                alpha_fac,
                                &merged);

          GPU_blend(false);
        }
      }
    }
  }
  /* store coord and continue, we need coordinates for elements outside view too */
  te->xs = startx;
  te->ys = *starty;
  te->xend = startx + offsx;

  if (TSELEM_OPEN(tselem, soops)) {
    *starty -= UI_UNIT_Y;

    for (TreeElement *ten = te->subtree.first; ten; ten = ten->next) {
      /* check if element needs to be drawn grayed out, but also gray out
       * childs of a grayed out parent (pass on draw_grayed_out to childs) */
      bool draw_childs_grayed_out = draw_grayed_out || (ten->flag & TE_DRAGGING);
      outliner_draw_tree_element(C,
                                 block,
                                 fstyle,
                                 scene,
                                 view_layer,
                                 ar,
                                 soops,
                                 ten,
                                 draw_childs_grayed_out,
                                 startx + UI_UNIT_X,
                                 starty,
                                 te_edit);
    }
  }
  else {
    for (TreeElement *ten = te->subtree.first; ten; ten = ten->next) {
      outliner_set_coord_tree_element(ten, startx, *starty);
    }

    *starty -= UI_UNIT_Y;
  }
}

static void outliner_draw_hierarchy_lines_recursive(unsigned pos,
                                                    SpaceOutliner *soops,
                                                    ListBase *lb,
                                                    int startx,
                                                    const unsigned char col[4],
                                                    bool draw_grayed_out,
                                                    int *starty)
{
  TreeElement *te, *te_vertical_line_last = NULL;
  int y1, y2;

  if (BLI_listbase_is_empty(lb)) {
    return;
  }

  const unsigned char grayed_alpha = col[3] / 2;

  /* For vertical lines between objects. */
  y1 = y2 = *starty;
  for (te = lb->first; te; te = te->next) {
    bool draw_childs_grayed_out = draw_grayed_out || (te->flag & TE_DRAGGING);
    TreeStoreElem *tselem = TREESTORE(te);

    if (draw_childs_grayed_out) {
      immUniformColor3ubvAlpha(col, grayed_alpha);
    }
    else {
      immUniformColor4ubv(col);
    }

    /* Horizontal Line? */
    if (tselem->type == 0 && (te->idcode == ID_OB || te->idcode == ID_SCE)) {
      immRecti(pos, startx, *starty, startx + UI_UNIT_X, *starty - 1);

      /* Vertical Line? */
      if (te->idcode == ID_OB) {
        te_vertical_line_last = te;
        y2 = *starty;
      }
    }

    *starty -= UI_UNIT_Y;

    if (TSELEM_OPEN(tselem, soops)) {
      outliner_draw_hierarchy_lines_recursive(
          pos, soops, &te->subtree, startx + UI_UNIT_X, col, draw_childs_grayed_out, starty);
    }
  }

  if (draw_grayed_out) {
    immUniformColor3ubvAlpha(col, grayed_alpha);
  }
  else {
    immUniformColor4ubv(col);
  }

  /* Vertical line. */
  te = te_vertical_line_last;
  if ((te != NULL) && (te->parent || lb->first != lb->last)) {
    immRecti(pos, startx, y1 + UI_UNIT_Y, startx + 1, y2);
  }
}

static void outliner_draw_hierarchy_lines(SpaceOutliner *soops,
                                          ListBase *lb,
                                          int startx,
                                          int *starty)
{
  GPUVertFormat *format = immVertexFormat();
  uint pos = GPU_vertformat_attr_add(format, "pos", GPU_COMP_I32, 2, GPU_FETCH_INT_TO_FLOAT);
  unsigned char col[4];

  immBindBuiltinProgram(GPU_SHADER_2D_UNIFORM_COLOR);
  UI_GetThemeColorBlend3ubv(TH_BACK, TH_TEXT, 0.4f, col);
  col[3] = 255;

  GPU_blend(true);
  outliner_draw_hierarchy_lines_recursive(pos, soops, lb, startx, col, false, starty);
  GPU_blend(false);

  immUnbindProgram();
}

static void outliner_draw_struct_marks(ARegion *ar,
                                       SpaceOutliner *soops,
                                       ListBase *lb,
                                       int *starty)
{
  for (TreeElement *te = lb->first; te; te = te->next) {
    TreeStoreElem *tselem = TREESTORE(te);

    /* selection status */
    if (TSELEM_OPEN(tselem, soops)) {
      if (tselem->type == TSE_RNA_STRUCT) {
        GPUVertFormat *format = immVertexFormat();
        uint pos = GPU_vertformat_attr_add(format, "pos", GPU_COMP_I32, 2, GPU_FETCH_INT_TO_FLOAT);
        immBindBuiltinProgram(GPU_SHADER_2D_UNIFORM_COLOR);
        immThemeColorShadeAlpha(TH_BACK, -15, -200);
        immRecti(pos, 0, *starty + 1, (int)ar->v2d.cur.xmax, *starty + UI_UNIT_Y - 1);
        immUnbindProgram();
      }
    }

    *starty -= UI_UNIT_Y;
    if (TSELEM_OPEN(tselem, soops)) {
      outliner_draw_struct_marks(ar, soops, &te->subtree, starty);
      if (tselem->type == TSE_RNA_STRUCT) {
        GPUVertFormat *format = immVertexFormat();
        uint pos = GPU_vertformat_attr_add(format, "pos", GPU_COMP_F32, 2, GPU_FETCH_FLOAT);
        immBindBuiltinProgram(GPU_SHADER_2D_UNIFORM_COLOR);
        immThemeColorShadeAlpha(TH_BACK, -15, -200);

        immBegin(GPU_PRIM_LINES, 2);
        immVertex2f(pos, 0, (float)*starty + UI_UNIT_Y);
        immVertex2f(pos, ar->v2d.cur.xmax, (float)*starty + UI_UNIT_Y);
        immEnd();

        immUnbindProgram();
      }
    }
  }
}

static void outliner_draw_highlights_recursive(unsigned pos,
                                               const ARegion *ar,
                                               const SpaceOutliner *soops,
                                               const ListBase *lb,
                                               const float col_selection[4],
                                               const float col_highlight[4],
                                               const float col_searchmatch[4],
                                               int start_x,
                                               int *io_start_y)
{
  const bool is_searching = (SEARCHING_OUTLINER(soops) ||
                             (soops->outlinevis == SO_DATA_API && soops->search_string[0] != 0));

  for (TreeElement *te = lb->first; te; te = te->next) {
    const TreeStoreElem *tselem = TREESTORE(te);
    const int start_y = *io_start_y;

    /* selection status */
    if (tselem->flag & TSE_SELECTED) {
      immUniformColor4fv(col_selection);
      immRecti(pos, 0, start_y + 1, (int)ar->v2d.cur.xmax, start_y + UI_UNIT_Y - 1);
    }

    /* highlights */
    if (tselem->flag & (TSE_DRAG_ANY | TSE_HIGHLIGHTED | TSE_SEARCHMATCH)) {
      const int end_x = (int)ar->v2d.cur.xmax;

      if (tselem->flag & TSE_DRAG_ANY) {
        /* drag and drop highlight */
        float col[4];
        UI_GetThemeColorShade4fv(TH_BACK, -40, col);

        if (tselem->flag & TSE_DRAG_BEFORE) {
          immUniformColor4fv(col);
          immRecti(pos, start_x, start_y + UI_UNIT_Y - 1, end_x, start_y + UI_UNIT_Y + 1);
        }
        else if (tselem->flag & TSE_DRAG_AFTER) {
          immUniformColor4fv(col);
          immRecti(pos, start_x, start_y - 1, end_x, start_y + 1);
        }
        else {
          immUniformColor3fvAlpha(col, col[3] * 0.5f);
          immRecti(pos, start_x, start_y + 1, end_x, start_y + UI_UNIT_Y - 1);
        }
      }
      else {
        if (is_searching && (tselem->flag & TSE_SEARCHMATCH)) {
          /* search match highlights
           *   we don't expand items when searching in the datablocks but we
           *   still want to highlight any filter matches. */
          immUniformColor4fv(col_searchmatch);
          immRecti(pos, start_x, start_y + 1, end_x, start_y + UI_UNIT_Y - 1);
        }
        else if (tselem->flag & TSE_HIGHLIGHTED) {
          /* mouse hover highlight */
          immUniformColor4fv(col_highlight);
          immRecti(pos, 0, start_y + 1, end_x, start_y + UI_UNIT_Y - 1);
        }
      }
    }

    *io_start_y -= UI_UNIT_Y;
    if (TSELEM_OPEN(tselem, soops)) {
      outliner_draw_highlights_recursive(pos,
                                         ar,
                                         soops,
                                         &te->subtree,
                                         col_selection,
                                         col_highlight,
                                         col_searchmatch,
                                         start_x + UI_UNIT_X,
                                         io_start_y);
    }
  }
}

static void outliner_draw_highlights(ARegion *ar, SpaceOutliner *soops, int startx, int *starty)
{
  const float col_highlight[4] = {1.0f, 1.0f, 1.0f, 0.13f};
  float col_selection[4], col_searchmatch[4];

  UI_GetThemeColor3fv(TH_SELECT_HIGHLIGHT, col_selection);
  col_selection[3] = 1.0f; /* no alpha */
  UI_GetThemeColor4fv(TH_MATCH, col_searchmatch);
  col_searchmatch[3] = 0.5f;

  GPU_blend(true);
  GPUVertFormat *format = immVertexFormat();
  uint pos = GPU_vertformat_attr_add(format, "pos", GPU_COMP_I32, 2, GPU_FETCH_INT_TO_FLOAT);
  immBindBuiltinProgram(GPU_SHADER_2D_UNIFORM_COLOR);
  outliner_draw_highlights_recursive(
      pos, ar, soops, &soops->tree, col_selection, col_highlight, col_searchmatch, startx, starty);
  immUnbindProgram();
  GPU_blend(false);
}

static void outliner_draw_tree(bContext *C,
                               uiBlock *block,
                               Scene *scene,
                               ViewLayer *view_layer,
                               ARegion *ar,
                               SpaceOutliner *soops,
                               const bool has_restrict_icons,
                               TreeElement **te_edit)
{
  const uiFontStyle *fstyle = UI_FSTYLE_WIDGET;
  int starty, startx;

  GPU_blend_set_func_separate(
      GPU_SRC_ALPHA, GPU_ONE_MINUS_SRC_ALPHA, GPU_ONE, GPU_ONE_MINUS_SRC_ALPHA);  // only once

  if (soops->outlinevis == SO_DATA_API) {
    /* struct marks */
    starty = (int)ar->v2d.tot.ymax - UI_UNIT_Y - OL_Y_OFFSET;
    outliner_draw_struct_marks(ar, soops, &soops->tree, &starty);
  }

  /* draw highlights before hierarchy */
  starty = (int)ar->v2d.tot.ymax - UI_UNIT_Y - OL_Y_OFFSET;
  startx = 0;
  outliner_draw_highlights(ar, soops, startx, &starty);

  /* set scissor so tree elements or lines can't overlap restriction icons */
  float scissor[4] = {0};
  if (has_restrict_icons) {
    int mask_x = BLI_rcti_size_x(&ar->v2d.mask) - (int)OL_TOGW + 1;
    CLAMP_MIN(mask_x, 0);

    GPU_scissor_get_f(scissor);
    GPU_scissor(0, 0, mask_x, ar->winy);
  }

  // gray hierarchy lines

  starty = (int)ar->v2d.tot.ymax - UI_UNIT_Y / 2 - OL_Y_OFFSET;
  startx = UI_UNIT_X / 2 - 1.0f;
  outliner_draw_hierarchy_lines(soops, &soops->tree, startx, &starty);

  // items themselves
  starty = (int)ar->v2d.tot.ymax - UI_UNIT_Y - OL_Y_OFFSET;
  startx = 0;
  for (TreeElement *te = soops->tree.first; te; te = te->next) {
    outliner_draw_tree_element(C,
                               block,
                               fstyle,
                               scene,
                               view_layer,
                               ar,
                               soops,
                               te,
                               (te->flag & TE_DRAGGING) != 0,
                               startx,
                               &starty,
                               te_edit);
  }

  if (has_restrict_icons) {
    /* reset scissor */
    GPU_scissor(UNPACK4(scissor));
  }
}

static void outliner_back(ARegion *ar)
{
  int ystart;

  ystart = (int)ar->v2d.tot.ymax;
  ystart = UI_UNIT_Y * (ystart / (UI_UNIT_Y)) - OL_Y_OFFSET;

  GPUVertFormat *format = immVertexFormat();
  uint pos = GPU_vertformat_attr_add(format, "pos", GPU_COMP_F32, 2, GPU_FETCH_FLOAT);

  immBindBuiltinProgram(GPU_SHADER_2D_UNIFORM_COLOR);
  immUniformThemeColorShade(TH_BACK, 6);

  const float x1 = 0.0f, x2 = ar->v2d.cur.xmax;
  float y1 = ystart, y2;
  int tot = (int)floor(ystart - ar->v2d.cur.ymin + 2 * UI_UNIT_Y) / (2 * UI_UNIT_Y);

  if (tot > 0) {
    immBegin(GPU_PRIM_TRIS, 6 * tot);
    while (tot--) {
      y1 -= 2 * UI_UNIT_Y;
      y2 = y1 + UI_UNIT_Y;
      immVertex2f(pos, x1, y1);
      immVertex2f(pos, x2, y1);
      immVertex2f(pos, x2, y2);

      immVertex2f(pos, x1, y1);
      immVertex2f(pos, x2, y2);
      immVertex2f(pos, x1, y2);
    }
    immEnd();
  }
  immUnbindProgram();
}

static void outliner_draw_restrictcols(ARegion *ar)
{
  GPU_line_width(1.0f);

  uint pos = GPU_vertformat_attr_add(
      immVertexFormat(), "pos", GPU_COMP_I32, 2, GPU_FETCH_INT_TO_FLOAT);
  immBindBuiltinProgram(GPU_SHADER_2D_UNIFORM_COLOR);
  immUniformThemeColorShadeAlpha(TH_BACK, -15, -200);
  immBegin(GPU_PRIM_LINES, 6);

  immVertex2i(pos, (int)(ar->v2d.cur.xmax - OL_TOG_RESTRICT_VIEWX), (int)ar->v2d.cur.ymax);
  immVertex2i(pos, (int)(ar->v2d.cur.xmax - OL_TOG_RESTRICT_VIEWX), (int)ar->v2d.cur.ymin);

  immVertex2i(pos, (int)(ar->v2d.cur.xmax - OL_TOG_RESTRICT_SELECTX), (int)ar->v2d.cur.ymax);
  immVertex2i(pos, (int)(ar->v2d.cur.xmax - OL_TOG_RESTRICT_SELECTX), (int)ar->v2d.cur.ymin);

  immVertex2i(pos, (int)(ar->v2d.cur.xmax - OL_TOG_RESTRICT_RENDERX), (int)ar->v2d.cur.ymax);
  immVertex2i(pos, (int)(ar->v2d.cur.xmax - OL_TOG_RESTRICT_RENDERX), (int)ar->v2d.cur.ymin);

  immEnd();
  immUnbindProgram();
}

/* ****************************************************** */
/* Main Entrypoint - Draw contents of Outliner editor */

void draw_outliner(const bContext *C)
{
  Main *mainvar = CTX_data_main(C);
  Scene *scene = CTX_data_scene(C);
  ViewLayer *view_layer = CTX_data_view_layer(C);
  ARegion *ar = CTX_wm_region(C);
  View2D *v2d = &ar->v2d;
  SpaceOutliner *soops = CTX_wm_space_outliner(C);
  uiBlock *block;
  int sizey = 0, sizex = 0, sizex_rna = 0;
  TreeElement *te_edit = NULL;
  bool has_restrict_icons;

  outliner_build_tree(mainvar, scene, view_layer, soops, ar);  // always

  /* get extents of data */
  outliner_height(soops, &soops->tree, &sizey);

  /* extend size to allow for horizontal scrollbar */
  sizey += V2D_SCROLL_HEIGHT;

  if (soops->outlinevis == SO_DATA_API) {
    /* RNA has two columns:
     * - column 1 is (max_width + OL_RNA_COL_SPACEX) or
     *   (OL_RNA_COL_X), whichever is wider...
     * - column 2 is fixed at OL_RNA_COL_SIZEX
     *
     *  (*) XXX max width for now is a fixed factor of (UI_UNIT_X * (max_indention + 100))
     */

    /* get actual width of column 1 */
    outliner_rna_width(soops, &soops->tree, &sizex_rna, 0);
    sizex_rna = max_ii(OL_RNA_COLX, sizex_rna + OL_RNA_COL_SPACEX);

    /* get width of data (for setting 'tot' rect, this is column 1 + column 2 + a bit extra) */
    sizex = sizex_rna + OL_RNA_COL_SIZEX + 50;
    has_restrict_icons = false;
  }
  else {
    /* width must take into account restriction columns (if visible)
     * so that entries will still be visible */
    //outliner_width(soops, &soops->tree, &sizex);
    // XXX should use outliner_width instead when te->xend will be set correctly...
    outliner_rna_width(soops, &soops->tree, &sizex, 0);

    /* constant offset for restriction columns */
    // XXX this isn't that great yet...
    if ((soops->flag & SO_HIDE_RESTRICTCOLS) == 0) {
      sizex += OL_TOGW * 3;
    }

    has_restrict_icons = !(soops->flag & SO_HIDE_RESTRICTCOLS);
  }

  /* adds vertical offset */
  sizey += OL_Y_OFFSET;

  /* update size of tot-rect (extents of data/viewable area) */
  UI_view2d_totRect_set(v2d, sizex, sizey);

  /* force display to pixel coords */
  v2d->flag |= (V2D_PIXELOFS_X | V2D_PIXELOFS_Y);
  /* set matrix for 2d-view controls */
  UI_view2d_view_ortho(v2d);

  /* draw outliner stuff (background, hierarchy lines and names) */
  outliner_back(ar);
  block = UI_block_begin(C, ar, __func__, UI_EMBOSS);
  outliner_draw_tree(
      (bContext *)C, block, scene, view_layer, ar, soops, has_restrict_icons, &te_edit);

  /* Default to no emboss for outliner UI. */
  UI_block_emboss_set(block, UI_EMBOSS_NONE);

  if (soops->outlinevis == SO_DATA_API) {
    /* draw rna buttons */
    outliner_draw_rnacols(ar, sizex_rna);

    UI_block_emboss_set(block, UI_EMBOSS);
    outliner_draw_rnabuts(block, ar, soops, sizex_rna, &soops->tree);
    UI_block_emboss_set(block, UI_EMBOSS_NONE);
  }
  else if ((soops->outlinevis == SO_ID_ORPHANS) && has_restrict_icons) {
    /* draw user toggle columns */
    outliner_draw_restrictcols(ar);
    outliner_draw_userbuts(block, ar, soops, &soops->tree);
  }
  else if (has_restrict_icons) {
    /* draw restriction columns */
    outliner_draw_restrictcols(ar);

    outliner_draw_restrictbuts(block, scene, view_layer, ar, soops, &soops->tree);
  }

  UI_block_emboss_set(block, UI_EMBOSS);

  /* draw edit buttons if nessecery */
  if (te_edit) {
    outliner_buttons(C, block, ar, te_edit);
  }

  UI_block_end(C, block);
  UI_block_draw(C, block);
}<|MERGE_RESOLUTION|>--- conflicted
+++ resolved
@@ -1234,508 +1234,6 @@
 
 TreeElementIcon tree_element_get_icon(TreeStoreElem *tselem, TreeElement *te)
 {
-<<<<<<< HEAD
-	TreeElementIcon data = {0};
-
-	if (tselem->type) {
-		switch (tselem->type) {
-			case TSE_ANIM_DATA:
-				data.icon = ICON_ANIM_DATA; /* XXX */
-				break;
-			case TSE_NLA:
-				data.icon = ICON_NLA;
-				break;
-			case TSE_NLA_TRACK:
-				data.icon = ICON_NLA; /* XXX */
-				break;
-			case TSE_NLA_ACTION:
-				data.icon = ICON_ACTION;
-				break;
-			case TSE_DRIVER_BASE:
-				data.icon = ICON_DRIVER;
-				break;
-			case TSE_DEFGROUP_BASE:
-				data.icon = ICON_GROUP_VERTEX;
-				break;
-			case TSE_BONE:
-			case TSE_EBONE:
-				data.icon = ICON_BONE_DATA;
-				break;
-			case TSE_CONSTRAINT_BASE:
-				data.icon = ICON_CONSTRAINT;
-				break;
-			case TSE_MODIFIER_BASE:
-				data.icon = ICON_MODIFIER_DATA;
-				break;
-			case TSE_LINKED_OB:
-				data.icon = ICON_OBJECT_DATA;
-				break;
-			case TSE_LINKED_PSYS:
-				data.icon = ICON_PARTICLES;
-				break;
-			case TSE_MODIFIER:
-			{
-				Object *ob = (Object *)tselem->id;
-				if (ob->type != OB_GPENCIL) {
-					ModifierData *md = BLI_findlink(&ob->modifiers, tselem->nr);
-					switch ((ModifierType)md->type) {
-						case eModifierType_Subsurf:
-							data.icon = ICON_MOD_SUBSURF;
-							break;
-						case eModifierType_Armature:
-							data.icon = ICON_MOD_ARMATURE;
-							break;
-						case eModifierType_Lattice:
-							data.icon = ICON_MOD_LATTICE;
-							break;
-						case eModifierType_Curve:
-							data.icon = ICON_MOD_CURVE;
-							break;
-						case eModifierType_Build:
-							data.icon = ICON_MOD_BUILD;
-							break;
-						case eModifierType_Mirror:
-							data.icon = ICON_MOD_MIRROR;
-							break;
-						case eModifierType_Decimate:
-							data.icon = ICON_MOD_DECIM;
-							break;
-						case eModifierType_Wave:
-							data.icon = ICON_MOD_WAVE;
-							break;
-						case eModifierType_Hook:
-							data.icon = ICON_HOOK;
-							break;
-						case eModifierType_Softbody:
-							data.icon = ICON_MOD_SOFT;
-							break;
-						case eModifierType_Boolean:
-							data.icon = ICON_MOD_BOOLEAN;
-							break;
-						case eModifierType_ParticleSystem:
-							data.icon = ICON_MOD_PARTICLES;
-							break;
-						case eModifierType_ParticleInstance:
-							data.icon = ICON_MOD_PARTICLES;
-							break;
-						case eModifierType_EdgeSplit:
-							data.icon = ICON_MOD_EDGESPLIT;
-							break;
-						case eModifierType_Array:
-							data.icon = ICON_MOD_ARRAY;
-							break;
-						case eModifierType_UVProject:
-						case eModifierType_UVWarp:  /* TODO, get own icon */
-							data.icon = ICON_MOD_UVPROJECT;
-							break;
-						case eModifierType_Displace:
-							data.icon = ICON_MOD_DISPLACE;
-							break;
-						case eModifierType_Shrinkwrap:
-							data.icon = ICON_MOD_SHRINKWRAP;
-							break;
-						case eModifierType_Cast:
-							data.icon = ICON_MOD_CAST;
-							break;
-						case eModifierType_MeshDeform:
-						case eModifierType_SurfaceDeform:
-							data.icon = ICON_MOD_MESHDEFORM;
-							break;
-						case eModifierType_Bevel:
-							data.icon = ICON_MOD_BEVEL;
-							break;
-						case eModifierType_Smooth:
-						case eModifierType_LaplacianSmooth:
-						case eModifierType_CorrectiveSmooth:
-							data.icon = ICON_MOD_SMOOTH;
-							break;
-						case eModifierType_SimpleDeform:
-							data.icon = ICON_MOD_SIMPLEDEFORM;
-							break;
-						case eModifierType_Mask:
-							data.icon = ICON_MOD_MASK;
-							break;
-						case eModifierType_Cloth:
-							data.icon = ICON_MOD_CLOTH;
-							break;
-						case eModifierType_Explode:
-							data.icon = ICON_MOD_EXPLODE;
-							break;
-						case eModifierType_Collision:
-						case eModifierType_Surface:
-							data.icon = ICON_MOD_PHYSICS;
-							break;
-						case eModifierType_Fluidsim:
-							data.icon = ICON_MOD_FLUIDSIM;
-							break;
-						case eModifierType_Multires:
-							data.icon = ICON_MOD_MULTIRES;
-							break;
-						case eModifierType_Smoke:
-							data.icon = ICON_MOD_SMOKE;
-							break;
-						case eModifierType_Solidify:
-							data.icon = ICON_MOD_SOLIDIFY;
-							break;
-						case eModifierType_Screw:
-							data.icon = ICON_MOD_SCREW;
-							break;
-						case eModifierType_Remesh:
-							data.icon = ICON_MOD_REMESH;
-							break;
-						case eModifierType_WeightVGEdit:
-						case eModifierType_WeightVGMix:
-						case eModifierType_WeightVGProximity:
-							data.icon = ICON_MOD_VERTEX_WEIGHT;
-							break;
-						case eModifierType_DynamicPaint:
-							data.icon = ICON_MOD_DYNAMICPAINT;
-							break;
-						case eModifierType_Ocean:
-							data.icon = ICON_MOD_OCEAN;
-							break;
-						case eModifierType_Warp:
-							data.icon = ICON_MOD_WARP;
-							break;
-						case eModifierType_Skin:
-							data.icon = ICON_MOD_SKIN;
-							break;
-						case eModifierType_Triangulate:
-							data.icon = ICON_MOD_TRIANGULATE;
-							break;
-						case eModifierType_MeshCache:
-							data.icon = ICON_MOD_MESHDEFORM; /* XXX, needs own icon */
-							break;
-						case eModifierType_MeshSequenceCache:
-							data.icon = ICON_MOD_MESHDEFORM; /* XXX, needs own icon */
-							break;
-						case eModifierType_Wireframe:
-							data.icon = ICON_MOD_WIREFRAME;
-							break;
-						case eModifierType_MyBMesh:
-							data.icon = ICON_MOD_MESHDEFORM; /* XXX, needs own icon */
-							break;
-						case eModifierType_LaplacianDeform:
-							data.icon = ICON_MOD_MESHDEFORM; /* XXX, needs own icon */
-							break;
-						case eModifierType_DataTransfer:
-							data.icon = ICON_MOD_DATA_TRANSFER;
-							break;
-						case eModifierType_NormalEdit:
-						case eModifierType_WeightedNormal:
-							data.icon = ICON_MOD_NORMALEDIT;
-							break;
-							/* Default */
-						case eModifierType_None:
-						case eModifierType_ShapeKey:
-
-						case NUM_MODIFIER_TYPES:
-							data.icon = ICON_DOT;
-							break;
-					}
-				}
-				else {
-					/* grease pencil modifiers */
-					GpencilModifierData *md = BLI_findlink(&ob->greasepencil_modifiers, tselem->nr);
-					switch ((GpencilModifierType)md->type) {
-						case eGpencilModifierType_Noise:
-							data.icon = ICON_RNDCURVE;
-							break;
-						case eGpencilModifierType_Subdiv:
-							data.icon = ICON_MOD_SUBSURF;
-							break;
-						case eGpencilModifierType_Thick:
-							data.icon = ICON_MOD_THICKNESS;
-							break;
-						case eGpencilModifierType_Tint:
-							data.icon = ICON_MOD_TINT;
-							break;
-						case eGpencilModifierType_Array:
-							data.icon = ICON_MOD_ARRAY;
-							break;
-						case eGpencilModifierType_Build:
-							data.icon = ICON_MOD_BUILD;
-							break;
-						case eGpencilModifierType_Opacity:
-							data.icon = ICON_MOD_MASK;
-							break;
-						case eGpencilModifierType_Color:
-							data.icon = ICON_MOD_HUE_SATURATION;
-							break;
-						case eGpencilModifierType_Lattice:
-							data.icon = ICON_MOD_LATTICE;
-							break;
-						case eGpencilModifierType_Mirror:
-							data.icon = ICON_MOD_MIRROR;
-							break;
-						case eGpencilModifierType_Simplify:
-							data.icon = ICON_MOD_SIMPLIFY;
-							break;
-						case eGpencilModifierType_Smooth:
-							data.icon = ICON_MOD_SMOOTH;
-							break;
-						case eGpencilModifierType_Hook:
-							data.icon = ICON_HOOK;
-							break;
-						case eGpencilModifierType_Offset:
-							data.icon = ICON_MOD_OFFSET;
-							break;
-						case eGpencilModifierType_Armature:
-							data.icon = ICON_MOD_ARMATURE;
-							break;
-
-							/* Default */
-						default:
-							data.icon = ICON_DOT;
-							break;
-					}
-				}
-				break;
-			}
-			case TSE_POSE_BASE:
-				data.icon = ICON_ARMATURE_DATA;
-				break;
-			case TSE_POSE_CHANNEL:
-				data.icon = ICON_BONE_DATA;
-				break;
-			case TSE_PROXY:
-				data.icon = ICON_GHOST_ENABLED;
-				break;
-			case TSE_R_LAYER_BASE:
-				data.icon = ICON_RENDERLAYERS;
-				break;
-			case TSE_SCENE_OBJECTS_BASE:
-				data.icon = ICON_OUTLINER_OB_GROUP_INSTANCE;
-				break;
-			case TSE_R_LAYER:
-				data.icon = ICON_RENDER_RESULT;
-				break;
-			case TSE_LINKED_LAMP:
-				data.icon = ICON_LIGHT_DATA;
-				break;
-			case TSE_LINKED_MAT:
-				data.icon = ICON_MATERIAL_DATA;
-				break;
-			case TSE_POSEGRP_BASE:
-				data.icon = ICON_GROUP_BONE;
-				break;
-			case TSE_SEQUENCE:
-				if (te->idcode == SEQ_TYPE_MOVIE) {
-					data.icon = ICON_SEQUENCE;
-				}
-				else if (te->idcode == SEQ_TYPE_META) {
-					data.icon = ICON_DOT;
-				}
-				else if (te->idcode == SEQ_TYPE_SCENE) {
-					data.icon = ICON_SCENE;
-				}
-				else if (te->idcode == SEQ_TYPE_SOUND_RAM) {
-					data.icon = ICON_SOUND;
-				}
-				else if (te->idcode == SEQ_TYPE_IMAGE) {
-					data.icon = ICON_IMAGE;
-				}
-				else {
-					data.icon = ICON_PARTICLES;
-				}
-				break;
-			case TSE_SEQ_STRIP:
-				data.icon = ICON_LIBRARY_DATA_DIRECT;
-				break;
-			case TSE_SEQUENCE_DUP:
-				data.icon = ICON_OBJECT_DATA;
-				break;
-			case TSE_RNA_STRUCT:
-				if (RNA_struct_is_ID(te->rnaptr.type)) {
-					data.drag_id = (ID *)te->rnaptr.data;
-					data.icon = RNA_struct_ui_icon(te->rnaptr.type);
-				}
-				else {
-					data.icon = RNA_struct_ui_icon(te->rnaptr.type);
-				}
-				break;
-			case TSE_LAYER_COLLECTION:
-			case TSE_SCENE_COLLECTION_BASE:
-			case TSE_VIEW_COLLECTION_BASE:
-			{
-				Collection *collection = outliner_collection_from_tree_element(te);
-				if (collection && !(collection->flag & COLLECTION_IS_MASTER)) {
-					data.drag_id = tselem->id;
-					data.drag_parent = (data.drag_id && te->parent) ? TREESTORE(te->parent)->id : NULL;
-				}
-
-				data.icon = ICON_GROUP;
-				break;
-			}
-			/* Removed the icons from outliner. Need a better structure with Layers, Palettes and Colors */
-			case TSE_GP_LAYER:
-			{
-				/* indicate whether layer is active */
-				bGPDlayer *gpl = te->directdata;
-				if (gpl->flag & GP_LAYER_ACTIVE) {
-					data.icon = ICON_GREASEPENCIL;
-				}
-				else {
-					data.icon = ICON_DOT;
-				}
-				break;
-			}
-			default:
-				data.icon = ICON_DOT;
-				break;
-		}
-	}
-	else if (tselem->id) {
-		data.drag_id = tselem->id;
-		data.drag_parent = (data.drag_id && te->parent) ? TREESTORE(te->parent)->id : NULL;
-
-		if (GS(tselem->id->name) == ID_OB) {
-			Object *ob = (Object *)tselem->id;
-			switch (ob->type) {
-				case OB_LAMP:
-					data.icon = ICON_OUTLINER_OB_LIGHT; break;
-				case OB_MESH:
-					data.icon = ICON_OUTLINER_OB_MESH; break;
-				case OB_CAMERA:
-					data.icon = ICON_OUTLINER_OB_CAMERA; break;
-				case OB_CURVE:
-					data.icon = ICON_OUTLINER_OB_CURVE; break;
-				case OB_MBALL:
-					data.icon = ICON_OUTLINER_OB_META; break;
-				case OB_LATTICE:
-					data.icon = ICON_OUTLINER_OB_LATTICE; break;
-				case OB_ARMATURE:
-					data.icon = ICON_OUTLINER_OB_ARMATURE; break;
-				case OB_FONT:
-					data.icon = ICON_OUTLINER_OB_FONT; break;
-				case OB_SURF:
-					data.icon = ICON_OUTLINER_OB_SURFACE; break;
-				case OB_SPEAKER:
-					data.icon = ICON_OUTLINER_OB_SPEAKER; break;
-				case OB_LIGHTPROBE:
-					data.icon = ICON_OUTLINER_OB_LIGHTPROBE; break;
-				case OB_EMPTY:
-					if (ob->instance_collection) {
-						data.icon = ICON_OUTLINER_OB_GROUP_INSTANCE;
-					}
-					else if (ob->empty_drawtype == OB_EMPTY_IMAGE) {
-						data.icon = ICON_OUTLINER_OB_IMAGE;
-					}
-					else {
-						data.icon = ICON_OUTLINER_OB_EMPTY;
-					}
-					break;
-				case OB_GPENCIL:
-					data.icon = ICON_OUTLINER_OB_GREASEPENCIL; break;
-					break;
-			}
-		}
-		else {
-			/* TODO(sergey): Casting to short here just to handle ID_NLA which is
-			 * NOT inside of IDType enum.
-			 */
-			switch ((short)GS(tselem->id->name)) {
-				case ID_SCE:
-					data.icon = ICON_SCENE_DATA; break;
-				case ID_ME:
-					data.icon = ICON_OUTLINER_DATA_MESH; break;
-				case ID_CU:
-					data.icon = ICON_OUTLINER_DATA_CURVE; break;
-				case ID_MB:
-					data.icon = ICON_OUTLINER_DATA_META; break;
-				case ID_LT:
-					data.icon = ICON_OUTLINER_DATA_LATTICE; break;
-				case ID_LA:
-				{
-					Light *la = (Light *)tselem->id;
-					switch (la->type) {
-						case LA_LOCAL:
-							data.icon = ICON_LIGHT_POINT; break;
-						case LA_SUN:
-							data.icon = ICON_LIGHT_SUN; break;
-						case LA_SPOT:
-							data.icon = ICON_LIGHT_SPOT; break;
-						case LA_AREA:
-							data.icon = ICON_LIGHT_AREA; break;
-						default:
-							data.icon = ICON_OUTLINER_DATA_LIGHT; break;
-					}
-					break;
-				}
-				case ID_MA:
-					data.icon = ICON_MATERIAL_DATA; break;
-				case ID_TE:
-					data.icon = ICON_TEXTURE_DATA; break;
-				case ID_IM:
-					data.icon = ICON_IMAGE_DATA; break;
-				case ID_SPK:
-				case ID_SO:
-					data.icon = ICON_OUTLINER_DATA_SPEAKER; break;
-				case ID_AR:
-					data.icon = ICON_OUTLINER_DATA_ARMATURE; break;
-				case ID_CA:
-					data.icon = ICON_OUTLINER_DATA_CAMERA; break;
-				case ID_KE:
-					data.icon = ICON_SHAPEKEY_DATA; break;
-				case ID_WO:
-					data.icon = ICON_WORLD_DATA; break;
-				case ID_AC:
-					data.icon = ICON_ACTION; break;
-				case ID_NLA:
-					data.icon = ICON_NLA; break;
-				case ID_TXT:
-					data.icon = ICON_SCRIPT; break;
-				case ID_GR:
-					data.icon = ICON_GROUP; break;
-				case ID_LI:
-					if (tselem->id->tag & LIB_TAG_MISSING) {
-						data.icon = ICON_LIBRARY_DATA_BROKEN;
-					}
-					else if (((Library *)tselem->id)->parent) {
-						data.icon = ICON_LIBRARY_DATA_INDIRECT;
-					}
-					else {
-						data.icon = ICON_LIBRARY_DATA_DIRECT;
-					}
-					break;
-				case ID_LS:
-					data.icon = ICON_LINE_DATA; break;
-				case ID_GD:
-					data.icon = ICON_OUTLINER_DATA_GREASEPENCIL; break;
-				case ID_LP:
-				{
-					LightProbe *lp = (LightProbe *)tselem->id;
-					switch (lp->type) {
-						case LIGHTPROBE_TYPE_CUBE:
-							data.icon = ICON_LIGHTPROBE_CUBEMAP; break;
-						case LIGHTPROBE_TYPE_PLANAR:
-							data.icon = ICON_LIGHTPROBE_PLANAR; break;
-						case LIGHTPROBE_TYPE_GRID:
-							data.icon = ICON_LIGHTPROBE_GRID; break;
-						default:
-							data.icon = ICON_LIGHTPROBE_CUBEMAP; break;
-					}
-					break;
-				}
-				case ID_BR:
-					data.icon = ICON_BRUSH_DATA; break;
-				case ID_SCR:
-				case ID_WS:
-					data.icon = ICON_WORKSPACE; break;
-				case ID_MSK:
-					data.icon = ICON_MOD_MASK; break;
-				case ID_MC:
-					data.icon = ICON_SEQUENCE; break;
-				case ID_PC:
-					data.icon = ICON_CURVE_BEZCURVE; break;
-				default:
-					break;
-			}
-		}
-	}
-
-	return data;
-=======
   TreeElementIcon data = {0};
 
   if (tselem->type) {
@@ -2273,7 +1771,6 @@
   }
 
   return data;
->>>>>>> 2a39f259
 }
 
 static void tselem_draw_icon(uiBlock *block,
