--- conflicted
+++ resolved
@@ -3419,13 +3419,8 @@
     *starty -= UI_UNIT_Y;
 
     if (TSELEM_OPEN(tselem, soops)) {
-<<<<<<< HEAD
       outliner_draw_hierarchy_lines_recursive_old(
-          pos, soops, &te->subtree, startx + UI_UNIT_X, col, draw_childs_grayed_out, starty);
-=======
-      outliner_draw_hierarchy_lines_recursive(
           pos, soops, &te->subtree, startx + UI_UNIT_X, col, draw_children_grayed_out, starty);
->>>>>>> 4bf56b37
     }
   }
 
@@ -3750,16 +3745,9 @@
     GPU_scissor(0, 0, mask_x, region->winy);
   }
 
-<<<<<<< HEAD
-  // gray hierarchy lines
-
+  /* Gray hierarchy lines. */
   starty = (int)region->v2d.tot.ymax - OL_Y_OFFSET;
   startx = mode_column_offset + UI_UNIT_X / 2 - (U.pixelsize + 1) / 2;
-=======
-  /* Gray hierarchy lines. */
-  starty = (int)region->v2d.tot.ymax - UI_UNIT_Y / 2 - OL_Y_OFFSET;
-  startx = UI_UNIT_X / 2 - (U.pixelsize + 1) / 2;
->>>>>>> 4bf56b37
   outliner_draw_hierarchy_lines(soops, &soops->tree, startx, &starty);
 
   /* Items themselves. */
