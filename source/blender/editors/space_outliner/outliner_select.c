/*
 * ***** BEGIN GPL LICENSE BLOCK *****
 *
 * This program is free software; you can redistribute it and/or
 * modify it under the terms of the GNU General Public License
 * as published by the Free Software Foundation; either version 2
 * of the License, or (at your option) any later version. 
 *
 * This program is distributed in the hope that it will be useful,
 * but WITHOUT ANY WARRANTY; without even the implied warranty of
 * MERCHANTABILITY or FITNESS FOR A PARTICULAR PURPOSE.  See the
 * GNU General Public License for more details.
 *
 * You should have received a copy of the GNU General Public License
 * along with this program; if not, write to the Free Software Foundation,
 * Inc., 51 Franklin Street, Fifth Floor, Boston, MA 02110-1301, USA.
 *
 * The Original Code is Copyright (C) 2004 Blender Foundation.
 * All rights reserved.
 *
 * The Original Code is: all of this file.
 *
 * Contributor(s): Joshua Leung
 *
 * ***** END GPL LICENSE BLOCK *****
 */

/** \file blender/editors/space_outliner/outliner_select.c
 *  \ingroup spoutliner
 */

#include <stdlib.h>

#include "DNA_armature_types.h"
#include "DNA_group_types.h"
#include "DNA_lamp_types.h"
#include "DNA_material_types.h"
#include "DNA_object_types.h"
#include "DNA_scene_types.h"
#include "DNA_sequence_types.h"
#include "DNA_world_types.h"

#include "BLI_utildefines.h"
#include "BLI_listbase.h"

#include "BKE_context.h"
#include "BKE_object.h"
#include "BKE_layer.h"
#include "BKE_scene.h"
#include "BKE_sequencer.h"
#include "BKE_armature.h"

#include "DEG_depsgraph.h"

#include "ED_armature.h"
#include "ED_object.h"
#include "ED_screen.h"
#include "ED_sequencer.h"
#include "ED_util.h"

#include "WM_api.h"
#include "WM_types.h"


#include "UI_interface.h"
#include "UI_view2d.h"

#include "RNA_access.h"
#include "RNA_define.h"

#include "outliner_intern.h"


/* ****************************************************** */
/* Outliner Element Selection/Activation on Click */

static eOLDrawState tree_element_active_renderlayer(
        bContext *C, Scene *UNUSED(scene), SceneLayer *UNUSED(sl), TreeElement *te, TreeStoreElem *tselem, const eOLSetState set)
{
	Scene *sce;
	
	/* paranoia check */
	if (te->idcode != ID_SCE)
		return OL_DRAWSEL_NONE;
	sce = (Scene *)tselem->id;
	
	if (set != OL_SETSEL_NONE) {
		sce->r.actlay = tselem->nr;
		WM_event_add_notifier(C, NC_SCENE | ND_RENDER_OPTIONS, sce);
	}
	else {
		return sce->r.actlay == tselem->nr;
	}
	return OL_DRAWSEL_NONE;
}

/**
 * Select object tree:
 * CTRL+LMB: Select/Deselect object and all cildren
 * CTRL+SHIFT+LMB: Add/Remove object and all children
 */
static void do_outliner_object_select_recursive(SceneLayer *sl, Object *ob_parent, bool select)
{
	Base *base;

	for (base = FIRSTBASE_NEW; base; base = base->next) {
		Object *ob = base->object;
		if ((((base->flag & BASE_VISIBLED) == 0) && BKE_object_is_child_recursive(ob_parent, ob))) {
			ED_object_base_select(base, select ? BA_SELECT : BA_DESELECT);
		}
	}
}

static void do_outliner_bone_select_recursive(bArmature *arm, Bone *bone_parent, bool select)
{
	Bone *bone;
	for (bone = bone_parent->childbase.first; bone; bone = bone->next) {
		if (select && PBONE_SELECTABLE(arm, bone))
			bone->flag |= BONE_SELECTED;
		else
			bone->flag &= ~(BONE_TIPSEL | BONE_SELECTED | BONE_ROOTSEL);
		do_outliner_bone_select_recursive(arm, bone, select);
	}
}

static void do_outliner_ebone_select_recursive(bArmature *arm, EditBone *ebone_parent, bool select)
{
	EditBone *ebone;
	for (ebone = ebone_parent->next; ebone; ebone = ebone->next) {
		if (ED_armature_ebone_is_child_recursive(ebone_parent, ebone)) {
			if (select && EBONE_SELECTABLE(arm, ebone))
				ebone->flag |= BONE_TIPSEL | BONE_SELECTED | BONE_ROOTSEL;
			else
				ebone->flag &= ~(BONE_TIPSEL | BONE_SELECTED | BONE_ROOTSEL);
		}
	}
}

static eOLDrawState tree_element_set_active_object(
        bContext *C, Scene *scene, SceneLayer *sl, SpaceOops *soops,
        TreeElement *te, const eOLSetState set, bool recursive)
{
	TreeStoreElem *tselem = TREESTORE(te);
	Scene *sce;
	Base *base;
	Object *ob = NULL;
	
	/* if id is not object, we search back */
	if (te->idcode == ID_OB) {
		ob = (Object *)tselem->id;
	}
	else {
		ob = (Object *)outliner_search_back(soops, te, ID_OB);
		if (ob == OBACT_NEW) {
			return OL_DRAWSEL_NONE;
		}
	}
	if (ob == NULL) {
		return OL_DRAWSEL_NONE;
	}
	
	sce = (Scene *)outliner_search_back(soops, te, ID_SCE);
	if (sce && scene != sce) {
		WM_window_change_active_scene(CTX_data_main(C), C, CTX_wm_window(C), sce);
		scene = sce;
	}
	
	/* find associated base in current scene */
	base = BKE_scene_layer_base_find(sl, ob);

	if (base) {
		if (set == OL_SETSEL_EXTEND) {
			/* swap select */
			if (base->flag & BASE_SELECTED)
				ED_object_base_select(base, BA_DESELECT);
			else 
				ED_object_base_select(base, BA_SELECT);
		}
		else {
			/* deleselect all */
			BKE_scene_layer_base_deselect_all(sl);
			ED_object_base_select(base, BA_SELECT);
		}

		if (recursive) {
			/* Recursive select/deselect for Object hierarchies */
			do_outliner_object_select_recursive(sl, ob, (ob->flag & SELECT) != 0);
		}

		if (set != OL_SETSEL_NONE) {
			ED_object_base_activate(C, base); /* adds notifier */
			WM_event_add_notifier(C, NC_SCENE | ND_OB_SELECT, scene);
		}
	}
	
	if (ob != scene->obedit)
		ED_object_editmode_exit(C, EM_FREEDATA | EM_FREEUNDO | EM_WAITCURSOR | EM_DO_UNDO);
		
	return OL_DRAWSEL_NORMAL;
}

static eOLDrawState tree_element_active_material(
        bContext *C, Scene *UNUSED(scene), SceneLayer *sl, SpaceOops *soops,
        TreeElement *te, const eOLSetState set)
{
	TreeElement *tes;
	Object *ob;
	
	/* we search for the object parent */
	ob = (Object *)outliner_search_back(soops, te, ID_OB);
	// note: ob->matbits can be NULL when a local object points to a library mesh.
	if (ob == NULL || ob != OBACT_NEW || ob->matbits == NULL) {
		return OL_DRAWSEL_NONE;  /* just paranoia */
	}
	
	/* searching in ob mat array? */
	tes = te->parent;
	if (tes->idcode == ID_OB) {
		if (set != OL_SETSEL_NONE) {
			ob->actcol = te->index + 1;
			ob->matbits[te->index] = 1;  // make ob material active too
		}
		else {
			if (ob->actcol == te->index + 1) {
				if (ob->matbits[te->index]) {
					return OL_DRAWSEL_NORMAL;
				}
			}
		}
	}
	/* or we search for obdata material */
	else {
		if (set != OL_SETSEL_NONE) {
			ob->actcol = te->index + 1;
			ob->matbits[te->index] = 0;  // make obdata material active too
		}
		else {
			if (ob->actcol == te->index + 1) {
				if (ob->matbits[te->index] == 0) {
					return OL_DRAWSEL_NORMAL;
				}
			}
		}
	}
	if (set != OL_SETSEL_NONE) {
		/* Tagging object for update seems a bit stupid here, but looks like we have to do it
		 * for render views to update. See T42973.
		 * Note that RNA material update does it too, see e.g. rna_MaterialSlot_update(). */
		DEG_id_tag_update((ID *)ob, OB_RECALC_OB);
		WM_event_add_notifier(C, NC_MATERIAL | ND_SHADING_LINKS, NULL);
	}
	return OL_DRAWSEL_NONE;
}

static eOLDrawState tree_element_active_texture(
        bContext *C, Scene *scene, SceneLayer *sl, SpaceOops *UNUSED(soops),
        TreeElement *te, const eOLSetState set)
{
	TreeElement *tep;
	TreeStoreElem /* *tselem,*/ *tselemp;
	Object *ob = OBACT_NEW;
	SpaceButs *sbuts = NULL;
	
	if (ob == NULL) {
		/* no active object */
		return OL_DRAWSEL_NONE;
	}
	
	/*tselem = TREESTORE(te);*/ /*UNUSED*/
	
	/* find buttons region (note, this is undefined really still, needs recode in blender) */
	/* XXX removed finding sbuts */
	
	/* where is texture linked to? */
	tep = te->parent;
	tselemp = TREESTORE(tep);
	
	if (tep->idcode == ID_WO) {
		World *wrld = (World *)tselemp->id;

		if (set != OL_SETSEL_NONE) {
			if (sbuts) {
				// XXX sbuts->tabo = TAB_SHADING_TEX;	// hack from header_buttonswin.c
				// XXX sbuts->texfrom = 1;
			}
// XXX			extern_set_butspace(F6KEY, 0);	// force shading buttons texture
			wrld->texact = te->index;
		}
		else if (tselemp->id == (ID *)(scene->world)) {
			if (wrld->texact == te->index) {
				return OL_DRAWSEL_NORMAL;
			}
		}
	}
	else if (tep->idcode == ID_LA) {
		Lamp *la = (Lamp *)tselemp->id;
		if (set != OL_SETSEL_NONE) {
			if (sbuts) {
				// XXX sbuts->tabo = TAB_SHADING_TEX;	// hack from header_buttonswin.c
				// XXX sbuts->texfrom = 2;
			}
// XXX			extern_set_butspace(F6KEY, 0);	// force shading buttons texture
			la->texact = te->index;
		}
		else {
			if (tselemp->id == ob->data) {
				if (la->texact == te->index) {
					return OL_DRAWSEL_NORMAL;
				}
			}
		}
	}
	else if (tep->idcode == ID_MA) {
		Material *ma = (Material *)tselemp->id;
		if (set != OL_SETSEL_NONE) {
			if (sbuts) {
				//sbuts->tabo = TAB_SHADING_TEX;	// hack from header_buttonswin.c
				// XXX sbuts->texfrom = 0;
			}
// XXX			extern_set_butspace(F6KEY, 0);	// force shading buttons texture
			ma->texact = (char)te->index;
			
			/* also set active material */
			ob->actcol = tep->index + 1;
		}
		else if (tep->flag & TE_ACTIVE) {   // this is active material
			if (ma->texact == te->index) {
				return OL_DRAWSEL_NORMAL;
			}
		}
	}
	
	if (set != OL_SETSEL_NONE) {
		WM_event_add_notifier(C, NC_TEXTURE, NULL);
	}

	/* no active object */
	return OL_DRAWSEL_NONE;
}


static eOLDrawState tree_element_active_lamp(
        bContext *UNUSED(C), Scene *UNUSED(scene), SceneLayer *sl, SpaceOops *soops,
        TreeElement *te, const eOLSetState set)
{
	Object *ob;
	
	/* we search for the object parent */
	ob = (Object *)outliner_search_back(soops, te, ID_OB);
	if (ob == NULL || ob != OBACT_NEW) {
		/* just paranoia */
		return OL_DRAWSEL_NONE;
	}
	
	if (set != OL_SETSEL_NONE) {
// XXX		extern_set_butspace(F5KEY, 0);
	}
	else {
		return OL_DRAWSEL_NORMAL;
	}
	
	return OL_DRAWSEL_NONE;
}

static eOLDrawState tree_element_active_camera(
        bContext *UNUSED(C), Scene *scene, SceneLayer *UNUSED(sl), SpaceOops *soops,
        TreeElement *te, const eOLSetState set)
{
	Object *ob = (Object *)outliner_search_back(soops, te, ID_OB);

	if (set != OL_SETSEL_NONE) {
		return OL_DRAWSEL_NONE;
	}

	return scene->camera == ob;
}

static eOLDrawState tree_element_active_world(
        bContext *C, Scene *scene, SceneLayer *UNUSED(sl), SpaceOops *UNUSED(soops),
        TreeElement *te, const eOLSetState set)
{
	TreeElement *tep;
	TreeStoreElem *tselem = NULL;
	Scene *sce = NULL;
	
	tep = te->parent;
	if (tep) {
		tselem = TREESTORE(tep);
		if (tselem->type == 0)
			sce = (Scene *)tselem->id;
	}
	
	if (set != OL_SETSEL_NONE) {
		/* make new scene active */
		if (sce && scene != sce) {
			WM_window_change_active_scene(CTX_data_main(C), C, CTX_wm_window(C), sce);
		}
	}
	
	if (tep == NULL || tselem->id == (ID *)scene) {
		if (set != OL_SETSEL_NONE) {
// XXX			extern_set_butspace(F8KEY, 0);
		}
		else {
			return OL_DRAWSEL_NORMAL;
		}
	}
	return OL_DRAWSEL_NONE;
}

static eOLDrawState tree_element_active_defgroup(
        bContext *C, SceneLayer *sl, TreeElement *te, TreeStoreElem *tselem, const eOLSetState set)
{
	Object *ob;
	
	/* id in tselem is object */
	ob = (Object *)tselem->id;
	if (set != OL_SETSEL_NONE) {
		BLI_assert(te->index + 1 >= 0);
		ob->actdef = te->index + 1;

		DEG_id_tag_update(&ob->id, OB_RECALC_DATA);
		WM_event_add_notifier(C, NC_OBJECT | ND_TRANSFORM, ob);
	}
	else {
		if (ob == OBACT_NEW)
			if (ob->actdef == te->index + 1) {
				return OL_DRAWSEL_NORMAL;
			}
	}
	return OL_DRAWSEL_NONE;
}

static eOLDrawState tree_element_active_posegroup(
        bContext *C, Scene *UNUSED(scene), SceneLayer *sl, TreeElement *te, TreeStoreElem *tselem, const eOLSetState set)
{
	Object *ob = (Object *)tselem->id;
	
	if (set != OL_SETSEL_NONE) {
		if (ob->pose) {
			ob->pose->active_group = te->index + 1;
			WM_event_add_notifier(C, NC_OBJECT | ND_DRAW, ob);
		}
	}
	else {
		if (ob == OBACT_NEW && ob->pose) {
			if (ob->pose->active_group == te->index + 1) {
				return OL_DRAWSEL_NORMAL;
			}
		}
	}
	return OL_DRAWSEL_NONE;
}

static eOLDrawState tree_element_active_posechannel(
        bContext *C, Scene *UNUSED(scene), SceneLayer *sl, TreeElement *te, TreeStoreElem *tselem, const eOLSetState set, bool recursive)
{
	Object *ob = (Object *)tselem->id;
	bArmature *arm = ob->data;
	bPoseChannel *pchan = te->directdata;
	
	if (set != OL_SETSEL_NONE) {
		if (!(pchan->bone->flag & BONE_HIDDEN_P)) {
			
			if (set != OL_SETSEL_EXTEND) {
				bPoseChannel *pchannel;
				/* single select forces all other bones to get unselected */
				for (pchannel = ob->pose->chanbase.first; pchannel; pchannel = pchannel->next)
					pchannel->bone->flag &= ~(BONE_TIPSEL | BONE_SELECTED | BONE_ROOTSEL);
			}

			if ((set == OL_SETSEL_EXTEND) && (pchan->bone->flag & BONE_SELECTED)) {
				pchan->bone->flag &= ~BONE_SELECTED;
			}
			else {
				pchan->bone->flag |= BONE_SELECTED;
				arm->act_bone = pchan->bone;
			}

			if (recursive) {
				/* Recursive select/deselect */
				do_outliner_bone_select_recursive(arm, pchan->bone, (pchan->bone->flag & BONE_SELECTED) != 0);
			}

			WM_event_add_notifier(C, NC_OBJECT | ND_BONE_ACTIVE, ob);

		}
	}
	else {
		if (ob == OBACT_NEW && ob->pose) {
			if (pchan->bone->flag & BONE_SELECTED) {
				return OL_DRAWSEL_NORMAL;
			}
		}
	}
	return OL_DRAWSEL_NONE;
}

static eOLDrawState tree_element_active_bone(
        bContext *C, SceneLayer *sl, TreeElement *te, TreeStoreElem *tselem, const eOLSetState set, bool recursive)
{
	bArmature *arm = (bArmature *)tselem->id;
	Bone *bone = te->directdata;
	
	if (set != OL_SETSEL_NONE) {
		if (!(bone->flag & BONE_HIDDEN_P)) {
			Object *ob = OBACT_NEW;
			if (ob) {
				if (set != OL_SETSEL_EXTEND) {
					/* single select forces all other bones to get unselected */
					for (Bone *bone_iter = arm->bonebase.first; bone_iter != NULL; bone_iter = bone_iter->next) {
						bone_iter->flag &= ~(BONE_TIPSEL | BONE_SELECTED | BONE_ROOTSEL);
						do_outliner_bone_select_recursive(arm, bone_iter, false);
					}
				}
			}
			
			if (set == OL_SETSEL_EXTEND && (bone->flag & BONE_SELECTED)) {
				bone->flag &= ~BONE_SELECTED;
			}
			else {
				bone->flag |= BONE_SELECTED;
				arm->act_bone = bone;
			}

			if (recursive) {
				/* Recursive select/deselect */
				do_outliner_bone_select_recursive(arm, bone, (bone->flag & BONE_SELECTED) != 0);
			}

			
			WM_event_add_notifier(C, NC_OBJECT | ND_BONE_ACTIVE, ob);
		}
	}
	else {
		Object *ob = OBACT_NEW;
		
		if (ob && ob->data == arm) {
			if (bone->flag & BONE_SELECTED) {
				return OL_DRAWSEL_NORMAL;
			}
		}
	}
	return OL_DRAWSEL_NONE;
}


/* ebones only draw in editmode armature */
static void tree_element_active_ebone__sel(bContext *C, Scene *scene, bArmature *arm, EditBone *ebone, short sel)
{
	if (sel) {
		ebone->flag |= BONE_SELECTED | BONE_ROOTSEL | BONE_TIPSEL;
		arm->act_edbone = ebone;
		// flush to parent?
		if (ebone->parent && (ebone->flag & BONE_CONNECTED)) ebone->parent->flag |= BONE_TIPSEL;
	}
	else {
		ebone->flag &= ~(BONE_SELECTED | BONE_ROOTSEL | BONE_TIPSEL);
		// flush to parent?
		if (ebone->parent && (ebone->flag & BONE_CONNECTED)) ebone->parent->flag &= ~BONE_TIPSEL;
	}

	WM_event_add_notifier(C, NC_OBJECT | ND_BONE_ACTIVE, scene->obedit);
}
static eOLDrawState tree_element_active_ebone(
        bContext *C, Scene *scene, TreeElement *te, TreeStoreElem *UNUSED(tselem), const eOLSetState set, bool recursive)
{
	BLI_assert(scene->obedit != NULL);

	bArmature *arm = scene->obedit->data;
	EditBone *ebone = te->directdata;
	eOLDrawState status = OL_DRAWSEL_NONE;

	if (set != OL_SETSEL_NONE) {
		if (set == OL_SETSEL_NORMAL) {
			if (!(ebone->flag & BONE_HIDDEN_A)) {
				ED_armature_deselect_all(scene->obedit);
				tree_element_active_ebone__sel(C, scene, arm, ebone, true);
				status = OL_DRAWSEL_NORMAL;
			}
		}
		else if (set == OL_SETSEL_EXTEND) {
			if (!(ebone->flag & BONE_HIDDEN_A)) {
				if (!(ebone->flag & BONE_SELECTED)) {
					tree_element_active_ebone__sel(C, scene, arm, ebone, true);
					status = OL_DRAWSEL_NORMAL;
				}
				else {
					/* entirely selected, so de-select */
					tree_element_active_ebone__sel(C, scene, arm, ebone, false);
					status = OL_DRAWSEL_NONE;
				}
			}
		}

		if (recursive) {
			/* Recursive select/deselect */
			do_outliner_ebone_select_recursive(arm, ebone, (ebone->flag & BONE_SELECTED) != 0);
		}
	}
	else if (ebone->flag & BONE_SELECTED) {
		status = OL_DRAWSEL_NORMAL;
	}

	return status;
}

static eOLDrawState tree_element_active_modifier(
        bContext *C, Scene *UNUSED(scene), SceneLayer *UNUSED(sl), TreeElement *UNUSED(te), TreeStoreElem *tselem, const eOLSetState set)
{
	if (set != OL_SETSEL_NONE) {
		Object *ob = (Object *)tselem->id;
		
		WM_event_add_notifier(C, NC_OBJECT | ND_MODIFIER, ob);

// XXX		extern_set_butspace(F9KEY, 0);
	}
	
	return OL_DRAWSEL_NONE;
}

static eOLDrawState tree_element_active_psys(
        bContext *C, Scene *UNUSED(scene), TreeElement *UNUSED(te), TreeStoreElem *tselem, const eOLSetState set)
{
	if (set != OL_SETSEL_NONE) {
		Object *ob = (Object *)tselem->id;
		
		WM_event_add_notifier(C, NC_OBJECT | ND_PARTICLE | NA_EDITED, ob);
		
// XXX		extern_set_butspace(F7KEY, 0);
	}
	
	return OL_DRAWSEL_NONE;
}

static int tree_element_active_constraint(
        bContext *C, Scene *UNUSED(scene), SceneLayer *UNUSED(sl), TreeElement *UNUSED(te), TreeStoreElem *tselem, const eOLSetState set)
{
	if (set != OL_SETSEL_NONE) {
		Object *ob = (Object *)tselem->id;
		
		WM_event_add_notifier(C, NC_OBJECT | ND_CONSTRAINT, ob);
// XXX		extern_set_butspace(F7KEY, 0);
	}
	
	return OL_DRAWSEL_NONE;
}

static eOLDrawState tree_element_active_text(
        bContext *UNUSED(C), Scene *UNUSED(scene), SceneLayer *UNUSED(sl), SpaceOops *UNUSED(soops),
        TreeElement *UNUSED(te), int UNUSED(set))
{
	// XXX removed
	return OL_DRAWSEL_NONE;
}

static eOLDrawState tree_element_active_pose(
        bContext *C, Scene *scene, SceneLayer *sl, TreeElement *UNUSED(te), TreeStoreElem *tselem, const eOLSetState set)
{
	Object *ob = (Object *)tselem->id;
<<<<<<< HEAD
	Base *base = BKE_scene_layer_base_find(sl, ob);
	
=======
	Base *base = BKE_scene_base_find(scene, ob);

	if (base == NULL) {
		/* Armature not instantiated in current scene (e.g. inside an appended group...). */
		return OL_DRAWSEL_NONE;
	}

>>>>>>> a57a7975
	if (set != OL_SETSEL_NONE) {
		if (scene->obedit)
			ED_object_editmode_exit(C, EM_FREEDATA | EM_FREEUNDO | EM_WAITCURSOR | EM_DO_UNDO);
		
		if (ob->mode & OB_MODE_POSE)
			ED_armature_exit_posemode(C, base);
		else 
			ED_armature_enter_posemode(C, base);
	}
	else {
		if (ob->mode & OB_MODE_POSE) {
			return OL_DRAWSEL_NORMAL;
		}
	}
	return OL_DRAWSEL_NONE;
}

static eOLDrawState tree_element_active_sequence(
        bContext *C, Scene *scene, TreeElement *te, TreeStoreElem *UNUSED(tselem), const eOLSetState set)
{
	Sequence *seq = (Sequence *) te->directdata;
	Editing *ed = BKE_sequencer_editing_get(scene, false);

	if (set != OL_SETSEL_NONE) {
		/* only check on setting */
		if (BLI_findindex(ed->seqbasep, seq) != -1) {
			if (set == OL_SETSEL_EXTEND) {
				BKE_sequencer_active_set(scene, NULL);
			}
			ED_sequencer_deselect_all(scene);

			if ((set == OL_SETSEL_EXTEND) && seq->flag & SELECT) {
				seq->flag &= ~SELECT;
			}
			else {
				seq->flag |= SELECT;
				BKE_sequencer_active_set(scene, seq);
			}
		}

		WM_event_add_notifier(C, NC_SCENE | ND_SEQUENCER | NA_SELECTED, scene);
	}
	else {
		if (ed->act_seq == seq && seq->flag & SELECT) {
			return OL_DRAWSEL_NORMAL;
		}
	}
	return OL_DRAWSEL_NONE;
}

static eOLDrawState tree_element_active_sequence_dup(
        Scene *scene, TreeElement *te, TreeStoreElem *UNUSED(tselem), const eOLSetState set)
{
	Sequence *seq, *p;
	Editing *ed = BKE_sequencer_editing_get(scene, false);

	seq = (Sequence *)te->directdata;
	if (set == OL_SETSEL_NONE) {
		if (seq->flag & SELECT)
			return OL_DRAWSEL_NORMAL;
		return OL_DRAWSEL_NONE;
	}

// XXX	select_single_seq(seq, 1);
	p = ed->seqbasep->first;
	while (p) {
		if ((!p->strip) || (!p->strip->stripdata) || (p->strip->stripdata->name[0] == '\0')) {
			p = p->next;
			continue;
		}

//		if (STREQ(p->strip->stripdata->name, seq->strip->stripdata->name))
// XXX			select_single_seq(p, 0);
		p = p->next;
	}
	return OL_DRAWSEL_NONE;
}

static eOLDrawState tree_element_active_keymap_item(
        bContext *UNUSED(C), Scene *UNUSED(scene), SceneLayer *UNUSED(sl), TreeElement *te, TreeStoreElem *UNUSED(tselem), const eOLSetState set)
{
	wmKeyMapItem *kmi = te->directdata;
	
	if (set == OL_SETSEL_NONE) {
		if (kmi->flag & KMI_INACTIVE) {
			return OL_DRAWSEL_NONE;
		}
		return OL_DRAWSEL_NORMAL;
	}
	else {
		kmi->flag ^= KMI_INACTIVE;
	}
	return OL_DRAWSEL_NONE;
}

static eOLDrawState tree_element_active_collection(
        bContext *C, TreeElement *te, TreeStoreElem *tselem, const eOLSetState set)
{
	if (set == OL_SETSEL_NONE) {
		LayerCollection *active = CTX_data_layer_collection(C);

		/* sometimes the renderlayer has no LayerCollection at all */
		if (active == NULL) {
			return OL_DRAWSEL_NONE;
		}

		if ((tselem->type == TSE_SCENE_COLLECTION && active->scene_collection == te->directdata) ||
		    (tselem->type == TSE_LAYER_COLLECTION && active == te->directdata))
		{
			return OL_DRAWSEL_NORMAL;
		}
	}
	/* don't allow selecting a scene collection, it can have multiple layer collection
	 * instances (which one would the user want to be selected then?) */
	else if (tselem->type == TSE_LAYER_COLLECTION) {
		SceneLayer *sl = CTX_data_scene_layer(C);
		LayerCollection *lc = te->directdata;
		const int collection_index = BKE_layer_collection_findindex(sl, lc);

		BLI_assert(collection_index >= 0);
		sl->active_collection = collection_index;
		WM_main_add_notifier(NC_SCENE | ND_LAYER, NULL);
	}

	return OL_DRAWSEL_NONE;
}

/* ---------------------------------------------- */

/* generic call for ID data check or make/check active in UI */
eOLDrawState tree_element_active(bContext *C, Scene *scene, SceneLayer *sl, SpaceOops *soops, TreeElement *te,
                                 const eOLSetState set, const bool handle_all_types)
{
	switch (te->idcode) {
		/* Note: ID_OB only if handle_all_type is true, else objects are handled specially to allow multiple
		 * selection. See do_outliner_item_activate. */
		case ID_OB:
			if (handle_all_types) {
				return tree_element_set_active_object(C, scene, sl, soops, te, set, false);
			}
			break;
		case ID_MA:
			return tree_element_active_material(C, scene, sl, soops, te, set);
		case ID_WO:
			return tree_element_active_world(C, scene, sl, soops, te, set);
		case ID_LA:
			return tree_element_active_lamp(C, scene, sl, soops, te, set);
		case ID_TE:
			return tree_element_active_texture(C, scene, sl, soops, te, set);
		case ID_TXT:
			return tree_element_active_text(C, scene, sl, soops, te, set);
		case ID_CA:
			return tree_element_active_camera(C, scene, sl, soops, te, set);
	}
	return OL_DRAWSEL_NONE;
}

/**
 * Generic call for non-id data to make/check active in UI
 */
eOLDrawState tree_element_type_active(
        bContext *C, Scene *scene, SceneLayer *sl, SpaceOops *soops,
        TreeElement *te, TreeStoreElem *tselem, const eOLSetState set, bool recursive)
{
	switch (tselem->type) {
		case TSE_DEFGROUP:
			return tree_element_active_defgroup(C, sl, te, tselem, set);
		case TSE_BONE:
			return tree_element_active_bone(C, sl, te, tselem, set, recursive);
		case TSE_EBONE:
			return tree_element_active_ebone(C, scene, te, tselem, set, recursive);
		case TSE_MODIFIER:
			return tree_element_active_modifier(C, scene, sl, te, tselem, set);
		case TSE_LINKED_OB:
			if (set != OL_SETSEL_NONE) {
				tree_element_set_active_object(C, scene, sl, soops, te, set, false);
			}
			else if (tselem->id == (ID *)OBACT_NEW) {
				return OL_DRAWSEL_NORMAL;
			}
			break;
		case TSE_LINKED_PSYS:
			return tree_element_active_psys(C, scene, te, tselem, set);
		case TSE_POSE_BASE:
			return tree_element_active_pose(C, scene, sl, te, tselem, set);
		case TSE_POSE_CHANNEL:
			return tree_element_active_posechannel(C, scene, sl, te, tselem, set, recursive);
		case TSE_CONSTRAINT:
			return tree_element_active_constraint(C, scene, sl, te, tselem, set);
		case TSE_R_LAYER:
			return tree_element_active_renderlayer(C, scene, sl, te, tselem, set);
		case TSE_POSEGRP:
			return tree_element_active_posegroup(C, scene, sl, te, tselem, set);
		case TSE_SEQUENCE:
			return tree_element_active_sequence(C, scene, te, tselem, set);
		case TSE_SEQUENCE_DUP:
			return tree_element_active_sequence_dup(scene, te, tselem, set);
		case TSE_KEYMAP_ITEM:
			return tree_element_active_keymap_item(C, scene, sl, te, tselem, set);
		case TSE_GP_LAYER:
			//return tree_element_active_gplayer(C, scene, s, te, tselem, set);
			break;
		case TSE_SCENE_COLLECTION:
		case TSE_LAYER_COLLECTION:
			return tree_element_active_collection(C, te, tselem, set);
	}
	return OL_DRAWSEL_NONE;
}

/* ================================================ */

static void outliner_item_activate(
        bContext *C, SpaceOops *soops, TreeElement *te,
        const bool extend, const bool recursive)
{
	Scene *scene = CTX_data_scene(C);
	SceneLayer *sl = CTX_data_scene_layer(C);
	TreeStoreElem *tselem = TREESTORE(te);

	/* always makes active object, except for some specific types.
	 * Note about TSE_EBONE: In case of a same ID_AR datablock shared among several objects, we do not want
	 * to switch out of edit mode (see T48328 for details). */
	if (!ELEM(tselem->type, TSE_SEQUENCE, TSE_SEQ_STRIP, TSE_SEQUENCE_DUP, TSE_EBONE, TSE_LAYER_COLLECTION)) {
		tree_element_set_active_object(C, scene, sl, soops, te,
		                               (extend && tselem->type == 0) ? OL_SETSEL_EXTEND : OL_SETSEL_NORMAL,
		                               recursive && tselem->type == 0);
	}

	if (tselem->type == 0) { // the lib blocks
		/* editmode? */
		if (te->idcode == ID_SCE) {
			if (scene != (Scene *)tselem->id) {
				WM_window_change_active_scene(CTX_data_main(C), C, CTX_wm_window(C), (Scene *)tselem->id);
			}
		}
		else if (te->idcode == ID_GR) {
			Group *gr = (Group *)tselem->id;
			GroupObject *gob;
			
			if (extend) {
				int sel = BA_SELECT;
				for (gob = gr->gobject.first; gob; gob = gob->next) {
					if (gob->ob->flag & SELECT) {
						sel = BA_DESELECT;
						break;
					}
				}

				for (gob = gr->gobject.first; gob; gob = gob->next) {
					ED_object_base_select(BKE_scene_layer_base_find(sl, gob->ob), sel);
				}
			}
			else {
				BKE_scene_layer_base_deselect_all(sl);

				for (gob = gr->gobject.first; gob; gob = gob->next) {
					Base *base = BKE_scene_layer_base_find(sl, gob->ob);
					/* Object may not be in this scene */
					if (base != NULL) {
						if ((base->flag & BASE_SELECTED) == 0) {
							ED_object_base_select(base, BA_SELECT);
						}
					}
				}
			}
			
			WM_event_add_notifier(C, NC_SCENE | ND_OB_SELECT, scene);
		}
		else if (ELEM(te->idcode, ID_ME, ID_CU, ID_MB, ID_LT, ID_AR)) {
			WM_operator_name_call(C, "OBJECT_OT_editmode_toggle", WM_OP_INVOKE_REGION_WIN, NULL);
		}
		else {  // rest of types
			tree_element_active(C, scene, sl, soops, te, OL_SETSEL_NORMAL, false);
		}

	}
	else {
		tree_element_type_active(C, scene, sl, soops, te, tselem,
		                         extend ? OL_SETSEL_EXTEND : OL_SETSEL_NORMAL,
		                         recursive);
	}
}

/**
 * \param extend: Don't deselect other items, only modify \a te.
 * \param toggle: Select \a te when not selected, deselect when selected.
 */
static void outliner_item_select(SpaceOops *soops, const TreeElement *te, const bool extend, const bool toggle)
{
	TreeStoreElem *tselem = TREESTORE(te);
	const short new_flag = toggle ? (tselem->flag ^ TSE_SELECTED) : (tselem->flag | TSE_SELECTED);

	if (extend == false) {
		outliner_set_flag(&soops->tree, TSE_SELECTED, false);
	}
	tselem->flag = new_flag;
}

static void outliner_item_toggle_closed(TreeElement *te, const bool toggle_children)
{
	TreeStoreElem *tselem = TREESTORE(te);
	if (toggle_children) {
		tselem->flag &= ~TSE_CLOSED;

		const bool all_opened = !outliner_has_one_flag(&te->subtree, TSE_CLOSED, 1);
		outliner_set_flag(&te->subtree, TSE_CLOSED, all_opened);
	}
	else {
		tselem->flag ^= TSE_CLOSED;
	}
}

static bool outliner_item_is_co_within_close_toggle(TreeElement *te, float view_co_x)
{
	return ((te->flag & TE_ICONROW) == 0) && (view_co_x > te->xs) && (view_co_x < te->xs + UI_UNIT_X);
}

static bool outliner_is_co_within_restrict_columns(const SpaceOops *soops, const ARegion *ar, float view_co_x)
{
	return (!ELEM(soops->outlinevis, SO_DATABLOCKS, SO_USERDEF) &&
	        !(soops->flag & SO_HIDE_RESTRICTCOLS) &&
	        (view_co_x > ar->v2d.cur.xmax - OL_TOG_RESTRICT_VIEWX));
}

int outliner_item_activate_or_toggle_closed(bContext *C, int x, int y, bool extend, bool recursive)
{
	ARegion *ar = CTX_wm_region(C);
	SpaceOops *soops = CTX_wm_space_outliner(C);
	TreeElement *te;
	float view_mval[2];
	bool changed = false, rebuild_tree = false;

	UI_view2d_region_to_view(&ar->v2d, x, y, &view_mval[0], &view_mval[1]);

	if (outliner_is_co_within_restrict_columns(soops, ar, view_mval[0])) {
		return OPERATOR_CANCELLED;
	}

	if (!(te = outliner_find_item_at_y(soops, &soops->tree, view_mval[1]))) {
		/* skip */
	}
	else if (outliner_item_is_co_within_close_toggle(te, view_mval[0])) {
		outliner_item_toggle_closed(te, extend);
		changed = true;
		rebuild_tree = true;
	}
	else {
		/* the row may also contain children, if one is hovered we want this instead of current te */
		TreeElement *activate_te = outliner_find_item_at_x_in_row(soops, te, view_mval[0]);

		outliner_item_select(soops, activate_te, extend, extend);
		outliner_item_activate(C, soops, activate_te, extend, recursive);
		changed = true;
	}

	if (changed) {
		if (!rebuild_tree) {
			/* only needs to redraw, no rebuild */
			soops->storeflag |= SO_TREESTORE_REDRAW;
		}
		ED_undo_push(C, "Outliner selection change");
		ED_region_tag_redraw(ar);
	}

	return OPERATOR_FINISHED;
}

/* event can enterkey, then it opens/closes */
static int outliner_item_activate_invoke(bContext *C, wmOperator *op, const wmEvent *event)
{
	bool extend    = RNA_boolean_get(op->ptr, "extend");
	bool recursive = RNA_boolean_get(op->ptr, "recursive");
	int x = event->mval[0];
	int y = event->mval[1];
	return outliner_item_activate_or_toggle_closed(C, x, y, extend, recursive);
}

void OUTLINER_OT_item_activate(wmOperatorType *ot)
{
	ot->name = "Activate Item";
	ot->idname = "OUTLINER_OT_item_activate";
	ot->description = "Handle mouse clicks to activate/select items";
	
	ot->invoke = outliner_item_activate_invoke;
	
	ot->poll = ED_operator_outliner_active;
	
	RNA_def_boolean(ot->srna, "extend", true, "Extend", "Extend selection for activation");
	RNA_def_boolean(ot->srna, "recursive", false, "Recursive", "Select Objects and their children");
}

/* ****************************************************** */

/* **************** Border Select Tool ****************** */
static void outliner_item_border_select(Scene *scene, rctf *rectf, TreeElement *te, int gesture_mode)
{
	TreeStoreElem *tselem = TREESTORE(te);

	if (te->ys <= rectf->ymax && te->ys + UI_UNIT_Y >= rectf->ymin) {
		if (gesture_mode == GESTURE_MODAL_SELECT) {
			tselem->flag |= TSE_SELECTED;
		}
		else {
			tselem->flag &= ~TSE_SELECTED;
		}
	}

	/* Look at its children. */
	if ((tselem->flag & TSE_CLOSED) == 0) {
		for (te = te->subtree.first; te; te = te->next) {
			outliner_item_border_select(scene, rectf, te, gesture_mode);
		}
	}
}

static int outliner_border_select_exec(bContext *C, wmOperator *op)
{
	Scene *scene = CTX_data_scene(C);
	SpaceOops *soops = CTX_wm_space_outliner(C);
	ARegion *ar = CTX_wm_region(C);
	TreeElement *te;
	rctf rectf;
	int gesture_mode = RNA_int_get(op->ptr, "gesture_mode");

	WM_operator_properties_border_to_rctf(op, &rectf);
	UI_view2d_region_to_view_rctf(&ar->v2d, &rectf, &rectf);

	for (te = soops->tree.first; te; te = te->next) {
		outliner_item_border_select(scene, &rectf, te, gesture_mode);
	}

	WM_event_add_notifier(C, NC_SCENE | ND_OB_SELECT, scene);
	ED_region_tag_redraw(ar);

	return OPERATOR_FINISHED;
}

void OUTLINER_OT_select_border(wmOperatorType *ot)
{
	/* identifiers */
	ot->name = "Border Select";
	ot->idname = "OUTLINER_OT_select_border";
	ot->description = "Use box selection to select tree elements";

	/* api callbacks */
	ot->invoke = WM_border_select_invoke;
	ot->exec = outliner_border_select_exec;
	ot->modal = WM_border_select_modal;
	ot->cancel = WM_border_select_cancel;

	ot->poll = ED_operator_outliner_active;

	/* flags */
	ot->flag = OPTYPE_REGISTER | OPTYPE_UNDO;

	/* rna */
	WM_operator_properties_gesture_border(ot, false);
}

/* ****************************************************** */<|MERGE_RESOLUTION|>--- conflicted
+++ resolved
@@ -658,18 +658,13 @@
         bContext *C, Scene *scene, SceneLayer *sl, TreeElement *UNUSED(te), TreeStoreElem *tselem, const eOLSetState set)
 {
 	Object *ob = (Object *)tselem->id;
-<<<<<<< HEAD
 	Base *base = BKE_scene_layer_base_find(sl, ob);
-	
-=======
-	Base *base = BKE_scene_base_find(scene, ob);
 
 	if (base == NULL) {
 		/* Armature not instantiated in current scene (e.g. inside an appended group...). */
 		return OL_DRAWSEL_NONE;
 	}
 
->>>>>>> a57a7975
 	if (set != OL_SETSEL_NONE) {
 		if (scene->obedit)
 			ED_object_editmode_exit(C, EM_FREEDATA | EM_FREEUNDO | EM_WAITCURSOR | EM_DO_UNDO);
