--- conflicted
+++ resolved
@@ -105,7 +105,7 @@
 	/* for now, point color is fixed, and is white */
 	glColor3f(1.0f, 1.0f, 1.0f);
 	
-	glBegin(GL_POINTS);
+	GPUBegin(GL_POINTS);
 	for (i = 0, fed = env->data; i < env->totvert; i++, fed++) {
 		/* only draw if visible
 		 *	- min/max here are fixed, not relative
@@ -130,7 +130,7 @@
 	const float fac = 0.05f * BLI_rctf_size_x(&v2d->cur);
 	int i;
 	
-	glBegin(GL_POINTS);
+	GPUBegin(GL_POINTS);
 	
 	for (i = 0; i < fcu->totvert; i++, bezt++) {
 		/* as an optimization step, only draw those in view 
@@ -1058,23 +1058,15 @@
 				short mapping_flag = ANIM_get_normalization_flags(ac);
 				float offset;
 				float unit_scale = ANIM_unit_mapping_get_factor(ac->scene, ale->id, fcu, mapping_flag, &offset);
-<<<<<<< HEAD
-
+
+				/* apply unit-scaling to all values via OpenGL */
 				gpuPushMatrix(GPU_MODELVIEW_MATRIX);
 				gpuScale(GPU_MODELVIEW_MATRIX, 1.0f, unit_scale, 1.0f);
 				gpuTranslate(GPU_MODELVIEW_MATRIX, 0.0f, offset, 0.0f);
-
-=======
-				
-				/* apply unit-scaling to all values via OpenGL */
-				glPushMatrix();
-				glScalef(1.0f, unit_scale, 1.0f);
-				glTranslatef(0.0f, offset, 0.0f);
 				
 				/* set this once and for all - all handles and handle-verts should use the same thickness */
 				glLineWidth(1.0);
 				
->>>>>>> 7da189b4
 				if (fcu->bezt) {
 					bool do_handles = draw_fcurve_handles_check(sipo, fcu);
 					
@@ -1091,13 +1083,8 @@
 					/* samples: only draw two indicators at either end as indicators */
 					draw_fcurve_samples(sipo, ar, fcu);
 				}
-<<<<<<< HEAD
 
 				gpuPopMatrix(GPU_MODELVIEW_MATRIX);
-=======
-				
-				glPopMatrix();
->>>>>>> 7da189b4
 			}
 		}
 		
