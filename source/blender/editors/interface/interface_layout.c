--- conflicted
+++ resolved
@@ -97,16 +97,14 @@
   int type;
   int opcontext;
 
-<<<<<<< HEAD
   /**
    * If true, the root will be removed as part of the property search process.
    * Necessary for cases like searching the contents of closed panels, where the
    * block-level tag isn't enough because there might be buttons in the header.
    */
   bool search_only;
-=======
+
   ListBase button_groups; /* #uiButtonGroup. */
->>>>>>> 7ce4911a
 
   int emw, emh;
   int padding;
@@ -5700,14 +5698,10 @@
 
   block->curlayout = NULL;
 
-<<<<<<< HEAD
-  LISTBASE_FOREACH (uiLayoutRoot *, root, &block->layouts) {
+  LISTBASE_FOREACH_MUTABLE (uiLayoutRoot *, root, &block->layouts) {
     /* Seach only roots should be removed by #UI_block_apply_search_filter. */
     BLI_assert(!root->search_only);
 
-=======
-  LISTBASE_FOREACH_MUTABLE (uiLayoutRoot *, root, &block->layouts) {
->>>>>>> 7ce4911a
     ui_layout_add_padding_button(root);
 
     /* NULL in advance so we don't interfere when adding button */
