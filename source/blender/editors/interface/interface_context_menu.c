/*
 * This program is free software; you can redistribute it and/or
 * modify it under the terms of the GNU General Public License
 * as published by the Free Software Foundation; either version 2
 * of the License, or (at your option) any later version.
 *
 * This program is distributed in the hope that it will be useful,
 * but WITHOUT ANY WARRANTY; without even the implied warranty of
 * MERCHANTABILITY or FITNESS FOR A PARTICULAR PURPOSE.  See the
 * GNU General Public License for more details.
 *
 * You should have received a copy of the GNU General Public License
 * along with this program; if not, write to the Free Software Foundation,
 * Inc., 51 Franklin Street, Fifth Floor, Boston, MA 02110-1301, USA.
 */

/** \file
 * \ingroup edinterface
 *
 * Generic context popup menus.
 */

#include <string.h>

#include "MEM_guardedalloc.h"

#include "DNA_scene_types.h"
#include "DNA_screen_types.h"

#include "BLI_path_util.h"
#include "BLI_string.h"
#include "BLI_utildefines.h"

#include "BLT_translation.h"

#include "BKE_addon.h"
#include "BKE_context.h"
#include "BKE_idprop.h"
#include "BKE_screen.h"

#include "ED_asset.h"
#include "ED_keyframing.h"
#include "ED_screen.h"

#include "UI_interface.h"

#include "interface_intern.h"

#include "RNA_access.h"

#ifdef WITH_PYTHON
#  include "BPY_extern.h"
#  include "BPY_extern_run.h"
#endif

#include "WM_api.h"
#include "WM_types.h"

/* This hack is needed because we don't have a good way to
 * re-reference keymap items once added: T42944 */
#define USE_KEYMAP_ADD_HACK

/* -------------------------------------------------------------------- */
/** \name Button Context Menu
 * \{ */

static IDProperty *shortcut_property_from_rna(bContext *C, uiBut *but)
{
  /* Compute data path from context to property. */

  /* If this returns null, we won't be able to bind shortcuts to these RNA properties.
   * Support can be added at #wm_context_member_from_ptr. */
  const char *member_id = WM_context_member_from_ptr(C, &but->rnapoin);
  if (member_id == NULL) {
    return NULL;
  }

  const char *data_path = RNA_path_from_ID_to_struct(&but->rnapoin);
  const char *member_id_data_path = member_id;

  if (data_path) {
    member_id_data_path = BLI_sprintfN("%s.%s", member_id, data_path);
    MEM_freeN((void *)data_path);
  }

  const char *prop_id = RNA_property_identifier(but->rnaprop);
  const char *final_data_path = BLI_sprintfN("%s.%s", member_id_data_path, prop_id);

  if (member_id != member_id_data_path) {
    MEM_freeN((void *)member_id_data_path);
  }

  /* Create ID property of data path, to pass to the operator. */
  const IDPropertyTemplate val = {0};
  IDProperty *prop = IDP_New(IDP_GROUP, &val, __func__);
  IDP_AddToGroup(prop, IDP_NewString(final_data_path, "data_path", strlen(final_data_path) + 1));

  MEM_freeN((void *)final_data_path);

  return prop;
}

static const char *shortcut_get_operator_property(bContext *C, uiBut *but, IDProperty **r_prop)
{
  if (but->optype) {
    /* Operator */
    *r_prop = (but->opptr && but->opptr->data) ? IDP_CopyProperty(but->opptr->data) : NULL;
    return but->optype->idname;
  }

  if (but->rnaprop) {
    const PropertyType rnaprop_type = RNA_property_type(but->rnaprop);

    if (rnaprop_type == PROP_BOOLEAN) {
      /* Boolean */
      *r_prop = shortcut_property_from_rna(C, but);
      if (*r_prop == NULL) {
        return NULL;
      }
      return "WM_OT_context_toggle";
    }
    if (rnaprop_type == PROP_ENUM) {
      /* Enum */
      *r_prop = shortcut_property_from_rna(C, but);
      if (*r_prop == NULL) {
        return NULL;
      }
      return "WM_OT_context_menu_enum";
    }
  }

  *r_prop = NULL;
  return NULL;
}

static void shortcut_free_operator_property(IDProperty *prop)
{
  if (prop) {
    IDP_FreeProperty(prop);
  }
}

static void but_shortcut_name_func(bContext *C, void *arg1, int UNUSED(event))
{
  uiBut *but = (uiBut *)arg1;
  char shortcut_str[128];

  IDProperty *prop;
  const char *idname = shortcut_get_operator_property(C, but, &prop);
  if (idname == NULL) {
    return;
  }

  /* complex code to change name of button */
  if (WM_key_event_operator_string(
          C, idname, but->opcontext, prop, true, shortcut_str, sizeof(shortcut_str))) {
    ui_but_add_shortcut(but, shortcut_str, true);
  }
  else {
    /* simply strip the shortcut */
    ui_but_add_shortcut(but, NULL, true);
  }

  shortcut_free_operator_property(prop);
}

static uiBlock *menu_change_shortcut(bContext *C, ARegion *region, void *arg)
{
  wmWindowManager *wm = CTX_wm_manager(C);
  uiBut *but = (uiBut *)arg;
  PointerRNA ptr;
  const uiStyle *style = UI_style_get_dpi();
  IDProperty *prop;
  const char *idname = shortcut_get_operator_property(C, but, &prop);

  wmKeyMap *km;
  wmKeyMapItem *kmi = WM_key_event_operator(C,
                                            idname,
                                            but->opcontext,
                                            prop,
                                            EVT_TYPE_MASK_HOTKEY_INCLUDE,
                                            EVT_TYPE_MASK_HOTKEY_EXCLUDE,
                                            &km);
  U.runtime.is_dirty = true;

  BLI_assert(kmi != NULL);

  RNA_pointer_create(&wm->id, &RNA_KeyMapItem, kmi, &ptr);

  uiBlock *block = UI_block_begin(C, region, "_popup", UI_EMBOSS);
  UI_block_func_handle_set(block, but_shortcut_name_func, but);
  UI_block_flag_enable(block, UI_BLOCK_MOVEMOUSE_QUIT);
  UI_block_direction_set(block, UI_DIR_CENTER_Y);

  uiLayout *layout = UI_block_layout(block,
                                     UI_LAYOUT_VERTICAL,
                                     UI_LAYOUT_PANEL,
                                     0,
                                     0,
                                     U.widget_unit * 10,
                                     U.widget_unit * 2,
                                     0,
                                     style);

  uiItemL(layout, CTX_IFACE_(BLT_I18NCONTEXT_OPERATOR_DEFAULT, "Change Shortcut"), ICON_HAND);
  uiItemR(layout, &ptr, "type", UI_ITEM_R_FULL_EVENT | UI_ITEM_R_IMMEDIATE, "", ICON_NONE);

  UI_block_bounds_set_popup(
      block, 6 * U.dpi_fac, (const int[2]){-100 * U.dpi_fac, 36 * U.dpi_fac});

  shortcut_free_operator_property(prop);

  return block;
}

#ifdef USE_KEYMAP_ADD_HACK
static int g_kmi_id_hack;
#endif

static uiBlock *menu_add_shortcut(bContext *C, ARegion *region, void *arg)
{
  wmWindowManager *wm = CTX_wm_manager(C);
  uiBut *but = (uiBut *)arg;
  PointerRNA ptr;
  const uiStyle *style = UI_style_get_dpi();
  IDProperty *prop;
  const char *idname = shortcut_get_operator_property(C, but, &prop);

  /* XXX this guess_opname can potentially return a different keymap
   * than being found on adding later... */
  wmKeyMap *km = WM_keymap_guess_opname(C, idname);
  wmKeyMapItem *kmi = WM_keymap_add_item(km, idname, EVT_AKEY, KM_PRESS, 0, 0);
  const int kmi_id = kmi->id;

  /* This takes ownership of prop, or prop can be NULL for reset. */
  WM_keymap_item_properties_reset(kmi, prop);

  /* update and get pointers again */
  WM_keyconfig_update(wm);
  U.runtime.is_dirty = true;

  km = WM_keymap_guess_opname(C, idname);
  kmi = WM_keymap_item_find_id(km, kmi_id);

  RNA_pointer_create(&wm->id, &RNA_KeyMapItem, kmi, &ptr);

  uiBlock *block = UI_block_begin(C, region, "_popup", UI_EMBOSS);
  UI_block_func_handle_set(block, but_shortcut_name_func, but);
  UI_block_direction_set(block, UI_DIR_CENTER_Y);

  uiLayout *layout = UI_block_layout(block,
                                     UI_LAYOUT_VERTICAL,
                                     UI_LAYOUT_PANEL,
                                     0,
                                     0,
                                     U.widget_unit * 10,
                                     U.widget_unit * 2,
                                     0,
                                     style);

  uiItemL(layout, CTX_IFACE_(BLT_I18NCONTEXT_OPERATOR_DEFAULT, "Assign Shortcut"), ICON_HAND);
  uiItemR(layout, &ptr, "type", UI_ITEM_R_FULL_EVENT | UI_ITEM_R_IMMEDIATE, "", ICON_NONE);

  UI_block_bounds_set_popup(
      block, 6 * U.dpi_fac, (const int[2]){-100 * U.dpi_fac, 36 * U.dpi_fac});

#ifdef USE_KEYMAP_ADD_HACK
  g_kmi_id_hack = kmi_id;
#endif

  return block;
}

static void menu_add_shortcut_cancel(struct bContext *C, void *arg1)
{
  uiBut *but = (uiBut *)arg1;

  IDProperty *prop;
  const char *idname = shortcut_get_operator_property(C, but, &prop);

#ifdef USE_KEYMAP_ADD_HACK
  wmKeyMap *km = WM_keymap_guess_opname(C, idname);
  const int kmi_id = g_kmi_id_hack;
  UNUSED_VARS(but);
#else
  int kmi_id = WM_key_event_operator_id(C, idname, but->opcontext, prop, true, &km);
#endif

  shortcut_free_operator_property(prop);

  wmKeyMapItem *kmi = WM_keymap_item_find_id(km, kmi_id);
  WM_keymap_remove_item(km, kmi);
}

static void popup_change_shortcut_func(bContext *C, void *arg1, void *UNUSED(arg2))
{
  uiBut *but = (uiBut *)arg1;
  UI_popup_block_invoke(C, menu_change_shortcut, but, NULL);
}

static void remove_shortcut_func(bContext *C, void *arg1, void *UNUSED(arg2))
{
  uiBut *but = (uiBut *)arg1;
  IDProperty *prop;
  const char *idname = shortcut_get_operator_property(C, but, &prop);

  wmKeyMap *km;
  wmKeyMapItem *kmi = WM_key_event_operator(C,
                                            idname,
                                            but->opcontext,
                                            prop,
                                            EVT_TYPE_MASK_HOTKEY_INCLUDE,
                                            EVT_TYPE_MASK_HOTKEY_EXCLUDE,
                                            &km);
  BLI_assert(kmi != NULL);

  WM_keymap_remove_item(km, kmi);
  U.runtime.is_dirty = true;

  shortcut_free_operator_property(prop);
  but_shortcut_name_func(C, but, 0);
}

static void popup_add_shortcut_func(bContext *C, void *arg1, void *UNUSED(arg2))
{
  uiBut *but = (uiBut *)arg1;
  UI_popup_block_ex(C, menu_add_shortcut, NULL, menu_add_shortcut_cancel, but, NULL);
}

static bool ui_but_is_user_menu_compatible(bContext *C, uiBut *but)
{
  return (but->optype ||
          (but->rnaprop && (RNA_property_type(but->rnaprop) == PROP_BOOLEAN) &&
           (WM_context_member_from_ptr(C, &but->rnapoin) != NULL)) ||
          UI_but_menutype_get(but));
}

static bUserMenuItem *ui_but_user_menu_find(bContext *C, uiBut *but, bUserMenu *um)
{
  if (but->optype) {
    IDProperty *prop = (but->opptr) ? but->opptr->data : NULL;
    return (bUserMenuItem *)ED_screen_user_menu_item_find_operator(
        &um->items, but->optype, prop, but->opcontext);
  }
  if (but->rnaprop) {
    const char *member_id = WM_context_member_from_ptr(C, &but->rnapoin);
    const char *data_path = RNA_path_from_ID_to_struct(&but->rnapoin);
    const char *member_id_data_path = member_id;
    if (data_path) {
      member_id_data_path = BLI_sprintfN("%s.%s", member_id, data_path);
    }
    const char *prop_id = RNA_property_identifier(but->rnaprop);
    bUserMenuItem *umi = (bUserMenuItem *)ED_screen_user_menu_item_find_prop(
        &um->items, member_id_data_path, prop_id, but->rnaindex);
    if (data_path) {
      MEM_freeN((void *)data_path);
    }
    if (member_id != member_id_data_path) {
      MEM_freeN((void *)member_id_data_path);
    }
    return umi;
  }

  MenuType *mt = UI_but_menutype_get(but);
  if (mt != NULL) {
    return (bUserMenuItem *)ED_screen_user_menu_item_find_menu(&um->items, mt);
  }
  return NULL;
}

static void ui_but_user_menu_add(bContext *C, uiBut *but, bUserMenu *um)
{
  BLI_assert(ui_but_is_user_menu_compatible(C, but));

  char drawstr[sizeof(but->drawstr)];
  STRNCPY(drawstr, but->drawstr);
  if (but->flag & UI_BUT_HAS_SEP_CHAR) {
    char *sep = strrchr(drawstr, UI_SEP_CHAR);
    if (sep) {
      *sep = '\0';
    }
  }

  MenuType *mt = NULL;
  if (but->optype) {
    if (drawstr[0] == '\0') {
      /* Hard code overrides for generic operators. */
      if (UI_but_is_tool(but)) {
        char idname[64];
        RNA_string_get(but->opptr, "name", idname);
#ifdef WITH_PYTHON
        {
          const char *expr_imports[] = {"bpy", "bl_ui", NULL};
          char expr[256];
          SNPRINTF(expr,
                   "bl_ui.space_toolsystem_common.item_from_id("
                   "bpy.context, "
                   "bpy.context.space_data.type, "
                   "'%s').label",
                   idname);
          char *expr_result = NULL;
          if (BPY_run_string_as_string(C, expr_imports, expr, NULL, &expr_result)) {
            STRNCPY(drawstr, expr_result);
            MEM_freeN(expr_result);
          }
          else {
            BLI_assert(0);
            STRNCPY(drawstr, idname);
          }
        }
#else
        STRNCPY(drawstr, idname);
#endif
      }
    }
    ED_screen_user_menu_item_add_operator(
        &um->items, drawstr, but->optype, but->opptr ? but->opptr->data : NULL, but->opcontext);
  }
  else if (but->rnaprop) {
    /* Note: 'member_id' may be a path. */
    const char *member_id = WM_context_member_from_ptr(C, &but->rnapoin);
    const char *data_path = RNA_path_from_ID_to_struct(&but->rnapoin);
    const char *member_id_data_path = member_id;
    if (data_path) {
      member_id_data_path = BLI_sprintfN("%s.%s", member_id, data_path);
    }
    const char *prop_id = RNA_property_identifier(but->rnaprop);
    /* Note, ignore 'drawstr', use property idname always. */
    ED_screen_user_menu_item_add_prop(&um->items, "", member_id_data_path, prop_id, but->rnaindex);
    if (data_path) {
      MEM_freeN((void *)data_path);
    }
    if (member_id != member_id_data_path) {
      MEM_freeN((void *)member_id_data_path);
    }
  }
  else if ((mt = UI_but_menutype_get(but))) {
    ED_screen_user_menu_item_add_menu(&um->items, drawstr, mt);
  }
}

static void popup_user_menu_add_or_replace_func(bContext *C, void *arg1, void *UNUSED(arg2))
{
  uiBut *but = arg1;
  bUserMenu *um = ED_screen_user_menu_ensure(C);
  U.runtime.is_dirty = true;
  ui_but_user_menu_add(C, but, um);
}

static void popup_user_menu_remove_func(bContext *UNUSED(C), void *arg1, void *arg2)
{
  bUserMenu *um = arg1;
  bUserMenuItem *umi = arg2;
  U.runtime.is_dirty = true;
  ED_screen_user_menu_item_remove(&um->items, umi);
}

static void ui_but_menu_add_path_operators(uiLayout *layout, PointerRNA *ptr, PropertyRNA *prop)
{
  const PropertySubType subtype = RNA_property_subtype(prop);
  wmOperatorType *ot = WM_operatortype_find("WM_OT_path_open", true);
  char filepath[FILE_MAX];
  char dir[FILE_MAXDIR];
  char file[FILE_MAXFILE];
  PointerRNA props_ptr;

  BLI_assert(ELEM(subtype, PROP_FILEPATH, PROP_DIRPATH));
  UNUSED_VARS_NDEBUG(subtype);

  RNA_property_string_get(ptr, prop, filepath);
  BLI_split_dirfile(filepath, dir, file, sizeof(dir), sizeof(file));

  if (file[0]) {
    BLI_assert(subtype == PROP_FILEPATH);
    uiItemFullO_ptr(layout,
                    ot,
                    CTX_IFACE_(BLT_I18NCONTEXT_OPERATOR_DEFAULT, "Open File Externally"),
                    ICON_NONE,
                    NULL,
                    WM_OP_INVOKE_DEFAULT,
                    0,
                    &props_ptr);
    RNA_string_set(&props_ptr, "filepath", filepath);
  }

  uiItemFullO_ptr(layout,
                  ot,
                  CTX_IFACE_(BLT_I18NCONTEXT_OPERATOR_DEFAULT, "Open Location Externally"),
                  ICON_NONE,
                  NULL,
                  WM_OP_INVOKE_DEFAULT,
                  0,
                  &props_ptr);
  RNA_string_set(&props_ptr, "filepath", dir);
}

bool ui_popup_context_menu_for_button(bContext *C, uiBut *but)
{
  /* ui_but_is_interactive() may let some buttons through that should not get a context menu - it
   * doesn't make sense for them. */
  if (ELEM(but->type, UI_BTYPE_LABEL, UI_BTYPE_IMAGE)) {
    return false;
  }

  uiPopupMenu *pup;
  uiLayout *layout;
  bContextStore *previous_ctx = CTX_store_get(C);
  {
    uiStringInfo label = {BUT_GET_LABEL, NULL};

    /* highly unlikely getting the label ever fails */
    UI_but_string_info_get(C, but, &label, NULL);

    pup = UI_popup_menu_begin(C, label.strinfo ? label.strinfo : "", ICON_NONE);
    layout = UI_popup_menu_layout(pup);
    if (label.strinfo) {
      MEM_freeN(label.strinfo);
    }

    if (but->context) {
      uiLayoutContextCopy(layout, but->context);
      CTX_store_set(C, uiLayoutGetContextStore(layout));
    }
    uiLayoutSetOperatorContext(layout, WM_OP_INVOKE_DEFAULT);
  }

  const bool is_disabled = but->flag & UI_BUT_DISABLED;

  if (is_disabled) {
    /* Suppress editing commands. */
  }
  else if (but->type == UI_BTYPE_TAB) {
    uiButTab *tab = (uiButTab *)but;
    if (tab->menu) {
      UI_menutype_draw(C, tab->menu, layout);
      uiItemS(layout);
    }
  }
  else if (but->rnapoin.data && but->rnaprop) {
    PointerRNA *ptr = &but->rnapoin;
    PropertyRNA *prop = but->rnaprop;
    const PropertyType type = RNA_property_type(prop);
    const PropertySubType subtype = RNA_property_subtype(prop);
    bool is_anim = RNA_property_animateable(ptr, prop);
    const bool is_idprop = RNA_property_is_idprop(prop);

    /* second slower test,
     * saved people finding keyframe items in menus when its not possible */
    if (is_anim) {
      is_anim = RNA_property_path_from_ID_check(&but->rnapoin, but->rnaprop);
    }

    /* determine if we can key a single component of an array */
    const bool is_array = RNA_property_array_length(&but->rnapoin, but->rnaprop) != 0;
    const bool is_array_component = (is_array && but->rnaindex != -1);
    const bool is_whole_array = (is_array && but->rnaindex == -1);

    const uint override_status = RNA_property_override_library_status(
        CTX_data_main(C), ptr, prop, -1);
    const bool is_overridable = (override_status & RNA_OVERRIDE_STATUS_OVERRIDABLE) != 0;

    /* Set the (button_pointer, button_prop)
     * and pointer data for Python access to the hovered ui element. */
    uiLayoutSetContextFromBut(layout, but);

    /* Keyframes */
    if (but->flag & UI_BUT_ANIMATED_KEY) {
      /* Replace/delete keyframes. */
      if (is_array_component) {
        uiItemBooleanO(layout,
                       CTX_IFACE_(BLT_I18NCONTEXT_OPERATOR_DEFAULT, "Replace Keyframes"),
                       ICON_KEY_HLT,
                       "ANIM_OT_keyframe_insert_button",
                       "all",
                       1);
        uiItemBooleanO(layout,
                       CTX_IFACE_(BLT_I18NCONTEXT_OPERATOR_DEFAULT, "Replace Single Keyframe"),
                       ICON_NONE,
                       "ANIM_OT_keyframe_insert_button",
                       "all",
                       0);
        uiItemBooleanO(layout,
                       CTX_IFACE_(BLT_I18NCONTEXT_OPERATOR_DEFAULT, "Delete Keyframes"),
                       ICON_NONE,
                       "ANIM_OT_keyframe_delete_button",
                       "all",
                       1);
        uiItemBooleanO(layout,
                       CTX_IFACE_(BLT_I18NCONTEXT_OPERATOR_DEFAULT, "Delete Single Keyframe"),
                       ICON_NONE,
                       "ANIM_OT_keyframe_delete_button",
                       "all",
                       0);
      }
      else {
        uiItemBooleanO(layout,
                       CTX_IFACE_(BLT_I18NCONTEXT_OPERATOR_DEFAULT, "Replace Keyframe"),
                       ICON_KEY_HLT,
                       "ANIM_OT_keyframe_insert_button",
                       "all",
                       1);
        uiItemBooleanO(layout,
                       CTX_IFACE_(BLT_I18NCONTEXT_OPERATOR_DEFAULT, "Delete Keyframe"),
                       ICON_NONE,
                       "ANIM_OT_keyframe_delete_button",
                       "all",
                       1);
      }

      /* keyframe settings */
      uiItemS(layout);
    }
    else if (but->flag & UI_BUT_DRIVEN) {
      /* pass */
    }
    else if (is_anim) {
      if (is_array_component) {
        uiItemBooleanO(layout,
                       CTX_IFACE_(BLT_I18NCONTEXT_OPERATOR_DEFAULT, "Insert Keyframes"),
                       ICON_KEY_HLT,
                       "ANIM_OT_keyframe_insert_button",
                       "all",
                       1);
        uiItemBooleanO(layout,
                       CTX_IFACE_(BLT_I18NCONTEXT_OPERATOR_DEFAULT, "Insert Single Keyframe"),
                       ICON_NONE,
                       "ANIM_OT_keyframe_insert_button",
                       "all",
                       0);
      }
      else {
        uiItemBooleanO(layout,
                       CTX_IFACE_(BLT_I18NCONTEXT_OPERATOR_DEFAULT, "Insert Keyframe"),
                       ICON_KEY_HLT,
                       "ANIM_OT_keyframe_insert_button",
                       "all",
                       1);
      }
    }

    if ((but->flag & UI_BUT_ANIMATED) && (but->rnapoin.type != &RNA_NlaStrip)) {
      if (is_array_component) {
        uiItemBooleanO(layout,
                       CTX_IFACE_(BLT_I18NCONTEXT_OPERATOR_DEFAULT, "Clear Keyframes"),
                       ICON_KEY_DEHLT,
                       "ANIM_OT_keyframe_clear_button",
                       "all",
                       1);
        uiItemBooleanO(layout,
                       CTX_IFACE_(BLT_I18NCONTEXT_OPERATOR_DEFAULT, "Clear Single Keyframes"),
                       ICON_NONE,
                       "ANIM_OT_keyframe_clear_button",
                       "all",
                       0);
      }
      else {
        uiItemBooleanO(layout,
                       CTX_IFACE_(BLT_I18NCONTEXT_OPERATOR_DEFAULT, "Clear Keyframes"),
                       ICON_KEY_DEHLT,
                       "ANIM_OT_keyframe_clear_button",
                       "all",
                       1);
      }
    }

    /* Drivers */
    if (but->flag & UI_BUT_DRIVEN) {
      uiItemS(layout);

      if (is_array_component) {
        uiItemBooleanO(layout,
                       CTX_IFACE_(BLT_I18NCONTEXT_OPERATOR_DEFAULT, "Delete Drivers"),
                       ICON_X,
                       "ANIM_OT_driver_button_remove",
                       "all",
                       1);
        uiItemBooleanO(layout,
                       CTX_IFACE_(BLT_I18NCONTEXT_OPERATOR_DEFAULT, "Delete Single Driver"),
                       ICON_NONE,
                       "ANIM_OT_driver_button_remove",
                       "all",
                       0);
      }
      else {
        uiItemBooleanO(layout,
                       CTX_IFACE_(BLT_I18NCONTEXT_OPERATOR_DEFAULT, "Delete Driver"),
                       ICON_X,
                       "ANIM_OT_driver_button_remove",
                       "all",
                       1);
      }

      if (!is_whole_array) {
        uiItemO(layout,
                CTX_IFACE_(BLT_I18NCONTEXT_OPERATOR_DEFAULT, "Copy Driver"),
                ICON_NONE,
                "ANIM_OT_copy_driver_button");
        if (ANIM_driver_can_paste()) {
          uiItemO(layout,
                  CTX_IFACE_(BLT_I18NCONTEXT_OPERATOR_DEFAULT, "Paste Driver"),
                  ICON_NONE,
                  "ANIM_OT_paste_driver_button");
        }

        uiItemO(layout,
                CTX_IFACE_(BLT_I18NCONTEXT_OPERATOR_DEFAULT, "Edit Driver"),
                ICON_DRIVER,
                "ANIM_OT_driver_button_edit");
      }

      uiItemO(layout,
              CTX_IFACE_(BLT_I18NCONTEXT_OPERATOR_DEFAULT, "Open Drivers Editor"),
              ICON_NONE,
              "SCREEN_OT_drivers_editor_show");
    }
    else if (but->flag & (UI_BUT_ANIMATED_KEY | UI_BUT_ANIMATED)) {
      /* pass */
    }
    else if (is_anim) {
      uiItemS(layout);

      uiItemO(layout,
              CTX_IFACE_(BLT_I18NCONTEXT_OPERATOR_DEFAULT, "Add Driver"),
              ICON_DRIVER,
              "ANIM_OT_driver_button_add");

      if (!is_whole_array) {
        if (ANIM_driver_can_paste()) {
          uiItemO(layout,
                  CTX_IFACE_(BLT_I18NCONTEXT_OPERATOR_DEFAULT, "Paste Driver"),
                  ICON_NONE,
                  "ANIM_OT_paste_driver_button");
        }
      }

      uiItemO(layout,
              CTX_IFACE_(BLT_I18NCONTEXT_OPERATOR_DEFAULT, "Open Drivers Editor"),
              ICON_NONE,
              "SCREEN_OT_drivers_editor_show");
    }

    /* Keying Sets */
    /* TODO: check on modifyability of Keying Set when doing this */
    if (is_anim) {
      uiItemS(layout);

      if (is_array_component) {
        uiItemBooleanO(layout,
                       CTX_IFACE_(BLT_I18NCONTEXT_OPERATOR_DEFAULT, "Add All to Keying Set"),
                       ICON_KEYINGSET,
                       "ANIM_OT_keyingset_button_add",
                       "all",
                       1);
        uiItemBooleanO(layout,
                       CTX_IFACE_(BLT_I18NCONTEXT_OPERATOR_DEFAULT, "Add Single to Keying Set"),
                       ICON_NONE,
                       "ANIM_OT_keyingset_button_add",
                       "all",
                       0);
        uiItemO(layout,
                CTX_IFACE_(BLT_I18NCONTEXT_OPERATOR_DEFAULT, "Remove from Keying Set"),
                ICON_NONE,
                "ANIM_OT_keyingset_button_remove");
      }
      else {
        uiItemBooleanO(layout,
                       CTX_IFACE_(BLT_I18NCONTEXT_OPERATOR_DEFAULT, "Add to Keying Set"),
                       ICON_KEYINGSET,
                       "ANIM_OT_keyingset_button_add",
                       "all",
                       1);
        uiItemO(layout,
                CTX_IFACE_(BLT_I18NCONTEXT_OPERATOR_DEFAULT, "Remove from Keying Set"),
                ICON_NONE,
                "ANIM_OT_keyingset_button_remove");
      }
    }

    if (is_overridable) {
      wmOperatorType *ot;
      PointerRNA op_ptr;
      /* Override Operators */
      uiItemS(layout);

      if (but->flag & UI_BUT_OVERRIDDEN) {
        if (is_array_component) {
#if 0 /* Disabled for now. */
          ot = WM_operatortype_find("UI_OT_override_type_set_button", false);
          uiItemFullO_ptr(
              layout, ot, "Overrides Type", ICON_NONE, NULL, WM_OP_INVOKE_DEFAULT, 0, &op_ptr);
          RNA_boolean_set(&op_ptr, "all", true);
          uiItemFullO_ptr(layout,
                          ot,
                          "Single Override Type",
                          ICON_NONE,
                          NULL,
                          WM_OP_INVOKE_DEFAULT,
                          0,
                          &op_ptr);
          RNA_boolean_set(&op_ptr, "all", false);
#endif
          uiItemBooleanO(layout,
                         CTX_IFACE_(BLT_I18NCONTEXT_OPERATOR_DEFAULT, "Remove Overrides"),
                         ICON_X,
                         "UI_OT_override_remove_button",
                         "all",
                         true);
          uiItemBooleanO(layout,
                         CTX_IFACE_(BLT_I18NCONTEXT_OPERATOR_DEFAULT, "Remove Single Override"),
                         ICON_X,
                         "UI_OT_override_remove_button",
                         "all",
                         false);
        }
        else {
#if 0 /* Disabled for now. */
          uiItemFullO(layout,
                      "UI_OT_override_type_set_button",
                      "Override Type",
                      ICON_NONE,
                      NULL,
                      WM_OP_INVOKE_DEFAULT,
                      0,
                      &op_ptr);
          RNA_boolean_set(&op_ptr, "all", false);
#endif
          uiItemBooleanO(layout,
                         CTX_IFACE_(BLT_I18NCONTEXT_OPERATOR_DEFAULT, "Remove Override"),
                         ICON_X,
                         "UI_OT_override_remove_button",
                         "all",
                         true);
        }
      }
      else {
        if (is_array_component) {
          ot = WM_operatortype_find("UI_OT_override_type_set_button", false);
          uiItemFullO_ptr(
              layout, ot, "Define Overrides", ICON_NONE, NULL, WM_OP_INVOKE_DEFAULT, 0, &op_ptr);
          RNA_boolean_set(&op_ptr, "all", true);
          uiItemFullO_ptr(layout,
                          ot,
                          "Define Single Override",
                          ICON_NONE,
                          NULL,
                          WM_OP_INVOKE_DEFAULT,
                          0,
                          &op_ptr);
          RNA_boolean_set(&op_ptr, "all", false);
        }
        else {
          uiItemFullO(layout,
                      "UI_OT_override_type_set_button",
                      "Define Override",
                      ICON_NONE,
                      NULL,
                      WM_OP_INVOKE_DEFAULT,
                      0,
                      &op_ptr);
          RNA_boolean_set(&op_ptr, "all", false);
        }
      }
    }

    uiItemS(layout);

    /* Property Operators */

    /* Copy Property Value
     * Paste Property Value */

    if (is_array_component) {
      uiItemBooleanO(layout,
                     CTX_IFACE_(BLT_I18NCONTEXT_OPERATOR_DEFAULT, "Reset All to Default Values"),
                     ICON_LOOP_BACK,
                     "UI_OT_reset_default_button",
                     "all",
                     1);
      uiItemBooleanO(layout,
                     CTX_IFACE_(BLT_I18NCONTEXT_OPERATOR_DEFAULT, "Reset Single to Default Value"),
                     ICON_NONE,
                     "UI_OT_reset_default_button",
                     "all",
                     0);
    }
    else {
      uiItemBooleanO(layout,
                     CTX_IFACE_(BLT_I18NCONTEXT_OPERATOR_DEFAULT, "Reset to Default Value"),
                     ICON_LOOP_BACK,
                     "UI_OT_reset_default_button",
                     "all",
                     1);
    }

    if (is_idprop && !is_array && ELEM(type, PROP_INT, PROP_FLOAT)) {
      uiItemO(layout,
              CTX_IFACE_(BLT_I18NCONTEXT_OPERATOR_DEFAULT, "Assign Value as Default"),
              ICON_NONE,
              "UI_OT_assign_default_button");

      uiItemS(layout);
    }

    if (is_array_component) {
      uiItemBooleanO(layout,
                     CTX_IFACE_(BLT_I18NCONTEXT_OPERATOR_DEFAULT, "Copy All to Selected"),
                     ICON_NONE,
                     "UI_OT_copy_to_selected_button",
                     "all",
                     true);
      uiItemBooleanO(layout,
                     CTX_IFACE_(BLT_I18NCONTEXT_OPERATOR_DEFAULT, "Copy Single to Selected"),
                     ICON_NONE,
                     "UI_OT_copy_to_selected_button",
                     "all",
                     false);
    }
    else {
      uiItemBooleanO(layout,
                     CTX_IFACE_(BLT_I18NCONTEXT_OPERATOR_DEFAULT, "Copy to Selected"),
                     ICON_NONE,
                     "UI_OT_copy_to_selected_button",
                     "all",
                     true);
    }

    uiItemO(layout,
            CTX_IFACE_(BLT_I18NCONTEXT_OPERATOR_DEFAULT, "Copy Data Path"),
            ICON_NONE,
            "UI_OT_copy_data_path_button");
    uiItemBooleanO(layout,
                   CTX_IFACE_(BLT_I18NCONTEXT_OPERATOR_DEFAULT, "Copy Full Data Path"),
                   ICON_NONE,
                   "UI_OT_copy_data_path_button",
                   "full_path",
                   true);

    if (ptr->owner_id && !is_whole_array &&
        ELEM(type, PROP_BOOLEAN, PROP_INT, PROP_FLOAT, PROP_ENUM)) {
      uiItemO(layout,
              CTX_IFACE_(BLT_I18NCONTEXT_OPERATOR_DEFAULT, "Copy as New Driver"),
              ICON_NONE,
              "UI_OT_copy_as_driver_button");
    }

    uiItemS(layout);

    if (type == PROP_STRING && ELEM(subtype, PROP_FILEPATH, PROP_DIRPATH)) {
      ui_but_menu_add_path_operators(layout, ptr, prop);
      uiItemS(layout);
    }
  }

<<<<<<< HEAD
  /* If the button reprents an id, it can set the "id" context pointer. */
  if (ED_asset_can_make_single_from_context(C)) {
=======
  /* If the button represents an id, it can set the "id" context pointer. */
  if (U.experimental.use_asset_browser && ED_asset_can_make_single_from_context(C)) {
>>>>>>> 330fecc9
    ID *id = CTX_data_pointer_get_type(C, "id", &RNA_ID).data;

    /* Gray out items depending on if data-block is an asset. Preferably this could be done via
     * operator poll, but that doesn't work since the operator also works with "selected_ids",
     * which isn't cheap to check. */
    uiLayout *sub = uiLayoutColumn(layout, true);
    uiLayoutSetEnabled(sub, !id->asset_data);
    uiItemO(sub, NULL, ICON_NONE, "ASSET_OT_mark");
    sub = uiLayoutColumn(layout, true);
    uiLayoutSetEnabled(sub, id->asset_data);
    uiItemO(sub, NULL, ICON_NONE, "ASSET_OT_clear");
    uiItemS(layout);
  }

  /* Pointer properties and string properties with
   * prop_search support jumping to target object/bone. */
  if (but->rnapoin.data && but->rnaprop) {
    const PropertyType prop_type = RNA_property_type(but->rnaprop);
    if (((prop_type == PROP_POINTER) ||
         (prop_type == PROP_STRING && but->type == UI_BTYPE_SEARCH_MENU &&
          ((uiButSearch *)but)->items_update_fn == ui_rna_collection_search_update_fn)) &&
        ui_jump_to_target_button_poll(C)) {
      uiItemO(layout,
              CTX_IFACE_(BLT_I18NCONTEXT_OPERATOR_DEFAULT, "Jump to Target"),
              ICON_NONE,
              "UI_OT_jump_to_target_button");
      uiItemS(layout);
    }
  }

  /* Favorites Menu */
  if (ui_but_is_user_menu_compatible(C, but)) {
    uiBlock *block = uiLayoutGetBlock(layout);
    const int w = uiLayoutGetWidth(layout);
    bool item_found = false;

    uint um_array_len;
    bUserMenu **um_array = ED_screen_user_menus_find(C, &um_array_len);
    for (int um_index = 0; um_index < um_array_len; um_index++) {
      bUserMenu *um = um_array[um_index];
      if (um == NULL) {
        continue;
      }
      bUserMenuItem *umi = ui_but_user_menu_find(C, but, um);
      if (umi != NULL) {
        uiBut *but2 = uiDefIconTextBut(
            block,
            UI_BTYPE_BUT,
            0,
            ICON_MENU_PANEL,
            CTX_IFACE_(BLT_I18NCONTEXT_OPERATOR_DEFAULT, "Remove from Quick Favorites"),
            0,
            0,
            w,
            UI_UNIT_Y,
            NULL,
            0,
            0,
            0,
            0,
            "");
        UI_but_func_set(but2, popup_user_menu_remove_func, um, umi);
        item_found = true;
      }
    }
    if (um_array) {
      MEM_freeN(um_array);
    }

    if (!item_found) {
      uiBut *but2 = uiDefIconTextBut(
          block,
          UI_BTYPE_BUT,
          0,
          ICON_MENU_PANEL,
          CTX_IFACE_(BLT_I18NCONTEXT_OPERATOR_DEFAULT, "Add to Quick Favorites"),
          0,
          0,
          w,
          UI_UNIT_Y,
          NULL,
          0,
          0,
          0,
          0,
          "Add to a user defined context menu (stored in the user preferences)");
      UI_but_func_set(but2, popup_user_menu_add_or_replace_func, but, NULL);
    }

    uiItemS(layout);
  }

  /* Shortcut menu */
  IDProperty *prop;
  const char *idname = shortcut_get_operator_property(C, but, &prop);
  if (idname != NULL) {
    uiBlock *block = uiLayoutGetBlock(layout);
    const int w = uiLayoutGetWidth(layout);

    /* We want to know if this op has a shortcut, be it hotkey or not. */
    wmKeyMap *km;
    wmKeyMapItem *kmi = WM_key_event_operator(
        C, idname, but->opcontext, prop, EVT_TYPE_MASK_ALL, 0, &km);

    /* We do have a shortcut, but only keyboard ones are editable that way... */
    if (kmi) {
      if (ISKEYBOARD(kmi->type)) {
#if 0 /* would rather use a block but, but gets weirdly positioned... */
        uiDefBlockBut(block,
                      menu_change_shortcut,
                      but,
                      "Change Shortcut",
                      0,
                      0,
                      uiLayoutGetWidth(layout),
                      UI_UNIT_Y,
                      "");
#endif

        uiBut *but2 = uiDefIconTextBut(
            block,
            UI_BTYPE_BUT,
            0,
            ICON_HAND,
            CTX_IFACE_(BLT_I18NCONTEXT_OPERATOR_DEFAULT, "Change Shortcut"),
            0,
            0,
            w,
            UI_UNIT_Y,
            NULL,
            0,
            0,
            0,
            0,
            "");
        UI_but_func_set(but2, popup_change_shortcut_func, but, NULL);
      }
      else {
        uiBut *but2 = uiDefIconTextBut(block,
                                       UI_BTYPE_BUT,
                                       0,
                                       ICON_HAND,
                                       IFACE_("Non-Keyboard Shortcut"),
                                       0,
                                       0,
                                       w,
                                       UI_UNIT_Y,
                                       NULL,
                                       0,
                                       0,
                                       0,
                                       0,
                                       TIP_("Only keyboard shortcuts can be edited that way, "
                                            "please use User Preferences otherwise"));
        UI_but_flag_enable(but2, UI_BUT_DISABLED);
      }

      uiBut *but2 = uiDefIconTextBut(
          block,
          UI_BTYPE_BUT,
          0,
          ICON_BLANK1,
          CTX_IFACE_(BLT_I18NCONTEXT_OPERATOR_DEFAULT, "Remove Shortcut"),
          0,
          0,
          w,
          UI_UNIT_Y,
          NULL,
          0,
          0,
          0,
          0,
          "");
      UI_but_func_set(but2, remove_shortcut_func, but, NULL);
    }
    /* only show 'assign' if there's a suitable key map for it to go in */
    else if (WM_keymap_guess_opname(C, idname)) {
      uiBut *but2 = uiDefIconTextBut(
          block,
          UI_BTYPE_BUT,
          0,
          ICON_HAND,
          CTX_IFACE_(BLT_I18NCONTEXT_OPERATOR_DEFAULT, "Assign Shortcut"),
          0,
          0,
          w,
          UI_UNIT_Y,
          NULL,
          0,
          0,
          0,
          0,
          "");
      UI_but_func_set(but2, popup_add_shortcut_func, but, NULL);
    }

    shortcut_free_operator_property(prop);

    /* Set the operator pointer for python access */
    uiLayoutSetContextFromBut(layout, but);

    uiItemS(layout);
  }

  { /* Docs */
    char buf[512];

    if (UI_but_online_manual_id(but, buf, sizeof(buf))) {
      PointerRNA ptr_props;
      uiItemO(layout,
              CTX_IFACE_(BLT_I18NCONTEXT_OPERATOR_DEFAULT, "Online Manual"),
              ICON_URL,
              "WM_OT_doc_view_manual_ui_context");

      if (U.flag & USER_DEVELOPER_UI) {
        uiItemFullO(layout,
                    "WM_OT_doc_view",
                    CTX_IFACE_(BLT_I18NCONTEXT_OPERATOR_DEFAULT, "Online Python Reference"),
                    ICON_NONE,
                    NULL,
                    WM_OP_EXEC_DEFAULT,
                    0,
                    &ptr_props);
        RNA_string_set(&ptr_props, "doc_id", buf);
      }
    }
  }

  if (but->optype && U.flag & USER_DEVELOPER_UI) {
    uiItemO(layout, NULL, ICON_NONE, "UI_OT_copy_python_command_button");
  }

  /* perhaps we should move this into (G.debug & G_DEBUG) - campbell */
  if (U.flag & USER_DEVELOPER_UI) {
    if (ui_block_is_menu(but->block) == false) {
      uiItemFullO(
          layout, "UI_OT_editsource", NULL, ICON_NONE, NULL, WM_OP_INVOKE_DEFAULT, 0, NULL);
    }
  }

  if (BKE_addon_find(&U.addons, "ui_translate")) {
    uiItemFullO(layout,
                "UI_OT_edittranslation_init",
                NULL,
                ICON_NONE,
                NULL,
                WM_OP_INVOKE_DEFAULT,
                0,
                NULL);
  }

  /* Show header tools for header buttons. */
  if (ui_block_is_popup_any(but->block) == false) {
    const ARegion *region = CTX_wm_region(C);

    if (!region) {
      /* skip */
    }
    else if (ELEM(region->regiontype, RGN_TYPE_HEADER, RGN_TYPE_TOOL_HEADER)) {
      uiItemMenuF(layout, IFACE_("Header"), ICON_NONE, ED_screens_header_tools_menu_create, NULL);
    }
    else if (region->regiontype == RGN_TYPE_NAV_BAR) {
      uiItemMenuF(layout,
                  IFACE_("Navigation Bar"),
                  ICON_NONE,
                  ED_screens_navigation_bar_tools_menu_create,
                  NULL);
    }
    else if (region->regiontype == RGN_TYPE_FOOTER) {
      uiItemMenuF(layout, IFACE_("Footer"), ICON_NONE, ED_screens_footer_tools_menu_create, NULL);
    }
  }

  MenuType *mt = WM_menutype_find("WM_MT_button_context", true);
  if (mt) {
    UI_menutype_draw(C, mt, uiLayoutColumn(layout, false));
  }

  if (but->context) {
    CTX_store_set(C, previous_ctx);
  }

  return UI_popup_menu_end_or_cancel(C, pup);
}

/** \} */

/* -------------------------------------------------------------------- */
/** \name Panel Context Menu
 * \{ */

/**
 * menu to show when right clicking on the panel header
 */
void ui_popup_context_menu_for_panel(bContext *C, ARegion *region, Panel *panel)
{
  bScreen *screen = CTX_wm_screen(C);
  const bool has_panel_category = UI_panel_category_is_visible(region);
  const bool any_item_visible = has_panel_category;

  if (!any_item_visible) {
    return;
  }
  if (panel->type->parent != NULL) {
    return;
  }

  PointerRNA ptr;
  RNA_pointer_create(&screen->id, &RNA_Panel, panel, &ptr);

  uiPopupMenu *pup = UI_popup_menu_begin(C, IFACE_("Panel"), ICON_NONE);
  uiLayout *layout = UI_popup_menu_layout(pup);

  if (has_panel_category) {
    char tmpstr[80];
    BLI_snprintf(tmpstr,
                 sizeof(tmpstr),
                 "%s" UI_SEP_CHAR_S "%s",
                 IFACE_("Pin"),
                 IFACE_("Shift Left Mouse"));
    uiItemR(layout, &ptr, "use_pin", 0, tmpstr, ICON_NONE);

    /* evil, force shortcut flag */
    {
      uiBlock *block = uiLayoutGetBlock(layout);
      uiBut *but = block->buttons.last;
      but->flag |= UI_BUT_HAS_SEP_CHAR;
      but->drawflag |= UI_BUT_HAS_SHORTCUT;
    }
  }
  UI_popup_menu_end(C, pup);
}

/** \} */<|MERGE_RESOLUTION|>--- conflicted
+++ resolved
@@ -951,13 +951,8 @@
     }
   }
 
-<<<<<<< HEAD
-  /* If the button reprents an id, it can set the "id" context pointer. */
-  if (ED_asset_can_make_single_from_context(C)) {
-=======
   /* If the button represents an id, it can set the "id" context pointer. */
   if (U.experimental.use_asset_browser && ED_asset_can_make_single_from_context(C)) {
->>>>>>> 330fecc9
     ID *id = CTX_data_pointer_get_type(C, "id", &RNA_ID).data;
 
     /* Gray out items depending on if data-block is an asset. Preferably this could be done via
