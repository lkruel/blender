--- conflicted
+++ resolved
@@ -2728,69 +2728,6 @@
 
 	switch (layout_type) {
 		case UILST_LAYOUT_DEFAULT:
-<<<<<<< HEAD
-			/* default rows */
-			if (rows == 0)
-				rows = 5;
-			if (maxrows == 0)
-				maxrows = 5;
-			if (ui_list->list_grip_size != 0)
-				rows = ui_list->list_grip_size;
-
-			/* layout */
-			box = uiLayoutListBox(layout, ui_list, dataptr, prop, active_dataptr, activeprop);
-			row = uiLayoutRow(box, FALSE);
-			col = uiLayoutColumn(row, TRUE);
-
-			/* init numbers */
-			RNA_property_int_range(active_dataptr, activeprop, &min, &max);
-
-			if (prop)
-				len = RNA_property_collection_length(dataptr, prop);
-			items = CLAMPIS(len, rows, MAX2(rows, maxrows));
-
-			/* if list length changes and active is out of view, scroll to it */
-			if ((ui_list->list_last_len != len) &&
-			    (activei < ui_list->list_scroll || activei >= ui_list->list_scroll + items))
-			{
-				ui_list->list_scroll = activei;
-			}
-
-			ui_list->list_scroll = min_ii(ui_list->list_scroll, len - items);
-			ui_list->list_scroll = max_ii(ui_list->list_scroll, 0);
-			ui_list->list_size = items;
-			ui_list->list_last_len = len;
-
-			if (dataptr->data && prop) {
-				/* create list items */
-				RNA_PROP_BEGIN (dataptr, itemptr, prop)
-				{
-					if (i >= ui_list->list_scroll && i < ui_list->list_scroll + items) {
-						subblock = uiLayoutGetBlock(col);
-						overlap = uiLayoutOverlap(col);
-
-						uiBlockSetFlag(subblock, UI_BLOCK_LIST_ITEM);
-
-						/* list item behind label & other buttons */
-						sub = uiLayoutRow(overlap, FALSE);
-
-						but = uiDefButR_prop(subblock, LISTROW, 0, "", 0, 0, UI_UNIT_X * 10, UI_UNIT_Y,
-						                     active_dataptr, activeprop, 0, 0, i, 0, 0, NULL);
-						uiButSetFlag(but, UI_BUT_NO_TOOLTIP);
-
-						sub = uiLayoutRow(overlap, FALSE);
-
-						icon = UI_rnaptr_icon_get(C, &itemptr, rnaicon, false);
-						if (icon == ICON_DOT)
-							icon = ICON_NONE;
-						draw_item(ui_list, C, sub, dataptr, &itemptr, icon, active_dataptr, active_propname, i);
-
-						/* If we are "drawing" active item, set all labels as active. */
-						if (i == activei) {
-							ui_layout_list_set_labels_active(sub);
-						}
-
-=======
 			/* layout */
 			box = uiLayoutListBox(layout, ui_list, dataptr, prop, active_dataptr, activeprop);
 			glob = uiLayoutColumn(box, TRUE);
@@ -2829,99 +2766,11 @@
 							ui_layout_list_set_labels_active(sub);
 						}
 
->>>>>>> 4d2b50ad
 						uiBlockClearFlag(subblock, UI_BLOCK_LIST_ITEM);
 					}
 					i++;
 				}
 				RNA_PROP_END;
-<<<<<<< HEAD
-			}
-
-			/* add dummy buttons to fill space */
-			while (i < ui_list->list_scroll + items) {
-				if (i >= ui_list->list_scroll)
-					uiItemL(col, "", ICON_NONE);
-				i++;
-			}
-
-			/* add scrollbar */
-			if (len > items) {
-				col = uiLayoutColumn(row, FALSE);
-				uiDefButI(block, SCROLL, 0, "", 0, 0, UI_UNIT_X * 0.75, UI_UNIT_Y * items, &ui_list->list_scroll,
-				          0, len - items, items, 0, "");
-			}
-			break;
-		case UILST_LAYOUT_COMPACT:
-			row = uiLayoutRow(layout, TRUE);
-
-			if (dataptr->data && prop) {
-				/* create list items */
-				RNA_PROP_BEGIN (dataptr, itemptr, prop)
-				{
-					found = (activei == i);
-
-					if (found) {
-						icon = UI_rnaptr_icon_get(C, &itemptr, rnaicon, false);
-						if (icon == ICON_DOT)
-							icon = ICON_NONE;
-						draw_item(ui_list, C, row, dataptr, &itemptr, icon, active_dataptr, active_propname, i);
-					}
-
-					i++;
-				}
-				RNA_PROP_END;
-			}
-
-			/* if list is empty, add in dummy button */
-			if (i == 0)
-				uiItemL(row, "", ICON_NONE);
-
-			/* next/prev button */
-			BLI_snprintf(numstr, sizeof(numstr), "%d :", i);
-			but = uiDefIconTextButR_prop(block, NUM, 0, 0, numstr, 0, 0, UI_UNIT_X * 5, UI_UNIT_Y,
-			                             active_dataptr, activeprop, 0, 0, 0, 0, 0, "");
-			if (i == 0)
-				uiButSetFlag(but, UI_BUT_DISABLED);
-			break;
-		case UILST_LAYOUT_GRID:
-			box = uiLayoutListBox(layout, ui_list, dataptr, prop, active_dataptr, activeprop);
-			col = uiLayoutColumn(box, TRUE);
-			row = uiLayoutRow(col, FALSE);
-
-			if (dataptr->data && prop) {
-				/* create list items */
-				RNA_PROP_BEGIN (dataptr, itemptr, prop)
-				{
-					/* create button */
-					if (!(i % 9))
-						row = uiLayoutRow(col, FALSE);
-
-					subblock = uiLayoutGetBlock(row);
-					overlap = uiLayoutOverlap(row);
-
-					uiBlockSetFlag(subblock, UI_BLOCK_LIST_ITEM);
-
-					/* list item behind label & other buttons */
-					sub = uiLayoutRow(overlap, FALSE);
-
-					but = uiDefButR_prop(subblock, LISTROW, 0, "", 0, 0, UI_UNIT_X * 10, UI_UNIT_Y,
-					                     active_dataptr, activeprop, 0, 0, i, 0, 0, NULL);
-					uiButSetFlag(but, UI_BUT_NO_TOOLTIP);
-
-					sub = uiLayoutRow(overlap, FALSE);
-
-					icon = UI_rnaptr_icon_get(C, &itemptr, rnaicon, false);
-					draw_item(ui_list, C, sub, dataptr, &itemptr, icon, active_dataptr, active_propname, i);
-
-					/* If we are "drawing" active item, set all labels as active. */
-					if (i == activei) {
-						ui_layout_list_set_labels_active(sub);
-					}
-
-					uiBlockClearFlag(subblock, UI_BLOCK_LIST_ITEM);
-
-=======
 			}
 
 			/* add dummy buttons to fill space */
@@ -3011,14 +2860,10 @@
 
 					uiBlockClearFlag(subblock, UI_BLOCK_LIST_ITEM);
 					}
->>>>>>> 4d2b50ad
 					i++;
 				}
 				RNA_PROP_END;
 			}
-<<<<<<< HEAD
-			break;
-=======
 
 			/* add dummy buttons to fill space */
 			for (; i < layoutdata.start_idx + layoutdata.visual_items; i++) {
@@ -3048,7 +2893,6 @@
 		uiButClearFlag(but, UI_BUT_UNDO); /* skip undo on screen buttons */
 
 		uiBlockSetEmboss(subblock, UI_EMBOSS);
->>>>>>> 4d2b50ad
 	}
 }
 
