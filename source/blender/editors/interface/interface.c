/*
 * ***** BEGIN GPL LICENSE BLOCK *****
 *
 * This program is free software; you can redistribute it and/or
 * modify it under the terms of the GNU General Public License
 * as published by the Free Software Foundation; either version 2
 * of the License, or (at your option) any later version.
 *
 * This program is distributed in the hope that it will be useful,
 * but WITHOUT ANY WARRANTY; without even the implied warranty of
 * MERCHANTABILITY or FITNESS FOR A PARTICULAR PURPOSE.  See the
 * GNU General Public License for more details.
 *
 * You should have received a copy of the GNU General Public License
 * along with this program; if not, write to the Free Software Foundation,
 * Inc., 51 Franklin Street, Fifth Floor, Boston, MA 02110-1301, USA.
 *
 * The Original Code is Copyright (C) 2001-2002 by NaN Holding BV.
 * All rights reserved.
 *
 * Contributor(s): Blender Foundation 2002-2008, full recode.
 *
 * ***** END GPL LICENSE BLOCK *****
 */

/** \file blender/editors/interface/interface.c
 *  \ingroup edinterface
 */


#include <float.h>
#include <limits.h>
#include <math.h>
#include <string.h>
#include <ctype.h>
#include <stddef.h>  /* offsetof() */

#include "MEM_guardedalloc.h"

#include "DNA_object_types.h"
#include "DNA_scene_types.h"
#include "DNA_screen_types.h"
#include "DNA_userdef_types.h"

#include "BLI_math.h"
#include "BLI_listbase.h"
#include "BLI_string.h"
#include "BLI_string_utf8.h"
#include "BLI_rect.h"

#include "BLI_utildefines.h"

#include "BKE_context.h"
#include "BKE_unit.h"
#include "BKE_scene.h"
#include "BKE_screen.h"
#include "BKE_idprop.h"

#include "BIF_gl.h"

#include "BLF_api.h"
#include "BLT_translation.h"

#include "UI_interface.h"

#include "IMB_imbuf.h"

#include "WM_api.h"
#include "WM_types.h"
#include "wm_subwindow.h"

#include "RNA_access.h"

#include "BPY_extern.h"

#include "IMB_colormanagement.h"

#include "interface_intern.h"

/* avoid unneeded calls to ui_but_value_get */
#define UI_BUT_VALUE_UNSET DBL_MAX
#define UI_GET_BUT_VALUE_INIT(_but, _value) if (_value == DBL_MAX) {  (_value) = ui_but_value_get(_but); } (void)0

#define B_NOP -1

/**
 * a full doc with API notes can be found in 'blender/doc/guides/interface_API.txt'
 * 
 * `uiBlahBlah()`	external function.
 * `ui_blah_blah()`	internal function.
 */

static void ui_but_free(const bContext *C, uiBut *but);

bool ui_block_is_menu(const uiBlock *block)
{
	return (((block->flag & UI_BLOCK_LOOP) != 0) &&
	        /* non-menu popups use keep-open, so check this is off */
	        ((block->flag & UI_BLOCK_KEEP_OPEN) == 0));
}

bool ui_block_is_pie_menu(const uiBlock *block)
{
	return ((block->flag & UI_BLOCK_RADIAL) != 0);
}

static bool ui_but_is_unit_radians_ex(UnitSettings *unit, const int unit_type)
{
	return (unit->system_rotation == USER_UNIT_ROT_RADIANS && unit_type == PROP_UNIT_ROTATION);
}

static bool ui_but_is_unit_radians(const uiBut *but)
{
	UnitSettings *unit = but->block->unit;
	const int unit_type = UI_but_unit_type_get(but);

	return ui_but_is_unit_radians_ex(unit, unit_type);
}

/* ************* window matrix ************** */

void ui_block_to_window_fl(const ARegion *ar, uiBlock *block, float *x, float *y)
{
	float gx, gy;
	int sx, sy, getsizex, getsizey;

	getsizex = BLI_rcti_size_x(&ar->winrct) + 1;
	getsizey = BLI_rcti_size_y(&ar->winrct) + 1;
	sx = ar->winrct.xmin;
	sy = ar->winrct.ymin;

	gx = *x;
	gy = *y;

	if (block->panel) {
		gx += block->panel->ofsx;
		gy += block->panel->ofsy;
	}

	*x = ((float)sx) + ((float)getsizex) * (0.5f + 0.5f * (gx * block->winmat[0][0] + gy * block->winmat[1][0] + block->winmat[3][0]));
	*y = ((float)sy) + ((float)getsizey) * (0.5f + 0.5f * (gx * block->winmat[0][1] + gy * block->winmat[1][1] + block->winmat[3][1]));
}

void ui_block_to_window(const ARegion *ar, uiBlock *block, int *x, int *y)
{
	float fx, fy;

	fx = *x;
	fy = *y;

	ui_block_to_window_fl(ar, block, &fx, &fy);

	*x = (int)(fx + 0.5f);
	*y = (int)(fy + 0.5f);
}

void ui_block_to_window_rctf(const ARegion *ar, uiBlock *block, rctf *rct_dst, const rctf *rct_src)
{
	*rct_dst = *rct_src;
	ui_block_to_window_fl(ar, block, &rct_dst->xmin, &rct_dst->ymin);
	ui_block_to_window_fl(ar, block, &rct_dst->xmax, &rct_dst->ymax);
}

void ui_window_to_block_fl(const ARegion *ar, uiBlock *block, float *x, float *y)   /* for mouse cursor */
{
	float a, b, c, d, e, f, px, py;
	int sx, sy, getsizex, getsizey;

	getsizex = BLI_rcti_size_x(&ar->winrct) + 1;
	getsizey = BLI_rcti_size_y(&ar->winrct) + 1;
	sx = ar->winrct.xmin;
	sy = ar->winrct.ymin;

	a = 0.5f * ((float)getsizex) * block->winmat[0][0];
	b = 0.5f * ((float)getsizex) * block->winmat[1][0];
	c = 0.5f * ((float)getsizex) * (1.0f + block->winmat[3][0]);

	d = 0.5f * ((float)getsizey) * block->winmat[0][1];
	e = 0.5f * ((float)getsizey) * block->winmat[1][1];
	f = 0.5f * ((float)getsizey) * (1.0f + block->winmat[3][1]);

	px = *x - sx;
	py = *y - sy;

	*y =  (a * (py - f) + d * (c - px)) / (a * e - d * b);
	*x = (px - b * (*y) - c) / a;

	if (block->panel) {
		*x -= block->panel->ofsx;
		*y -= block->panel->ofsy;
	}
}

void ui_window_to_block(const ARegion *ar, uiBlock *block, int *x, int *y)
{
	float fx, fy;

	fx = *x;
	fy = *y;

	ui_window_to_block_fl(ar, block, &fx, &fy);

	*x = (int)(fx + 0.5f);
	*y = (int)(fy + 0.5f);
}

void ui_window_to_region(const ARegion *ar, int *x, int *y)
{
	*x -= ar->winrct.xmin;
	*y -= ar->winrct.ymin;
}

void ui_region_to_window(const ARegion *ar, int *x, int *y)
{
	*x += ar->winrct.xmin;
	*y += ar->winrct.ymin;
}

/**
 * Popups will add a margin to #ARegion.winrct for shadow,
 * for interactivity (point-inside tests for eg), we want the winrct without the margin added.
 */
void ui_region_winrct_get_no_margin(const struct ARegion *ar, struct rcti *r_rect)
{
	uiBlock *block = ar->uiblocks.first;
	if (block && (block->flag & UI_BLOCK_LOOP) && (block->flag & UI_BLOCK_RADIAL) == 0) {
		BLI_rcti_rctf_copy_floor(r_rect, &block->rect);
		BLI_rcti_translate(r_rect, ar->winrct.xmin, ar->winrct.ymin);
	}
	else {
		*r_rect = ar->winrct;
	}
}

/* ******************* block calc ************************* */

void ui_block_translate(uiBlock *block, int x, int y)
{
	uiBut *but;

	for (but = block->buttons.first; but; but = but->next) {
		BLI_rctf_translate(&but->rect, x, y);
	}

	BLI_rctf_translate(&block->rect, x, y);
}

static void ui_block_bounds_calc_text(uiBlock *block, float offset)
{
	uiStyle *style = UI_style_get();
	uiBut *bt, *init_col_bt, *col_bt;
	int i = 0, j, x1addval = offset;

	UI_fontstyle_set(&style->widget);

	for (init_col_bt = bt = block->buttons.first; bt; bt = bt->next) {
		if (!ELEM(bt->type, UI_BTYPE_SEPR, UI_BTYPE_SEPR_LINE)) {
			j = BLF_width(style->widget.uifont_id, bt->drawstr, sizeof(bt->drawstr));

			if (j > i)
				i = j;
		}

		if (bt->next && bt->rect.xmin < bt->next->rect.xmin) {
			/* End of this column, and it's not the last one. */
			for (col_bt = init_col_bt; col_bt->prev != bt; col_bt = col_bt->next) {
				col_bt->rect.xmin = x1addval;
				col_bt->rect.xmax = x1addval + i + block->bounds;

				ui_but_update(col_bt);  /* clips text again */
			}

			/* And we prepare next column. */
			x1addval += i + block->bounds;
			i = 0;
			init_col_bt = col_bt;
		}
	}

	/* Last column. */
	for (col_bt = init_col_bt; col_bt; col_bt = col_bt->next) {
		col_bt->rect.xmin = x1addval;
		col_bt->rect.xmax = max_ff(x1addval + i + block->bounds, offset + block->minbounds);

		ui_but_update(col_bt);  /* clips text again */
	}
}

void ui_block_bounds_calc(uiBlock *block)
{
	uiBut *bt;
	int xof;
	
	if (BLI_listbase_is_empty(&block->buttons)) {
		if (block->panel) {
			block->rect.xmin = 0.0; block->rect.xmax = block->panel->sizex;
			block->rect.ymin = 0.0; block->rect.ymax = block->panel->sizey;
		}
	}
	else {
	
		BLI_rctf_init_minmax(&block->rect);

		for (bt = block->buttons.first; bt; bt = bt->next) {
			BLI_rctf_union(&block->rect, &bt->rect);
		}
		
		block->rect.xmin -= block->bounds;
		block->rect.ymin -= block->bounds;
		block->rect.xmax += block->bounds;
		block->rect.ymax += block->bounds;
	}

	block->rect.xmax = block->rect.xmin + max_ff(BLI_rctf_size_x(&block->rect), block->minbounds);

	/* hardcoded exception... but that one is annoying with larger safety */ 
	bt = block->buttons.first;
	if (bt && STREQLEN(bt->str, "ERROR", 5)) xof = 10;
	else xof = 40;

	block->safety.xmin = block->rect.xmin - xof;
	block->safety.ymin = block->rect.ymin - xof;
	block->safety.xmax = block->rect.xmax + xof;
	block->safety.ymax = block->rect.ymax + xof;
}

static void ui_block_bounds_calc_centered(wmWindow *window, uiBlock *block)
{
	int xmax, ymax;
	int startx, starty;
	int width, height;
	
	/* note: this is used for the splash where window bounds event has not been
	 * updated by ghost, get the window bounds from ghost directly */

	xmax = WM_window_pixels_x(window);
	ymax = WM_window_pixels_y(window);

	ui_block_bounds_calc(block);
	
	width  = BLI_rctf_size_x(&block->rect);
	height = BLI_rctf_size_y(&block->rect);
	
	startx = (xmax * 0.5f) - (width * 0.5f);
	starty = (ymax * 0.5f) - (height * 0.5f);
	
	ui_block_translate(block, startx - block->rect.xmin, starty - block->rect.ymin);
	
	/* now recompute bounds and safety */
	ui_block_bounds_calc(block);
	
}

static void ui_block_bounds_calc_centered_pie(uiBlock *block)
{
	const int xy[2] = {
	    block->pie_data.pie_center_spawned[0],
	    block->pie_data.pie_center_spawned[1]
	};

	ui_block_translate(block, xy[0], xy[1]);

	/* now recompute bounds and safety */
	ui_block_bounds_calc(block);
}

static void ui_block_bounds_calc_popup(
        wmWindow *window, uiBlock *block,
        eBlockBoundsCalc bounds_calc, const int xy[2])
{
	int width, height, oldwidth, oldheight;
	int oldbounds, xmax, ymax;
	const int margin = UI_SCREEN_MARGIN;
	rcti rect, rect_bounds;
	int ofs_dummy[2];

	oldbounds = block->bounds;

	/* compute mouse position with user defined offset */
	ui_block_bounds_calc(block);
	
	xmax = WM_window_pixels_x(window);
	ymax = WM_window_pixels_y(window);

	oldwidth  = BLI_rctf_size_x(&block->rect);
	oldheight = BLI_rctf_size_y(&block->rect);

	/* first we ensure wide enough text bounds */
	if (bounds_calc == UI_BLOCK_BOUNDS_POPUP_MENU) {
		if (block->flag & UI_BLOCK_LOOP) {
			block->bounds = 2.5f * UI_UNIT_X;
			ui_block_bounds_calc_text(block, block->rect.xmin);
		}
	}

	/* next we recompute bounds */
	block->bounds = oldbounds;
	ui_block_bounds_calc(block);

	/* and we adjust the position to fit within window */
	width  = BLI_rctf_size_x(&block->rect);
	height = BLI_rctf_size_y(&block->rect);

	/* avoid divide by zero below, caused by calling with no UI, but better not crash */
	oldwidth = oldwidth > 0 ? oldwidth : MAX2(1, width);
	oldheight = oldheight > 0 ? oldheight : MAX2(1, height);

	/* offset block based on mouse position, user offset is scaled
	 * along in case we resized the block in ui_block_bounds_calc_text */
	rect.xmin = xy[0] + block->rect.xmin + (block->mx * width) / oldwidth;
	rect.ymin = xy[1] + block->rect.ymin + (block->my * height) / oldheight;
	rect.xmax = rect.xmin + width;
	rect.ymax = rect.ymin + height;

	rect_bounds.xmin = margin;
	rect_bounds.ymin = margin;
	rect_bounds.xmax = xmax - margin;
	rect_bounds.ymax = ymax - UI_POPUP_MENU_TOP;

	BLI_rcti_clamp(&rect, &rect_bounds, ofs_dummy);
	ui_block_translate(block, rect.xmin - block->rect.xmin, rect.ymin - block->rect.ymin);

	/* now recompute bounds and safety */
	ui_block_bounds_calc(block);
}

/* used for various cases */
void UI_block_bounds_set_normal(uiBlock *block, int addval)
{
	if (block == NULL)
		return;
	
	block->bounds = addval;
	block->bounds_type = UI_BLOCK_BOUNDS;
}

/* used for pulldowns */
void UI_block_bounds_set_text(uiBlock *block, int addval)
{
	block->bounds = addval;
	block->bounds_type = UI_BLOCK_BOUNDS_TEXT;
}

/* used for block popups */
void UI_block_bounds_set_popup(uiBlock *block, int addval, int mx, int my)
{
	block->bounds = addval;
	block->bounds_type = UI_BLOCK_BOUNDS_POPUP_MOUSE;
	block->mx = mx;
	block->my = my;
}

/* used for menu popups */
void UI_block_bounds_set_menu(uiBlock *block, int addval, int mx, int my)
{
	block->bounds = addval;
	block->bounds_type = UI_BLOCK_BOUNDS_POPUP_MENU;
	block->mx = mx;
	block->my = my;
}

/* used for centered popups, i.e. splash */
void UI_block_bounds_set_centered(uiBlock *block, int addval)
{
	block->bounds = addval;
	block->bounds_type = UI_BLOCK_BOUNDS_POPUP_CENTER;
}

void UI_block_bounds_set_explicit(uiBlock *block, int minx, int miny, int maxx, int maxy)
{
	block->rect.xmin = minx;
	block->rect.ymin = miny;
	block->rect.xmax = maxx;
	block->rect.ymax = maxy;
	block->bounds_type = UI_BLOCK_BOUNDS_NONE;
}

static int ui_but_calc_float_precision(uiBut *but, double value)
{
	int prec = (int)but->a2;

	/* first check for various special cases:
	 * * If button is radians, we want additional precision (see T39861).
	 * * If prec is not set, we fallback to a simple default */
	if (ui_but_is_unit_radians(but) && prec < 5) {
		prec = 5;
	}
	else if (prec == -1) {
		prec = (but->hardmax < 10.001f) ? 3 : 2;
	}

	return UI_calc_float_precision(prec, value);
}

/* ************** LINK LINE DRAWING  ************* */

/* link line drawing is not part of buttons or theme.. so we stick with it here */

static void ui_draw_linkline(uiLinkLine *line, int highlightActiveLines, int dashInactiveLines)
{
	rcti rect;

	if (line->from == NULL || line->to == NULL) return;
	
	rect.xmin = BLI_rctf_cent_x(&line->from->rect);
	rect.ymin = BLI_rctf_cent_y(&line->from->rect);
	rect.xmax = BLI_rctf_cent_x(&line->to->rect);
	rect.ymax = BLI_rctf_cent_y(&line->to->rect);
	
	if (dashInactiveLines)
		UI_ThemeColor(TH_GRID);
	else if (line->flag & UI_SELECT)
		glColor3ub(100, 100, 100);
	else if (highlightActiveLines && ((line->from->flag & UI_ACTIVE) || (line->to->flag & UI_ACTIVE)))
		UI_ThemeColor(TH_TEXT_HI);
	else
		glColor3ub(0, 0, 0);

	ui_draw_link_bezier(&rect);
}

static void ui_draw_links(uiBlock *block)
{
	uiBut *but;
	uiLinkLine *line;

	/* Draw the gray out lines. Do this first so they appear at the
	 * bottom of inactive or active lines.
	 * As we go, remember if we see any active or selected lines. */
	bool found_selectline = false;
	bool found_activeline = false;

	for (but = block->buttons.first; but; but = but->next) {
		if (but->type == UI_BTYPE_LINK && but->link) {
			for (line = but->link->lines.first; line; line = line->next) {
				if (!(line->from->flag & UI_ACTIVE) && !(line->to->flag & UI_ACTIVE)) {
					if (line->deactive)
						ui_draw_linkline(line, 0, true);
				}
				else
					found_activeline = true;

				if ((line->from->flag & UI_SELECT) || (line->to->flag & UI_SELECT))
					found_selectline = true;
			}
		}
	}

	/* Draw the inactive lines (lines with neither button being hovered over) */
	for (but = block->buttons.first; but; but = but->next) {
		if (but->type == UI_BTYPE_LINK && but->link) {
			for (line = but->link->lines.first; line; line = line->next) {
				if (!(line->from->flag & UI_ACTIVE) && !(line->to->flag & UI_ACTIVE)) {
					if (!line->deactive)
						ui_draw_linkline(line, 0, false);
				}
			}
		}
	}

	/* Draw any active lines (lines with either button being hovered over).
	 * Do this last so they appear on top of inactive and gray out lines. */
	if (found_activeline) {
		for (but = block->buttons.first; but; but = but->next) {
			if (but->type == UI_BTYPE_LINK && but->link) {
				for (line = but->link->lines.first; line; line = line->next) {
					if ((line->from->flag & UI_ACTIVE) || (line->to->flag & UI_ACTIVE))
						ui_draw_linkline(line, !found_selectline, false);
				}
			}
		}
	}
}

/* ************** BLOCK ENDING FUNCTION ************* */

/* NOTE: if but->poin is allocated memory for every defbut, things fail... */
static bool ui_but_equals_old(const uiBut *but, const uiBut *oldbut)
{
	/* various properties are being compared here, hopefully sufficient
	 * to catch all cases, but it is simple to add more checks later */
	if (but->retval != oldbut->retval) return false;
	if (but->rnapoin.data != oldbut->rnapoin.data) return false;
	if (but->rnaprop != oldbut->rnaprop || but->rnaindex != oldbut->rnaindex) return false;
	if (but->func != oldbut->func) return false;
	if (but->funcN != oldbut->funcN) return false;
	if (oldbut->func_arg1 != oldbut && but->func_arg1 != oldbut->func_arg1) return false;
	if (oldbut->func_arg2 != oldbut && but->func_arg2 != oldbut->func_arg2) return false;
	if (!but->funcN && ((but->poin != oldbut->poin && (uiBut *)oldbut->poin != oldbut) ||
	                    (but->pointype != oldbut->pointype))) return false;
	if (but->optype != oldbut->optype) return false;

	return true;
}

uiBut *ui_but_find_old(uiBlock *block_old, const uiBut *but_new)
{
	uiBut *but_old;
	for (but_old = block_old->buttons.first; but_old; but_old = but_old->next) {
		if (ui_but_equals_old(but_new, but_old)) {
			break;
		}
	}
	return but_old;
}
uiBut *ui_but_find_new(uiBlock *block_new, const uiBut *but_old)
{
	uiBut *but_new;
	for (but_new = block_new->buttons.first; but_new; but_new = but_new->next) {
		if (ui_but_equals_old(but_new, but_old)) {
			break;
		}
	}
	return but_new;
}

/* oldbut is being inserted in new block, so we use the lines from new button, and replace button pointers */
static void ui_but_update_linklines(uiBlock *block, uiBut *oldbut, uiBut *newbut)
{
	uiLinkLine *line;
	uiBut *but;
	
	/* if active button is UI_BTYPE_LINK */
	if (newbut->type == UI_BTYPE_LINK && newbut->link) {
		
		SWAP(uiLink *, oldbut->link, newbut->link);
		
		for (line = oldbut->link->lines.first; line; line = line->next) {
			if (line->to == newbut)
				line->to = oldbut;
			if (line->from == newbut)
				line->from = oldbut;
		}
	}
	
	/* check all other button links */
	for (but = block->buttons.first; but; but = but->next) {
		if (but != newbut && but->type == UI_BTYPE_LINK && but->link) {
			for (line = but->link->lines.first; line; line = line->next) {
				if (line->to == newbut)
					line->to = oldbut;
				if (line->from == newbut)
					line->from = oldbut;
			}
		}
	}
}

/**
 * \return true when \a but_p is set (only done for active buttons).
 */
static bool ui_but_update_from_old_block(const bContext *C, uiBlock *block, uiBut **but_p, uiBut **but_old_p)
{
	const int drawflag_copy = 0;  /* None currently. */

	uiBlock *oldblock = block->oldblock;
	uiBut *oldbut = NULL, *but = *but_p;
	bool found_active = false;


#if 0
	/* simple/stupid - search every time */
	oldbut = ui_but_find_old(oldblock, but);
	(void)but_old_p;
#else
	BLI_assert(*but_old_p == NULL || BLI_findindex(&oldblock->buttons, *but_old_p) != -1);

	/* fastpath - avoid loop-in-loop, calling 'ui_but_find_old'
	 * as long as old/new buttons are aligned */
	if (LIKELY(*but_old_p && ui_but_equals_old(but, *but_old_p))) {
		oldbut = *but_old_p;
	}
	else {
		/* fallback to block search */
		oldbut = ui_but_find_old(oldblock, but);
	}
	(*but_old_p) = oldbut ? oldbut->next : NULL;
#endif


	if (!oldbut) {
		return found_active;
	}

	if (oldbut->active) {
		/* flags from the buttons we want to refresh, may want to add more here... */
		const int flag_copy = UI_BUT_REDALERT;

		found_active = true;

#if 0
		but->flag = oldbut->flag;
		but->active = oldbut->active;
		but->pos = oldbut->pos;
		but->ofs = oldbut->ofs;
		but->editstr = oldbut->editstr;
		but->editval = oldbut->editval;
		but->editvec = oldbut->editvec;
		but->editcoba = oldbut->editcoba;
		but->editcumap = oldbut->editcumap;
		but->selsta = oldbut->selsta;
		but->selend = oldbut->selend;
		but->softmin = oldbut->softmin;
		but->softmax = oldbut->softmax;
		but->linkto[0] = oldbut->linkto[0];
		but->linkto[1] = oldbut->linkto[1];
		oldbut->active = NULL;
#endif

		/* move button over from oldblock to new block */
		BLI_remlink(&oldblock->buttons, oldbut);
		BLI_insertlinkafter(&block->buttons, but, oldbut);
		oldbut->block = block;
		*but_p = oldbut;

		/* still stuff needs to be copied */
		oldbut->rect = but->rect;
		oldbut->context = but->context; /* set by Layout */

		/* drawing */
		oldbut->icon = but->icon;
		oldbut->iconadd = but->iconadd;
		oldbut->alignnr = but->alignnr;

		/* typically the same pointers, but not on undo/redo */
		/* XXX some menu buttons store button itself in but->poin. Ugly */
		if (oldbut->poin != (char *)oldbut) {
			SWAP(char *, oldbut->poin, but->poin);
			SWAP(void *, oldbut->func_argN, but->func_argN);
			SWAP(void *, oldbut->tip_argN, but->tip_argN);
		}

		oldbut->flag = (oldbut->flag & ~flag_copy) | (but->flag & flag_copy);
		oldbut->drawflag = (oldbut->drawflag & ~drawflag_copy) | (but->drawflag & drawflag_copy);

		/* copy hardmin for list rows to prevent 'sticking' highlight to mouse position
		 * when scrolling without moving mouse (see [#28432]) */
		if (ELEM(oldbut->type, UI_BTYPE_ROW, UI_BTYPE_LISTROW)) {
			oldbut->hardmax = but->hardmax;
		}

		/* Selectively copy a1, a2 since their use differs across all button types
		 * (and we'll probably split these out later) */
		if (ELEM(oldbut->type, UI_BTYPE_PROGRESS_BAR)) {
			oldbut->a1 = but->a1;
		}

		ui_but_update_linklines(block, oldbut, but);

		if (!BLI_listbase_is_empty(&block->butstore)) {
			UI_butstore_register_update(block, oldbut, but);
		}

		/* move/copy string from the new button to the old */
		/* needed for alt+mouse wheel over enums */
		if (but->str != but->strdata) {
			if (oldbut->str != oldbut->strdata) {
				SWAP(char *, but->str, oldbut->str);
			}
			else {
				oldbut->str = but->str;
				but->str = but->strdata;
			}
		}
		else {
			if (oldbut->str != oldbut->strdata) {
				MEM_freeN(oldbut->str);
				oldbut->str = oldbut->strdata;
			}
			BLI_strncpy(oldbut->strdata, but->strdata, sizeof(oldbut->strdata));
		}

		if (but->dragpoin && (but->dragflag & UI_BUT_DRAGPOIN_FREE)) {
			SWAP(void *, but->dragpoin, oldbut->dragpoin);
		}

		BLI_remlink(&block->buttons, but);
		ui_but_free(C, but);

		/* note: if layout hasn't been applied yet, it uses old button pointers... */
	}
	else {
		const int flag_copy = UI_BUT_DRAG_MULTI;

		but->flag = (but->flag & ~flag_copy) | (oldbut->flag & flag_copy);

		/* ensures one button can get activated, and in case the buttons
		 * draw are the same this gives O(1) lookup for each button */
		BLI_remlink(&oldblock->buttons, oldbut);
		ui_but_free(C, oldbut);
	}

	return found_active;
}

/* needed for temporarily rename buttons, such as in outliner or file-select,
 * they should keep calling uiDefButs to keep them alive */
/* returns 0 when button removed */
bool UI_but_active_only(const bContext *C, ARegion *ar, uiBlock *block, uiBut *but)
{
	uiBlock *oldblock;
	uiBut *oldbut;
	bool activate = false, found = false, isactive = false;
	
	oldblock = block->oldblock;
	if (!oldblock) {
		activate = true;
	}
	else {
		oldbut = ui_but_find_old(oldblock, but);
		if (oldbut) {
			found = true;

			if (oldbut->active) {
				isactive = true;
			}
		}
	}
	if ((activate == true) || (found == false)) {
		ui_but_activate_event((bContext *)C, ar, but);
	}
	else if ((found == true) && (isactive == false)) {
		BLI_remlink(&block->buttons, but);
		ui_but_free(C, but);
		return false;
	}
	
	return true;
}

/* simulate button click */
void UI_but_execute(const bContext *C, uiBut *but)
{
	ARegion *ar = CTX_wm_region(C);
	void *active_back;
	ui_but_execute_begin((bContext *)C, ar, but, &active_back);
	/* Value is applied in begin. No further action required. */
	ui_but_execute_end((bContext *)C, ar, but, active_back);
}

/* use to check if we need to disable undo, but don't make any changes
 * returns false if undo needs to be disabled. */
static bool ui_but_is_rna_undo(const uiBut *but)
{
	if (but->rnapoin.id.data) {
		/* avoid undo push for buttons who's ID are screen or wm level
		 * we could disable undo for buttons with no ID too but may have
		 * unforeseen consequences, so best check for ID's we _know_ are not
		 * handled by undo - campbell */
		ID *id = but->rnapoin.id.data;
		if (ID_CHECK_UNDO(id) == false) {
			return false;
		}
		else {
			return true;
		}
	}
	else if (but->rnapoin.type && !RNA_struct_undo_check(but->rnapoin.type)) {
		return false;
	}

	return true;
}

/* assigns automatic keybindings to menu items for fast access
 * (underline key in menu) */
static void ui_menu_block_set_keyaccels(uiBlock *block)
{
	uiBut *but;

	unsigned int menu_key_mask = 0;
	unsigned char menu_key;
	const char *str_pt;
	int pass;
	int tot_missing = 0;

	/* only do it before bounding */
	if (block->rect.xmin != block->rect.xmax)
		return;

	for (pass = 0; pass < 2; pass++) {
		/* 2 Passes, on for first letter only, second for any letter if first fails
		 * fun first pass on all buttons so first word chars always get first priority */

		for (but = block->buttons.first; but; but = but->next) {
			if (!ELEM(but->type,
			          UI_BTYPE_BUT,
			          UI_BTYPE_BUT_MENU,
			          UI_BTYPE_MENU, UI_BTYPE_BLOCK,
			          UI_BTYPE_PULLDOWN) ||
			    (but->flag & UI_HIDDEN))
			{
				/* pass */
			}
			else if (but->menu_key == '\0') {
				if (but->str) {
					for (str_pt = but->str; *str_pt; ) {
						menu_key = tolower(*str_pt);
						if ((menu_key >= 'a' && menu_key <= 'z') && !(menu_key_mask & 1 << (menu_key - 'a'))) {
							menu_key_mask |= 1 << (menu_key - 'a');
							break;
						}

						if (pass == 0) {
							/* Skip to next delimiter on first pass (be picky) */
							while (isalpha(*str_pt))
								str_pt++;

							if (*str_pt)
								str_pt++;
						}
						else {
							/* just step over every char second pass and find first usable key */
							str_pt++;
						}
					}

					if (*str_pt) {
						but->menu_key = menu_key;
					}
					else {
						/* run second pass */
						tot_missing++;
					}

					/* if all keys have been used just exit, unlikely */
					if (menu_key_mask == (1 << 26) - 1) {
						return;
					}
				}
			}
		}

		/* check if second pass is needed */
		if (!tot_missing) {
			break;
		}
	}
}

/* XXX, this code will shorten any allocated string to 'UI_MAX_NAME_STR'
 * since this is really long its unlikely to be an issue,
 * but this could be supported */
void ui_but_add_shortcut(uiBut *but, const char *shortcut_str, const bool do_strip)
{

	if (do_strip && (but->flag & UI_BUT_HAS_SEP_CHAR)) {
		char *cpoin = strrchr(but->str, UI_SEP_CHAR);
		if (cpoin) {
			*cpoin = '\0';
		}
		but->flag &= ~UI_BUT_HAS_SEP_CHAR;
	}

	/* without this, just allow stripping of the shortcut */
	if (shortcut_str) {
		char *butstr_orig;

		if (but->str != but->strdata) {
			butstr_orig = but->str; /* free after using as source buffer */
		}
		else {
			butstr_orig = BLI_strdup(but->str);
		}
		BLI_snprintf(but->strdata,
		             sizeof(but->strdata),
		             "%s" UI_SEP_CHAR_S "%s",
		             butstr_orig, shortcut_str);
		MEM_freeN(butstr_orig);
		but->str = but->strdata;
		but->flag |= UI_BUT_HAS_SEP_CHAR;
		ui_but_update(but);
	}
}

static bool ui_but_event_operator_string(const bContext *C, uiBut *but, char *buf, const size_t buf_len)
{
	MenuType *mt;
	bool found = false;

	if (but->optype) {
		IDProperty *prop = (but->opptr) ? but->opptr->data : NULL;

		if (WM_key_event_operator_string(C, but->optype->idname, but->opcontext, prop, true, buf_len, buf)) {
			found = true;
		}
	}
	else if ((mt = UI_but_menutype_get(but))) {
		IDProperty *prop_menu;
		IDProperty *prop_menu_name;

		/* annoying, create a property */
		IDPropertyTemplate val = {0};
		prop_menu = IDP_New(IDP_GROUP, &val, __func__); /* dummy, name is unimportant  */
		IDP_AddToGroup(prop_menu, (prop_menu_name = IDP_NewString("", "name", sizeof(mt->idname))));

		IDP_AssignString(prop_menu_name, mt->idname, sizeof(mt->idname));

		if (WM_key_event_operator_string(C, "WM_OT_call_menu", WM_OP_INVOKE_REGION_WIN, prop_menu,
		                                 true, buf_len, buf))
		{
			found = true;
		}

		IDP_FreeProperty(prop_menu);
		MEM_freeN(prop_menu);
	}

	return found;
}

static bool ui_but_event_property_operator_string(const bContext *C, uiBut *but, char *buf, const size_t buf_len)
{	
	/* context toggle operator names to check... */
	const char *ctx_toggle_opnames[] = {
		"WM_OT_context_toggle",
		"WM_OT_context_toggle_enum",
		"WM_OT_context_cycle_int",
		"WM_OT_context_cycle_enum",
		"WM_OT_context_cycle_array",
		"WM_OT_context_menu_enum",
		NULL
	};		
	const size_t num_ops = sizeof(ctx_toggle_opnames) / sizeof(const char *);
	
	bool found = false;
	
	/* this version is only for finding hotkeys for properties (which get set via context using operators) */
	if (but->rnaprop) {
		/* to avoid massive slowdowns on property panels, for now, we only check the 
		 * hotkeys for Editor / Scene settings...
		 *
		 * TODO: userpref settings?
		 */
		// TODO: value (for enum stuff)?
		char *data_path = NULL;
		
		if (but->rnapoin.id.data) {
			ID *id = but->rnapoin.id.data;
			
			if (GS(id->name) == ID_SCR) {
				/* screen/editor property 
				 * NOTE: in most cases, there is actually no info for backwards tracing 
				 * how to get back to ID from the editor data we may be dealing with
				 */
				if (RNA_struct_is_a(but->rnapoin.type, &RNA_Space)) {
					/* data should be directly on here... */
					data_path = BLI_sprintfN("space_data.%s", RNA_property_identifier(but->rnaprop));
				}
				else {
					/* special exceptions for common nested data in editors... */
					if (RNA_struct_is_a(but->rnapoin.type, &RNA_DopeSheet)) {
						/* dopesheet filtering options... */
						data_path = BLI_sprintfN("space_data.dopesheet.%s", RNA_property_identifier(but->rnaprop));
					}
					else if (RNA_struct_is_a(but->rnapoin.type, &RNA_FileSelectParams)) {
						/* Filebrowser options... */
						data_path = BLI_sprintfN("space_data.params.%s", RNA_property_identifier(but->rnaprop));
					}
				}
			}
			else if (GS(id->name) == ID_SCE) {
				if (RNA_struct_is_a(but->rnapoin.type, &RNA_ToolSettings)) {
					/* toolsettings property 
					 * NOTE: toolsettings is usually accessed directly (i.e. not through scene)
					 */
					data_path = RNA_path_from_ID_to_property(&but->rnapoin, but->rnaprop);
				}
				else {
					/* scene property */
					char *path = RNA_path_from_ID_to_property(&but->rnapoin, but->rnaprop);
					
					if (path) {
						data_path = BLI_sprintfN("scene.%s", path);
						MEM_freeN(path);
					}
#if 0
					else {
						printf("ERROR in %s(): Couldn't get path for scene property - %s\n",
						       __func__, RNA_property_identifier(but->rnaprop));
					}
#endif
				}
			}
			else {
				//puts("other id");
			}
			
			//printf("prop shortcut: '%s' (%s)\n", RNA_property_identifier(but->rnaprop), data_path);
		}
		
		/* we have a datapath! */
		if (data_path) {
			size_t i;
			
			/* create a property to host the "datapath" property we're sending to the operators */
			IDProperty *prop_path;
			IDProperty *prop_path_value;
			
			IDPropertyTemplate val = {0};
			prop_path = IDP_New(IDP_GROUP, &val, __func__);
			prop_path_value = IDP_NewString(data_path, "data_path", strlen(data_path) + 1);
			IDP_AddToGroup(prop_path, prop_path_value);
			
			/* check each until one works... */
			for (i = 0; (i < num_ops) && (ctx_toggle_opnames[i]); i++) {
<<<<<<< HEAD
				printf("\t%s\n", ctx_toggle_opnames[i]);
=======
>>>>>>> f6c11062
				if (WM_key_event_operator_string(C, ctx_toggle_opnames[i], WM_OP_INVOKE_REGION_WIN, prop_path, false,
				                                 buf_len, buf))
				{
					found = true;
					break;
				}
			}
			
			/* cleanup */
			IDP_FreeProperty(prop_path);
			MEM_freeN(prop_path);
			MEM_freeN(data_path);
		}
	}
	
	return found;
}

/**
 * This goes in a seemingly weird pattern:
 *
 * <pre>
 *     4
 *  5     6
 * 1       2
 *  7     8
 *     3
 * </pre>
 *
 * but it's actually quite logical. It's designed to be 'upwards compatible'
 * for muscle memory so that the menu item locations are fixed and don't move
 * as new items are added to the menu later on. It also optimises efficiency -
 * a radial menu is best kept symmetrical, with as large an angle between
 * items as possible, so that the gestural mouse movements can be fast and inexact.

 * It starts off with two opposite sides for the first two items
 * then joined by the one below for the third (this way, even with three items,
 * the menu seems to still be 'in order' reading left to right). Then the fourth is
 * added to complete the compass directions. From here, it's just a matter of
 * subdividing the rest of the angles for the last 4 items.
 *
 * --Matt 07/2006
 */
const char ui_radial_dir_order[8] = {
    UI_RADIAL_W,  UI_RADIAL_E,  UI_RADIAL_S,  UI_RADIAL_N,
    UI_RADIAL_NW, UI_RADIAL_NE, UI_RADIAL_SW, UI_RADIAL_SE};

const char  ui_radial_dir_to_numpad[8] = {8, 9, 6, 3, 2, 1, 4, 7};
const short ui_radial_dir_to_angle[8] =  {90, 45, 0, 315, 270, 225, 180, 135};

static void ui_but_pie_direction_string(uiBut *but, char *buf, int size)
{
	BLI_assert(but->pie_dir < ARRAY_SIZE(ui_radial_dir_to_numpad));
	BLI_snprintf(buf, size, "%d", ui_radial_dir_to_numpad[but->pie_dir]);
}

static void ui_menu_block_set_keymaps(const bContext *C, uiBlock *block)
{
	uiBut *but;
	char buf[128];

	/* only do it before bounding */
	if (block->rect.xmin != block->rect.xmax)
		return;

	if (block->flag & UI_BLOCK_RADIAL) {
		for (but = block->buttons.first; but; but = but->next) {
			if (but->pie_dir != UI_RADIAL_NONE) {
				ui_but_pie_direction_string(but, buf, sizeof(buf));
				ui_but_add_shortcut(but, buf, false);
			}
		}
	}
	else {
		for (but = block->buttons.first; but; but = but->next) {

			if (ui_but_event_operator_string(C, but, buf, sizeof(buf))) {
				ui_but_add_shortcut(but, buf, false);
			}
			else if (ui_but_event_property_operator_string(C, but, buf, sizeof(buf))) {
				ui_but_add_shortcut(but, buf, false);
			}
		}
	}
}

void UI_block_update_from_old(const bContext *C, uiBlock *block)
{
	uiBut *but_old;
	uiBut *but;

	if (!block->oldblock)
		return;

	but_old = block->oldblock->buttons.first;

	if (BLI_listbase_is_empty(&block->oldblock->butstore) == false) {
		UI_butstore_update(block);
	}

	for (but = block->buttons.first; but; but = but->next) {
		if (ui_but_update_from_old_block(C, block, &but, &but_old)) {
			ui_but_update(but);

			/* redraw dynamic tooltip if we have one open */
			if (but->tip_func) {
				UI_but_tooltip_refresh((bContext *)C, but);
			}
		}
	}

	block->auto_open = block->oldblock->auto_open;
	block->auto_open_last = block->oldblock->auto_open_last;
	block->tooltipdisabled = block->oldblock->tooltipdisabled;
	BLI_movelisttolist(&block->color_pickers.list, &block->oldblock->color_pickers.list);

	block->oldblock = NULL;
}

void UI_block_end_ex(const bContext *C, uiBlock *block, const int xy[2])
{
	wmWindow *window = CTX_wm_window(C);
	Scene *scene = CTX_data_scene(C);
	uiBut *but;

	BLI_assert(block->active);

	UI_block_update_from_old(C, block);

	/* inherit flags from 'old' buttons that was drawn here previous, based
	 * on matching buttons, we need this to make button event handling non
	 * blocking, while still allowing buttons to be remade each redraw as it
	 * is expected by blender code */
	for (but = block->buttons.first; but; but = but->next) {
		/* temp? Proper check for graying out */
		if (but->optype) {
			wmOperatorType *ot = but->optype;

			if (but->context)
				CTX_store_set((bContext *)C, but->context);

			if (ot == NULL || WM_operator_poll_context((bContext *)C, ot, but->opcontext) == 0) {
				but->flag |= UI_BUT_DISABLED;
				but->lock = true;
			}

			if (but->context)
				CTX_store_set((bContext *)C, NULL);
		}

		ui_but_anim_flag(but, (scene) ? scene->r.cfra : 0.0f);
	}



	/* handle pending stuff */
	if (block->layouts.first) {
		UI_block_layout_resolve(block, NULL, NULL);
	}
	ui_block_align_calc(block);
	if ((block->flag & UI_BLOCK_LOOP) && (block->flag & UI_BLOCK_NUMSELECT)) {
		ui_menu_block_set_keyaccels(block); /* could use a different flag to check */
	}

	if (block->flag & UI_BLOCK_LOOP) {
		ui_menu_block_set_keymaps(C, block);
	}
	
	/* after keymaps! */
	switch (block->bounds_type) {
		case UI_BLOCK_BOUNDS_NONE:
			break;
		case UI_BLOCK_BOUNDS:
			ui_block_bounds_calc(block);
			break;
		case UI_BLOCK_BOUNDS_TEXT:
			ui_block_bounds_calc_text(block, 0.0f);
			break;
		case UI_BLOCK_BOUNDS_POPUP_CENTER:
			ui_block_bounds_calc_centered(window, block);
			break;
		case UI_BLOCK_BOUNDS_PIE_CENTER:
			ui_block_bounds_calc_centered_pie(block);
			break;

			/* fallback */
		case UI_BLOCK_BOUNDS_POPUP_MOUSE:
		case UI_BLOCK_BOUNDS_POPUP_MENU:
			ui_block_bounds_calc_popup(window, block, block->bounds_type, xy);
			break;
	}

	if (block->rect.xmin == 0.0f && block->rect.xmax == 0.0f) {
		UI_block_bounds_set_normal(block, 0);
	}
	if (block->flag & UI_BUT_ALIGN) {
		UI_block_align_end(block);
	}

	block->endblock = 1;
}

void UI_block_end(const bContext *C, uiBlock *block)
{
	wmWindow *window = CTX_wm_window(C);

	UI_block_end_ex(C, block, &window->eventstate->x);
}

/* ************** BLOCK DRAWING FUNCTION ************* */

void ui_fontscale(short *points, float aspect)
{
	if (aspect < 0.9f || aspect > 1.1f) {
		float pointsf = *points;
		
		/* for some reason scaling fonts goes too fast compared to widget size */
		/* XXX not true anymore? (ton) */
		//aspect = sqrt(aspect);
		pointsf /= aspect;
		
		if (aspect > 1.0f)
			*points = ceilf(pointsf);
		else
			*points = floorf(pointsf);
	}
}

/* project button or block (but==NULL) to pixels in regionspace */
static void ui_but_to_pixelrect(rcti *rect, const ARegion *ar, uiBlock *block, uiBut *but)
{
	rctf rectf;

	ui_block_to_window_rctf(ar, block, &rectf, (but) ? &but->rect : &block->rect);
	BLI_rcti_rctf_copy_floor(rect, &rectf);
	BLI_rcti_translate(rect, -ar->winrct.xmin, -ar->winrct.ymin);
}

/* uses local copy of style, to scale things down, and allow widgets to change stuff */
void UI_block_draw(const bContext *C, uiBlock *block)
{
	uiStyle style = *UI_style_get_dpi();  /* XXX pass on as arg */
	ARegion *ar;
	uiBut *but;
	rcti rect;
	int multisample_enabled;
	
	/* get menu region or area region */
	ar = CTX_wm_menu(C);
	if (!ar)
		ar = CTX_wm_region(C);

	if (!block->endblock)
		UI_block_end(C, block);

	/* disable AA, makes widgets too blurry */
	multisample_enabled = glIsEnabled(GL_MULTISAMPLE);
	if (multisample_enabled)
		glDisable(GL_MULTISAMPLE);

	/* we set this only once */
	glBlendFunc(GL_SRC_ALPHA, GL_ONE_MINUS_SRC_ALPHA);
	
	/* scale fonts */
	ui_fontscale(&style.paneltitle.points, block->aspect);
	ui_fontscale(&style.grouplabel.points, block->aspect);
	ui_fontscale(&style.widgetlabel.points, block->aspect);
	ui_fontscale(&style.widget.points, block->aspect);
	
	/* scale block min/max to rect */
	ui_but_to_pixelrect(&rect, ar, block, NULL);
	
	/* pixel space for AA widgets */
	glMatrixMode(GL_PROJECTION);
	glPushMatrix();
	glMatrixMode(GL_MODELVIEW);
	glPushMatrix();
	glLoadIdentity();

	wmOrtho2_region_ui(ar);
	
	/* back */
	if (block->flag & UI_BLOCK_RADIAL)
		ui_draw_pie_center(block);
	else if (block->flag & UI_BLOCK_LOOP)
		ui_draw_menu_back(&style, block, &rect);
	else if (block->panel)
		ui_draw_aligned_panel(&style, block, &rect, UI_panel_category_is_visible(ar));

	/* widgets */
	for (but = block->buttons.first; but; but = but->next) {
		if (!(but->flag & (UI_HIDDEN | UI_SCROLLED))) {
			ui_but_to_pixelrect(&rect, ar, block, but);
		
			/* XXX: figure out why invalid coordinates happen when closing render window */
			/* and material preview is redrawn in main window (temp fix for bug #23848) */
			if (rect.xmin < rect.xmax && rect.ymin < rect.ymax)
				ui_draw_but(C, ar, &style, but, &rect);
		}
	}
	
	/* restore matrix */
	glMatrixMode(GL_PROJECTION);
	glPopMatrix();
	glMatrixMode(GL_MODELVIEW);
	glPopMatrix();

	if (multisample_enabled)
		glEnable(GL_MULTISAMPLE);
	
	ui_draw_links(block);
}

/* ************* EVENTS ************* */

/**
 * Check if the button is pushed, this is only meaningful for some button types.
 *
 * \return (0 == UNSELECT), (1 == SELECT), (-1 == DO-NOTHING)
 */
int ui_but_is_pushed_ex(uiBut *but, double *value)
{
	int is_push = 0;

	if (but->bit) {
		const bool state = ELEM(but->type, UI_BTYPE_TOGGLE_N, UI_BTYPE_ICON_TOGGLE_N, UI_BTYPE_CHECKBOX_N) ? false : true;
		int lvalue;
		UI_GET_BUT_VALUE_INIT(but, *value);
		lvalue = (int)*value;
		if (UI_BITBUT_TEST(lvalue, (but->bitnr))) {
			is_push = state;
		}
		else {
			is_push = !state;
		}
	}
	else {
		switch (but->type) {
			case UI_BTYPE_BUT:
			case UI_BTYPE_HOTKEY_EVENT:
			case UI_BTYPE_KEY_EVENT:
			case UI_BTYPE_COLOR:
				is_push = -1;
				break;
			case UI_BTYPE_BUT_TOGGLE:
			case UI_BTYPE_TOGGLE:
			case UI_BTYPE_ICON_TOGGLE:
			case UI_BTYPE_CHECKBOX:
				UI_GET_BUT_VALUE_INIT(but, *value);
				if (*value != (double)but->hardmin) is_push = true;
				break;
			case UI_BTYPE_ICON_TOGGLE_N:
			case UI_BTYPE_TOGGLE_N:
			case UI_BTYPE_CHECKBOX_N:
				UI_GET_BUT_VALUE_INIT(but, *value);
				if (*value == 0.0) is_push = true;
				break;
			case UI_BTYPE_ROW:
			case UI_BTYPE_LISTROW:
				UI_GET_BUT_VALUE_INIT(but, *value);
				/* support for rna enum buts */
				if (but->rnaprop && (RNA_property_flag(but->rnaprop) & PROP_ENUM_FLAG)) {
					if ((int)*value & (int)but->hardmax) is_push = true;
				}
				else {
					if (*value == (double)but->hardmax) is_push = true;
				}
				break;
			default:
				is_push = -1;
				break;
		}
	}

	return is_push;
}
int ui_but_is_pushed(uiBut *but)
{
	double value = UI_BUT_VALUE_UNSET;
	return ui_but_is_pushed_ex(but, &value);
}

static void ui_but_update_select_flag(uiBut *but, double *value)
{
	switch (ui_but_is_pushed_ex(but, value)) {
		case true:
			but->flag |= UI_SELECT;
			break;
		case false:
			but->flag &= ~UI_SELECT;
			break;
	}
}

static uiBut *ui_linkline_find_inlink(uiBlock *block, void *poin)
{
	uiBut *but;
	
	but = block->buttons.first;
	while (but) {
		if (but->type == UI_BTYPE_INLINK) {
			if (but->poin == poin) return but;
		}
		but = but->next;
	}
	return NULL;
}

static void ui_linkline_add(ListBase *listb, uiBut *but, uiBut *bt, short deactive)
{
	uiLinkLine *line;
	
	line = MEM_callocN(sizeof(uiLinkLine), "linkline");
	BLI_addtail(listb, line);
	line->from = but;
	line->to = bt;
	line->deactive = deactive;
}

uiBut *UI_block_links_find_inlink(uiBlock *block, void *poin)
{
	return ui_linkline_find_inlink(block, poin);
}

void UI_block_links_compose(uiBlock *block)
{
	uiBut *but, *bt;
	uiLink *link;
	void ***ppoin;
	int a;
	
	but = block->buttons.first;
	while (but) {
		if (but->type == UI_BTYPE_LINK) {
			link = but->link;
			
			/* for all pointers in the array */
			if (link) {
				if (link->ppoin) {
					ppoin = link->ppoin;
					for (a = 0; a < *(link->totlink); a++) {
						bt = ui_linkline_find_inlink(block, (*ppoin)[a]);
						if (bt) {
							if ((but->flag & UI_BUT_SCA_LINK_GREY) || (bt->flag & UI_BUT_SCA_LINK_GREY)) {
								ui_linkline_add(&link->lines, but, bt, true);
							}
							else {
								ui_linkline_add(&link->lines, but, bt, false);
							}

						}
					}
				}
				else if (link->poin) {
					bt = ui_linkline_find_inlink(block, *link->poin);
					if (bt) {
						if ((but->flag & UI_BUT_SCA_LINK_GREY) || (bt->flag & UI_BUT_SCA_LINK_GREY)) {
							ui_linkline_add(&link->lines, but, bt, true);
						}
						else {
							ui_linkline_add(&link->lines, but, bt, false);
						}
					}
				}
			}
		}
		but = but->next;
	}
}


/* ************************************************ */

void UI_block_lock_set(uiBlock *block, bool val, const char *lockstr)
{
	if (val) {
		block->lock = val;
		block->lockstr = lockstr;
	}
}

void UI_block_lock_clear(uiBlock *block)
{
	block->lock = false;
	block->lockstr = NULL;
}

/* *************************************************************** */

void ui_linkline_remove(uiLinkLine *line, uiBut *but)
{
	uiLink *link;
	int a, b;
	
	BLI_remlink(&but->link->lines, line);

	link = line->from->link;

	/* are there more pointers allowed? */
	if (link->ppoin) {
		
		if (*(link->totlink) == 1) {
			*(link->totlink) = 0;
			MEM_freeN(*(link->ppoin));
			*(link->ppoin) = NULL;
		}
		else {
			b = 0;
			for (a = 0; a < (*(link->totlink)); a++) {
				if ((*(link->ppoin))[a] != line->to->poin) {
					(*(link->ppoin))[b] = (*(link->ppoin))[a];
					b++;
				}
			}
			(*(link->totlink))--;
		}
	}
	else {
		*(link->poin) = NULL;
	}

	MEM_freeN(line);
	//REDRAW
}

/* *********************** data get/set ***********************
 * this either works with the pointed to data, or can work with
 * an edit override pointer while dragging for example */

/* for buttons pointing to color for example */
void ui_but_v3_get(uiBut *but, float vec[3])
{
	PropertyRNA *prop;
	int a;

	if (but->editvec) {
		copy_v3_v3(vec, but->editvec);
	}

	if (but->rnaprop) {
		prop = but->rnaprop;

		zero_v3(vec);

		if (RNA_property_type(prop) == PROP_FLOAT) {
			int tot = RNA_property_array_length(&but->rnapoin, prop);
			BLI_assert(tot > 0);
			if (tot == 3) {
				RNA_property_float_get_array(&but->rnapoin, prop, vec);
			}
			else {
				tot = min_ii(tot, 3);
				for (a = 0; a < tot; a++) {
					vec[a] = RNA_property_float_get_index(&but->rnapoin, prop, a);
				}
			}
		}
	}
	else if (but->pointype == UI_BUT_POIN_CHAR) {
		const char *cp = (char *)but->poin;

		vec[0] = ((float)cp[0]) / 255.0f;
		vec[1] = ((float)cp[1]) / 255.0f;
		vec[2] = ((float)cp[2]) / 255.0f;
	}
	else if (but->pointype == UI_BUT_POIN_FLOAT) {
		const float *fp = (float *)but->poin;
		copy_v3_v3(vec, fp);
	}
	else {
		if (but->editvec == NULL) {
			fprintf(stderr, "%s: can't get color, should never happen\n", __func__);
			zero_v3(vec);
		}
	}

	if (but->type == UI_BTYPE_UNITVEC) {
		normalize_v3(vec);
	}
}

/* for buttons pointing to color for example */
void ui_but_v3_set(uiBut *but, const float vec[3])
{
	PropertyRNA *prop;

	if (but->editvec) {
		copy_v3_v3(but->editvec, vec);
	}

	if (but->rnaprop) {
		prop = but->rnaprop;

		if (RNA_property_type(prop) == PROP_FLOAT) {
			int tot;
			int a;

			tot = RNA_property_array_length(&but->rnapoin, prop);
			BLI_assert(tot > 0);
			if (tot == 3) {
				RNA_property_float_set_array(&but->rnapoin, prop, vec);
			}
			else {
				tot = min_ii(tot, 3);
				for (a = 0; a < tot; a++) {
					RNA_property_float_set_index(&but->rnapoin, prop, a, vec[a]);
				}
			}
		}
	}
	else if (but->pointype == UI_BUT_POIN_CHAR) {
		char *cp = (char *)but->poin;
		cp[0] = (char)(0.5f + vec[0] * 255.0f);
		cp[1] = (char)(0.5f + vec[1] * 255.0f);
		cp[2] = (char)(0.5f + vec[2] * 255.0f);
	}
	else if (but->pointype == UI_BUT_POIN_FLOAT) {
		float *fp = (float *)but->poin;
		copy_v3_v3(fp, vec);
	}
}

bool ui_but_is_float(const uiBut *but)
{
	if (but->pointype == UI_BUT_POIN_FLOAT && but->poin)
		return true;
	
	if (but->rnaprop && RNA_property_type(but->rnaprop) == PROP_FLOAT)
		return true;
	
	return false;
}

bool ui_but_is_bool(const uiBut *but)
{
	if (ELEM(but->type, UI_BTYPE_TOGGLE, UI_BTYPE_TOGGLE_N, UI_BTYPE_ICON_TOGGLE, UI_BTYPE_ICON_TOGGLE_N))
		return true;

	if (but->rnaprop && RNA_property_type(but->rnaprop) == PROP_BOOLEAN)
		return true;

	if ((but->rnaprop && RNA_property_type(but->rnaprop) == PROP_ENUM) && (but->type == UI_BTYPE_ROW))
		return true;

	return false;
}


bool ui_but_is_unit(const uiBut *but)
{
	UnitSettings *unit = but->block->unit;
	const int unit_type = UI_but_unit_type_get(but);

	if (unit_type == PROP_UNIT_NONE)
		return false;

#if 1 /* removed so angle buttons get correct snapping */
	if (ui_but_is_unit_radians_ex(unit, unit_type))
		return false;
#endif
	
	/* for now disable time unit conversion */
	if (unit_type == PROP_UNIT_TIME)
		return false;

	if (unit->system == USER_UNIT_NONE) {
		if (unit_type != PROP_UNIT_ROTATION) {
			return false;
		}
	}

	return true;
}

/**
 * Check if this button is similar enough to be grouped with another.
 */
bool ui_but_is_compatible(const uiBut *but_a, const uiBut *but_b)
{
	if (but_a->type != but_b->type)
		return false;
	if (but_a->pointype != but_b->pointype)
		return false;

	if (but_a->rnaprop) {
		/* skip 'rnapoin.data', 'rnapoin.id.data'
		 * allow different data to have the same props edited at once */
		if (but_a->rnapoin.type != but_b->rnapoin.type)
			return false;
		if (RNA_property_type(but_a->rnaprop) != RNA_property_type(but_b->rnaprop))
			return false;
		if (RNA_property_subtype(but_a->rnaprop) != RNA_property_subtype(but_b->rnaprop))
			return false;
	}

	return true;
}

bool ui_but_is_rna_valid(uiBut *but)
{
	if (but->rnaprop == NULL || RNA_struct_contains_property(&but->rnapoin, but->rnaprop)) {
		return true;
	}
	else {
		printf("property removed %s: %p\n", but->drawstr, but->rnaprop);
		return false;
	}
}

/**
 * Checks if the button supports ctrl+mousewheel cycling
 */
bool ui_but_supports_cycling(const uiBut *but)
{
	return ((ELEM(but->type, UI_BTYPE_ROW, UI_BTYPE_NUM, UI_BTYPE_NUM_SLIDER, UI_BTYPE_LISTBOX)) ||
	        (but->type == UI_BTYPE_MENU && ui_but_menu_step_poll(but)) ||
	        (but->type == UI_BTYPE_COLOR && but->a1 != -1) ||
	        (but->menu_step_func != NULL));
}

double ui_but_value_get(uiBut *but)
{
	PropertyRNA *prop;
	double value = 0.0;

	if (but->editval) { return *(but->editval); }
	if (but->poin == NULL && but->rnapoin.data == NULL) return 0.0;

	if (but->rnaprop) {
		prop = but->rnaprop;

		BLI_assert(but->rnaindex != -1);

		switch (RNA_property_type(prop)) {
			case PROP_BOOLEAN:
				if (RNA_property_array_check(prop))
					value = RNA_property_boolean_get_index(&but->rnapoin, prop, but->rnaindex);
				else
					value = RNA_property_boolean_get(&but->rnapoin, prop);
				break;
			case PROP_INT:
				if (RNA_property_array_check(prop))
					value = RNA_property_int_get_index(&but->rnapoin, prop, but->rnaindex);
				else
					value = RNA_property_int_get(&but->rnapoin, prop);
				break;
			case PROP_FLOAT:
				if (RNA_property_array_check(prop))
					value = RNA_property_float_get_index(&but->rnapoin, prop, but->rnaindex);
				else
					value = RNA_property_float_get(&but->rnapoin, prop);
				break;
			case PROP_ENUM:
				value = RNA_property_enum_get(&but->rnapoin, prop);
				break;
			default:
				value = 0.0;
				break;
		}
	}
	else if (but->pointype == UI_BUT_POIN_CHAR) {
		value = *(char *)but->poin;
	}
	else if (but->pointype == UI_BUT_POIN_SHORT) {
		value = *(short *)but->poin;
	}
	else if (but->pointype == UI_BUT_POIN_INT) {
		value = *(int *)but->poin;
	}
	else if (but->pointype == UI_BUT_POIN_FLOAT) {
		value = *(float *)but->poin;
	}

	return value;
}

void ui_but_value_set(uiBut *but, double value)
{
	PropertyRNA *prop;

	/* value is a hsv value: convert to rgb */
	if (but->rnaprop) {
		prop = but->rnaprop;

		if (RNA_property_editable(&but->rnapoin, prop)) {
			switch (RNA_property_type(prop)) {
				case PROP_BOOLEAN:
					if (RNA_property_array_check(prop))
						RNA_property_boolean_set_index(&but->rnapoin, prop, but->rnaindex, value);
					else
						RNA_property_boolean_set(&but->rnapoin, prop, value);
					break;
				case PROP_INT:
					if (RNA_property_array_check(prop))
						RNA_property_int_set_index(&but->rnapoin, prop, but->rnaindex, (int)value);
					else
						RNA_property_int_set(&but->rnapoin, prop, (int)value);
					break;
				case PROP_FLOAT:
					if (RNA_property_array_check(prop))
						RNA_property_float_set_index(&but->rnapoin, prop, but->rnaindex, value);
					else
						RNA_property_float_set(&but->rnapoin, prop, value);
					break;
				case PROP_ENUM:
					if (RNA_property_flag(prop) & PROP_ENUM_FLAG) {
						int ivalue = (int)value;
						ivalue ^= RNA_property_enum_get(&but->rnapoin, prop); /* toggle for enum/flag buttons */
						RNA_property_enum_set(&but->rnapoin, prop, ivalue);
					}
					else {
						RNA_property_enum_set(&but->rnapoin, prop, value);
					}
					break;
				default:
					break;
			}
		}

		/* we can't be sure what RNA set functions actually do,
		 * so leave this unset */
		value = UI_BUT_VALUE_UNSET;
	}
	else if (but->pointype == 0) {
		/* pass */
	}
	else {
		/* first do rounding */
		if (but->pointype == UI_BUT_POIN_CHAR) {
			value = (char)floor(value + 0.5);
		}
		else if (but->pointype == UI_BUT_POIN_SHORT) {
			value = (short)floor(value + 0.5);
		}
		else if (but->pointype == UI_BUT_POIN_INT)
			value = (int)floor(value + 0.5);
		else if (but->pointype == UI_BUT_POIN_FLOAT) {
			float fval = (float)value;
			if (fval >= -0.00001f && fval <= 0.00001f) fval = 0.0f;  /* prevent negative zero */
			value = fval;
		}
		
		/* then set value with possible edit override */
		if (but->editval)
			value = *but->editval = value;
		else if (but->pointype == UI_BUT_POIN_CHAR)
			value = *((char *)but->poin) = (char)value;
		else if (but->pointype == UI_BUT_POIN_SHORT)
			value = *((short *)but->poin) = (short)value;
		else if (but->pointype == UI_BUT_POIN_INT)
			value = *((int *)but->poin) = (int)value;
		else if (but->pointype == UI_BUT_POIN_FLOAT)
			value = *((float *)but->poin) = (float)value;
	}

	ui_but_update_select_flag(but, &value);
}

int ui_but_string_get_max_length(uiBut *but)
{
	if (ELEM(but->type, UI_BTYPE_TEXT, UI_BTYPE_SEARCH_MENU))
		return but->hardmax;
	else
		return UI_MAX_DRAW_STR;
}

uiBut *ui_but_drag_multi_edit_get(uiBut *but)
{
	uiBut *but_iter;

	BLI_assert(but->flag & UI_BUT_DRAG_MULTI);

	for (but_iter = but->block->buttons.first; but_iter; but_iter = but_iter->next) {
		if (but_iter->editstr) {
			break;
		}
	}

	return but_iter;
}

/** \name Check to show extra icons
 *
 * Extra icons are shown on the right hand side of buttons.
 * \{ */

static bool ui_but_icon_extra_is_visible_search_unlink(const uiBut *but)
{
	BLI_assert(but->type == UI_BTYPE_SEARCH_MENU);
	return ((but->editstr == NULL) &&
	        (but->drawstr[0] != '\0') &&
	        (but->flag & UI_BUT_SEARCH_UNLINK));
}

static bool ui_but_icon_extra_is_visible_eyedropper(uiBut *but)
{
	StructRNA *type;
	short idcode;

	BLI_assert(but->type == UI_BTYPE_SEARCH_MENU && (but->flag & UI_BUT_SEARCH_UNLINK));

	if (but->rnaprop == NULL) {
		return false;
	}

	type = RNA_property_pointer_type(&but->rnapoin, but->rnaprop);
	idcode = RNA_type_to_ID_code(type);


	return ((but->editstr == NULL) &&
	        (idcode == ID_OB || OB_DATA_SUPPORT_ID(idcode)));
}

uiButExtraIconType ui_but_icon_extra_get(uiBut *but)
{
	if ((but->flag & UI_BUT_SEARCH_UNLINK) == 0) {
		/* pass */
	}
	else if (ui_but_icon_extra_is_visible_search_unlink(but)) {
		return UI_BUT_ICONEXTRA_UNLINK;
	}
	else if (ui_but_icon_extra_is_visible_eyedropper(but)) {
		return UI_BUT_ICONEXTRA_EYEDROPPER;
	}

	return UI_BUT_ICONEXTRA_NONE;
}

/** \} */


static double ui_get_but_scale_unit(uiBut *but, double value)
{
	UnitSettings *unit = but->block->unit;
	int unit_type = UI_but_unit_type_get(but);

	/* Time unit is a bit special, not handled by BKE_scene_unit_scale() for now. */
	if (unit_type == PROP_UNIT_TIME) { /* WARNING - using evil_C :| */
		Scene *scene = CTX_data_scene(but->block->evil_C);
		return FRA2TIME(value);
	}
	else {
		return BKE_scene_unit_scale(unit, RNA_SUBTYPE_UNIT_VALUE(unit_type), value);
	}
}

/* str will be overwritten */
void ui_but_convert_to_unit_alt_name(uiBut *but, char *str, size_t maxlen)
{
	if (ui_but_is_unit(but)) {
		UnitSettings *unit = but->block->unit;
		int unit_type = UI_but_unit_type_get(but);
		char *orig_str;
		
		orig_str = BLI_strdup(str);
		
		bUnit_ToUnitAltName(str, maxlen, orig_str, unit->system, RNA_SUBTYPE_UNIT_VALUE(unit_type));
		
		MEM_freeN(orig_str);
	}
}

/**
 * \param float_precision  Override the button precision.
 */
static void ui_get_but_string_unit(uiBut *but, char *str, int len_max, double value, bool pad, int float_precision)
{
	UnitSettings *unit = but->block->unit;
	const bool do_split = (unit->flag & USER_UNIT_OPT_SPLIT) != 0;
	int unit_type = UI_but_unit_type_get(but);
	int precision;

	if (unit->scale_length < 0.0001f) unit->scale_length = 1.0f;  // XXX do_versions

	/* Use precision override? */
	if (float_precision == -1) {
		/* Sanity checks */
		precision = (int)but->a2;
		if      (precision > UI_PRECISION_FLOAT_MAX) precision = UI_PRECISION_FLOAT_MAX;
		else if (precision == -1)                    precision = 2;
	}
	else {
		precision = float_precision;
	}

	bUnit_AsString(str, len_max, ui_get_but_scale_unit(but, value), precision,
	               unit->system, RNA_SUBTYPE_UNIT_VALUE(unit_type), do_split, pad);
}

static float ui_get_but_step_unit(uiBut *but, float step_default)
{
	int unit_type = RNA_SUBTYPE_UNIT_VALUE(UI_but_unit_type_get(but));
	const double step_orig = step_default * UI_PRECISION_FLOAT_SCALE;
	/* Scaling up 'step_origg ' here is a bit arbitrary, its just giving better scales from user POV */
	const double scale_step = ui_get_but_scale_unit(but, step_orig * 10);
	const double step = bUnit_ClosestScalar(scale_step, but->block->unit->system, unit_type);

	/* -1 is an error value */
	if (step != -1.0) {
		const double scale_unit = ui_get_but_scale_unit(but, 1.0);
		const double step_unit = bUnit_ClosestScalar(scale_unit, but->block->unit->system, unit_type);
		double step_final;

		BLI_assert(step > 0.0);

		step_final = (step / scale_unit) / (double)UI_PRECISION_FLOAT_SCALE;

		if (step == step_unit) {
			/* Logic here is to scale by the original 'step_orig'
			 * only when the unit step matches the scaled step.
			 *
			 * This is needed for units that don't have a wide range of scales (degrees for eg.).
			 * Without this we can't select between a single degree, or a 10th of a degree.
			 */
			step_final *= step_orig;
		}

		return (float)step_final;
	}
	else {
		return step_default;
	}
}

/**
 * \param float_precision  For number buttons the precision to use or -1 to fallback to the button default.
 */
void ui_but_string_get_ex(uiBut *but, char *str, const size_t maxlen, const int float_precision)
{
	if (but->rnaprop && ELEM(but->type, UI_BTYPE_TEXT, UI_BTYPE_SEARCH_MENU)) {
		PropertyType type;
		const char *buf = NULL;
		int buf_len;

		type = RNA_property_type(but->rnaprop);

		if (type == PROP_STRING) {
			/* RNA string */
			buf = RNA_property_string_get_alloc(&but->rnapoin, but->rnaprop, str, maxlen, &buf_len);
		}
		else if (type == PROP_ENUM) {
			/* RNA enum */
			int value = RNA_property_enum_get(&but->rnapoin, but->rnaprop);
			if (RNA_property_enum_name(but->block->evil_C, &but->rnapoin, but->rnaprop, value, &buf)) {
				BLI_strncpy(str, buf, maxlen);
				buf = str;
			}
		}
		else if (type == PROP_POINTER) {
			/* RNA pointer */
			PointerRNA ptr = RNA_property_pointer_get(&but->rnapoin, but->rnaprop);
			buf = RNA_struct_name_get_alloc(&ptr, str, maxlen, &buf_len);
		}
		else {
			BLI_assert(0);
		}

		if (!buf) {
			str[0] = '\0';
		}
		else if (buf && buf != str) {
			BLI_assert(maxlen <= buf_len + 1);
			/* string was too long, we have to truncate */
			if (ui_but_is_utf8(but)) {
				BLI_strncpy_utf8(str, buf, maxlen);
			}
			else {
				BLI_strncpy(str, buf, maxlen);
			}
			MEM_freeN((void *)buf);
		}
	}
	else if (but->type == UI_BTYPE_TEXT) {
		/* string */
		BLI_strncpy(str, but->poin, maxlen);
		return;
	}
	else if (but->type == UI_BTYPE_SEARCH_MENU) {
		/* string */
		BLI_strncpy(str, but->poin, maxlen);
		return;
	}
	else if (ui_but_anim_expression_get(but, str, maxlen)) {
		/* driver expression */
	}
	else {
		/* number editing */
		double value;

		value = ui_but_value_get(but);

		if (ui_but_is_float(but)) {
			if (ui_but_is_unit(but)) {
				ui_get_but_string_unit(but, str, maxlen, value, false, float_precision);
			}
			else {
				const int prec = (float_precision == -1) ? ui_but_calc_float_precision(but, value) : float_precision;
				BLI_snprintf(str, maxlen, "%.*f", prec, value);
			}
		}
		else
			BLI_snprintf(str, maxlen, "%d", (int)value);
	}
}
void ui_but_string_get(uiBut *but, char *str, const size_t maxlen)
{
	ui_but_string_get_ex(but, str, maxlen, -1);
}

/**
 * A version of #ui_but_string_get_ex for dynamic buffer sizes
 * (where #ui_but_string_get_max_length returns 0).
 *
 * \param r_str_size: size of the returned string (including terminator).
 */
char *ui_but_string_get_dynamic(uiBut *but, int *r_str_size)
{
	char *str = NULL;
	*r_str_size = 1;

	if (but->rnaprop && ELEM(but->type, UI_BTYPE_TEXT, UI_BTYPE_SEARCH_MENU)) {
		PropertyType type;

		type = RNA_property_type(but->rnaprop);

		if (type == PROP_STRING) {
			/* RNA string */
			str = RNA_property_string_get_alloc(&but->rnapoin, but->rnaprop, NULL, 0, r_str_size);
			(*r_str_size) += 1;
		}
		else if (type == PROP_ENUM) {
			/* RNA enum */
			int value = RNA_property_enum_get(&but->rnapoin, but->rnaprop);
			const char *value_id;
			if (!RNA_property_enum_name(but->block->evil_C, &but->rnapoin, but->rnaprop, value, &value_id)) {
				value_id = "";
			}

			*r_str_size = strlen(value_id) + 1;
			str = BLI_strdupn(value_id, *r_str_size);
		}
		else if (type == PROP_POINTER) {
			/* RNA pointer */
			PointerRNA ptr = RNA_property_pointer_get(&but->rnapoin, but->rnaprop);
			str = RNA_struct_name_get_alloc(&ptr, NULL, 0, r_str_size);
			(*r_str_size) += 1;
		}
		else {
			BLI_assert(0);
		}
	}
	else {
		BLI_assert(0);
	}

	if (UNLIKELY(str == NULL)) {
		/* should never happen, paranoid check */
		*r_str_size = 1;
		str = BLI_strdup("");
		BLI_assert(0);

	}

	return str;
}

#ifdef WITH_PYTHON

static bool ui_set_but_string_eval_num_unit(bContext *C, uiBut *but, const char *str, double *value)
{
	char str_unit_convert[256];
	const int unit_type = UI_but_unit_type_get(but);

	BLI_strncpy(str_unit_convert, str, sizeof(str_unit_convert));

	/* ugly, use the draw string to get the value,
	 * this could cause problems if it includes some text which resolves to a unit */
	bUnit_ReplaceString(str_unit_convert, sizeof(str_unit_convert), but->drawstr,
	                    ui_get_but_scale_unit(but, 1.0), but->block->unit->system, RNA_SUBTYPE_UNIT_VALUE(unit_type));

	return BPY_execute_string_as_number(C, str_unit_convert, value, true);
}

#endif /* WITH_PYTHON */


bool ui_but_string_set_eval_num(bContext *C, uiBut *but, const char *str, double *value)
{
	bool ok = false;

#ifdef WITH_PYTHON

	if (str[0] != '\0') {
		bool is_unit_but = (ui_but_is_float(but) && ui_but_is_unit(but));
		/* only enable verbose if we won't run again with units */
		if (BPY_execute_string_as_number(C, str, value, is_unit_but == false)) {
			/* if the value parsed ok without unit conversion this button may still need a unit multiplier */
			if (is_unit_but) {
				char str_new[128];

				BLI_snprintf(str_new, sizeof(str_new), "%f", *value);
				ok = ui_set_but_string_eval_num_unit(C, but, str_new, value);
			}
			else {
				ok = true; /* parse normal string via py (no unit conversion needed) */
			}
		}
		else if (is_unit_but) {
			/* parse failed, this is a unit but so run replacements and parse again */
			ok = ui_set_but_string_eval_num_unit(C, but, str, value);
		}
	}

#else /* WITH_PYTHON */

	*value = atof(str);
	ok = true;

	(void)C;
	(void)but;

#endif /* WITH_PYTHON */

	return ok;
}

/* just the assignment/free part */
static void ui_but_string_set_internal(uiBut *but, const char *str, size_t str_len)
{
	BLI_assert(str_len == strlen(str));
	BLI_assert(but->str == NULL);
	str_len += 1;

	if (str_len > UI_MAX_NAME_STR) {
		but->str = MEM_mallocN(str_len, "ui_def_but str");
	}
	else {
		but->str = but->strdata;
	}
	memcpy(but->str, str, str_len);
}

static void ui_but_string_free_internal(uiBut *but)
{
	if (but->str) {
		if (but->str != but->strdata) {
			MEM_freeN(but->str);
		}
		/* must call 'ui_but_string_set_internal' after */
		but->str = NULL;
	}
}

bool ui_but_string_set(bContext *C, uiBut *but, const char *str)
{
	if (but->rnaprop && ELEM(but->type, UI_BTYPE_TEXT, UI_BTYPE_SEARCH_MENU)) {
		if (RNA_property_editable(&but->rnapoin, but->rnaprop)) {
			PropertyType type;

			type = RNA_property_type(but->rnaprop);

			if (type == PROP_STRING) {
				/* RNA string */
				RNA_property_string_set(&but->rnapoin, but->rnaprop, str);
				return true;
			}
			else if (type == PROP_POINTER) {
				/* RNA pointer */
				PointerRNA ptr, rptr;
				PropertyRNA *prop;

				if (str[0] == '\0') {
					RNA_property_pointer_set(&but->rnapoin, but->rnaprop, PointerRNA_NULL);
					return true;
				}
				else {
					ptr = but->rnasearchpoin;
					prop = but->rnasearchprop;
					
					if (prop && RNA_property_collection_lookup_string(&ptr, prop, str, &rptr))
						RNA_property_pointer_set(&but->rnapoin, but->rnaprop, rptr);

					return true;
				}

				return false;
			}
			else if (type == PROP_ENUM) {
				int value;
				if (RNA_property_enum_value(but->block->evil_C, &but->rnapoin, but->rnaprop, str, &value)) {
					RNA_property_enum_set(&but->rnapoin, but->rnaprop, value);
					return true;
				}
				return false;
			}
			else {
				BLI_assert(0);
			}
		}
	}
	else if (but->type == UI_BTYPE_TEXT) {
		/* string */
		if (ui_but_is_utf8(but)) BLI_strncpy_utf8(but->poin, str, but->hardmax);
		else BLI_strncpy(but->poin, str, but->hardmax);

		return true;
	}
	else if (but->type == UI_BTYPE_SEARCH_MENU) {
		/* string */
		BLI_strncpy(but->poin, str, but->hardmax);
		return true;
	}
	else if (ui_but_anim_expression_set(but, str)) {
		/* driver expression */
		return true;
	}
	else if (str[0] == '#') {
		/* shortcut to create new driver expression (versus immediate Py-execution) */
		return ui_but_anim_expression_create(but, str + 1);
	}
	else {
		/* number editing */
		double value;

		if (ui_but_string_set_eval_num(C, but, str, &value) == false) {
			WM_report_banner_show();
			return false;
		}

		if (!ui_but_is_float(but)) value = (int)floor(value + 0.5);

		/* not that we use hard limits here */
		if (value < (double)but->hardmin) value = but->hardmin;
		if (value > (double)but->hardmax) value = but->hardmax;

		ui_but_value_set(but, value);
		return true;
	}

	return false;
}

void ui_but_default_set(bContext *C, const bool all, const bool use_afterfunc)
{
	wmOperatorType *ot = WM_operatortype_find("UI_OT_reset_default_button", true);

	if (use_afterfunc) {
		PointerRNA *ptr;
		ptr = ui_handle_afterfunc_add_operator(ot, WM_OP_EXEC_DEFAULT, true);
		RNA_boolean_set(ptr, "all", all);
	}
	else {
		PointerRNA ptr;
		WM_operator_properties_create_ptr(&ptr, ot);
		RNA_boolean_set(&ptr, "all", all);
		WM_operator_name_call_ptr(C, ot, WM_OP_EXEC_DEFAULT, &ptr);
		WM_operator_properties_free(&ptr);
	}
}

static double soft_range_round_up(double value, double max)
{
	/* round up to .., 0.1, 0.2, 0.5, 1, 2, 5, 10, 20, 50, ..
	 * checking for 0.0 prevents floating point exceptions */
	double newmax = (value != 0.0) ? pow(10.0, ceil(log(value) / M_LN10)) : 0.0;

	if (newmax * 0.2 >= max && newmax * 0.2 >= value)
		return newmax * 0.2;
	else if (newmax * 0.5 >= max && newmax * 0.5 >= value)
		return newmax * 0.5;
	else
		return newmax;
}

static double soft_range_round_down(double value, double max)
{
	/* round down to .., 0.1, 0.2, 0.5, 1, 2, 5, 10, 20, 50, ..
	 * checking for 0.0 prevents floating point exceptions */
	double newmax = (value != 0.0) ? pow(10.0, floor(log(value) / M_LN10)) : 0.0;

	if (newmax * 5.0 <= max && newmax * 5.0 <= value)
		return newmax * 5.0;
	else if (newmax * 2.0 <= max && newmax * 2.0 <= value)
		return newmax * 2.0;
	else
		return newmax;
}

/* note: this could be split up into functions which handle arrays and not */
static void ui_set_but_soft_range(uiBut *but)
{
	/* ideally we would not limit this but practically, its more than
	 * enough worst case is very long vectors wont use a smart soft-range
	 * which isn't so bad. */

	if (but->rnaprop) {
		const PropertyType type = RNA_property_type(but->rnaprop);
		double softmin, softmax /*, step, precision*/;
		double value_min;
		double value_max;

		/* clamp button range to something reasonable in case
		 * we get -inf/inf from RNA properties */
		if (type == PROP_INT) {
			const bool is_array = RNA_property_array_check(but->rnaprop);
			int imin, imax, istep;

			RNA_property_int_ui_range(&but->rnapoin, but->rnaprop, &imin, &imax, &istep);
			softmin = (imin == INT_MIN) ? -1e4 : imin;
			softmax = (imin == INT_MAX) ? 1e4 : imax;
			/*step = istep;*/ /*UNUSED*/
			/*precision = 1;*/ /*UNUSED*/

			if (is_array) {
				int value_range[2];
				RNA_property_int_get_array_range(&but->rnapoin, but->rnaprop, value_range);
				value_min = (double)value_range[0];
				value_max = (double)value_range[1];
			}
			else {
				value_min = value_max = (double)RNA_property_int_get(&but->rnapoin, but->rnaprop);
			}
		}
		else if (type == PROP_FLOAT) {
			const bool is_array = RNA_property_array_check(but->rnaprop);
			float fmin, fmax, fstep, fprecision;

			RNA_property_float_ui_range(&but->rnapoin, but->rnaprop, &fmin, &fmax, &fstep, &fprecision);
			softmin = (fmin == -FLT_MAX) ? (float)-1e4 : fmin;
			softmax = (fmax == FLT_MAX) ? (float)1e4 : fmax;
			/*step = fstep;*/ /*UNUSED*/
			/*precision = fprecision;*/ /*UNUSED*/

			if (is_array) {
				float value_range[2];
				RNA_property_float_get_array_range(&but->rnapoin, but->rnaprop, value_range);
				value_min = (double)value_range[0];
				value_max = (double)value_range[1];
			}
			else {
				value_min = value_max = (double)RNA_property_float_get(&but->rnapoin, but->rnaprop);
			}
		}
		else {
			return;
		}

		/* if the value goes out of the soft/max range, adapt the range */
		if (value_min + 1e-10 < softmin) {
			if (value_min < 0.0)
				softmin = -soft_range_round_up(-value_min, -softmin);
			else
				softmin = soft_range_round_down(value_min, softmin);

			if (softmin < (double)but->hardmin)
				softmin = (double)but->hardmin;
		}
		if (value_max - 1e-10 > softmax) {
			if (value_max < 0.0)
				softmax = -soft_range_round_down(-value_max, -softmax);
			else
				softmax = soft_range_round_up(value_max, softmax);

			if (softmax > (double)but->hardmax)
				softmax = but->hardmax;
		}

		but->softmin = softmin;
		but->softmax = softmax;
	}
	else if (but->poin && (but->pointype & UI_BUT_POIN_TYPES)) {
		float value = ui_but_value_get(but);
		CLAMP(value, but->hardmin, but->hardmax);
		but->softmin = min_ff(but->softmin, value);
		but->softmax = max_ff(but->softmax, value);
	}
	else {
		BLI_assert(0);
	}
}

/* ******************* Free ********************/

static void ui_free_link(uiLink *link)
{
	if (link) {
		BLI_freelistN(&link->lines);
		MEM_freeN(link);
	}
}

/* can be called with C==NULL */
static void ui_but_free(const bContext *C, uiBut *but)
{
	if (but->opptr) {
		WM_operator_properties_free(but->opptr);
		MEM_freeN(but->opptr);
	}

	if (but->func_argN) {
		MEM_freeN(but->func_argN);
	}

	if (but->tip_argN) {
		MEM_freeN(but->tip_argN);
	}

	if (but->active) {
		/* XXX solve later, buttons should be free-able without context ideally,
		 * however they may have open tooltips or popup windows, which need to
		 * be closed using a context pointer */
		if (C) {
			ui_but_active_free(C, but);
		}
		else {
			if (but->active) {
				MEM_freeN(but->active);
			}
		}
	}
	if (but->str && but->str != but->strdata) {
		MEM_freeN(but->str);
	}
	ui_free_link(but->link);

	if ((but->type == UI_BTYPE_IMAGE) && but->poin) {
		IMB_freeImBuf((struct ImBuf *)but->poin);
	}

	if (but->dragpoin && (but->dragflag & UI_BUT_DRAGPOIN_FREE)) {
		MEM_freeN(but->dragpoin);
	}

	BLI_assert(UI_butstore_is_registered(but->block, but) == false);

	MEM_freeN(but);
}

/* can be called with C==NULL */
void UI_block_free(const bContext *C, uiBlock *block)
{
	uiBut *but;

	UI_butstore_clear(block);

	while ((but = BLI_pophead(&block->buttons))) {
		ui_but_free(C, but);
	}

	if (block->unit) {
		MEM_freeN(block->unit);
	}

	if (block->func_argN) {
		MEM_freeN(block->func_argN);
	}

	CTX_store_free_list(&block->contexts);

	BLI_freelistN(&block->saferct);
	BLI_freelistN(&block->color_pickers.list);
	
	MEM_freeN(block);
}

/* can be called with C==NULL */
void UI_blocklist_free(const bContext *C, ListBase *lb)
{
	uiBlock *block;
	
	while ((block = BLI_pophead(lb))) {
		UI_block_free(C, block);
	}
}

void UI_blocklist_free_inactive(const bContext *C, ListBase *lb)
{
	uiBlock *block, *nextblock;

	for (block = lb->first; block; block = nextblock) {
		nextblock = block->next;
	
		if (!block->handle) {
			if (!block->active) {
				BLI_remlink(lb, block);
				UI_block_free(C, block);
			}
			else
				block->active = 0;
		}
	}
}

void UI_block_region_set(uiBlock *block, ARegion *region)
{
	ListBase *lb = &region->uiblocks;
	uiBlock *oldblock = NULL;

	/* each listbase only has one block with this name, free block
	 * if is already there so it can be rebuilt from scratch */
	if (lb) {
		oldblock = BLI_findstring(lb, block->name, offsetof(uiBlock, name));

		if (oldblock) {
			oldblock->active = 0;
			oldblock->panel = NULL;
			oldblock->handle = NULL;
		}

		/* at the beginning of the list! for dynamical menus/blocks */
		BLI_addhead(lb, block);
	}

	block->oldblock = oldblock;
}

uiBlock *UI_block_begin(const bContext *C, ARegion *region, const char *name, short dt)
{
	uiBlock *block;
	wmWindow *window;
	Scene *scn;
	int getsizex, getsizey;

	window = CTX_wm_window(C);
	scn = CTX_data_scene(C);

	block = MEM_callocN(sizeof(uiBlock), "uiBlock");
	block->active = 1;
	block->dt = dt;
	block->evil_C = (void *)C;  /* XXX */

	if (scn) {
		block->color_profile = true;

		/* store display device name, don't lookup for transformations yet
		 * block could be used for non-color displays where looking up for transformation
		 * would slow down redraw, so only lookup for actual transform when it's indeed
		 * needed
		 */
		BLI_strncpy(block->display_device, scn->display_settings.display_device, sizeof(block->display_device));

		/* copy to avoid crash when scene gets deleted with ui still open */
		block->unit = MEM_mallocN(sizeof(scn->unit), "UI UnitSettings");
		memcpy(block->unit, &scn->unit, sizeof(scn->unit));
	}

	BLI_strncpy(block->name, name, sizeof(block->name));

	if (region)
		UI_block_region_set(block, region);

	/* window matrix and aspect */
	if (region && region->swinid) {
		wm_subwindow_matrix_get(window, region->swinid, block->winmat);
		wm_subwindow_size_get(window, region->swinid, &getsizex, &getsizey);

		block->aspect = 2.0f / fabsf(getsizex * block->winmat[0][0]);
	}
	else {
		/* no subwindow created yet, for menus for example, so we
		 * use the main window instead, since buttons are created
		 * there anyway */
		wm_subwindow_matrix_get(window, window->screen->mainwin, block->winmat);
		wm_subwindow_size_get(window, window->screen->mainwin, &getsizex, &getsizey);

		block->aspect = 2.0f / fabsf(getsizex * block->winmat[0][0]);
		block->auto_open = true;
		block->flag |= UI_BLOCK_LOOP; /* tag as menu */
	}

	return block;
}

uiBlock *UI_block_find_in_region(const char *name, ARegion *ar)
{
	return BLI_findstring(&ar->uiblocks, name, offsetof(uiBlock, name));
}

void UI_block_emboss_set(uiBlock *block, char dt)
{
	block->dt = dt;
}

void ui_but_update(uiBut *but)
{
	/* if something changed in the button */
	double value = UI_BUT_VALUE_UNSET;
//	float okwidth; // UNUSED
	
	ui_but_update_select_flag(but, &value);
	
	/* only update soft range while not editing */
	if (!(but->editval || but->editstr || but->editvec)) {
		if ((but->rnaprop != NULL) ||
		    (but->poin && (but->pointype & UI_BUT_POIN_TYPES)))
		{
			ui_set_but_soft_range(but);
		}
	}

	/* test for min and max, icon sliders, etc */
	switch (but->type) {
		case UI_BTYPE_NUM:
		case UI_BTYPE_SCROLL:
		case UI_BTYPE_NUM_SLIDER:
			UI_GET_BUT_VALUE_INIT(but, value);
			if      (value < (double)but->hardmin) ui_but_value_set(but, but->hardmin);
			else if (value > (double)but->hardmax) ui_but_value_set(but, but->hardmax);

			/* max must never be smaller than min! Both being equal is allowed though */
			BLI_assert(but->softmin <= but->softmax &&
			           but->hardmin <= but->hardmax);
			break;
			
		case UI_BTYPE_ICON_TOGGLE:
		case UI_BTYPE_ICON_TOGGLE_N:
			if (!but->rnaprop || (RNA_property_flag(but->rnaprop) & PROP_ICONS_CONSECUTIVE)) {
				if (but->flag & UI_SELECT) but->iconadd = 1;
				else but->iconadd = 0;
			}
			break;
			
			/* quiet warnings for unhandled types */
		default:
			break;
	}
	
	
	/* safety is 4 to enable small number buttons (like 'users') */
	// okwidth = -4 + (BLI_rcti_size_x(&but->rect)); // UNUSED
	
	/* name: */
	switch (but->type) {

		case UI_BTYPE_MENU:
			if (BLI_rctf_size_x(&but->rect) > 24.0f) {
				/* only needed for menus in popup blocks that don't recreate buttons on redraw */
				if (but->block->flag & UI_BLOCK_LOOP) {
					if (but->rnaprop && (RNA_property_type(but->rnaprop) == PROP_ENUM)) {
						int value_enum = RNA_property_enum_get(&but->rnapoin, but->rnaprop);
						const char *buf;
						if (RNA_property_enum_name_gettexted(
						        but->block->evil_C,
						        &but->rnapoin, but->rnaprop, value_enum, &buf))
						{
							size_t slen = strlen(buf);
							ui_but_string_free_internal(but);
							ui_but_string_set_internal(but, buf, slen);
						}
					}
				}
				BLI_strncpy(but->drawstr, but->str, sizeof(but->drawstr));
			}
			break;

		case UI_BTYPE_NUM:
		case UI_BTYPE_NUM_SLIDER:

			if (!but->editstr) {
				const char *drawstr_suffix = NULL;
				size_t slen;

				UI_GET_BUT_VALUE_INIT(but, value);

				slen = BLI_strncpy_rlen(but->drawstr, but->str, sizeof(but->drawstr));

				if (ui_but_is_float(but)) {
					if (value == (double) FLT_MAX) {
						slen += BLI_strncpy_rlen(but->drawstr + slen, "inf", sizeof(but->drawstr) - slen);
					}
					else if (value == (double) -FLT_MAX) {
						slen += BLI_strncpy_rlen(but->drawstr + slen, "-inf", sizeof(but->drawstr) - slen);
					}
					/* support length type buttons */
					else if (ui_but_is_unit(but)) {
						char new_str[sizeof(but->drawstr)];
						ui_get_but_string_unit(but, new_str, sizeof(new_str), value, true, -1);
						slen += BLI_strncpy_rlen(but->drawstr + slen, new_str, sizeof(but->drawstr) - slen);
					}
					else {
						const int prec = ui_but_calc_float_precision(but, value);
						slen += BLI_snprintf_rlen(but->drawstr + slen, sizeof(but->drawstr) - slen, "%.*f", prec, value);
					}
				}
				else {
					slen += BLI_snprintf_rlen(but->drawstr + slen, sizeof(but->drawstr) - slen, "%d", (int)value);
				}

				if (but->rnaprop) {
					PropertySubType pstype = RNA_property_subtype(but->rnaprop);

					if (pstype == PROP_PERCENTAGE) {
						drawstr_suffix = "%";
					}
					else if (pstype == PROP_PIXEL) {
						drawstr_suffix = " px";
					}
				}

				if (drawstr_suffix) {
					BLI_strncpy(but->drawstr + slen, drawstr_suffix, sizeof(but->drawstr) - slen);
				}

			}
			break;

		case UI_BTYPE_LABEL:
			if (ui_but_is_float(but)) {
				int prec;
				UI_GET_BUT_VALUE_INIT(but, value);
				prec = ui_but_calc_float_precision(but, value);
				BLI_snprintf(but->drawstr, sizeof(but->drawstr), "%s%.*f", but->str, prec, value);
			}
			else {
				BLI_strncpy(but->drawstr, but->str, UI_MAX_DRAW_STR);
			}
		
			break;

		case UI_BTYPE_TEXT:
		case UI_BTYPE_SEARCH_MENU:
			if (!but->editstr) {
				char str[UI_MAX_DRAW_STR];

				ui_but_string_get(but, str, UI_MAX_DRAW_STR);
				BLI_snprintf(but->drawstr, sizeof(but->drawstr), "%s%s", but->str, str);
			}
			break;
	
		case UI_BTYPE_KEY_EVENT:
		{
			const char *str;
			if (but->flag & UI_SELECT) {
				str = "Press a key";
			}
			else {
				UI_GET_BUT_VALUE_INIT(but, value);
				str = WM_key_event_string((short)value, false);
			}
			BLI_snprintf(but->drawstr, UI_MAX_DRAW_STR, "%s%s", but->str, str);
			break;
		}
		case UI_BTYPE_HOTKEY_EVENT:
			if (but->flag & UI_SELECT) {

				if (but->modifier_key) {
					char *str = but->drawstr;
					but->drawstr[0] = '\0';

					if (but->modifier_key & KM_SHIFT)
						str += BLI_strcpy_rlen(str, "Shift ");
					if (but->modifier_key & KM_CTRL)
						str += BLI_strcpy_rlen(str, "Ctrl ");
					if (but->modifier_key & KM_ALT)
						str += BLI_strcpy_rlen(str, "Alt ");
					if (but->modifier_key & KM_OSKEY)
						str += BLI_strcpy_rlen(str, "Cmd ");

					(void)str; /* UNUSED */
				}
				else {
					BLI_strncpy(but->drawstr, "Press a key", UI_MAX_DRAW_STR);
				}
			}
			else
				BLI_strncpy(but->drawstr, but->str, UI_MAX_DRAW_STR);

			break;

		case UI_BTYPE_HSVCUBE:
		case UI_BTYPE_HSVCIRCLE:
			break;
		default:
			BLI_strncpy(but->drawstr, but->str, UI_MAX_DRAW_STR);
			break;
		
	}

	/* if we are doing text editing, this will override the drawstr */
	if (but->editstr)
		but->drawstr[0] = '\0';
	
	/* text clipping moved to widget drawing code itself */
}


void UI_block_align_begin(uiBlock *block)
{
	/* if other align was active, end it */
	if (block->flag & UI_BUT_ALIGN) UI_block_align_end(block);

	block->flag |= UI_BUT_ALIGN_DOWN;
	block->alignnr++;

	/* buttons declared after this call will get this align nr */ // XXX flag?
}

void UI_block_align_end(uiBlock *block)
{
	block->flag &= ~UI_BUT_ALIGN;  /* all 4 flags */
}

struct ColorManagedDisplay *ui_block_cm_display_get(uiBlock *block)
{
	return IMB_colormanagement_display_get_named(block->display_device);
}

void ui_block_cm_to_display_space_v3(uiBlock *block, float pixel[3])
{
	struct ColorManagedDisplay *display = ui_block_cm_display_get(block);

	IMB_colormanagement_scene_linear_to_display_v3(pixel, display);
}

void ui_block_cm_to_scene_linear_v3(uiBlock *block, float pixel[3])
{
	struct ColorManagedDisplay *display = ui_block_cm_display_get(block);

	IMB_colormanagement_display_to_scene_linear_v3(pixel, display);
}

void ui_block_cm_to_display_space_range(uiBlock *block, float *min, float *max)
{
	struct ColorManagedDisplay *display = ui_block_cm_display_get(block);
	float pixel[3];

	copy_v3_fl(pixel, *min);
	IMB_colormanagement_scene_linear_to_display_v3(pixel, display);
	*min = min_fff(UNPACK3(pixel));

	copy_v3_fl(pixel, *max);
	IMB_colormanagement_scene_linear_to_display_v3(pixel, display);
	*max = max_fff(UNPACK3(pixel));
}

/**
 * \brief ui_def_but is the function that draws many button types
 *
 * \param x, y: The lower left hand corner of the button (X axis)
 * \param width, height: The size of the button.
 *
 * for float buttons:
 * \param a1: Click Step (how much to change the value each click)
 * \param a2: Number of decimal point values to display. 0 defaults to 3 (0.000)
 * 1,2,3, and a maximum of 4, all greater values will be clamped to 4.
 */
static uiBut *ui_def_but(
        uiBlock *block, int type, int retval, const char *str,
        int x, int y, short width, short height,
        void *poin, float min, float max, float a1, float a2, const char *tip)
{
	uiBut *but;
	int slen;

	BLI_assert(width >= 0 && height >= 0);
	
	/* we could do some more error checks here */
	if ((type & BUTTYPE) == UI_BTYPE_LABEL) {
		BLI_assert((poin != NULL || min != 0.0f || max != 0.0f || (a1 == 0.0f && a2 != 0.0f) || (a1 != 0.0f && a1 != 1.0f)) == false);
	}

	if (type & UI_BUT_POIN_TYPES) {  /* a pointer is required */
		if (poin == NULL) {
			BLI_assert(0);
			return NULL;
		}
	}

	but = MEM_callocN(sizeof(uiBut), "uiBut");

	but->type = type & BUTTYPE;
	but->pointype = type & UI_BUT_POIN_TYPES;
	but->bit = type & UI_BUT_POIN_BIT;
	but->bitnr = type & 31;
	but->icon = ICON_NONE;
	but->iconadd = 0;

	but->retval = retval;

	slen = strlen(str);
	ui_but_string_set_internal(but, str, slen);

	but->rect.xmin = x;
	but->rect.ymin = y;
	but->rect.xmax = but->rect.xmin + width;
	but->rect.ymax = but->rect.ymin + height;

	but->poin = poin;
	but->hardmin = but->softmin = min;
	but->hardmax = but->softmax = max;
	but->a1 = a1;
	but->a2 = a2;
	but->tip = tip;

	but->lock = block->lock;
	but->lockstr = block->lockstr;
	but->dt = block->dt;
	but->pie_dir = UI_RADIAL_NONE;

	but->block = block;  /* pointer back, used for frontbuffer status, and picker */

	if ((block->flag & UI_BUT_ALIGN) && ui_but_can_align(but))
		but->alignnr = block->alignnr;

	but->func = block->func;
	but->func_arg1 = block->func_arg1;
	but->func_arg2 = block->func_arg2;

	but->funcN = block->funcN;
	if (block->func_argN)
		but->func_argN = MEM_dupallocN(block->func_argN);
	
	but->pos = -1;   /* cursor invisible */

	if (ELEM(but->type, UI_BTYPE_NUM, UI_BTYPE_NUM_SLIDER)) {    /* add a space to name */
		/* slen remains unchanged from previous assignment, ensure this stays true */
		if (slen > 0 && slen < UI_MAX_NAME_STR - 2) {
			if (but->str[slen - 1] != ' ') {
				but->str[slen] = ' ';
				but->str[slen + 1] = 0;
			}
		}
	}

	if (block->flag & UI_BLOCK_RADIAL) {
		but->drawflag |= (UI_BUT_TEXT_LEFT | UI_BUT_ICON_LEFT);
	}
	else if ((block->flag & UI_BLOCK_LOOP) ||
	         ELEM(but->type,
	              UI_BTYPE_MENU, UI_BTYPE_TEXT, UI_BTYPE_LABEL,
	              UI_BTYPE_BLOCK, UI_BTYPE_BUT_MENU, UI_BTYPE_SEARCH_MENU,
	              UI_BTYPE_PROGRESS_BAR))
	{
		but->drawflag |= (UI_BUT_TEXT_LEFT | UI_BUT_ICON_LEFT);
	}
#ifdef USE_NUMBUTS_LR_ALIGN
	else if (ELEM(but->type, UI_BTYPE_NUM, UI_BTYPE_NUM_SLIDER)) {
		but->drawflag |= UI_BUT_TEXT_LEFT;
	}
#endif

	but->drawflag |= (block->flag & UI_BUT_ALIGN);

	if (but->lock == true) {
		if (but->lockstr) {
			but->flag |= UI_BUT_DISABLED;
		}
	}

	/* keep track of UI_interface.h */
	if (ELEM(but->type,
	         UI_BTYPE_BLOCK, UI_BTYPE_BUT, UI_BTYPE_LABEL,
	         UI_BTYPE_PULLDOWN, UI_BTYPE_ROUNDBOX, UI_BTYPE_LISTBOX,
	         UI_BTYPE_BUT_MENU, UI_BTYPE_SCROLL, UI_BTYPE_GRIP,
	         UI_BTYPE_SEPR, UI_BTYPE_SEPR_LINE) ||
	    (but->type >= UI_BTYPE_SEARCH_MENU))
	{
		/* pass */
	}
	else {
		but->flag |= UI_BUT_UNDO;
	}

	BLI_addtail(&block->buttons, but);
	
	if (block->curlayout)
		ui_layout_add_but(block->curlayout, but);

#ifdef WITH_PYTHON
	/* if the 'UI_OT_editsource' is running, extract the source info from the button  */
	if (UI_editsource_enable_check()) {
		UI_editsource_active_but_test(but);
	}
#endif

	return but;
}

void ui_def_but_icon(uiBut *but, const int icon, const int flag)
{
	if (icon) {
		ui_icon_ensure_deferred(but->block->evil_C, icon, (flag & UI_BUT_ICON_PREVIEW) != 0);
	}
	but->icon = (BIFIconID)icon;
	but->flag |= flag;

	if (but->str && but->str[0]) {
		but->drawflag |= UI_BUT_ICON_LEFT;
	}
}

static void ui_def_but_rna__disable(uiBut *but)
{
	but->flag |= UI_BUT_DISABLED;
	but->lock = true;
	but->lockstr = "";
}

static void ui_def_but_rna__menu(bContext *UNUSED(C), uiLayout *layout, void *but_p)
{
	uiBlock *block = uiLayoutGetBlock(layout);
	uiPopupBlockHandle *handle = block->handle;
	uiBut *but = (uiBut *)but_p;

	/* see comment in ui_item_enum_expand, re: uiname  */
	EnumPropertyItem *item, *item_array;
	bool free;

	uiLayout *split, *column = NULL;

	int totitems = 0;
	int columns, rows, a, b;
	int column_start = 0, column_end = 0;
	int nbr_entries_nosepr = 0;

	UI_block_flag_enable(block, UI_BLOCK_MOVEMOUSE_QUIT);

	RNA_property_enum_items_gettexted(block->evil_C, &but->rnapoin, but->rnaprop, &item_array, NULL, &free);


	/* we dont want nested rows, cols in menus */
	UI_block_layout_set_current(block, layout);

	for (item = item_array; item->identifier; item++, totitems++) {
		if (!item->identifier[0]) {
			/* inconsistent, but menus with labels do not look good flipped */
			if (item->name) {
				block->flag |= UI_BLOCK_NO_FLIP;
				nbr_entries_nosepr++;
			}
			/* We do not want simple separators in nbr_entries_nosepr count */
			continue;
		}
		nbr_entries_nosepr++;
	}

	/* Columns and row estimation. Ignore simple separators here. */
	columns = (nbr_entries_nosepr + 20) / 20;
	if (columns < 1)
		columns = 1;
	if (columns > 8)
		columns = (nbr_entries_nosepr + 25) / 25;

	rows = totitems / columns;
	if (rows < 1)
		rows = 1;
	while (rows * columns < totitems)
		rows++;

	/* Title */
	uiDefBut(block, UI_BTYPE_LABEL, 0, RNA_property_ui_name(but->rnaprop),
	         0, 0, UI_UNIT_X * 5, UI_UNIT_Y, NULL, 0.0, 0.0, 0, 0, "");
	uiItemS(layout);

	/* note, item_array[...] is reversed on access */

	/* create items */
	split = uiLayoutSplit(layout, 0.0f, false);

	for (a = 0; a < totitems; a++) {
		if (a == column_end) {
			/* start new column, and find out where it ends in advance, so we
			 * can flip the order of items properly per column */
			column_start = a;
			column_end = totitems;

			for (b = a + 1; b < totitems; b++) {
				item = &item_array[b];

				/* new column on N rows or on separation label */
				if (((b - a) % rows == 0) || (!item->identifier[0] && item->name)) {
					column_end = b;
					break;
				}
			}

			column = uiLayoutColumn(split, false);
		}

		if (block->flag & UI_BLOCK_NO_FLIP) {
			item = &item_array[a];
		}
		else {
			item = &item_array[(column_start + column_end - 1 - a)];
		}

		if (!item->identifier[0]) {
			if (item->name) {
				if (item->icon) {
					uiItemL(column, item->name, item->icon);
				}
				else {
					/* Do not use uiItemL here, as our root layout is a menu one, it will add a fake blank icon! */
					uiDefBut(block, UI_BTYPE_LABEL, 0, item->name, 0, 0, UI_UNIT_X * 5, UI_UNIT_Y, NULL, 0.0, 0.0, 0, 0, "");
				}
			}
			else {
				uiItemS(column);
			}
		}
		else {
			if (item->icon) {
				uiDefIconTextButI(block, UI_BTYPE_BUT_MENU, B_NOP, item->icon, item->name, 0, 0,
				                  UI_UNIT_X * 5, UI_UNIT_Y, &handle->retvalue, item->value, 0.0, 0, -1, item->description);
			}
			else {
				uiDefButI(block, UI_BTYPE_BUT_MENU, B_NOP, item->name, 0, 0,
				          UI_UNIT_X * 5, UI_UNIT_X, &handle->retvalue, item->value, 0.0, 0, -1, item->description);
			}
		}
	}

	UI_block_layout_set_current(block, layout);

	if (free) {
		MEM_freeN(item_array);
	}

	BLI_assert((block->flag & UI_BLOCK_IS_FLIP) == 0);
	block->flag |= UI_BLOCK_IS_FLIP;
}

/**
 * ui_def_but_rna_propname and ui_def_but_rna
 * both take the same args except for propname vs prop, this is done so we can
 * avoid an extra lookup on 'prop' when its already available.
 *
 * When this kind of change won't disrupt branches, best look into making more
 * of our UI functions take prop rather then propname.
 */
static uiBut *ui_def_but_rna(
        uiBlock *block, int type, int retval, const char *str,
        int x, int y, short width, short height,
        PointerRNA *ptr, PropertyRNA *prop, int index,
        float min, float max, float a1, float a2,  const char *tip)
{
	const PropertyType proptype = RNA_property_type(prop);
	uiBut *but;
	int icon = 0;
	uiMenuCreateFunc func = NULL;

	if (ELEM(type, UI_BTYPE_COLOR, UI_BTYPE_HSVCIRCLE, UI_BTYPE_HSVCUBE)) {
		BLI_assert(index == -1);
	}

	/* use rna values if parameters are not specified */
	if ((proptype == PROP_ENUM) && ELEM(type, UI_BTYPE_MENU, UI_BTYPE_ROW, UI_BTYPE_LISTROW)) {
		/* UI_BTYPE_MENU is handled a little differently here */
		EnumPropertyItem *item;
		int value;
		bool free;
		int i;

		RNA_property_enum_items(block->evil_C, ptr, prop, &item, NULL, &free);

		if (type == UI_BTYPE_MENU) {
			value = RNA_property_enum_get(ptr, prop);
		}
		else {
			value = (int)max;
		}

		i = RNA_enum_from_value(item, value);
		if (i != -1) {

			if (!str) {
				str = item[i].name;
#ifdef WITH_INTERNATIONAL
				str = CTX_IFACE_(RNA_property_translation_context(prop), str);
#endif
			}

			icon = item[i].icon;
		}
		else {
			if (!str) {
				if (type == UI_BTYPE_MENU) {
					str = "";
				}
				else {
					str = RNA_property_ui_name(prop);
				}
			}
		}

		if (type == UI_BTYPE_MENU) {
			func = ui_def_but_rna__menu;
		}

		if (free) {
			MEM_freeN(item);
		}
	}
	else {
		if (!str) {
			str = RNA_property_ui_name(prop);
		}
		icon = RNA_property_ui_icon(prop);
	}

	if (!tip && proptype != PROP_ENUM)
		tip = RNA_property_ui_description(prop);

	if (min == max || a1 == -1 || a2 == -1) {
		if (proptype == PROP_INT) {
			int hardmin, hardmax, softmin, softmax, step;

			RNA_property_int_range(ptr, prop, &hardmin, &hardmax);
			RNA_property_int_ui_range(ptr, prop, &softmin, &softmax, &step);

			if (!ELEM(type, UI_BTYPE_ROW, UI_BTYPE_LISTROW) && min == max) {
				min = hardmin;
				max = hardmax;
			}
			if (a1 == -1)
				a1 = step;
			if (a2 == -1)
				a2 = 0;
		}
		else if (proptype == PROP_FLOAT) {
			float hardmin, hardmax, softmin, softmax, step, precision;

			RNA_property_float_range(ptr, prop, &hardmin, &hardmax);
			RNA_property_float_ui_range(ptr, prop, &softmin, &softmax, &step, &precision);

			if (!ELEM(type, UI_BTYPE_ROW, UI_BTYPE_LISTROW) && min == max) {
				min = hardmin;
				max = hardmax;
			}
			if (a1 == -1)
				a1 = step;
			if (a2 == -1)
				a2 = precision;
		}
		else if (proptype == PROP_STRING) {
			min = 0;
			max = RNA_property_string_maxlength(prop);
			/* note, 'max' may be zero (code for dynamically resized array) */
		}
	}

	/* now create button */
	but = ui_def_but(block, type, retval, str, x, y, width, height, NULL, min, max, a1, a2, tip);

	but->rnapoin = *ptr;
	but->rnaprop = prop;

	if (RNA_property_array_check(but->rnaprop))
		but->rnaindex = index;
	else
		but->rnaindex = 0;

	if (icon) {
		ui_def_but_icon(but, icon, UI_HAS_ICON);
	}
	
	if ((type == UI_BTYPE_MENU) && (but->dt == UI_EMBOSS_PULLDOWN)) {
		but->flag |= UI_BUT_ICON_SUBMENU;
	}

	if (!RNA_property_editable(&but->rnapoin, prop)) {
		ui_def_but_rna__disable(but);
	}

	if (but->flag & UI_BUT_UNDO && (ui_but_is_rna_undo(but) == false)) {
		but->flag &= ~UI_BUT_UNDO;
	}

	/* If this button uses units, calculate the step from this */
	if ((proptype == PROP_FLOAT) && ui_but_is_unit(but)) {
		but->a1 = ui_get_but_step_unit(but, but->a1);
	}

	if (func) {
		but->menu_create_func = func;
		but->poin = (char *)but;
	}

	return but;
}

static uiBut *ui_def_but_rna_propname(uiBlock *block, int type, int retval, const char *str, int x, int y, short width, short height, PointerRNA *ptr, const char *propname, int index, float min, float max, float a1, float a2,  const char *tip)
{
	PropertyRNA *prop = RNA_struct_find_property(ptr, propname);
	uiBut *but;

	if (prop) {
		but = ui_def_but_rna(block, type, retval, str, x, y, width, height, ptr, prop, index, min, max, a1, a2,  tip);
	}
	else {
		but = ui_def_but(block, type, retval, propname, x, y, width, height, NULL, min, max, a1, a2, tip);

		ui_def_but_rna__disable(but);
	}

	return but;
}

static uiBut *ui_def_but_operator_ptr(uiBlock *block, int type, wmOperatorType *ot, int opcontext, const char *str, int x, int y, short width, short height, const char *tip)
{
	uiBut *but;

	if (!str) {
		if (ot && ot->srna)
			str = RNA_struct_ui_name(ot->srna);
		else
			str = "";
	}

	if ((!tip || tip[0] == '\0') && ot && ot->srna) {
		tip = RNA_struct_ui_description(ot->srna);
	}

	but = ui_def_but(block, type, -1, str, x, y, width, height, NULL, 0, 0, 0, 0, tip);
	but->optype = ot;
	but->opcontext = opcontext;
	but->flag &= ~UI_BUT_UNDO; /* no need for ui_but_is_rna_undo(), we never need undo here */

	if (!ot) {
		but->flag |= UI_BUT_DISABLED;
		but->lock = true;
		but->lockstr = "";
	}

	return but;
}

uiBut *uiDefBut(uiBlock *block, int type, int retval, const char *str, int x, int y, short width, short height, void *poin, float min, float max, float a1, float a2, const char *tip)
{
	uiBut *but = ui_def_but(block, type, retval, str, x, y, width, height, poin, min, max, a1, a2, tip);

	ui_but_update(but);
	
	return but;
}

/**
 * if \a _x_ is a power of two (only one bit) return the power,
 * otherwise return -1.
 *
 * for powers of two:
 * \code{.c}
 *     ((1 << findBitIndex(x)) == x);
 * \endcode
 */
static int findBitIndex(unsigned int x)
{
	if (!x || !is_power_of_2_i(x)) { /* is_power_of_2_i(x) strips lowest bit */
		return -1;
	}
	else {
		int idx = 0;

		if (x & 0xFFFF0000) idx += 16, x >>= 16;
		if (x & 0xFF00) idx += 8, x >>= 8;
		if (x & 0xF0) idx += 4, x >>= 4;
		if (x & 0xC) idx += 2, x >>= 2;
		if (x & 0x2) idx += 1;

		return idx;
	}
}

/* autocomplete helper functions */
struct AutoComplete {
	size_t maxlen;
	int matches;
	char *truncate;
	const char *startname;
};

AutoComplete *UI_autocomplete_begin(const char *startname, size_t maxlen)
{
	AutoComplete *autocpl;
	
	autocpl = MEM_callocN(sizeof(AutoComplete), "AutoComplete");
	autocpl->maxlen = maxlen;
	autocpl->matches = 0;
	autocpl->truncate = MEM_callocN(sizeof(char) * maxlen, "AutoCompleteTruncate");
	autocpl->startname = startname;

	return autocpl;
}

void UI_autocomplete_update_name(AutoComplete *autocpl, const char *name)
{
	char *truncate = autocpl->truncate;
	const char *startname = autocpl->startname;
	int a;

	for (a = 0; a < autocpl->maxlen - 1; a++) {
		if (startname[a] == 0 || startname[a] != name[a])
			break;
	}
	/* found a match */
	if (startname[a] == 0) {
		autocpl->matches++;
		/* first match */
		if (truncate[0] == 0)
			BLI_strncpy(truncate, name, autocpl->maxlen);
		else {
			/* remove from truncate what is not in bone->name */
			for (a = 0; a < autocpl->maxlen - 1; a++) {
				if (name[a] == 0) {
					truncate[a] = 0;
					break;
				}
				else if (truncate[a] != name[a])
					truncate[a] = 0;
			}
		}
	}
}

int UI_autocomplete_end(AutoComplete *autocpl, char *autoname)
{	
	int match = AUTOCOMPLETE_NO_MATCH;
	if (autocpl->truncate[0]) {
		if (autocpl->matches == 1) {
			match = AUTOCOMPLETE_FULL_MATCH;
		}
		else {
			match = AUTOCOMPLETE_PARTIAL_MATCH;
		}
		BLI_strncpy(autoname, autocpl->truncate, autocpl->maxlen);
	}
	else {
		if (autoname != autocpl->startname) {  /* don't copy a string over its self */
			BLI_strncpy(autoname, autocpl->startname, autocpl->maxlen);
		}
	}

	MEM_freeN(autocpl->truncate);
	MEM_freeN(autocpl);
	return match;
}

static void ui_but_update_and_icon_set(uiBut *but, int icon)
{
	if (icon) {
		ui_def_but_icon(but, icon, UI_HAS_ICON);
	}

	ui_but_update(but);
}

static uiBut *uiDefButBit(uiBlock *block, int type, int bit, int retval, const char *str, int x, int y, short width, short height, void *poin, float min, float max, float a1, float a2,  const char *tip)
{
	int bitIdx = findBitIndex(bit);
	if (bitIdx == -1) {
		return NULL;
	}
	else {
		return uiDefBut(block, type | UI_BUT_POIN_BIT | bitIdx, retval, str, x, y, width, height, poin, min, max, a1, a2, tip);
	}
}
uiBut *uiDefButF(uiBlock *block, int type, int retval, const char *str, int x, int y, short width, short height, float *poin, float min, float max, float a1, float a2,  const char *tip)
{
	return uiDefBut(block, type | UI_BUT_POIN_FLOAT, retval, str, x, y, width, height, (void *) poin, min, max, a1, a2, tip);
}
uiBut *uiDefButBitF(uiBlock *block, int type, int bit, int retval, const char *str, int x, int y, short width, short height, float *poin, float min, float max, float a1, float a2,  const char *tip)
{
	return uiDefButBit(block, type | UI_BUT_POIN_FLOAT, bit, retval, str, x, y, width, height, (void *) poin, min, max, a1, a2, tip);
}
uiBut *uiDefButI(uiBlock *block, int type, int retval, const char *str, int x, int y, short width, short height, int *poin, float min, float max, float a1, float a2,  const char *tip)
{
	return uiDefBut(block, type | UI_BUT_POIN_INT, retval, str, x, y, width, height, (void *) poin, min, max, a1, a2, tip);
}
uiBut *uiDefButBitI(uiBlock *block, int type, int bit, int retval, const char *str, int x, int y, short width, short height, int *poin, float min, float max, float a1, float a2,  const char *tip)
{
	return uiDefButBit(block, type | UI_BUT_POIN_INT, bit, retval, str, x, y, width, height, (void *) poin, min, max, a1, a2, tip);
}
uiBut *uiDefButS(uiBlock *block, int type, int retval, const char *str, int x, int y, short width, short height, short *poin, float min, float max, float a1, float a2,  const char *tip)
{
	return uiDefBut(block, type | UI_BUT_POIN_SHORT, retval, str, x, y, width, height, (void *) poin, min, max, a1, a2, tip);
}
uiBut *uiDefButBitS(uiBlock *block, int type, int bit, int retval, const char *str, int x, int y, short width, short height, short *poin, float min, float max, float a1, float a2,  const char *tip)
{
	return uiDefButBit(block, type | UI_BUT_POIN_SHORT, bit, retval, str, x, y, width, height, (void *) poin, min, max, a1, a2, tip);
}
uiBut *uiDefButC(uiBlock *block, int type, int retval, const char *str, int x, int y, short width, short height, char *poin, float min, float max, float a1, float a2,  const char *tip)
{
	return uiDefBut(block, type | UI_BUT_POIN_CHAR, retval, str, x, y, width, height, (void *) poin, min, max, a1, a2, tip);
}
uiBut *uiDefButBitC(uiBlock *block, int type, int bit, int retval, const char *str, int x, int y, short width, short height, char *poin, float min, float max, float a1, float a2,  const char *tip)
{
	return uiDefButBit(block, type | UI_BUT_POIN_CHAR, bit, retval, str, x, y, width, height, (void *) poin, min, max, a1, a2, tip);
}
uiBut *uiDefButR(uiBlock *block, int type, int retval, const char *str, int x, int y, short width, short height, PointerRNA *ptr, const char *propname, int index, float min, float max, float a1, float a2,  const char *tip)
{
	uiBut *but;
	but = ui_def_but_rna_propname(block, type, retval, str, x, y, width, height, ptr, propname, index, min, max, a1, a2, tip);
	ui_but_update(but);
	return but;
}
uiBut *uiDefButR_prop(uiBlock *block, int type, int retval, const char *str, int x, int y, short width, short height, PointerRNA *ptr, PropertyRNA *prop, int index, float min, float max, float a1, float a2,  const char *tip)
{
	uiBut *but;
	but = ui_def_but_rna(block, type, retval, str, x, y, width, height, ptr, prop, index, min, max, a1, a2, tip);
	ui_but_update(but);
	return but;
}

uiBut *uiDefButO_ptr(uiBlock *block, int type, wmOperatorType *ot, int opcontext, const char *str, int x, int y, short width, short height, const char *tip)
{
	uiBut *but;
	but = ui_def_but_operator_ptr(block, type, ot, opcontext, str, x, y, width, height, tip);
	ui_but_update(but);
	return but;
}
uiBut *uiDefButO(uiBlock *block, int type, const char *opname, int opcontext, const char *str, int x, int y, short width, short height, const char *tip)
{
	wmOperatorType *ot = WM_operatortype_find(opname, 0);
	if (str == NULL && ot == NULL) str = opname;
	return uiDefButO_ptr(block, type, ot, opcontext, str, x, y, width, height, tip);
}

/* if a1==1.0 then a2 is an extra icon blending factor (alpha 0.0 - 1.0) */
uiBut *uiDefIconBut(uiBlock *block, int type, int retval, int icon, int x, int y, short width, short height, void *poin, float min, float max, float a1, float a2,  const char *tip)
{
	uiBut *but = ui_def_but(block, type, retval, "", x, y, width, height, poin, min, max, a1, a2, tip);
	ui_but_update_and_icon_set(but, icon);
	return but;
}
static uiBut *uiDefIconButBit(uiBlock *block, int type, int bit, int retval, int icon, int x, int y, short width, short height, void *poin, float min, float max, float a1, float a2, const char *tip)
{
	int bitIdx = findBitIndex(bit);
	if (bitIdx == -1) {
		return NULL;
	}
	else {
		return uiDefIconBut(block, type | UI_BUT_POIN_BIT | bitIdx, retval, icon, x, y, width, height, poin, min, max, a1, a2, tip);
	}
}

uiBut *uiDefIconButF(uiBlock *block, int type, int retval, int icon, int x, int y, short width, short height, float *poin, float min, float max, float a1, float a2,  const char *tip)
{
	return uiDefIconBut(block, type | UI_BUT_POIN_FLOAT, retval, icon, x, y, width, height, (void *) poin, min, max, a1, a2, tip);
}
uiBut *uiDefIconButBitF(uiBlock *block, int type, int bit, int retval, int icon, int x, int y, short width, short height, float *poin, float min, float max, float a1, float a2,  const char *tip)
{
	return uiDefIconButBit(block, type | UI_BUT_POIN_FLOAT, bit, retval, icon, x, y, width, height, (void *) poin, min, max, a1, a2, tip);
}
uiBut *uiDefIconButI(uiBlock *block, int type, int retval, int icon, int x, int y, short width, short height, int *poin, float min, float max, float a1, float a2,  const char *tip)
{
	return uiDefIconBut(block, type | UI_BUT_POIN_INT, retval, icon, x, y, width, height, (void *) poin, min, max, a1, a2, tip);
}
uiBut *uiDefIconButBitI(uiBlock *block, int type, int bit, int retval, int icon, int x, int y, short width, short height, int *poin, float min, float max, float a1, float a2,  const char *tip)
{
	return uiDefIconButBit(block, type | UI_BUT_POIN_INT, bit, retval, icon, x, y, width, height, (void *) poin, min, max, a1, a2, tip);
}
uiBut *uiDefIconButS(uiBlock *block, int type, int retval, int icon, int x, int y, short width, short height, short *poin, float min, float max, float a1, float a2,  const char *tip)
{
	return uiDefIconBut(block, type | UI_BUT_POIN_SHORT, retval, icon, x, y, width, height, (void *) poin, min, max, a1, a2, tip);
}
uiBut *uiDefIconButBitS(uiBlock *block, int type, int bit, int retval, int icon, int x, int y, short width, short height, short *poin, float min, float max, float a1, float a2,  const char *tip)
{
	return uiDefIconButBit(block, type | UI_BUT_POIN_SHORT, bit, retval, icon, x, y, width, height, (void *) poin, min, max, a1, a2, tip);
}
uiBut *uiDefIconButC(uiBlock *block, int type, int retval, int icon, int x, int y, short width, short height, char *poin, float min, float max, float a1, float a2,  const char *tip)
{
	return uiDefIconBut(block, type | UI_BUT_POIN_CHAR, retval, icon, x, y, width, height, (void *) poin, min, max, a1, a2, tip);
}
uiBut *uiDefIconButBitC(uiBlock *block, int type, int bit, int retval, int icon, int x, int y, short width, short height, char *poin, float min, float max, float a1, float a2,  const char *tip)
{
	return uiDefIconButBit(block, type | UI_BUT_POIN_CHAR, bit, retval, icon, x, y, width, height, (void *) poin, min, max, a1, a2, tip);
}
uiBut *uiDefIconButR(uiBlock *block, int type, int retval, int icon, int x, int y, short width, short height, PointerRNA *ptr, const char *propname, int index, float min, float max, float a1, float a2,  const char *tip)
{
	uiBut *but;
	but = ui_def_but_rna_propname(block, type, retval, "", x, y, width, height, ptr, propname, index, min, max, a1, a2, tip);
	ui_but_update_and_icon_set(but, icon);
	return but;
}
uiBut *uiDefIconButR_prop(uiBlock *block, int type, int retval, int icon, int x, int y, short width, short height, PointerRNA *ptr, PropertyRNA *prop, int index, float min, float max, float a1, float a2,  const char *tip)
{
	uiBut *but;
	but = ui_def_but_rna(block, type, retval, "", x, y, width, height, ptr, prop, index, min, max, a1, a2, tip);
	ui_but_update_and_icon_set(but, icon);
	return but;
}

uiBut *uiDefIconButO_ptr(uiBlock *block, int type, wmOperatorType *ot, int opcontext, int icon, int x, int y, short width, short height, const char *tip)
{
	uiBut *but;
	but = ui_def_but_operator_ptr(block, type, ot, opcontext, "", x, y, width, height, tip);
	ui_but_update_and_icon_set(but, icon);
	return but;
}
uiBut *uiDefIconButO(uiBlock *block, int type, const char *opname, int opcontext, int icon, int x, int y, short width, short height, const char *tip)
{
	wmOperatorType *ot = WM_operatortype_find(opname, 0);
	return uiDefIconButO_ptr(block, type, ot, opcontext, icon, x, y, width, height, tip);
}

/* Button containing both string label and icon */
uiBut *uiDefIconTextBut(uiBlock *block, int type, int retval, int icon, const char *str, int x, int y, short width, short height, void *poin, float min, float max, float a1, float a2,  const char *tip)
{
	uiBut *but = ui_def_but(block, type, retval, str, x, y, width, height, poin, min, max, a1, a2, tip);
	ui_but_update_and_icon_set(but, icon);
	but->drawflag |= UI_BUT_ICON_LEFT;
	return but;
}
static uiBut *uiDefIconTextButBit(uiBlock *block, int type, int bit, int retval, int icon, const char *str, int x, int y, short width, short height, void *poin, float min, float max, float a1, float a2,  const char *tip)
{
	int bitIdx = findBitIndex(bit);
	if (bitIdx == -1) {
		return NULL;
	}
	else {
		return uiDefIconTextBut(block, type | UI_BUT_POIN_BIT | bitIdx, retval, icon, str, x, y, width, height, poin, min, max, a1, a2, tip);
	}
}

uiBut *uiDefIconTextButF(uiBlock *block, int type, int retval, int icon, const char *str, int x, int y, short width, short height, float *poin, float min, float max, float a1, float a2,  const char *tip)
{
	return uiDefIconTextBut(block, type | UI_BUT_POIN_FLOAT, retval, icon, str, x, y, width, height, (void *) poin, min, max, a1, a2, tip);
}
uiBut *uiDefIconTextButBitF(uiBlock *block, int type, int bit, int retval, int icon, const char *str, int x, int y, short width, short height, float *poin, float min, float max, float a1, float a2,  const char *tip)
{
	return uiDefIconTextButBit(block, type | UI_BUT_POIN_FLOAT, bit, retval, icon, str, x, y, width, height, (void *) poin, min, max, a1, a2, tip);
}
uiBut *uiDefIconTextButI(uiBlock *block, int type, int retval, int icon, const char *str, int x, int y, short width, short height, int *poin, float min, float max, float a1, float a2,  const char *tip)
{
	return uiDefIconTextBut(block, type | UI_BUT_POIN_INT, retval, icon, str, x, y, width, height, (void *) poin, min, max, a1, a2, tip);
}
uiBut *uiDefIconTextButBitI(uiBlock *block, int type, int bit, int retval, int icon, const char *str, int x, int y, short width, short height, int *poin, float min, float max, float a1, float a2,  const char *tip)
{
	return uiDefIconTextButBit(block, type | UI_BUT_POIN_INT, bit, retval, icon, str, x, y, width, height, (void *) poin, min, max, a1, a2, tip);
}
uiBut *uiDefIconTextButS(uiBlock *block, int type, int retval, int icon, const char *str, int x, int y, short width, short height, short *poin, float min, float max, float a1, float a2,  const char *tip)
{
	return uiDefIconTextBut(block, type | UI_BUT_POIN_SHORT, retval, icon, str, x, y, width, height, (void *) poin, min, max, a1, a2, tip);
}
uiBut *uiDefIconTextButBitS(uiBlock *block, int type, int bit, int retval, int icon, const char *str, int x, int y, short width, short height, short *poin, float min, float max, float a1, float a2,  const char *tip)
{
	return uiDefIconTextButBit(block, type | UI_BUT_POIN_SHORT, bit, retval, icon, str, x, y, width, height, (void *) poin, min, max, a1, a2, tip);
}
uiBut *uiDefIconTextButC(uiBlock *block, int type, int retval, int icon, const char *str, int x, int y, short width, short height, char *poin, float min, float max, float a1, float a2,  const char *tip)
{
	return uiDefIconTextBut(block, type | UI_BUT_POIN_CHAR, retval, icon, str, x, y, width, height, (void *) poin, min, max, a1, a2, tip);
}
uiBut *uiDefIconTextButBitC(uiBlock *block, int type, int bit, int retval, int icon, const char *str, int x, int y, short width, short height, char *poin, float min, float max, float a1, float a2,  const char *tip)
{
	return uiDefIconTextButBit(block, type | UI_BUT_POIN_CHAR, bit, retval, icon, str, x, y, width, height, (void *) poin, min, max, a1, a2, tip);
}
uiBut *uiDefIconTextButR(uiBlock *block, int type, int retval, int icon, const char *str, int x, int y, short width, short height, PointerRNA *ptr, const char *propname, int index, float min, float max, float a1, float a2,  const char *tip)
{
	uiBut *but;
	but = ui_def_but_rna_propname(block, type, retval, str, x, y, width, height, ptr, propname, index, min, max, a1, a2, tip);
	ui_but_update_and_icon_set(but, icon);
	but->drawflag |= UI_BUT_ICON_LEFT;
	return but;
}
uiBut *uiDefIconTextButR_prop(uiBlock *block, int type, int retval, int icon, const char *str, int x, int y, short width, short height, PointerRNA *ptr, PropertyRNA *prop, int index, float min, float max, float a1, float a2,  const char *tip)
{
	uiBut *but;
	but = ui_def_but_rna(block, type, retval, str, x, y, width, height, ptr, prop, index, min, max, a1, a2, tip);
	ui_but_update_and_icon_set(but, icon);
	but->drawflag |= UI_BUT_ICON_LEFT;
	return but;
}
uiBut *uiDefIconTextButO_ptr(uiBlock *block, int type, wmOperatorType *ot, int opcontext, int icon, const char *str, int x, int y, short width, short height, const char *tip)
{
	uiBut *but;
	but = ui_def_but_operator_ptr(block, type, ot, opcontext, str, x, y, width, height, tip);
	ui_but_update_and_icon_set(but, icon);
	but->drawflag |= UI_BUT_ICON_LEFT;
	return but;
}
uiBut *uiDefIconTextButO(uiBlock *block, int type, const char *opname, int opcontext, int icon, const char *str, int x, int y, short width, short height, const char *tip)
{
	wmOperatorType *ot = WM_operatortype_find(opname, 0);
	return uiDefIconTextButO_ptr(block, type, ot, opcontext, icon, str, x, y, width, height, tip);
}

/* END Button containing both string label and icon */

void UI_but_link_set(uiBut *but, void **poin, void ***ppoin, short *tot, int from, int to)
{
	uiLink *link;
	
	link = but->link = MEM_callocN(sizeof(uiLink), "new uilink");
	
	link->poin = poin;
	link->ppoin = ppoin;
	link->totlink = tot;
	link->fromcode = from;
	link->tocode = to;
}

/* cruft to make uiBlock and uiBut private */

int UI_blocklist_min_y_get(ListBase *lb)
{
	uiBlock *block;
	int min = 0;
	
	for (block = lb->first; block; block = block->next)
		if (block == lb->first || block->rect.ymin < min)
			min = block->rect.ymin;
			
	return min;
}

void UI_block_direction_set(uiBlock *block, char direction)
{
	block->direction = direction;
}

/* this call escapes if there's alignment flags */
void UI_block_order_flip(uiBlock *block)
{
	uiBut *but;
	float centy, miny = 10000, maxy = -10000;

	if (U.uiflag & USER_MENUFIXEDORDER)
		return;
	else if (block->flag & UI_BLOCK_NO_FLIP)
		return;
	
	for (but = block->buttons.first; but; but = but->next) {
		if (but->drawflag & UI_BUT_ALIGN) return;
		if (but->rect.ymin < miny) miny = but->rect.ymin;
		if (but->rect.ymax > maxy) maxy = but->rect.ymax;
	}
	/* mirror trick */
	centy = (miny + maxy) / 2.0f;
	for (but = block->buttons.first; but; but = but->next) {
		but->rect.ymin = centy - (but->rect.ymin - centy);
		but->rect.ymax = centy - (but->rect.ymax - centy);
		SWAP(float, but->rect.ymin, but->rect.ymax);
	}

	block->flag ^= UI_BLOCK_IS_FLIP;
}


void UI_block_flag_enable(uiBlock *block, int flag)
{
	block->flag |= flag;
}

void UI_block_flag_disable(uiBlock *block, int flag)
{
	block->flag &= ~flag;
}

void UI_but_flag_enable(uiBut *but, int flag)
{
	but->flag |= flag;
}

void UI_but_flag_disable(uiBut *but, int flag)
{
	but->flag &= ~flag;
}

void UI_but_drawflag_enable(uiBut *but, int flag)
{
	but->drawflag |= flag;
}

void UI_but_drawflag_disable(uiBut *but, int flag)
{
	but->drawflag &= ~flag;
}

void UI_but_type_set_menu_from_pulldown(uiBut *but)
{
	BLI_assert(but->type == UI_BTYPE_PULLDOWN);
	but->type = UI_BTYPE_MENU;
	UI_but_drawflag_disable(but, UI_BUT_TEXT_RIGHT);
	UI_but_drawflag_enable(but, UI_BUT_TEXT_LEFT);
}

int UI_but_return_value_get(uiBut *but)
{
	return but->retval;
}

void UI_but_drag_set_id(uiBut *but, ID *id)
{
	but->dragtype = WM_DRAG_ID;
	if ((but->dragflag & UI_BUT_DRAGPOIN_FREE)) {
		MEM_SAFE_FREE(but->dragpoin);
		but->dragflag &= ~UI_BUT_DRAGPOIN_FREE;
	}
	but->dragpoin = (void *)id;
}

void UI_but_drag_set_rna(uiBut *but, PointerRNA *ptr)
{
	but->dragtype = WM_DRAG_RNA;
	if ((but->dragflag & UI_BUT_DRAGPOIN_FREE)) {
		MEM_SAFE_FREE(but->dragpoin);
		but->dragflag &= ~UI_BUT_DRAGPOIN_FREE;
	}
	but->dragpoin = (void *)ptr;
}

void UI_but_drag_set_path(uiBut *but, const char *path, const bool use_free)
{
	but->dragtype = WM_DRAG_PATH;
	if ((but->dragflag & UI_BUT_DRAGPOIN_FREE)) {
		MEM_SAFE_FREE(but->dragpoin);
		but->dragflag &= ~UI_BUT_DRAGPOIN_FREE;
	}
	but->dragpoin = (void *)path;
	if (use_free) {
		but->dragflag |= UI_BUT_DRAGPOIN_FREE;
	}
}

void UI_but_drag_set_name(uiBut *but, const char *name)
{
	but->dragtype = WM_DRAG_NAME;
	if ((but->dragflag & UI_BUT_DRAGPOIN_FREE)) {
		MEM_SAFE_FREE(but->dragpoin);
		but->dragflag &= ~UI_BUT_DRAGPOIN_FREE;
	}
	but->dragpoin = (void *)name;
}

/* value from button itself */
void UI_but_drag_set_value(uiBut *but)
{
	but->dragtype = WM_DRAG_VALUE;
}

void UI_but_drag_set_image(uiBut *but, const char *path, int icon, struct ImBuf *imb, float scale, const bool use_free)
{
	but->dragtype = WM_DRAG_PATH;
	ui_def_but_icon(but, icon, 0);  /* no flag UI_HAS_ICON, so icon doesnt draw in button */
	if ((but->dragflag & UI_BUT_DRAGPOIN_FREE)) {
		MEM_SAFE_FREE(but->dragpoin);
		but->dragflag &= ~UI_BUT_DRAGPOIN_FREE;
	}
	but->dragpoin = (void *)path;
	if (use_free) {
		but->dragflag |= UI_BUT_DRAGPOIN_FREE;
	}
	but->imb = imb;
	but->imb_scale = scale;
}

PointerRNA *UI_but_operator_ptr_get(uiBut *but)
{
	if (but->optype && !but->opptr) {
		but->opptr = MEM_callocN(sizeof(PointerRNA), "uiButOpPtr");
		WM_operator_properties_create_ptr(but->opptr, but->optype);
	}

	return but->opptr;
}

void UI_but_unit_type_set(uiBut *but, const int unit_type)
{
	but->unit_type = (unsigned char)(RNA_SUBTYPE_UNIT_VALUE(unit_type));
}

int UI_but_unit_type_get(const uiBut *but)
{
	int ownUnit = (int)but->unit_type;
	
	/* own unit define always takes precedence over RNA provided, allowing for overriding 
	 * default value provided in RNA in a few special cases (i.e. Active Keyframe in Graph Edit)
	 */
	/* XXX: this doesn't allow clearing unit completely, though the same could be said for icons */
	if ((ownUnit != 0) || (but->rnaprop == NULL)) {
		return ownUnit << 16;
	}
	else {
		return RNA_SUBTYPE_UNIT(RNA_property_subtype(but->rnaprop));
	}
}

void UI_block_func_handle_set(uiBlock *block, uiBlockHandleFunc func, void *arg)
{
	block->handle_func = func;
	block->handle_func_arg = arg;
}

void UI_block_func_butmenu_set(uiBlock *block, uiMenuHandleFunc func, void *arg)
{
	block->butm_func = func;
	block->butm_func_arg = arg;
}

void UI_block_func_set(uiBlock *block, uiButHandleFunc func, void *arg1, void *arg2)
{
	block->func = func;
	block->func_arg1 = arg1;
	block->func_arg2 = arg2;
}

void UI_block_funcN_set(uiBlock *block, uiButHandleNFunc funcN, void *argN, void *arg2)
{
	if (block->func_argN) {
		MEM_freeN(block->func_argN);
	}

	block->funcN = funcN;
	block->func_argN = argN;
	block->func_arg2 = arg2;
}

void UI_but_func_rename_set(uiBut *but, uiButHandleRenameFunc func, void *arg1)
{
	but->rename_func = func;
	but->rename_arg1 = arg1;
}

void UI_but_func_drawextra_set(uiBlock *block, void (*func)(const bContext *C, void *idv, void *arg1, void *arg2, rcti *rect), void *arg1, void *arg2)
{
	block->drawextra = func;
	block->drawextra_arg1 = arg1;
	block->drawextra_arg2 = arg2;
}

void UI_but_func_set(uiBut *but, uiButHandleFunc func, void *arg1, void *arg2)
{
	but->func = func;
	but->func_arg1 = arg1;
	but->func_arg2 = arg2;
}

void UI_but_funcN_set(uiBut *but, uiButHandleNFunc funcN, void *argN, void *arg2)
{
	if (but->func_argN) {
		MEM_freeN(but->func_argN);
	}

	but->funcN = funcN;
	but->func_argN = argN;
	but->func_arg2 = arg2;
}

void UI_but_func_complete_set(uiBut *but, uiButCompleteFunc func, void *arg)
{
	but->autocomplete_func = func;
	but->autofunc_arg = arg;
}

void UI_but_func_menu_step_set(uiBut *but, uiMenuStepFunc func)
{
	but->menu_step_func = func;
}

void UI_but_func_tooltip_set(uiBut *but, uiButToolTipFunc func, void *argN)
{
	but->tip_func = func;
	if (but->tip_argN) {
		MEM_freeN(but->tip_argN);
	}
	but->tip_argN = argN;
}

uiBut *uiDefBlockBut(uiBlock *block, uiBlockCreateFunc func, void *arg, const char *str, int x, int y, short width, short height, const char *tip)
{
	uiBut *but = ui_def_but(block, UI_BTYPE_BLOCK, 0, str, x, y, width, height, arg, 0.0, 0.0, 0.0, 0.0, tip);
	but->block_create_func = func;
	ui_but_update(but);
	return but;
}

uiBut *uiDefBlockButN(uiBlock *block, uiBlockCreateFunc func, void *argN, const char *str, int x, int y, short width, short height, const char *tip)
{
	uiBut *but = ui_def_but(block, UI_BTYPE_BLOCK, 0, str, x, y, width, height, NULL, 0.0, 0.0, 0.0, 0.0, tip);
	but->block_create_func = func;
	if (but->func_argN) {
		MEM_freeN(but->func_argN);
	}
	but->func_argN = argN;
	ui_but_update(but);
	return but;
}


uiBut *uiDefPulldownBut(uiBlock *block, uiBlockCreateFunc func, void *arg, const char *str, int x, int y, short width, short height, const char *tip)
{
	uiBut *but = ui_def_but(block, UI_BTYPE_PULLDOWN, 0, str, x, y, width, height, arg, 0.0, 0.0, 0.0, 0.0, tip);
	but->block_create_func = func;
	ui_but_update(but);
	return but;
}

uiBut *uiDefMenuBut(uiBlock *block, uiMenuCreateFunc func, void *arg, const char *str, int x, int y, short width, short height, const char *tip)
{
	uiBut *but = ui_def_but(block, UI_BTYPE_PULLDOWN, 0, str, x, y, width, height, arg, 0.0, 0.0, 0.0, 0.0, tip);
	but->menu_create_func = func;
	ui_but_update(but);
	return but;
}

uiBut *uiDefIconTextMenuBut(uiBlock *block, uiMenuCreateFunc func, void *arg, int icon, const char *str, int x, int y, short width, short height, const char *tip)
{
	uiBut *but = ui_def_but(block, UI_BTYPE_PULLDOWN, 0, str, x, y, width, height, arg, 0.0, 0.0, 0.0, 0.0, tip);

	ui_def_but_icon(but, icon, UI_HAS_ICON);

	but->drawflag |= UI_BUT_ICON_LEFT;
	but->flag |= UI_BUT_ICON_SUBMENU;

	but->menu_create_func = func;
	ui_but_update(but);

	return but;
}

uiBut *uiDefIconMenuBut(uiBlock *block, uiMenuCreateFunc func, void *arg, int icon, int x, int y, short width, short height, const char *tip)
{
	uiBut *but = ui_def_but(block, UI_BTYPE_PULLDOWN, 0, "", x, y, width, height, arg, 0.0, 0.0, 0.0, 0.0, tip);

	ui_def_but_icon(but, icon, UI_HAS_ICON);
	but->drawflag &= ~UI_BUT_ICON_LEFT;

	but->menu_create_func = func;
	ui_but_update(but);

	return but;
}

/* Block button containing both string label and icon */
uiBut *uiDefIconTextBlockBut(uiBlock *block, uiBlockCreateFunc func, void *arg, int icon, const char *str, int x, int y, short width, short height, const char *tip)
{
	uiBut *but = ui_def_but(block, UI_BTYPE_BLOCK, 0, str, x, y, width, height, arg, 0.0, 0.0, 0.0, 0.0, tip);
	
	/* XXX temp, old menu calls pass on icon arrow, which is now UI_BUT_ICON_SUBMENU flag */
	if (icon != ICON_RIGHTARROW_THIN) {
		ui_def_but_icon(but, icon, 0);
		but->drawflag |= UI_BUT_ICON_LEFT;
	}
	but->flag |= UI_HAS_ICON;
	but->flag |= UI_BUT_ICON_SUBMENU;

	but->block_create_func = func;
	ui_but_update(but);
	
	return but;
}

/* Block button containing icon */
uiBut *uiDefIconBlockBut(uiBlock *block, uiBlockCreateFunc func, void *arg, int retval, int icon, int x, int y, short width, short height, const char *tip)
{
	uiBut *but = ui_def_but(block, UI_BTYPE_BLOCK, retval, "", x, y, width, height, arg, 0.0, 0.0, 0.0, 0.0, tip);
	
	ui_def_but_icon(but, icon, UI_HAS_ICON);

	but->drawflag |= UI_BUT_ICON_LEFT;
	
	but->block_create_func = func;
	ui_but_update(but);
	
	return but;
}

uiBut *uiDefKeyevtButS(uiBlock *block, int retval, const char *str, int x, int y, short width, short height, short *spoin, const char *tip)
{
	uiBut *but = ui_def_but(block, UI_BTYPE_KEY_EVENT | UI_BUT_POIN_SHORT, retval, str, x, y, width, height, spoin, 0.0, 0.0, 0.0, 0.0, tip);
	ui_but_update(but);
	return but;
}

/* short pointers hardcoded */
/* modkeypoin will be set to KM_SHIFT, KM_ALT, KM_CTRL, KM_OSKEY bits */
uiBut *uiDefHotKeyevtButS(uiBlock *block, int retval, const char *str, int x, int y, short width, short height, short *keypoin, short *modkeypoin, const char *tip)
{
	uiBut *but = ui_def_but(block, UI_BTYPE_HOTKEY_EVENT | UI_BUT_POIN_SHORT, retval, str, x, y, width, height, keypoin, 0.0, 0.0, 0.0, 0.0, tip);
	but->modifier_key = *modkeypoin;
	ui_but_update(but);
	return but;
}


/* arg is pointer to string/name, use UI_but_func_search_set() below to make this work */
/* here a1 and a2, if set, control thumbnail preview rows/cols */
uiBut *uiDefSearchBut(uiBlock *block, void *arg, int retval, int icon, int maxlen, int x, int y, short width, short height, float a1, float a2, const char *tip)
{
	uiBut *but = ui_def_but(block, UI_BTYPE_SEARCH_MENU, retval, "", x, y, width, height, arg, 0.0, maxlen, a1, a2, tip);
	
	ui_def_but_icon(but, icon, UI_HAS_ICON);

	but->drawflag |= UI_BUT_ICON_LEFT | UI_BUT_TEXT_LEFT;
	
	ui_but_update(but);
	
	return but;
}


/**
 * \param sfunc, bfunc: both get it as \a arg.
 * \param arg: user value,
 * \param  active: when set, button opens with this item visible and selected.
 */
void UI_but_func_search_set(uiBut *but, uiButSearchFunc sfunc, void *arg, uiButHandleFunc bfunc, void *active)
{
	but->search_func = sfunc;
	but->search_arg = arg;
	
	UI_but_func_set(but, bfunc, arg, active);
	
	/* search buttons show red-alert if item doesn't exist, not for menus */
	if (0 == (but->block->flag & UI_BLOCK_LOOP)) {
		/* skip empty buttons, not all buttons need input, we only show invalid */
		if (but->drawstr[0])
			ui_but_search_refresh(but);
	}
}

/* Callbacks for operator search button. */
static void operator_enum_search_cb(const struct bContext *C, void *but, const char *str, uiSearchItems *items)
{
	wmOperatorType *ot = ((uiBut *)but)->optype;
	PropertyRNA *prop = ot->prop;

	if (prop == NULL) {
		printf("%s: %s has no enum property set\n",
		       __func__, ot->idname);
	}
	else if (RNA_property_type(prop) != PROP_ENUM) {
		printf("%s: %s \"%s\" is not an enum property\n",
		       __func__, ot->idname, RNA_property_identifier(prop));
	}
	else {
		PointerRNA *ptr = UI_but_operator_ptr_get(but);  /* Will create it if needed! */
		EnumPropertyItem *item, *item_array;
		bool do_free;

		RNA_property_enum_items_gettexted((bContext *)C, ptr, prop, &item_array, NULL, &do_free);

		for (item = item_array; item->identifier; item++) {
			/* note: need to give the index rather than the identifier because the enum can be freed */
			if (BLI_strcasestr(item->name, str)) {
				if (false == UI_search_item_add(items, item->name, SET_INT_IN_POINTER(item->value), 0))
					break;
			}
		}

		if (do_free)
			MEM_freeN(item_array);
	}
}

static void operator_enum_call_cb(struct bContext *UNUSED(C), void *but, void *arg2)
{
	wmOperatorType *ot = ((uiBut *)but)->optype;
	PointerRNA *opptr = UI_but_operator_ptr_get(but);  /* Will create it if needed! */

	if (ot) {
		if (ot->prop) {
			RNA_property_enum_set(opptr, ot->prop, GET_INT_FROM_POINTER(arg2));
			/* We do not call op from here, will be called by button code.
			 * ui_apply_but_funcs_after() (in interface_handlers.c) called this func before checking operators,
			 * because one of its parameters is the button itself!
			 */
		}
		else {
			printf("%s: op->prop for '%s' is NULL\n", __func__, ot->idname);
		}
	}
}

/**
 * Same parameters as for uiDefSearchBut, with additional operator type and properties, used by callback
 * to call again the right op with the right options (properties values).
 */
uiBut *uiDefSearchButO_ptr(
        uiBlock *block, wmOperatorType *ot, IDProperty *properties,
        void *arg, int retval, int icon, int maxlen, int x, int y,
        short width, short height, float a1, float a2, const char *tip)
{
	uiBut *but;

	but = uiDefSearchBut(block, arg, retval, icon, maxlen, x, y, width, height, a1, a2, tip);
	UI_but_func_search_set(but, operator_enum_search_cb, but, operator_enum_call_cb, NULL);

	but->optype = ot;
	but->opcontext = WM_OP_EXEC_DEFAULT;

	if (properties) {
		PointerRNA *ptr = UI_but_operator_ptr_get(but);
		/* Copy idproperties. */
		ptr->data = IDP_CopyProperty(properties);
	}

	return but;
}

/**
 * push a new event onto event queue to activate the given button
 * (usually a text-field) upon entering a popup
 */
void UI_but_focus_on_enter_event(wmWindow *win, uiBut *but)
{
	wmEvent event;
	
	wm_event_init_from_window(win, &event);

	event.type = EVT_BUT_OPEN;
	event.val = KM_PRESS;
	event.customdata = but;
	event.customdatafree = false;
	
	wm_event_add(win, &event);
}

void UI_but_string_info_get(bContext *C, uiBut *but, ...)
{
	va_list args;
	uiStringInfo *si;

	EnumPropertyItem *items = NULL, *item = NULL;
	int totitems;
	bool free_items = false;

	va_start(args, but);
	while ((si = (uiStringInfo *) va_arg(args, void *))) {
		int type = si->type;
		char *tmp = NULL;

		if (type == BUT_GET_LABEL) {
			if (but->str) {
				const char *str_sep;
				size_t str_len;

				if ((but->flag & UI_BUT_HAS_SEP_CHAR) &&
				    (str_sep = strrchr(but->str, UI_SEP_CHAR)))
				{
					str_len = (str_sep - but->str);
				}
				else {
					str_len = strlen(but->str);
				}

				tmp = BLI_strdupn(but->str, str_len);
			}
			else {
				type = BUT_GET_RNA_LABEL;  /* Fail-safe solution... */
			}
		}
		else if (type == BUT_GET_TIP) {
			if (but->tip_func) {
				tmp = but->tip_func(C, but->tip_argN, but->tip);
			}
			else if (but->tip && but->tip[0])
				tmp = BLI_strdup(but->tip);
			else
				type = BUT_GET_RNA_TIP;  /* Fail-safe solution... */
		}

		if (type == BUT_GET_RNAPROP_IDENTIFIER) {
			if (but->rnaprop)
				tmp = BLI_strdup(RNA_property_identifier(but->rnaprop));
		}
		else if (type == BUT_GET_RNASTRUCT_IDENTIFIER) {
			if (but->rnaprop)
				tmp = BLI_strdup(RNA_struct_identifier(but->rnapoin.type));
			else if (but->optype)
				tmp = BLI_strdup(but->optype->idname);
			else if (ELEM(but->type, UI_BTYPE_MENU, UI_BTYPE_PULLDOWN)) {
				MenuType *mt = UI_but_menutype_get(but);
				if (mt)
					tmp = BLI_strdup(mt->idname);
			}
		}
		else if (ELEM(type, BUT_GET_RNA_LABEL, BUT_GET_RNA_TIP)) {
			if (but->rnaprop) {
				if (type == BUT_GET_RNA_LABEL)
					tmp = BLI_strdup(RNA_property_ui_name(but->rnaprop));
				else {
					const char *t = RNA_property_ui_description(but->rnaprop);
					if (t && t[0])
						tmp = BLI_strdup(t);
				}
			}
			else if (but->optype) {
				if (type == BUT_GET_RNA_LABEL)
					tmp = BLI_strdup(RNA_struct_ui_name(but->optype->srna));
				else {
					const char *t = RNA_struct_ui_description(but->optype->srna);
					if (t && t[0])
						tmp = BLI_strdup(t);
				}
			}
			else if (ELEM(but->type, UI_BTYPE_MENU, UI_BTYPE_PULLDOWN)) {
				MenuType *mt = UI_but_menutype_get(but);
				if (mt) {
					/* not all menus are from python */
					if (mt->ext.srna) {
						if (type == BUT_GET_RNA_LABEL)
							tmp = BLI_strdup(RNA_struct_ui_name(mt->ext.srna));
						else {
							const char *t = RNA_struct_ui_description(mt->ext.srna);
							if (t && t[0])
								tmp = BLI_strdup(t);
						}
					}
				}
			}
		}
		else if (type == BUT_GET_RNA_LABEL_CONTEXT) {
			const char *_tmp = BLT_I18NCONTEXT_DEFAULT;
			if (but->rnaprop)
				_tmp = RNA_property_translation_context(but->rnaprop);
			else if (but->optype)
				_tmp = RNA_struct_translation_context(but->optype->srna);
			else if (ELEM(but->type, UI_BTYPE_MENU, UI_BTYPE_PULLDOWN)) {
				MenuType *mt = UI_but_menutype_get(but);
				if (mt)
					_tmp = RNA_struct_translation_context(mt->ext.srna);
			}
			if (BLT_is_default_context(_tmp)) {
				_tmp = BLT_I18NCONTEXT_DEFAULT_BPYRNA;
			}
			tmp = BLI_strdup(_tmp);
		}
		else if (ELEM(type, BUT_GET_RNAENUM_IDENTIFIER, BUT_GET_RNAENUM_LABEL, BUT_GET_RNAENUM_TIP)) {
			PointerRNA *ptr = NULL;
			PropertyRNA *prop = NULL;
			int value = 0;
			
			/* get the enum property... */
			if (but->rnaprop && RNA_property_type(but->rnaprop) == PROP_ENUM) {
				/* enum property */
				ptr = &but->rnapoin;
				prop = but->rnaprop;
				value = (but->type == UI_BTYPE_ROW) ? (int)but->hardmax : (int)ui_but_value_get(but);
			}
			else if (but->optype) {
				PointerRNA *opptr = UI_but_operator_ptr_get(but);
				wmOperatorType *ot = but->optype;
				
				/* if the default property of the operator is enum and it is set, 
				 * fetch the tooltip of the selected value so that "Snap" and "Mirror"
				 * operator menus in the Anim Editors will show tooltips for the different
				 * operations instead of the meaningless generic operator tooltip
				 */
				if (ot->prop && RNA_property_type(ot->prop) == PROP_ENUM) {
					if (RNA_struct_contains_property(opptr, ot->prop)) {
						ptr = opptr;
						prop = ot->prop;
						value = RNA_property_enum_get(opptr, ot->prop);
					}
				}
			}
			
			/* get strings from matching enum item */
			if (ptr && prop) {
				if (!item) {
					int i;
					
					RNA_property_enum_items_gettexted(C, ptr, prop, &items, &totitems, &free_items);
					for (i = 0, item = items; i < totitems; i++, item++) {
						if (item->identifier[0] && item->value == value)
							break;
					}
				}
				if (item && item->identifier) {
					if (type == BUT_GET_RNAENUM_IDENTIFIER)
						tmp = BLI_strdup(item->identifier);
					else if (type == BUT_GET_RNAENUM_LABEL)
						tmp = BLI_strdup(item->name);
					else if (item->description && item->description[0])
						tmp = BLI_strdup(item->description);
				}
			}
		}
		else if (type == BUT_GET_OP_KEYMAP) {
			if (!ui_block_is_menu(but->block)) {
				char buf[128];
				if (ui_but_event_operator_string(C, but, buf, sizeof(buf))) {
					tmp = BLI_strdup(buf);
				}
			}
		}
		else if (type == BUT_GET_PROP_KEYMAP) {
			/* for properties that are bound to one of the context cycle, etc. keys... */
			char buf[128];
			if (ui_but_event_property_operator_string(C, but, buf, sizeof(buf))) {
				tmp = BLI_strdup(buf);
			}
		}

		si->strinfo = tmp;
	}
	va_end(args);

	if (free_items && items)
		MEM_freeN(items);
}

/* Program Init/Exit */

void UI_init(void)
{
	ui_resources_init();
}

/* after reading userdef file */
void UI_init_userdef(void)
{
	/* fix saved themes */
	init_userdef_do_versions();
	uiStyleInit();
}

void UI_reinit_font(void)
{
	uiStyleInit();
}

void UI_exit(void)
{
	ui_resources_free();
	ui_but_clipboard_free();
}
<|MERGE_RESOLUTION|>--- conflicted
+++ resolved
@@ -1104,10 +1104,6 @@
 			
 			/* check each until one works... */
 			for (i = 0; (i < num_ops) && (ctx_toggle_opnames[i]); i++) {
-<<<<<<< HEAD
-				printf("\t%s\n", ctx_toggle_opnames[i]);
-=======
->>>>>>> f6c11062
 				if (WM_key_event_operator_string(C, ctx_toggle_opnames[i], WM_OP_INVOKE_REGION_WIN, prop_path, false,
 				                                 buf_len, buf))
 				{
