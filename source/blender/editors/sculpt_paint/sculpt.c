/*
 * $Id$
 *
 * ***** BEGIN GPL LICENSE BLOCK *****
 *
 * This program is free software; you can redistribute it and/or
 * modify it under the terms of the GNU General Public License
 * as published by the Free Software Foundation; either version 2
 * of the License, or (at your option) any later version.
 *
 * This program is distributed in the hope that it will be useful,
 * but WITHOUT ANY WARRANTY; without even the implied warranty of
 * MERCHANTABILITY or FITNESS FOR A PARTICULAR PURPOSE.  See the
 * GNU General Public License for more details.
 *
 * You should have received a copy of the GNU General Public License
 * along with this program; if not, write to the Free Software  Foundation,
 * Inc., 51 Franklin Street, Fifth Floor, Boston, MA 02110-1301, USA.
 *
 * The Original Code is Copyright (C) 2006 by Nicholas Bishop
 * All rights reserved.
 *
 * The Original Code is: all of this file.
 *
 * Contributor(s): none yet.
 *
 * ***** END GPL LICENSE BLOCK *****
 *
 * Implements the Sculpt Mode tools
 *
 */

#include "MEM_guardedalloc.h"

#include "BLI_math.h"
#include "BLI_blenlib.h"
#include "BLI_dynstr.h"
#include "BLI_ghash.h"
#include "BLI_pbvh.h"
#include "BLI_threads.h"

#include "DNA_key_types.h"
#include "DNA_mesh_types.h"
#include "DNA_meshdata_types.h"
#include "DNA_object_types.h"
#include "DNA_scene_types.h"

#include "BKE_brush.h"
#include "BKE_cdderivedmesh.h"
#include "BKE_context.h"
#include "BKE_customdata.h"
#include "BKE_DerivedMesh.h"
#include "BKE_depsgraph.h"
#include "BKE_global.h"
#include "BKE_image.h"
#include "BKE_key.h"
#include "BKE_library.h"
#include "BKE_main.h"
#include "BKE_mesh.h"
#include "BKE_modifier.h"
#include "BKE_multires.h"
#include "BKE_paint.h"
#include "BKE_report.h"
#include "BKE_subsurf.h"
#include "BKE_texture.h"
#include "BKE_utildefines.h"
#include "BKE_colortools.h"

#include "BIF_gl.h"
#include "BIF_glutil.h"

#include "WM_api.h"
#include "WM_types.h"
#include "ED_screen.h"
#include "ED_sculpt.h"
#include "ED_view3d.h"
#include "paint_intern.h"
#include "sculpt_intern.h"

#include "RNA_access.h"
#include "RNA_define.h"


#include "RE_render_ext.h"

#include "gpu_buffers.h"

#include <math.h>
#include <stdlib.h>
#include <string.h>

/* Number of vertices to average in order to determine the flatten distance */
#define FLATTEN_SAMPLE_SIZE 10

/* ==== FORWARD DEFINITIONS =====
 *
 */
static void sculpt_vertcos_to_key(Object *ob, KeyBlock *kb, float (*vertCos)[3]);

/* ===== STRUCTS =====
 *
 */

typedef enum StrokeFlags {
	CLIP_X = 1,
	CLIP_Y = 2,
	CLIP_Z = 4
} StrokeFlags;

/* Cache stroke properties. Used because
   RNA property lookup isn't particularly fast.

   For descriptions of these settings, check the operator properties.
*/
typedef struct StrokeCache {
	/* Invariants */
	float initial_radius;
	float scale[3];
	int flag;
	float clip_tolerance[3];
	float initial_mouse[2];

	/* Variants */
	float radius;
	float true_location[3];
	float location[3];

	float flip;
	float pressure;
	float mouse[2];
	float bstrength;
	float tex_mouse[2];

	/* The rest is temporary storage that isn't saved as a property */

	int first_time; /* Beginning of stroke may do some things special */

	bglMats *mats;

	/* Clean this up! */
	ViewContext *vc;
	Brush *brush;

	float (*face_norms)[3]; /* Copy of the mesh faces' normals */
	float rotation; /* Texture rotation (radians) for anchored and rake modes */
	int pixel_radius, previous_pixel_radius;
	float grab_active_location[8][3];
	float grab_delta[3], grab_delta_symmetry[3];
	float old_grab_location[3], orig_grab_location[3];
	int symmetry; /* Symmetry index between 0 and 7 */
	float view_normal[3], view_normal_symmetry[3];
	int last_rake[2]; /* Last location of updating rake rotation */
	int original;
} StrokeCache;

/* ===== OPENGL =====
 *
 * Simple functions to get data from the GL
 */

/* Convert a point in model coordinates to 2D screen coordinates. */
static void projectf(bglMats *mats, const float v[3], float p[2])
{
	double ux, uy, uz;

	gluProject(v[0],v[1],v[2], mats->modelview, mats->projection,
		   (GLint *)mats->viewport, &ux, &uy, &uz);
	p[0]= ux;
	p[1]= uy;
}

/*XXX: static void project(bglMats *mats, const float v[3], short p[2])
{
	float f[2];
	projectf(mats, v, f);

	p[0]= f[0];
	p[1]= f[1];
}
*/

/*** BVH Tree ***/

/* Get a screen-space rectangle of the modified area */
int sculpt_get_redraw_rect(ARegion *ar, RegionView3D *rv3d,
				Object *ob, rcti *rect)
{
	PBVH *pbvh= ob->sculpt->pbvh;
	float bb_min[3], bb_max[3], pmat[4][4];
	int i, j, k;

	view3d_get_object_project_mat(rv3d, ob, pmat);

	if(!pbvh)
		return 0;

	BLI_pbvh_redraw_BB(pbvh, bb_min, bb_max);

	rect->xmin = rect->ymin = INT_MAX;
	rect->xmax = rect->ymax = INT_MIN;

	if(bb_min[0] > bb_max[0] || bb_min[1] > bb_max[1] || bb_min[2] > bb_max[2])
		return 0;

	for(i = 0; i < 2; ++i) {
		for(j = 0; j < 2; ++j) {
			for(k = 0; k < 2; ++k) {
				float vec[3], proj[2];
				vec[0] = i ? bb_min[0] : bb_max[0];
				vec[1] = j ? bb_min[1] : bb_max[1];
				vec[2] = k ? bb_min[2] : bb_max[2];
				view3d_project_float(ar, vec, proj, pmat);
				rect->xmin = MIN2(rect->xmin, proj[0]);
				rect->xmax = MAX2(rect->xmax, proj[0]);
				rect->ymin = MIN2(rect->ymin, proj[1]);
				rect->ymax = MAX2(rect->ymax, proj[1]);
			}
		}
	}
	
	return rect->xmin < rect->xmax && rect->ymin < rect->ymax;
}

void sculpt_get_redraw_planes(float planes[4][4], ARegion *ar,
				  RegionView3D *rv3d, Object *ob)
{
	PBVH *pbvh= ob->sculpt->pbvh;
	BoundBox *bb = MEM_callocN(sizeof(BoundBox), "sculpt boundbox");
	bglMats mats;
	rcti rect;

	view3d_get_transformation(ar, rv3d, ob, &mats);
	sculpt_get_redraw_rect(ar, rv3d,ob, &rect);

#if 1
	/* use some extra space just in case */
	rect.xmin -= 2;
	rect.xmax += 2;
	rect.ymin -= 2;
	rect.ymax += 2;
#else
	/* it was doing this before, allows to redraw a smaller
	   part of the screen but also gives artifaces .. */
	rect.xmin += 2;
	rect.xmax -= 2;
	rect.ymin += 2;
	rect.ymax -= 2;
#endif

	view3d_calculate_clipping(bb, planes, &mats, &rect);
	mul_m4_fl(planes, -1.0f);

	MEM_freeN(bb);

	/* clear redraw flag from nodes */
	if(pbvh)
		BLI_pbvh_update(pbvh, PBVH_UpdateRedraw, NULL);
}

/************************** Undo *************************/

/* Sculpt has its own undo, for each undo step there can be multiple
   SculptUndoNodes, added as they are needed. SculptUndoNodes contain undo data
   for one PBVHNode. */

typedef struct SculptUndoNode {
	struct SculptUndoNode *next, *prev;

	char idname[MAX_ID_NAME];	/* name instead of pointer*/
	void *node;					/* only during push, not valid afterwards! */

	float (*co)[3];
	short (*no)[3];
	int totvert;

	/* non-multires */
	int maxvert;				/* to verify if totvert it still the same */
	int *index;					/* to restore into right location */

	/* multires */
	int maxgrid;				/* same for grid */
	int gridsize;				/* same for grid */
	int totgrid;				/* to restore into right location */
	int *grids;					/* to restore into right location */

	/* layer brush */
	float *layer_disp;

<<<<<<< HEAD
	/* paint mask */
	float *pmask;
	int pmask_layer_offset;
=======
	/* shape keys */
	char *shapeName[32]; /* keep size in sync with keyblock dna */
>>>>>>> 0795d1cc
} SculptUndoNode;

static void update_cb(PBVHNode *node, void *data)
{
	BLI_pbvh_node_mark_update(node);
}

/* Checks whether full update mode (slower) needs to be used to work with modifiers */
static int sculpt_modifiers_active(Scene *scene, Object *ob)
{
	ModifierData *md;
	MultiresModifierData *mmd = paint_multires_active(scene, ob);

	/* check if there are any modifiers after what we are sculpting,
	   for a multires modifier with a deform modifier in front, we
	   do no need to recalculate the modifier stack. note that this
	   needs to be in sync with ccgDM_use_grid_pbvh! */
	if(mmd)
		md= mmd->modifier.next;
	else
		md= modifiers_getVirtualModifierList(ob);
	
	/* exception for shape keys because we can edit those */
	for(; md; md= md->next) {
		if(modifier_isEnabled(scene, md, eModifierMode_Realtime))
			if(md->type != eModifierType_ShapeKey)
				return 1;
	}
	
	return 0;
}

static void sculpt_undo_restore(bContext *C, ListBase *lb)
{
	Scene *scene = CTX_data_scene(C);
	Object *ob = CTX_data_active_object(C);
	DerivedMesh *dm = mesh_get_derived_final(scene, ob, 0);
	SculptSession *ss = ob->sculpt;
	SculptUndoNode *unode;
	MVert *mvert;
	MultiresModifierData *mmd;
	int *index;
	int i, j, update= 0;

	sculpt_update_mesh_elements(scene, ob, 0);

	for(unode=lb->first; unode; unode=unode->next) {
		if(!(strcmp(unode->idname, ob->id.name)==0))
			continue;

		if(unode->maxvert) {
<<<<<<< HEAD
			float *pmask;
=======
			char *shapeName= (char*)unode->shapeName;
>>>>>>> 0795d1cc

			/* regular mesh restore */
			if(ss->totvert != unode->maxvert)
				continue;

			if (ss->kb && strcmp(ss->kb->name, shapeName)) {
				/* shape key has been changed before calling undo operator */

				Key *key= ob_get_key(ob);
				KeyBlock *kb= key_get_named_keyblock(key, shapeName);

				if (kb) {
					ob->shapenr= BLI_findindex(&key->block, kb) + 1;
					ob->shapeflag|= OB_SHAPE_LOCK;

					sculpt_update_mesh_elements(scene, ob, 0);
					WM_event_add_notifier(C, NC_OBJECT|ND_DATA, ob);
				} else {
					/* key has been removed -- skip this undo node */
					continue;
				}
			}

			index= unode->index;
			mvert= ss->mvert;

<<<<<<< HEAD
			/* check for restoring paint mask */
			if(unode->pmask) {
				Mesh *me = get_mesh(ob);
				pmask = CustomData_get_layer_n(&me->vdata,
							       CD_PAINTMASK,
							       unode->pmask_layer_offset);
			}

			for(i=0; i<unode->totvert; i++) {
				swap_v3_v3(mvert[index[i]].co, unode->co[i]);
				mvert[index[i]].flag |= ME_VERT_PBVH_UPDATE;
				if(unode->pmask)
					SWAP(float, pmask[index[i]], unode->pmask[i]);
=======
			if (ss->kb) {
				float (*vertCos)[3];
				vertCos= key_to_vertcos(ob, ss->kb);

				for(i=0; i<unode->totvert; i++)
					swap_v3_v3(vertCos[index[i]], unode->co[i]);

				/* propagate new coords to keyblock */
				sculpt_vertcos_to_key(ob, ss->kb, vertCos);

				/* pbvh uses it's own mvert array, so coords should be */
				/* propagated to pbvh here */
				BLI_pbvh_apply_vertCos(ss->pbvh, vertCos);

				MEM_freeN(vertCos);
			} else {
				for(i=0; i<unode->totvert; i++) {
					swap_v3_v3(mvert[index[i]].co, unode->co[i]);
					mvert[index[i]].flag |= ME_VERT_PBVH_UPDATE;
				}
>>>>>>> 0795d1cc
			}
		}
		else if(unode->maxgrid && dm->getGridData) {
			/* multires restore */
			DMGridData **grids, *grid;
			float (*co)[3], *pmask = NULL;
			int gridsize;
			struct GridKey *gridkey;

			if(dm->getNumGrids(dm) != unode->maxgrid)
				continue;
			if(dm->getGridSize(dm) != unode->gridsize)
				continue;

			grids= dm->getGridData(dm);
			gridsize= dm->getGridSize(dm);
			gridkey= dm->getGridKey(dm);

			co = unode->co;
			if(unode->pmask)
				pmask = unode->pmask;

			for(j=0; j<unode->totgrid; j++) {
				grid= grids[unode->grids[j]];

				for(i=0; i<gridsize*gridsize; i++, co++) {
					swap_v3_v3(GRIDELEM_CO_AT(grid, i, gridkey), co[0]);
					if(pmask) {
						SWAP(float,
						     GRIDELEM_MASK_AT(grid,
								      i,
								      gridkey)[unode->pmask_layer_offset],
						     *pmask);

						++pmask;
					}
				}
			}
		}

		update= 1;
	}

	if(update) {
		/* we update all nodes still, should be more clever, but also
		   needs to work correct when exiting/entering sculpt mode and
		   the nodes get recreated, though in that case it could do all */
		BLI_pbvh_search_callback(ss->pbvh, NULL, NULL, update_cb, NULL);
		BLI_pbvh_update(ss->pbvh, PBVH_UpdateBB|PBVH_UpdateOriginalBB|PBVH_UpdateRedraw, NULL);

		if((mmd=paint_multires_active(scene, ob)))
			multires_mark_as_modified(ob);

		if(ss->modifiers_active || ((Mesh*)ob->data)->id.us > 1)
			DAG_id_flush_update(&ob->id, OB_RECALC_DATA);
	}
}

static void sculpt_undo_free(ListBase *lb)
{
	SculptUndoNode *unode;

	for(unode=lb->first; unode; unode=unode->next) {
		if(unode->co)
			MEM_freeN(unode->co);
		if(unode->no)
			MEM_freeN(unode->no);
		if(unode->index)
			MEM_freeN(unode->index);
		if(unode->grids)
			MEM_freeN(unode->grids);
		if(unode->layer_disp)
			MEM_freeN(unode->layer_disp);
		if(unode->pmask)
			MEM_freeN(unode->pmask);
	}
}

static SculptUndoNode *sculpt_undo_get_node(SculptSession *ss, PBVHNode *node)
{
	ListBase *lb= undo_paint_push_get_list(UNDO_PAINT_MESH);
	SculptUndoNode *unode;

	if(!lb)
		return NULL;

	for(unode=lb->first; unode; unode=unode->next)
		if(unode->node == node)
			return unode;

	return NULL;
}

SculptUndoNode *sculpt_undo_push_node(SculptSession *ss, PBVHNode *node)
{
	ListBase *lb= undo_paint_push_get_list(UNDO_PAINT_MESH);
	Object *ob= ss->ob;
	SculptUndoNode *unode;
	int totvert, allvert, totgrid, maxgrid, gridsize, *grids;
	GridKey *gridkey;

	/* list is manipulated by multiple threads, so we lock */
	BLI_lock_thread(LOCK_CUSTOM1);

	if((unode= sculpt_undo_get_node(ss, node))) {
		BLI_unlock_thread(LOCK_CUSTOM1);
		return unode;
	}

	unode= MEM_callocN(sizeof(SculptUndoNode), "SculptUndoNode");
	strcpy(unode->idname, ob->id.name);
	unode->node= node;

	BLI_pbvh_node_num_verts(ss->pbvh, node, &totvert, &allvert);
	BLI_pbvh_node_get_grids(ss->pbvh, node, &grids, &totgrid,
				&maxgrid, &gridsize, NULL, NULL, &gridkey);

	unode->totvert= totvert;
	/* we will use this while sculpting, is mapalloc slow to access then? */
	unode->co= MEM_mapallocN(sizeof(float)*3*allvert, "SculptUndoNode.co");
	unode->no= MEM_mapallocN(sizeof(short)*3*allvert, "SculptUndoNode.no");
	undo_paint_push_count_alloc(UNDO_PAINT_MESH, (sizeof(float)*3 + sizeof(short)*3 + sizeof(int))*allvert);
	BLI_addtail(lb, unode);

	if(maxgrid) {
		/* multires */
		unode->maxgrid= maxgrid;
		unode->totgrid= totgrid;
		unode->gridsize= gridsize;
		unode->grids= MEM_mapallocN(sizeof(int)*totgrid, "SculptUndoNode.grids");
	}
	else {
		/* regular mesh */
		unode->maxvert= ss->totvert;
		unode->index= MEM_mapallocN(sizeof(int)*allvert, "SculptUndoNode.index");
	}

	/* paint mask */
	unode->pmask_layer_offset = CustomData_get_active_layer(&get_mesh(ob)->vdata, CD_PAINTMASK);
	if(unode->pmask_layer_offset != -1)
		unode->pmask= MEM_mapallocN(sizeof(float)*allvert, "SculptUndoNode.pmask");

	BLI_unlock_thread(LOCK_CUSTOM1);

	/* copy threaded, hopefully this is the performance critical part */
	{
		PBVHVertexIter vd;

		BLI_pbvh_vertex_iter_begin(ss->pbvh, node, vd, PBVH_ITER_ALL) {
			copy_v3_v3(unode->co[vd.i], vd.co);
			if(vd.no) VECCOPY(unode->no[vd.i], vd.no)
			else normal_float_to_short_v3(unode->no[vd.i], vd.fno);
			if(vd.vert_indices) unode->index[vd.i]= vd.vert_indices[vd.i];
			if(vd.mask_active) unode->pmask[vd.i]= *vd.mask_active;
		}
		BLI_pbvh_vertex_iter_end;
	}

	if(unode->grids)
		memcpy(unode->grids, grids, sizeof(int)*totgrid);

	/* store active shape key */
	if(ss->kb) BLI_strncpy((char*)unode->shapeName, ss->kb->name, sizeof(ss->kb->name));
	else unode->shapeName[0]= '\0';

	return unode;
}

void sculpt_undo_push_begin(SculptSession *ss, char *name)
{
	undo_paint_push_begin(UNDO_PAINT_MESH, name,
		sculpt_undo_restore, sculpt_undo_free);
}

void sculpt_undo_push_end(SculptSession *ss)
{
	ListBase *lb= undo_paint_push_get_list(UNDO_PAINT_MESH);
	SculptUndoNode *unode;

	/* we don't need normals in the undo stack */
	for(unode=lb->first; unode; unode=unode->next) {
		if(unode->no) {
			MEM_freeN(unode->no);
			unode->no= NULL;
		}

		if(unode->layer_disp) {
			MEM_freeN(unode->layer_disp);
			unode->layer_disp= NULL;
		}
	}

	undo_paint_push_end(UNDO_PAINT_MESH);
}

void ED_sculpt_force_update(bContext *C)
{
	Object *ob= CTX_data_active_object(C);

	if(ob && (ob->mode & OB_MODE_SCULPT))
		multires_force_update(ob);
}

/************************ Brush Testing *******************/

typedef struct SculptBrushTest {
	float radius_squared;
	float location[3];

	float dist;
} SculptBrushTest;

static void sculpt_brush_test_init(SculptSession *ss, SculptBrushTest *test)
{
	test->radius_squared= ss->cache->radius*ss->cache->radius;
	copy_v3_v3(test->location, ss->cache->location);
}

static int sculpt_brush_test(SculptBrushTest *test, float co[3])
{
	float distsq, delta[3];

	sub_v3_v3v3(delta, co, test->location);
	distsq = INPR(delta, delta);

	if(distsq < test->radius_squared) {
		test->dist = sqrt(distsq);
		return 1;
	}

	return 0;
}

/* ===== Sculpting =====
 *
 */

/* Return modified brush strength. Includes the direction of the brush, positive
   values pull vertices, negative values push. Uses tablet pressure and a
   special multiplier found experimentally to scale the strength factor. */
static float brush_strength(Sculpt *sd, StrokeCache *cache)
{
	Brush *brush = paint_brush(&sd->paint);
	/* Primary strength input; square it to make lower values more sensitive */
	float alpha = brush->alpha * brush->alpha;

	float dir= brush->flag & BRUSH_DIR_IN ? -1 : 1;
	float pressure= 1;
	float flip= cache->flip ? -1:1;

	if(brush->flag & BRUSH_ALPHA_PRESSURE)
		pressure *= cache->pressure;
	
	switch(brush->sculpt_tool){
	case SCULPT_TOOL_DRAW:
	case SCULPT_TOOL_INFLATE:
	case SCULPT_TOOL_CLAY:
	case SCULPT_TOOL_FLATTEN:
	case SCULPT_TOOL_LAYER:
	case SCULPT_TOOL_MASK:
		return alpha * dir * pressure * flip; /*XXX: not sure why? was multiplied by G.vd->grid */;
	case SCULPT_TOOL_SMOOTH:
		return alpha * 4 * pressure;
	case SCULPT_TOOL_PINCH:
		return alpha / 2 * dir * pressure * flip;
	case SCULPT_TOOL_GRAB:
		return 1;
	default:
		return 0;
	}
}

/* Uses symm to selectively flip any axis of a coordinate. */
static void flip_coord(float out[3], float in[3], const char symm)
{
	if(symm & SCULPT_SYMM_X)
		out[0]= -in[0];
	else
		out[0]= in[0];
	if(symm & SCULPT_SYMM_Y)
		out[1]= -in[1];
	else
		out[1]= in[1];
	if(symm & SCULPT_SYMM_Z)
		out[2]= -in[2];
	else
		out[2]= in[2];
}

/* Get a pixel from the texcache at (px, py) */
static unsigned char get_texcache_pixel(const SculptSession *ss, int px, int py)
{
	unsigned *p;
	p = ss->texcache + py * ss->texcache_side + px;
	return ((unsigned char*)(p))[0];
}

static float get_texcache_pixel_bilinear(const SculptSession *ss, float u, float v)
{
	int x, y, x2, y2;
	const int tc_max = ss->texcache_side - 1;
	float urat, vrat, uopp;

	if(u < 0) u = 0;
	else if(u >= ss->texcache_side) u = tc_max;
	if(v < 0) v = 0;
	else if(v >= ss->texcache_side) v = tc_max;

	x = floor(u);
	y = floor(v);
	x2 = x + 1;
	y2 = y + 1;

	if(x2 > ss->texcache_side) x2 = tc_max;
	if(y2 > ss->texcache_side) y2 = tc_max;
	
	urat = u - x;
	vrat = v - y;
	uopp = 1 - urat;
		
	return ((get_texcache_pixel(ss, x, y) * uopp +
		 get_texcache_pixel(ss, x2, y) * urat) * (1 - vrat) + 
		(get_texcache_pixel(ss, x, y2) * uopp +
		 get_texcache_pixel(ss, x2, y2) * urat) * vrat) / 255.0;
}

/* Return a multiplier for brush strength on a particular vertex. */
static float tex_strength(SculptSession *ss, Brush *br, float *point, float mask, const float len)
{
	MTex *tex = &br->mtex;
	float avg= 1;

	if(!tex) {
		avg= 1;
	}
	else if(tex->brush_map_mode == MTEX_MAP_MODE_3D) {
		float jnk;

		/* Get strength by feeding the vertex 
		   location directly into a texture */
		externtex(tex, point, &avg,
			  &jnk, &jnk, &jnk, &jnk);
	}
	else if(ss->texcache) {
		const float bsize= ss->cache->pixel_radius * 2;
		const float rot= tex->rot + ss->cache->rotation;
		int px, py;
		float flip[3], point_2d[2];

		/* If the active area is being applied for symmetry, flip it
		   across the symmetry axis in order to project it. This insures
		   that the brush texture will be oriented correctly. */
		copy_v3_v3(flip, point);
		flip_coord(flip, flip, ss->cache->symmetry);
		projectf(ss->cache->mats, flip, point_2d);

		/* For Tile and Drag modes, get the 2D screen coordinates of the
		   and scale them up or down to the texture size. */
		if(tex->brush_map_mode == MTEX_MAP_MODE_TILED) {
			const int sx= (const int)tex->size[0];
			const int sy= (const int)tex->size[1];
			
			float fx= point_2d[0];
			float fy= point_2d[1];
			
			float angle= atan2(fy, fx) - rot;
			float flen= sqrtf(fx*fx + fy*fy);
			
			if(rot<0.001 && rot>-0.001) {
				px= point_2d[0];
				py= point_2d[1];
			} else {
				px= flen * cos(angle) + 2000;
				py= flen * sin(angle) + 2000;
			}
			if(sx != 1)
				px %= sx-1;
			if(sy != 1)
				py %= sy-1;
			avg= get_texcache_pixel_bilinear(ss, ss->texcache_side*px/sx, ss->texcache_side*py/sy);
		}
		else if(tex->brush_map_mode == MTEX_MAP_MODE_FIXED) {
			float fx= (point_2d[0] - ss->cache->tex_mouse[0]) / bsize;
			float fy= (point_2d[1] - ss->cache->tex_mouse[1]) / bsize;

			float angle= atan2(fy, fx) - rot;
			float flen= sqrtf(fx*fx + fy*fy);
			
			fx = flen * cos(angle) + 0.5;
			fy = flen * sin(angle) + 0.5;

			avg= get_texcache_pixel_bilinear(ss, fx * ss->texcache_side, fy * ss->texcache_side);
		}
	}

	avg*= brush_curve_strength(br, len, ss->cache->radius); /* Falloff curve */
	if(mask)
		avg*= 1 - mask;

	return avg;
}

typedef struct {
	Sculpt *sd;
	SculptSession *ss;
	float radius_squared;
	int original;
} SculptSearchSphereData;

/* Test AABB against sphere */
static int sculpt_search_sphere_cb(PBVHNode *node, void *data_v)
{
	SculptSearchSphereData *data = data_v;
	float *center = data->ss->cache->location, nearest[3];
	float t[3], bb_min[3], bb_max[3];
	int i;

	if(data->original)
		BLI_pbvh_node_get_original_BB(node, bb_min, bb_max);
	else
		BLI_pbvh_node_get_BB(node, bb_min, bb_max);
	
	for(i = 0; i < 3; ++i) {
		if(bb_min[i] > center[i])
			nearest[i] = bb_min[i];
		else if(bb_max[i] < center[i])
			nearest[i] = bb_max[i];
		else
			nearest[i] = center[i]; 
	}
	
	sub_v3_v3v3(t, center, nearest);

	return t[0] * t[0] + t[1] * t[1] + t[2] * t[2] < data->radius_squared;
}

/* Handles clipping against a mirror modifier and SCULPT_LOCK axis flags */
static void sculpt_clip(Sculpt *sd, SculptSession *ss, float *co, const float val[3])
{
	int i;

	for(i=0; i<3; ++i) {
		if(sd->flags & (SCULPT_LOCK_X << i))
			continue;

		if((ss->cache->flag & (CLIP_X << i)) && (fabs(co[i]) <= ss->cache->clip_tolerance[i]))
			co[i]= 0.0f;
		else
			co[i]= val[i];
	}		
}

static void add_norm_if(float view_vec[3], float out[3], float out_flip[3], float fno[3])
{
	if((dot_v3v3(view_vec, fno)) > 0) {
		add_v3_v3(out, fno);
	} else {
		add_v3_v3(out_flip, fno); /* out_flip is used when out is {0,0,0} */
	}
}

/* For draw/layer/flatten; finds average normal for all active vertices */
static void calc_area_normal(Sculpt *sd, SculptSession *ss, float area_normal[3], PBVHNode **nodes, int totnode)
{
	PBVH *bvh= ss->pbvh;
	StrokeCache *cache = ss->cache;
	const int view = 0; /* XXX: should probably be a flag, not number: brush_type==SCULPT_TOOL_DRAW ? sculptmode_brush()->view : 0; */
	float out[3] = {0.0f, 0.0f, 0.0f};
	float out_flip[3] = {0.0f, 0.0f, 0.0f};
	float out_dir[3];
	int n;

	copy_v3_v3(out_dir, cache->view_normal_symmetry);

	/* threaded loop over nodes */
	//#pragma omp parallel for private(n) schedule(static)
	for(n=0; n<totnode; n++) {
		PBVHVertexIter vd;
		SculptBrushTest test;
		SculptUndoNode *unode;
		float fno[3];
		float nout[3] = {0.0f, 0.0f, 0.0f};
		float nout_flip[3] = {0.0f, 0.0f, 0.0f};
		
		// XXX push instead of get for thread safety in draw
		// brush .. lame, but also not harmful really
		unode= sculpt_undo_push_node(ss, nodes[n]);
		sculpt_brush_test_init(ss, &test);

		if(ss->cache->original) {
			BLI_pbvh_vertex_iter_begin(bvh, nodes[n], vd, PBVH_ITER_UNIQUE) {
				if(sculpt_brush_test(&test, unode->co[vd.i])) {
					normal_short_to_float_v3(fno, unode->no[vd.i]);
					add_norm_if(out_dir, nout, nout_flip, fno);
				}
			}
			BLI_pbvh_vertex_iter_end;
		}
		else {
			BLI_pbvh_vertex_iter_begin(bvh, nodes[n], vd, PBVH_ITER_UNIQUE) {
				if(sculpt_brush_test(&test, vd.co)) {
					if(vd.no) {
						normal_short_to_float_v3(fno, vd.no);
						add_norm_if(out_dir, nout, nout_flip, fno);
					}
					else
						add_norm_if(out_dir, nout, nout_flip, vd.fno);
				}
			}
			BLI_pbvh_vertex_iter_end;
		}

		//#pragma omp critical
		{
			/* we sum per node and add together later for threads */
			add_v3_v3(out, nout);
			add_v3_v3(out_flip, nout_flip);
		}
	}

	if (out[0]==0.0 && out[1]==0.0 && out[2]==0.0) {
		copy_v3_v3(out, out_flip);
	}
	
	normalize_v3(out);

	out[0] = out_dir[0] * view + out[0] * (10-view);
	out[1] = out_dir[1] * view + out[1] * (10-view);
	out[2] = out_dir[2] * view + out[2] * (10-view);
	
	normalize_v3(out);
	copy_v3_v3(area_normal, out);
}

static void do_draw_brush(Sculpt *sd, SculptSession *ss, PBVHNode **nodes, int totnode)
{
	Brush *brush = paint_brush(&sd->paint);
	float offset[3], area_normal[3];
	float bstrength= ss->cache->bstrength;
	int n;

	/* area normal */
	calc_area_normal(sd, ss, area_normal, nodes, totnode);

	/* offset with as much as possible factored in already */
	offset[0]= area_normal[0]*ss->cache->radius*ss->cache->scale[0]*bstrength;
	offset[1]= area_normal[1]*ss->cache->radius*ss->cache->scale[1]*bstrength;
	offset[2]= area_normal[2]*ss->cache->radius*ss->cache->scale[2]*bstrength;

	/* threaded loop over nodes */
	//#pragma omp parallel for private(n) schedule(static)
	for(n=0; n<totnode; n++) {
		PBVHVertexIter vd;
		SculptBrushTest test;
		
		sculpt_undo_push_node(ss, nodes[n]);
		sculpt_brush_test_init(ss, &test);

		BLI_pbvh_vertex_iter_begin(ss->pbvh, nodes[n], vd, PBVH_ITER_UNIQUE) {
			if(sculpt_brush_test(&test, vd.co)) {
				/* offset vertex */
				float fade = tex_strength(ss, brush, vd.co, vd.mask_combined, test.dist);
				float val[3]= {vd.co[0] + offset[0]*fade,
							   vd.co[1] + offset[1]*fade,
							   vd.co[2] + offset[2]*fade};

				sculpt_clip(sd, ss, vd.co, val);
				if(vd.mvert) vd.mvert->flag |= ME_VERT_PBVH_UPDATE;
			}
		}
		BLI_pbvh_vertex_iter_end;

		BLI_pbvh_node_mark_update(nodes[n]);
	}
}

/* For the smooth brush, uses the neighboring vertices around vert to calculate
   a smoothed location for vert. Skips corner vertices (used by only one
   polygon.) */
static void neighbor_average(SculptSession *ss, float avg[3], const int vert)
{
	int i, skip= -1, total=0;
	IndexNode *node= ss->fmap[vert].first;
	char ncount= BLI_countlist(&ss->fmap[vert]);
	MFace *f;

	avg[0] = avg[1] = avg[2] = 0;
		
	/* Don't modify corner vertices */
	if(ncount==1) {
		copy_v3_v3(avg, ss->mvert[vert].co);
		return;
	}

	while(node){
		f= &ss->mface[node->index];
		
		if(f->v4) {
			skip= (f->v1==vert?2:
				   f->v2==vert?3:
				   f->v3==vert?0:
				   f->v4==vert?1:-1);
		}

		for(i=0; i<(f->v4?4:3); ++i) {
			if(i != skip && (ncount!=2 || BLI_countlist(&ss->fmap[(&f->v1)[i]]) <= 2)) {
				add_v3_v3(avg, ss->mvert[(&f->v1)[i]].co);
				++total;
			}
		}

		node= node->next;
	}

	if(total>0)
		mul_v3_fl(avg, 1.0f / total);
	else
		copy_v3_v3(avg, ss->mvert[vert].co);
}

static void do_mesh_smooth_brush(Sculpt *sd, SculptSession *ss, PBVHNode *node)
{
	Brush *brush = paint_brush(&sd->paint);
	float bstrength= ss->cache->bstrength;
	PBVHVertexIter vd;
	SculptBrushTest test;
	
	sculpt_brush_test_init(ss, &test);

	BLI_pbvh_vertex_iter_begin(ss->pbvh, node, vd, PBVH_ITER_UNIQUE) {
		if(sculpt_brush_test(&test, vd.co)) {
			float fade = tex_strength(ss, brush, vd.co, vd.mask_combined, test.dist)*bstrength;
			float avg[3], val[3];

			CLAMP(fade, 0.0f, 1.0f);
			
			neighbor_average(ss, avg, vd.vert_indices[vd.i]);
			val[0] = vd.co[0]+(avg[0]-vd.co[0])*fade;
			val[1] = vd.co[1]+(avg[1]-vd.co[1])*fade;
			val[2] = vd.co[2]+(avg[2]-vd.co[2])*fade;
			
			sculpt_clip(sd, ss, vd.co, val);			
			if(vd.mvert) vd.mvert->flag |= ME_VERT_PBVH_UPDATE;
		}
	}
	BLI_pbvh_vertex_iter_end;
}

static void do_multires_smooth_brush(Sculpt *sd, SculptSession *ss, PBVHNode *node)
{
	Brush *brush = paint_brush(&sd->paint);
	SculptBrushTest test;
	DMGridData **griddata, *data;
	DMGridAdjacency *gridadj, *adj;
	float bstrength= ss->cache->bstrength;
	float co[3], (*tmpgrid)[3];
	int v1, v2, v3, v4;
	int *grid_indices, totgrid, gridsize, i, x, y;
	GridKey *gridkey;
			
	sculpt_brush_test_init(ss, &test);

	BLI_pbvh_node_get_grids(ss->pbvh, node, &grid_indices, &totgrid,
				NULL, &gridsize, &griddata, &gridadj, &gridkey);

	//#pragma omp critical
	tmpgrid= MEM_mallocN(sizeof(float)*3*gridsize*gridsize, "tmpgrid");

	for(i = 0; i < totgrid; ++i) {
		data = griddata[grid_indices[i]];
		adj = &gridadj[grid_indices[i]];

		memset(tmpgrid, 0, sizeof(float)*3*gridsize*gridsize);

		/* average grid values */
		for(y = 0; y < gridsize-1; ++y)  {
			for(x = 0; x < gridsize-1; ++x)  {
				v1 = x + y*gridsize;
				v2 = (x + 1) + y*gridsize;
				v3 = (x + 1) + (y + 1)*gridsize;
				v4 = x + (y + 1)*gridsize;

				cent_quad_v3(co, GRIDELEM_CO_AT(data, v1, gridkey), GRIDELEM_CO_AT(data, v2, gridkey), GRIDELEM_CO_AT(data, v3, gridkey), GRIDELEM_CO_AT(data, v4, gridkey));
				mul_v3_fl(co, 0.25f);

				add_v3_v3(tmpgrid[v1], co);
				add_v3_v3(tmpgrid[v2], co);
				add_v3_v3(tmpgrid[v3], co);
				add_v3_v3(tmpgrid[v4], co);
			}
		}

		/* blend with existing coordinates */
		for(y = 0; y < gridsize; ++y)  {
			for(x = 0; x < gridsize; ++x)  {
				if(x == 0 && adj->index[0] == -1) continue;
				if(x == gridsize - 1 && adj->index[2] == -1) continue;
				if(y == 0 && adj->index[3] == -1) continue;
				if(y == gridsize - 1 && adj->index[1] == -1) continue;

				copy_v3_v3(co, GRIDELEM_CO_AT(data, x + y*gridsize, gridkey));

				if(sculpt_brush_test(&test, co)) {
					float mask = (gridkey->mask ?
						      *GRIDELEM_MASK_AT(data, x + y*gridsize, gridkey) : 0);
					float fade = tex_strength(ss, brush, co, mask, test.dist)*bstrength;
					float avg[3], val[3];

					copy_v3_v3(avg, tmpgrid[x + y*gridsize]);
					if(x == 0 || x == gridsize - 1)
						mul_v3_fl(avg, 2.0f);
					if(y == 0 || y == gridsize - 1)
						mul_v3_fl(avg, 2.0f);

					CLAMP(fade, 0.0f, 1.0f);

					val[0] = co[0]+(avg[0]-co[0])*fade;
					val[1] = co[1]+(avg[1]-co[1])*fade;
					val[2] = co[2]+(avg[2]-co[2])*fade;
					
					sculpt_clip(sd, ss, GRIDELEM_CO_AT(data, x + y*gridsize, gridkey), val);
				}
			}
		}
	}

	//#pragma omp critical
	MEM_freeN(tmpgrid);
}

static void do_smooth_brush(Sculpt *sd, SculptSession *ss, PBVHNode **nodes, int totnode)
{
	int iteration, n;

	for(iteration = 0; iteration < 2; ++iteration) {
		//#pragma omp parallel for private(n) schedule(static)
		for(n=0; n<totnode; n++) {
			sculpt_undo_push_node(ss, nodes[n]);

			if(ss->multires)
				do_multires_smooth_brush(sd, ss, nodes[n]);
			else if(ss->fmap)
				do_mesh_smooth_brush(sd, ss, nodes[n]);

			BLI_pbvh_node_mark_update(nodes[n]);
		}

		if(ss->multires)
			multires_stitch_grids(ss->ob);
	}
}

static void do_pinch_brush(Sculpt *sd, SculptSession *ss, PBVHNode **nodes, int totnode)
{
	Brush *brush = paint_brush(&sd->paint);
	float bstrength= ss->cache->bstrength;
	int n;

	//#pragma omp parallel for private(n) schedule(static)
	for(n=0; n<totnode; n++) {
		PBVHVertexIter vd;
		SculptBrushTest test;
		
		sculpt_undo_push_node(ss, nodes[n]);
		sculpt_brush_test_init(ss, &test);

		BLI_pbvh_vertex_iter_begin(ss->pbvh, nodes[n], vd, PBVH_ITER_UNIQUE) {
			if(sculpt_brush_test(&test, vd.co)) {
				float fade = tex_strength(ss, brush, vd.co, vd.mask_combined, test.dist)*bstrength;
				float val[3]= {vd.co[0]+(test.location[0]-vd.co[0])*fade,
							   vd.co[1]+(test.location[1]-vd.co[1])*fade,
							   vd.co[2]+(test.location[2]-vd.co[2])*fade};

				sculpt_clip(sd, ss, vd.co, val);			
				if(vd.mvert) vd.mvert->flag |= ME_VERT_PBVH_UPDATE;
			}
		}
		BLI_pbvh_vertex_iter_end;

		BLI_pbvh_node_mark_update(nodes[n]);
	}
}

static void do_grab_brush(Sculpt *sd, SculptSession *ss, PBVHNode **nodes, int totnode)
{
	Brush *brush = paint_brush(&sd->paint);
	float bstrength= ss->cache->bstrength;
	float grab_delta[3];
	int n;
	
	copy_v3_v3(grab_delta, ss->cache->grab_delta_symmetry);

	//#pragma omp parallel for private(n) schedule(static)
	for(n=0; n<totnode; n++) {
		PBVHVertexIter vd;
		SculptBrushTest test;
		float (*origco)[3];
		
		origco= sculpt_undo_push_node(ss, nodes[n])->co;
		sculpt_brush_test_init(ss, &test);

		BLI_pbvh_vertex_iter_begin(ss->pbvh, nodes[n], vd, PBVH_ITER_UNIQUE) {
			if(sculpt_brush_test(&test, origco[vd.i])) {
				float fade = tex_strength(ss, brush, origco[vd.i], vd.mask_combined, test.dist)*bstrength;
				float add[3]= {vd.co[0]+fade*grab_delta[0],
							   vd.co[1]+fade*grab_delta[1],
							   vd.co[2]+fade*grab_delta[2]};

				sculpt_clip(sd, ss, vd.co, add);			
				if(vd.mvert) vd.mvert->flag |= ME_VERT_PBVH_UPDATE;
			}
		}
		BLI_pbvh_vertex_iter_end;

		BLI_pbvh_node_mark_update(nodes[n]);
	}
}

static void do_layer_brush(Sculpt *sd, SculptSession *ss, PBVHNode **nodes, int totnode)
{
	Brush *brush = paint_brush(&sd->paint);
	float bstrength= ss->cache->bstrength;
	float area_normal[3], offset[3];
	float lim= ss->cache->radius / 4;
	int n;

	if(ss->cache->flip)
		lim = -lim;

	calc_area_normal(sd, ss, area_normal, nodes, totnode);

	offset[0]= ss->cache->scale[0]*area_normal[0];
	offset[1]= ss->cache->scale[1]*area_normal[1];
	offset[2]= ss->cache->scale[2]*area_normal[2];

	//#pragma omp parallel for private(n) schedule(static)
	for(n=0; n<totnode; n++) {
		PBVHVertexIter vd;
		SculptBrushTest test;
		SculptUndoNode *unode;
		float (*origco)[3], *layer_disp;
		
		unode= sculpt_undo_push_node(ss, nodes[n]);
		origco=unode->co;
		if(!unode->layer_disp)
			unode->layer_disp= MEM_callocN(sizeof(float)*unode->totvert, "layer disp");
		layer_disp= unode->layer_disp;

		sculpt_brush_test_init(ss, &test);

		BLI_pbvh_vertex_iter_begin(ss->pbvh, nodes[n], vd, PBVH_ITER_UNIQUE) {
			if(sculpt_brush_test(&test, vd.co)) {
				float fade = tex_strength(ss, brush, vd.co, vd.mask_combined, test.dist)*bstrength;
				float *disp= &layer_disp[vd.i];
				float val[3];
				
				*disp+= fade;
				
				/* Don't let the displacement go past the limit */
				if((lim < 0 && *disp < lim) || (lim > 0 && *disp > lim))
					*disp = lim;
				
				if(ss->layer_co && (brush->flag & BRUSH_PERSISTENT)) {
					int index= vd.vert_indices[vd.i];

					/* persistent base */
					val[0] = ss->layer_co[index][0] + (*disp)*offset[0];
					val[1] = ss->layer_co[index][1] + (*disp)*offset[1];
					val[2] = ss->layer_co[index][2] + (*disp)*offset[2];
				}
				else {
					val[0] = origco[vd.i][0] + (*disp)*offset[0];
					val[1] = origco[vd.i][1] + (*disp)*offset[1];
					val[2] = origco[vd.i][2] + (*disp)*offset[2];
				}

				sculpt_clip(sd, ss, vd.co, val);
				if(vd.mvert) vd.mvert->flag |= ME_VERT_PBVH_UPDATE;
			}
		}
		BLI_pbvh_vertex_iter_end;

		BLI_pbvh_node_mark_update(nodes[n]);
	}
}

static void do_inflate_brush(Sculpt *sd, SculptSession *ss, PBVHNode **nodes, int totnode)
{
	Brush *brush = paint_brush(&sd->paint);
	float bstrength= ss->cache->bstrength;
	int n;

	//#pragma omp parallel for private(n) schedule(static)
	for(n=0; n<totnode; n++) {
		PBVHVertexIter vd;
		SculptBrushTest test;
		
		sculpt_undo_push_node(ss, nodes[n]);
		sculpt_brush_test_init(ss, &test);

		BLI_pbvh_vertex_iter_begin(ss->pbvh, nodes[n], vd, PBVH_ITER_UNIQUE) {
			if(sculpt_brush_test(&test, vd.co)) {
				float fade = tex_strength(ss, brush, vd.co, vd.mask_combined, test.dist)*bstrength;
				float add[3];

				if(vd.fno) copy_v3_v3(add, vd.fno);
				else normal_short_to_float_v3(add, vd.no);
				
				mul_v3_fl(add, fade * ss->cache->radius);
				add[0]*= ss->cache->scale[0];
				add[1]*= ss->cache->scale[1];
				add[2]*= ss->cache->scale[2];
				add_v3_v3(add, vd.co);
				
				sculpt_clip(sd, ss, vd.co, add);
				if(vd.mvert) vd.mvert->flag |= ME_VERT_PBVH_UPDATE;
			}
		}
		BLI_pbvh_vertex_iter_end;

		BLI_pbvh_node_mark_update(nodes[n]);
	}
}

static void calc_flatten_center(Sculpt *sd, SculptSession *ss, PBVHNode **nodes, int totnode, float co[3])
{
	float outer_dist[FLATTEN_SAMPLE_SIZE];
	float outer_co[FLATTEN_SAMPLE_SIZE][3];
	int i, n;
	
	for(i = 0; i < FLATTEN_SAMPLE_SIZE; ++i) {
		zero_v3(outer_co[i]);
		outer_dist[i]= -1.0f;
	}
		
	//#pragma omp parallel for private(n) schedule(static)
	for(n=0; n<totnode; n++) {
		PBVHVertexIter vd;
		SculptBrushTest test;
		int j;
		
		sculpt_undo_push_node(ss, nodes[n]);
		sculpt_brush_test_init(ss, &test);

		BLI_pbvh_vertex_iter_begin(ss->pbvh, nodes[n], vd, PBVH_ITER_UNIQUE) {
			if(sculpt_brush_test(&test, vd.co)) {
				for(j = 0; j < FLATTEN_SAMPLE_SIZE; ++j) {
					if(test.dist > outer_dist[j]) {
						copy_v3_v3(outer_co[j], vd.co);
						outer_dist[j] = test.dist;
						break;
					}
				}
			}
		}
		BLI_pbvh_vertex_iter_end;

		BLI_pbvh_node_mark_update(nodes[n]);
	}
	
	co[0] = co[1] = co[2] = 0.0f;
	for(i = 0; i < FLATTEN_SAMPLE_SIZE; ++i)
		if(outer_dist[i] >= 0.0f)
			add_v3_v3(co, outer_co[i]);
	mul_v3_fl(co, 1.0f / FLATTEN_SAMPLE_SIZE);
}

/* Projects a point onto a plane along the plane's normal */
static void point_plane_project(float intr[3], float co[3], float plane_normal[3], float plane_center[3])
{
	float p1[3], sub1[3], sub2[3];

	/* Find the intersection between squash-plane and vertex (along the area normal) */
	sub_v3_v3v3(p1, co, plane_normal);
	sub_v3_v3v3(sub1, plane_center, p1);
	sub_v3_v3v3(sub2, co, p1);
	sub_v3_v3v3(intr, co, p1);
	mul_v3_fl(intr, dot_v3v3(plane_normal, sub1) / dot_v3v3(plane_normal, sub2));
	add_v3_v3(intr, p1);
}

static int plane_point_side(float co[3], float plane_normal[3], float plane_center[3], int flip)
{
	float delta[3];
	float d;

	sub_v3_v3v3(delta, co, plane_center);
	d = dot_v3v3(plane_normal, delta);

	if(flip)
		d = -d;

	return d <= 0.0f;
}

static void do_flatten_clay_brush(Sculpt *sd, SculptSession *ss, PBVHNode **nodes, int totnode, int clay)
{
	/* area_normal and cntr define the plane towards which vertices are squashed */
	Brush *brush = paint_brush(&sd->paint);
	float bstrength= ss->cache->bstrength;
	float area_normal[3];
	float cntr[3], cntr2[3] = {0}, bstr = 0;
	int n, flip = 0;

	calc_area_normal(sd, ss, area_normal, nodes, totnode);
	calc_flatten_center(sd, ss, nodes, totnode, cntr);

	if(clay) {
		bstr= brush_strength(sd, ss->cache);
		/* Limit clay application to here */
		cntr2[0]=cntr[0]+area_normal[0]*bstr*ss->cache->scale[0];
		cntr2[1]=cntr[1]+area_normal[1]*bstr*ss->cache->scale[1];
		cntr2[2]=cntr[2]+area_normal[2]*bstr*ss->cache->scale[2];
		flip = bstr < 0;
	}

	//#pragma omp parallel for private(n) schedule(static)
	for(n=0; n<totnode; n++) {
		PBVHVertexIter vd;
		SculptBrushTest test;
		
		sculpt_undo_push_node(ss, nodes[n]);
		sculpt_brush_test_init(ss, &test);

		BLI_pbvh_vertex_iter_begin(ss->pbvh, nodes[n], vd, PBVH_ITER_UNIQUE) {
			if(sculpt_brush_test(&test, vd.co)) {
				float intr[3], val[3];
				
				if(!clay || plane_point_side(vd.co, area_normal, cntr2, flip)) {
					const float fade = tex_strength(ss, brush, vd.co, vd.mask_combined, test.dist)*bstrength;

					/* Find the intersection between squash-plane and vertex (along the area normal) */		
					point_plane_project(intr, vd.co, area_normal, cntr);

					sub_v3_v3v3(val, intr, vd.co);

					if(clay) {
						if(bstr > FLT_EPSILON)
							mul_v3_fl(val, fade / bstr);
						else
							mul_v3_fl(val, fade);
						/* Clay displacement */
						val[0]+=area_normal[0] * ss->cache->scale[0]*fade;
						val[1]+=area_normal[1] * ss->cache->scale[1]*fade;
						val[2]+=area_normal[2] * ss->cache->scale[2]*fade;
					}
					else
						mul_v3_fl(val, fabs(fade));

					add_v3_v3(val, vd.co);

					sculpt_clip(sd, ss, vd.co, val);
					if(vd.mvert) vd.mvert->flag |= ME_VERT_PBVH_UPDATE;
				}
			}
		}
		BLI_pbvh_vertex_iter_end;

		BLI_pbvh_node_mark_update(nodes[n]);
	}
}
static void do_mask_brush(Sculpt *sd, SculptSession *ss, PBVHNode **nodes, int totnode)
{
	Brush *brush = paint_brush(&sd->paint);
	float bstrength= ss->cache->bstrength;
	int n;

	for(n=0; n<totnode; n++) {
		PBVHVertexIter vd;
		SculptBrushTest test;
		
		sculpt_undo_push_node(ss, nodes[n]);
		sculpt_brush_test_init(ss, &test);

		BLI_pbvh_vertex_iter_begin(ss->pbvh, nodes[n], vd, PBVH_ITER_UNIQUE) {
			/* TODO: should add a mask layer if needed */
			if(vd.mask_active) {
				if(sculpt_brush_test(&test, vd.co)) {
					float fade = tex_strength(ss, brush, vd.co, 0, test.dist)*bstrength;

					*vd.mask_active += fade;
					CLAMP(*vd.mask_active, 0, 1);
				
					if(vd.mvert) vd.mvert->flag |= ME_VERT_PBVH_UPDATE;
				}
			}
		}
		BLI_pbvh_vertex_iter_end;

		BLI_pbvh_node_mark_update(nodes[n]);
	}
}

static void sculpt_vertcos_to_key(Object *ob, KeyBlock *kb, float (*vertCos)[3])
{
	Mesh *me= (Mesh*)ob->data;
	float (*ofs)[3]= NULL;
	int a, is_basis= 0;
	KeyBlock *currkey;

	/* for relative keys editing of base should update other keys */
	if (me->key->type == KEY_RELATIVE)
		for (currkey = me->key->block.first; currkey; currkey= currkey->next)
			if(ob->shapenr-1 == currkey->relative) {
				is_basis= 1;
				break;
			}

	if (is_basis) {
		ofs= key_to_vertcos(ob, kb);

		/* calculate key coord offsets (from previous location) */
		for (a= 0; a < me->totvert; a++) {
			VECSUB(ofs[a], vertCos[a], ofs[a]);
		}

		/* apply offsets on other keys */
		currkey = me->key->block.first;
		while (currkey) {
			int apply_offset = ((currkey != kb) && (ob->shapenr-1 == currkey->relative));

			if (apply_offset)
				offset_to_key(ob, currkey, ofs);

			currkey= currkey->next;
		}

		MEM_freeN(ofs);
	}

	/* modifying of basis key should update mesh */
	if (kb == me->key->refkey) {
		MVert *mvert= me->mvert;

		for (a= 0; a < me->totvert; a++, mvert++)
			VECCOPY(mvert->co, vertCos[a]);

		mesh_calc_normals(me->mvert, me->totvert, me->mface, me->totface, NULL);
	}

	/* apply new coords on active key block */
	vertcos_to_key(ob, kb, vertCos);
}

/* copy the modified vertices from bvh to the active key */
static void sculpt_update_keyblock(SculptSession *ss)
{
	float (*vertCos)[3]= BLI_pbvh_get_vertCos(ss->pbvh);

	if (vertCos) {
		sculpt_vertcos_to_key(ss->ob, ss->kb, vertCos);
		MEM_freeN(vertCos);
	}
}

static void do_brush_action(Sculpt *sd, SculptSession *ss, StrokeCache *cache)
{
	SculptSearchSphereData data;
	Brush *brush = paint_brush(&sd->paint);
	PBVHNode **nodes= NULL;
	int totnode;

	memset(&data, 0, sizeof(data));
	data.ss = ss;
	data.sd = sd;
	data.radius_squared = ss->cache->radius * ss->cache->radius;

	/* Build a list of all nodes that are potentially within the brush's
	   area of influence */
	if(brush->sculpt_tool == SCULPT_TOOL_GRAB) {
		data.original= 1;
		BLI_pbvh_search_gather(ss->pbvh, sculpt_search_sphere_cb, &data,
				&nodes, &totnode);

		if(cache->first_time)
			copy_v3_v3(ss->cache->grab_active_location[ss->cache->symmetry], ss->cache->location);
		else
			copy_v3_v3(ss->cache->location, ss->cache->grab_active_location[ss->cache->symmetry]);
	}
	else {
		BLI_pbvh_search_gather(ss->pbvh, sculpt_search_sphere_cb, &data,
			&nodes, &totnode);
	}

	/* Only act if some verts are inside the brush area */
	if(totnode) {
		/* Apply one type of brush action */
		switch(brush->sculpt_tool){
		case SCULPT_TOOL_DRAW:
			do_draw_brush(sd, ss, nodes, totnode);
			break;
		case SCULPT_TOOL_SMOOTH:
			do_smooth_brush(sd, ss, nodes, totnode);
			break;
		case SCULPT_TOOL_PINCH:
			do_pinch_brush(sd, ss, nodes, totnode);
			break;
		case SCULPT_TOOL_INFLATE:
			do_inflate_brush(sd, ss, nodes, totnode);
			break;
		case SCULPT_TOOL_GRAB:
			do_grab_brush(sd, ss, nodes, totnode);
			break;
		case SCULPT_TOOL_LAYER:
			do_layer_brush(sd, ss, nodes, totnode);
			break;
		case SCULPT_TOOL_FLATTEN:
			do_flatten_clay_brush(sd, ss, nodes, totnode, 0);
			break;
		case SCULPT_TOOL_CLAY:
			do_flatten_clay_brush(sd, ss, nodes, totnode, 1);
			break;
		case SCULPT_TOOL_MASK:
			do_mask_brush(sd, ss, nodes, totnode);
			break;
		}

		/* optimization: we could avoid copying new coords to keyblock at each */
		/* stroke step if there are no modifiers due to pbvh is used for displaying */
		/* so to increase speed we'll copy new coords to keyblock when stroke is done */
		if(ss->kb && ss->modifiers_active) sculpt_update_keyblock(ss);

		if(nodes)
			MEM_freeN(nodes);
	}
}

/* Flip all the editdata across the axis/axes specified by symm. Used to
   calculate multiple modifications to the mesh when symmetry is enabled. */
static void calc_brushdata_symm(StrokeCache *cache, const char symm)
{
	flip_coord(cache->location, cache->true_location, symm);
	flip_coord(cache->view_normal_symmetry, cache->view_normal, symm);
	flip_coord(cache->grab_delta_symmetry, cache->grab_delta, symm);
	cache->symmetry= symm;
}

static void do_symmetrical_brush_actions(Sculpt *sd, SculptSession *ss)
{
	StrokeCache *cache = ss->cache;
	const char symm = sd->flags & 7;
	int i;

	copy_v3_v3(cache->location, cache->true_location);
	copy_v3_v3(cache->grab_delta_symmetry, cache->grab_delta);
	cache->symmetry = 0;
	cache->bstrength = brush_strength(sd, cache);
	do_brush_action(sd, ss, cache);

	for(i = 1; i <= symm; ++i) {
		if(symm & i && (symm != 5 || i != 3) && (symm != 6 || (i != 3 && i != 5))) {
			calc_brushdata_symm(cache, i);
			do_brush_action(sd, ss, cache);
		}
	}

	cache->first_time = 0;
}

static void sculpt_update_tex(Sculpt *sd, SculptSession *ss)
{
	Brush *brush = paint_brush(&sd->paint);

	if(ss->texcache) {
		MEM_freeN(ss->texcache);
		ss->texcache= NULL;
	}

	/* Need to allocate a bigger buffer for bigger brush size */
	ss->texcache_side = brush->size * 2;
	if(!ss->texcache || ss->texcache_side > ss->texcache_actual) {
		ss->texcache = brush_gen_texture_cache(brush, brush->size);
		ss->texcache_actual = ss->texcache_side;
	}
}

<<<<<<< HEAD
void sculpt_key_to_mesh(KeyBlock *kb, Object *ob)
{
	Mesh *me= ob->data;

	key_to_mesh(kb, me);
	mesh_calc_normals(me->mvert, me->totvert, me->mface, me->totface, NULL);
}

void sculpt_mesh_to_key(Object *ob, KeyBlock *kb)
{
	Mesh *me= ob->data;

	mesh_to_key(me, kb);
=======
/* Sculpt mode handles multires differently from regular meshes, but only if
   it's the last modifier on the stack and it is not on the first level */
struct MultiresModifierData *sculpt_multires_active(Scene *scene, Object *ob)
{
	ModifierData *md, *nmd;
	
	for(md= modifiers_getVirtualModifierList(ob); md; md= md->next) {
		if(md->type == eModifierType_Multires) {
			MultiresModifierData *mmd= (MultiresModifierData*)md;

			/* Check if any of the modifiers after multires are active
			 * if not it can use the multires struct */
			for(nmd= md->next; nmd; nmd= nmd->next)
				if(modifier_isEnabled(scene, nmd, eModifierMode_Realtime))
					break;

			if(!nmd && mmd->sculptlvl > 0)
				return mmd;
		}
	}

	return NULL;
>>>>>>> 0795d1cc
}

void sculpt_update_mesh_elements(Scene *scene, Object *ob, int need_fmap)
{
	DerivedMesh *dm = mesh_get_derived_final(scene, ob, CD_MASK_BAREMESH);
	SculptSession *ss = ob->sculpt;
	MultiresModifierData *mmd= paint_multires_active(scene, ob);

	ss->ob= ob;

	ss->modifiers_active= sculpt_modifiers_active(scene, ob);

	if((ob->shapeflag & OB_SHAPE_LOCK) && !mmd) ss->kb= ob_get_keyblock(ob);
	else ss->kb= NULL;

	if(mmd) {
		ss->multires = mmd;
		ss->totvert = dm->getNumVerts(dm);
		ss->totface = dm->getNumFaces(dm);
		ss->mvert= NULL;
		ss->mface= NULL;
		ss->face_normals= NULL;
	}
	else {
		Mesh *me = get_mesh(ob);
		ss->totvert = me->totvert;
		ss->totface = me->totface;
		ss->mvert = me->mvert;
		ss->mface = me->mface;
		ss->face_normals = NULL;
		ss->multires = NULL;
	}

	ss->pbvh = dm->getPBVH(ob, dm);
	ss->fmap = (need_fmap && dm->getFaceMap)? dm->getFaceMap(ob, dm): NULL;

	/* if pbvh is deformed, key block is already applied to it */
	if (ss->kb && !BLI_pbvh_isDeformed(ss->pbvh)) {
		float (*vertCos)[3]= key_to_vertcos(ob, ss->kb);

		if (vertCos) {
			/* apply shape keys coordinates to PBVH */
			BLI_pbvh_apply_vertCos(ss->pbvh, vertCos);
			MEM_freeN(vertCos);
		}
	}
}

static int sculpt_mode_poll(bContext *C)
{
	Object *ob = CTX_data_active_object(C);
	return ob && ob->mode & OB_MODE_SCULPT;
}

int sculpt_poll(bContext *C)
{
	return sculpt_mode_poll(C) && paint_poll(C);
}

static char *sculpt_tool_name(Sculpt *sd)
{
	Brush *brush = paint_brush(&sd->paint);

	switch(brush->sculpt_tool) {
	case SCULPT_TOOL_DRAW:
		return "Draw Brush"; break;
	case SCULPT_TOOL_SMOOTH:
		return "Smooth Brush"; break;
	case SCULPT_TOOL_PINCH:
		return "Pinch Brush"; break;
	case SCULPT_TOOL_INFLATE:
		return "Inflate Brush"; break;
	case SCULPT_TOOL_GRAB:
		return "Grab Brush"; break;
	case SCULPT_TOOL_LAYER:
		return "Layer Brush"; break;
	case SCULPT_TOOL_FLATTEN:
		 return "Flatten Brush"; break;
	default:
		return "Sculpting"; break;
	}
}

/**** Radial control ****/
static int sculpt_radial_control_invoke(bContext *C, wmOperator *op, wmEvent *event)
{
	Paint *p = paint_get_active(CTX_data_scene(C));
	Brush *brush = paint_brush(p);

	WM_paint_cursor_end(CTX_wm_manager(C), p->paint_cursor);
	p->paint_cursor = NULL;
	brush_radial_control_invoke(op, brush, 1);
	return WM_radial_control_invoke(C, op, event);
}

static int sculpt_radial_control_modal(bContext *C, wmOperator *op, wmEvent *event)
{
	int ret = WM_radial_control_modal(C, op, event);
	if(ret != OPERATOR_RUNNING_MODAL)
		paint_cursor_start(C, sculpt_poll);
	return ret;
}

static int sculpt_radial_control_exec(bContext *C, wmOperator *op)
{
	Brush *brush = paint_brush(&CTX_data_tool_settings(C)->sculpt->paint);
	int ret = brush_radial_control_exec(op, brush, 1);

	WM_event_add_notifier(C, NC_BRUSH|NA_EDITED, brush);

	return ret;
}

static void SCULPT_OT_radial_control(wmOperatorType *ot)
{
	WM_OT_radial_control_partial(ot);

	ot->name= "Sculpt Radial Control";
	ot->idname= "SCULPT_OT_radial_control";

	ot->invoke= sculpt_radial_control_invoke;
	ot->modal= sculpt_radial_control_modal;
	ot->exec= sculpt_radial_control_exec;
	ot->poll= sculpt_poll;

	ot->flag= OPTYPE_REGISTER|OPTYPE_UNDO|OPTYPE_BLOCKING;
}

/**** Operator for applying a stroke (various attributes including mouse path)
	  using the current brush. ****/

static float unproject_brush_radius(Object *ob, ViewContext *vc, float center[3], float offset)
{
	float delta[3], scale, loc[3];

	mul_v3_m4v3(loc, ob->obmat, center);

	initgrabz(vc->rv3d, loc[0], loc[1], loc[2]);
	window_to_3d_delta(vc->ar, delta, offset, 0);

	scale= fabsf(mat4_to_scale(ob->obmat));
	scale= (scale == 0.0f)? 1.0f: scale;

	return len_v3(delta)/scale;
}

static void sculpt_cache_free(StrokeCache *cache)
{
	if(cache->face_norms)
		MEM_freeN(cache->face_norms);
	if(cache->mats)
		MEM_freeN(cache->mats);
	MEM_freeN(cache);
}

/* Initialize the stroke cache invariants from operator properties */
static void sculpt_update_cache_invariants(Sculpt *sd, SculptSession *ss, bContext *C, wmOperator *op)
{
	StrokeCache *cache = MEM_callocN(sizeof(StrokeCache), "stroke cache");
	Brush *brush = paint_brush(&sd->paint);
	ViewContext *vc = paint_stroke_view_context(op->customdata);
	int i;

	ss->cache = cache;

	RNA_float_get_array(op->ptr, "scale", cache->scale);
	cache->flag = RNA_int_get(op->ptr, "flag");
	RNA_float_get_array(op->ptr, "clip_tolerance", cache->clip_tolerance);
	RNA_float_get_array(op->ptr, "initial_mouse", cache->initial_mouse);

	copy_v2_v2(cache->mouse, cache->initial_mouse);
	copy_v2_v2(cache->tex_mouse, cache->initial_mouse);

	/* Truly temporary data that isn't stored in properties */

	cache->vc = vc;
	cache->brush = brush;

	cache->mats = MEM_callocN(sizeof(bglMats), "sculpt bglMats");
	view3d_get_transformation(vc->ar, vc->rv3d, vc->obact, cache->mats);

	/* Initialize layer brush displacements and persistent coords */
	if(brush->sculpt_tool == SCULPT_TOOL_LAYER) {
		/* not supported yet for multires */
		if(!ss->multires && !ss->layer_co && (brush->flag & BRUSH_PERSISTENT)) {
			if(!ss->layer_co)
				ss->layer_co= MEM_mallocN(sizeof(float) * 3 * ss->totvert,
									   "sculpt mesh vertices copy");

			for(i = 0; i < ss->totvert; ++i)
				copy_v3_v3(ss->layer_co[i], ss->mvert[i].co);
		}
	}

	/* Make copies of the mesh vertex locations and normals for some tools */
	if(brush->flag & BRUSH_ANCHORED) {
		if(ss->face_normals) {
			float *fn = ss->face_normals;
			cache->face_norms= MEM_mallocN(sizeof(float) * 3 * ss->totface, "Sculpt face norms");
			for(i = 0; i < ss->totface; ++i, fn += 3)
				copy_v3_v3(cache->face_norms[i], fn);
		}

		cache->original = 1;
	}

	if(ELEM3(brush->sculpt_tool, SCULPT_TOOL_DRAW, SCULPT_TOOL_LAYER, SCULPT_TOOL_INFLATE))
		if(!(brush->flag & BRUSH_ACCUMULATE))
			cache->original = 1;

	cache->rotation = 0;
	cache->first_time = 1;
}

/* Initialize the stroke cache variants from operator properties */
static void sculpt_update_cache_variants(Sculpt *sd, SculptSession *ss, struct PaintStroke *stroke, PointerRNA *ptr)
{
	StrokeCache *cache = ss->cache;
	Brush *brush = paint_brush(&sd->paint);
	
	int dx, dy;

	if(!(brush->flag & BRUSH_ANCHORED) || cache->first_time)
		RNA_float_get_array(ptr, "location", cache->true_location);
	cache->flip = RNA_boolean_get(ptr, "flip");
	RNA_float_get_array(ptr, "mouse", cache->mouse);
	cache->pressure = RNA_float_get(ptr, "pressure");
	
	/* Truly temporary data that isn't stored in properties */

	cache->previous_pixel_radius = cache->pixel_radius;
	cache->pixel_radius = brush->size;

	if(cache->first_time)
		cache->initial_radius = unproject_brush_radius(ss->ob, cache->vc, cache->true_location, brush->size);

	if(brush->flag & BRUSH_SIZE_PRESSURE && brush->sculpt_tool != SCULPT_TOOL_GRAB) {
		cache->pixel_radius *= cache->pressure;
		cache->radius = cache->initial_radius * cache->pressure;
	}
	else
		cache->radius = cache->initial_radius;

	if(!(brush->flag & BRUSH_ANCHORED))
		copy_v2_v2(cache->tex_mouse, cache->mouse);

	if(brush->flag & BRUSH_ANCHORED) {
		dx = cache->mouse[0] - cache->initial_mouse[0];
		dy = cache->mouse[1] - cache->initial_mouse[1];
		cache->pixel_radius = sqrt(dx*dx + dy*dy);
		cache->radius = unproject_brush_radius(ss->ob, paint_stroke_view_context(stroke),
							   cache->true_location, cache->pixel_radius);
		cache->rotation = atan2(dy, dx);
	}
	else if(brush->flag & BRUSH_RAKE) {
		int update;

		dx = cache->last_rake[0] - cache->mouse[0];
		dy = cache->last_rake[1] - cache->mouse[1];

		update = dx*dx + dy*dy > 100;

		/* To prevent jitter, only update the angle if the mouse has moved over 10 pixels */
		if(update && !cache->first_time)
			cache->rotation = M_PI_2 + atan2(dy, dx);

		if(update || cache->first_time) {
			cache->last_rake[0] = cache->mouse[0];
			cache->last_rake[1] = cache->mouse[1];
		}
	}

	/* Find the grab delta */
	if(brush->sculpt_tool == SCULPT_TOOL_GRAB) {
		float grab_location[3], imat[4][4];

		if(cache->first_time)
			copy_v3_v3(cache->orig_grab_location, cache->true_location);

		/* compute 3d coordinate at same z from original location + mouse */
		initgrabz(cache->vc->rv3d, cache->orig_grab_location[0],
			cache->orig_grab_location[1], cache->orig_grab_location[2]);
		window_to_3d_delta(cache->vc->ar, grab_location, cache->mouse[0], cache->mouse[1]);

		/* compute delta to move verts by */
		if(!cache->first_time) {
			sub_v3_v3v3(cache->grab_delta, grab_location, cache->old_grab_location);
			invert_m4_m4(imat, ss->ob->obmat);
			mul_mat3_m4_v3(imat, cache->grab_delta);
		}

		copy_v3_v3(cache->old_grab_location, grab_location);

		/* location stays the same for finding vertices in brush radius */
		copy_v3_v3(cache->true_location, cache->orig_grab_location);
	}
}

static void sculpt_stroke_modifiers_check(bContext *C, SculptSession *ss)
{
	if(ss->modifiers_active) {
		Sculpt *sd = CTX_data_tool_settings(C)->sculpt;
		Brush *brush = paint_brush(&sd->paint);

		sculpt_update_mesh_elements(CTX_data_scene(C), ss->ob, brush->sculpt_tool == SCULPT_TOOL_SMOOTH);
	}
}

typedef struct {
	SculptSession *ss;
	float *ray_start, *ray_normal;
	int hit;
	float dist;
	int original;
} SculptRaycastData;

void sculpt_raycast_cb(PBVHNode *node, void *data_v)
{
	SculptRaycastData *srd = data_v;
	float (*origco)[3]= NULL;

	if(srd->original && srd->ss->cache) {
		/* intersect with coordinates from before we started stroke */
		SculptUndoNode *unode= sculpt_undo_get_node(srd->ss, node);
		origco= (unode)? unode->co: NULL;
	}

	srd->hit |= BLI_pbvh_node_raycast(srd->ss->pbvh, node, origco,
		srd->ray_start, srd->ray_normal, &srd->dist);
}

/* Do a raycast in the tree to find the 3d brush location
   (This allows us to ignore the GL depth buffer)
   Returns 0 if the ray doesn't hit the mesh, non-zero otherwise
 */
int sculpt_stroke_get_location(bContext *C, struct PaintStroke *stroke, float out[3], float mouse[2])
{
	ViewContext *vc = paint_stroke_view_context(stroke);
	SculptSession *ss= vc->obact->sculpt;
	StrokeCache *cache= ss->cache;
	float ray_start[3], ray_end[3], ray_normal[3], dist;
	float obimat[4][4];
	float mval[2] = {mouse[0] - vc->ar->winrct.xmin,
			 mouse[1] - vc->ar->winrct.ymin};
	SculptRaycastData srd;

	sculpt_stroke_modifiers_check(C, ss);

	viewline(vc->ar, vc->v3d, mval, ray_start, ray_end);

	invert_m4_m4(obimat, ss->ob->obmat);
	mul_m4_v3(obimat, ray_start);
	mul_m4_v3(obimat, ray_end);

	sub_v3_v3v3(ray_normal, ray_end, ray_start);
	dist= normalize_v3(ray_normal);

	srd.ss = vc->obact->sculpt;
	srd.ray_start = ray_start;
	srd.ray_normal = ray_normal;
	srd.dist = dist;
	srd.hit = 0;
	srd.original = (cache)? cache->original: 0;
	BLI_pbvh_raycast(ss->pbvh, sculpt_raycast_cb, &srd,
			 ray_start, ray_normal, srd.original);
	
	copy_v3_v3(out, ray_normal);
	mul_v3_fl(out, srd.dist);
	add_v3_v3(out, ray_start);

	return srd.hit;
}

/* Initialize stroke operator properties */
static void sculpt_brush_stroke_init_properties(bContext *C, wmOperator *op, wmEvent *event, SculptSession *ss)
{
	Object *ob= CTX_data_active_object(C);
	ModifierData *md;
	float scale[3], clip_tolerance[3] = {0,0,0};
	float mouse[2];
	int flag = 0;

	/* Set scaling adjustment */
	scale[0] = 1.0f / ob->size[0];
	scale[1] = 1.0f / ob->size[1];
	scale[2] = 1.0f / ob->size[2];
	RNA_float_set_array(op->ptr, "scale", scale);

	/* Initialize mirror modifier clipping */
	for(md= ob->modifiers.first; md; md= md->next) {
		if(md->type==eModifierType_Mirror && (md->mode & eModifierMode_Realtime)) {
			const MirrorModifierData *mmd = (MirrorModifierData*) md;
			
			/* Mark each axis that needs clipping along with its tolerance */
			if(mmd->flag & MOD_MIR_CLIPPING) {
				flag |= CLIP_X << mmd->axis;
				if(mmd->tolerance > clip_tolerance[mmd->axis])
					clip_tolerance[mmd->axis] = mmd->tolerance;
			}
		}
	}
	RNA_int_set(op->ptr, "flag", flag);
	RNA_float_set_array(op->ptr, "clip_tolerance", clip_tolerance);

	/* Initial mouse location */
	mouse[0] = event->x;
	mouse[1] = event->y;
	RNA_float_set_array(op->ptr, "initial_mouse", mouse);
}

static int sculpt_brush_stroke_init(bContext *C, ReportList *reports)
{
	Scene *scene= CTX_data_scene(C);
	Object *ob= CTX_data_active_object(C);
	Sculpt *sd = CTX_data_tool_settings(C)->sculpt;
	SculptSession *ss = CTX_data_active_object(C)->sculpt;
	Brush *brush = paint_brush(&sd->paint);

	if(ob_get_key(ob) && !(ob->shapeflag & OB_SHAPE_LOCK)) {
		BKE_report(reports, RPT_ERROR, "Shape key sculpting requires a locked shape.");
		return 0;
	}

	view3d_operator_needs_opengl(C);

	/* TODO: Shouldn't really have to do this at the start of every
	   stroke, but sculpt would need some sort of notification when
	   changes are made to the texture. */
	sculpt_update_tex(sd, ss);

	sculpt_update_mesh_elements(scene, ob, brush->sculpt_tool == SCULPT_TOOL_SMOOTH);

	return 1;
}

static void sculpt_restore_mesh(Sculpt *sd, SculptSession *ss)
{
	StrokeCache *cache = ss->cache;
	Brush *brush = paint_brush(&sd->paint);
	int i;

	/* Restore the mesh before continuing with anchored stroke */
	if(brush->flag & BRUSH_ANCHORED) {
		PBVHNode **nodes;
		int n, totnode;

		BLI_pbvh_search_gather(ss->pbvh, NULL, NULL, &nodes, &totnode);

		//#pragma omp parallel for private(n) schedule(static)
		for(n=0; n<totnode; n++) {
			SculptUndoNode *unode;
			
			unode= sculpt_undo_get_node(ss, nodes[n]);
			if(unode) {
				PBVHVertexIter vd;

				BLI_pbvh_vertex_iter_begin(ss->pbvh, nodes[n], vd, PBVH_ITER_UNIQUE) {
					copy_v3_v3(vd.co, unode->co[vd.i]);
					if(vd.no) VECCOPY(vd.no, unode->no[vd.i])
					else normal_short_to_float_v3(vd.fno, unode->no[vd.i]);
				}
				BLI_pbvh_vertex_iter_end;
			}
		}

		if(ss->face_normals) {
			float *fn = ss->face_normals;
			for(i = 0; i < ss->totface; ++i, fn += 3)
				copy_v3_v3(fn, cache->face_norms[i]);
		}

		if(nodes)
			MEM_freeN(nodes);
	}
}

static void sculpt_flush_update(bContext *C)
{
	Object *ob = CTX_data_active_object(C);
	SculptSession *ss = ob->sculpt;
	ARegion *ar = CTX_wm_region(C);
	MultiresModifierData *mmd = ss->multires;
	int redraw = 0;

	if(mmd)
		multires_mark_as_modified(ob);

	if(ss->modifiers_active) {
		DAG_id_flush_update(&ob->id, OB_RECALC_DATA);
		ED_region_tag_redraw(ar);
	}
	else {
		rcti r;

		BLI_pbvh_update(ss->pbvh, PBVH_UpdateBB, NULL);
		redraw = sculpt_get_redraw_rect(ar, CTX_wm_region_view3d(C), ob, &r);

		if(redraw) {
			r.xmin += ar->winrct.xmin + 1;
			r.xmax += ar->winrct.xmin - 1;
			r.ymin += ar->winrct.ymin + 1;
			r.ymax += ar->winrct.ymin - 1;
			
			ss->partial_redraw = 1;
			ED_region_tag_redraw_partial(ar, &r);
		}
	}
}

/* Returns whether the mouse/stylus is over the mesh (1)
   or over the background (0) */
static int over_mesh(bContext *C, struct wmOperator *op, float x, float y)
{
	float mouse[2] = {x, y}, co[3];
	
	return (int)sculpt_stroke_get_location(C, op->customdata, co, mouse);
}

static int sculpt_stroke_test_start(bContext *C, struct wmOperator *op,
					wmEvent *event)
{
	/* Don't start the stroke until mouse goes over the mesh */
	if(over_mesh(C, op, event->x, event->y)) {
		Object *ob = CTX_data_active_object(C);
		SculptSession *ss = ob->sculpt;
		Sculpt *sd = CTX_data_tool_settings(C)->sculpt;

		ED_view3d_init_mats_rv3d(ob, CTX_wm_region_view3d(C));

		sculpt_brush_stroke_init_properties(C, op, event, ss);

		sculpt_update_cache_invariants(sd, ss, C, op);

		sculpt_undo_push_begin(ss, sculpt_tool_name(sd));

		return 1;
	}
	else
		return 0;
}

static void sculpt_stroke_update_step(bContext *C, struct PaintStroke *stroke, PointerRNA *itemptr)
{
	Sculpt *sd = CTX_data_tool_settings(C)->sculpt;
	SculptSession *ss = CTX_data_active_object(C)->sculpt;

	sculpt_stroke_modifiers_check(C, ss);
	sculpt_update_cache_variants(sd, ss, stroke, itemptr);
	sculpt_restore_mesh(sd, ss);
	do_symmetrical_brush_actions(sd, ss);

	/* Cleanup */
	sculpt_flush_update(C);
}

static void sculpt_stroke_done(bContext *C, struct PaintStroke *stroke)
{
	Object *ob= CTX_data_active_object(C);
	SculptSession *ss = ob->sculpt;

	/* Finished */
	if(ss->cache) {
		sculpt_stroke_modifiers_check(C, ss);

		sculpt_cache_free(ss->cache);
		ss->cache = NULL;

		sculpt_undo_push_end(ss);

		BLI_pbvh_update(ss->pbvh, PBVH_UpdateOriginalBB, NULL);

		/* optimization: if there is locked key and active modifiers present in */
		/* the stack, keyblock is updating at each step. otherwise we could update */
		/* keyblock only when stroke is finished */
		if(ss->kb && !ss->modifiers_active) sculpt_update_keyblock(ss);

		ss->partial_redraw = 0;

		/* try to avoid calling this, only for e.g. linked duplicates now */
		if(((Mesh*)ob->data)->id.us > 1)
			DAG_id_flush_update(&ob->id, OB_RECALC_DATA);

		WM_event_add_notifier(C, NC_OBJECT|ND_DRAW, ob);
	}
}

static int sculpt_brush_stroke_invoke(bContext *C, wmOperator *op, wmEvent *event)
{
	struct PaintStroke *stroke;
	int ignore_background_click;

	if(!sculpt_brush_stroke_init(C, op->reports))
		return OPERATOR_CANCELLED;

	stroke = paint_stroke_new(C, sculpt_stroke_get_location,
				  sculpt_stroke_test_start,
				  sculpt_stroke_update_step,
				  sculpt_stroke_done);

	op->customdata = stroke;

	/* For tablet rotation */
	ignore_background_click = RNA_boolean_get(op->ptr,
						  "ignore_background_click"); 
	if(ignore_background_click && !over_mesh(C, op, event->x, event->y)) {
		paint_stroke_free(stroke);
		return OPERATOR_PASS_THROUGH;
	}
	
	/* add modal handler */
	WM_event_add_modal_handler(C, op);

	op->type->modal(C, op, event);
	
	return OPERATOR_RUNNING_MODAL;
}

static int sculpt_brush_stroke_exec(bContext *C, wmOperator *op)
{
	Sculpt *sd = CTX_data_tool_settings(C)->sculpt;
	SculptSession *ss = CTX_data_active_object(C)->sculpt;

	if(!sculpt_brush_stroke_init(C, op->reports))
		return OPERATOR_CANCELLED;

	op->customdata = paint_stroke_new(C, sculpt_stroke_get_location, sculpt_stroke_test_start,
					  sculpt_stroke_update_step, sculpt_stroke_done);

	sculpt_update_cache_invariants(sd, ss, C, op);

	paint_stroke_exec(C, op);

	sculpt_flush_update(C);
	sculpt_cache_free(ss->cache);

	return OPERATOR_FINISHED;
}

static void SCULPT_OT_brush_stroke(wmOperatorType *ot)
{
	ot->flag |= OPTYPE_REGISTER;

	/* identifiers */
	ot->name= "Sculpt Mode";
	ot->idname= "SCULPT_OT_brush_stroke";
	
	/* api callbacks */
	ot->invoke= sculpt_brush_stroke_invoke;
	ot->modal= paint_stroke_modal;
	ot->exec= sculpt_brush_stroke_exec;
	ot->poll= sculpt_poll;
	
	/* flags (sculpt does own undo? (ton) */
	ot->flag= OPTYPE_REGISTER|OPTYPE_BLOCKING;

	/* properties */
	RNA_def_collection_runtime(ot->srna, "stroke", &RNA_OperatorStrokeElement, "Stroke", "");

	/* If the object has a scaling factor, brushes also need to be scaled
	   to work as expected. */
	RNA_def_float_vector(ot->srna, "scale", 3, NULL, 0.0f, FLT_MAX, "Scale", "", 0.0f, 1000.0f);

	RNA_def_int(ot->srna, "flag", 0, 0, INT_MAX, "flag", "", 0, INT_MAX);

	/* For mirror modifiers */
	RNA_def_float_vector(ot->srna, "clip_tolerance", 3, NULL, 0.0f, FLT_MAX, "clip_tolerance", "", 0.0f, 1000.0f);

	/* The initial 2D location of the mouse */
	RNA_def_float_vector(ot->srna, "initial_mouse", 2, NULL, INT_MIN, INT_MAX, "initial_mouse", "", INT_MIN, INT_MAX);

	RNA_def_boolean(ot->srna, "ignore_background_click", 0,
			"Ignore Background Click",
			"Clicks on the background don't start the stroke");
}

/**** Reset the copy of the mesh that is being sculpted on (currently just for the layer brush) ****/

static void sculpt_area_hide_update(bContext *C)
{
	Scene *scene = CTX_data_scene(C);
	Object *ob = CTX_data_active_object(C);
	SculptSession *ss = ob->sculpt;
	DerivedMesh *dm;

	dm = mesh_get_derived_final(scene, ob, 0);
	/* Force the removal of the old pbvh */
	if(ss->pbvh) {
		BLI_pbvh_free(ss->pbvh);
		ss->pbvh = NULL;
	}
	dm->getPBVH(NULL, dm);

	/* Update */
	sculpt_update_mesh_elements(scene, ob, 0);
}

static int sculpt_area_hide_invoke(bContext *C, wmOperator *op, wmEvent *event)
{
	int show_all = RNA_boolean_get(op->ptr, "show_all");

	if(show_all) {
		SculptSession *ss = CTX_data_active_object(C)->sculpt;
		ARegion *ar= CTX_wm_region(C);

		if(ss->hidden_areas.first) {
			/* Free all hidden areas */
			BLI_freelistN(&ss->hidden_areas);
			sculpt_area_hide_update(C);

			/* Avoid cracks in multires */
			if(ss->multires) {
				BLI_pbvh_search_callback(ss->pbvh, NULL, NULL,
							 update_cb, NULL);
				multires_stitch_grids(ss->ob);
			}

			ED_region_tag_redraw(ar);
		}
		return OPERATOR_FINISHED;
	}
	else
		return WM_border_select_invoke(C, op, event);
}

static int sculpt_area_hide_exec(bContext *C, wmOperator *op)
{
	Object *ob = CTX_data_active_object(C);
	SculptSession *ss = ob->sculpt;
	ViewContext vc;
	bglMats mats;
	BoundBox bb;
	rcti rect;
	HiddenArea *area;

	memset(&mats, 0, sizeof(bglMats));
	rect.xmin= RNA_int_get(op->ptr, "xmin");
	rect.ymin= RNA_int_get(op->ptr, "ymin");
	rect.xmax= RNA_int_get(op->ptr, "xmax");
	rect.ymax= RNA_int_get(op->ptr, "ymax");

	area = MEM_callocN(sizeof(HiddenArea), "hidden_area");
	area->hide_inside = RNA_boolean_get(op->ptr, "hide_inside");

	view3d_operator_needs_opengl(C);
	view3d_set_viewcontext(C, &vc);
	view3d_get_transformation(vc.ar, vc.rv3d, ob, &mats);
	view3d_calculate_clipping(&bb, area->clip_planes, &mats, &rect);
	mul_m4_fl(area->clip_planes, -1.0f);

	BLI_addtail(&ss->hidden_areas, area);

	sculpt_area_hide_update(C);

	return OPERATOR_FINISHED;
}

static void SCULPT_OT_area_hide(wmOperatorType *ot)
{
	/* identifiers */
	ot->name= "Hide Area";
	ot->idname= "SCULPT_OT_area_hide";
	
	/* api callbacks */
	ot->invoke= sculpt_area_hide_invoke;
	ot->modal= WM_border_select_modal;
	ot->exec= sculpt_area_hide_exec;
	ot->poll= sculpt_mode_poll;
	
	ot->flag= OPTYPE_REGISTER;

	/* rna */
	RNA_def_boolean(ot->srna, "show_all", 0, "Show All", "");
	RNA_def_boolean(ot->srna, "hide_inside", 0, "Hide Inside", "");
	RNA_def_int(ot->srna, "xmin", 0, INT_MIN, INT_MAX, "X Min", "", INT_MIN, INT_MAX);
	RNA_def_int(ot->srna, "xmax", 0, INT_MIN, INT_MAX, "X Max", "", INT_MIN, INT_MAX);
	RNA_def_int(ot->srna, "ymin", 0, INT_MIN, INT_MAX, "Y Min", "", INT_MIN, INT_MAX);
	RNA_def_int(ot->srna, "ymax", 0, INT_MIN, INT_MAX, "Y Max", "", INT_MIN, INT_MAX);
}

/**** Reset the copy of the mesh that is being sculpted on (currently just for the layer brush) ****/

static int sculpt_set_persistent_base(bContext *C, wmOperator *op)
{
	SculptSession *ss = CTX_data_active_object(C)->sculpt;

	if(ss) {
		if(ss->layer_co)
			MEM_freeN(ss->layer_co);
		ss->layer_co = NULL;
	}

	return OPERATOR_FINISHED;
}

static void SCULPT_OT_set_persistent_base(wmOperatorType *ot)
{
	/* identifiers */
	ot->name= "Set Persistent Base";
	ot->idname= "SCULPT_OT_set_persistent_base";
	
	/* api callbacks */
	ot->exec= sculpt_set_persistent_base;
	ot->poll= sculpt_mode_poll;
	
	ot->flag= OPTYPE_REGISTER;
}

/**** Toggle operator for turning sculpt mode on or off ****/

static void sculpt_init_session(Scene *scene, Object *ob)
{
	ob->sculpt = MEM_callocN(sizeof(SculptSession), "sculpt session");
	
	sculpt_update_mesh_elements(scene, ob, 0);
}

static int sculpt_toggle_mode(bContext *C, wmOperator *op)
{
	Scene *scene = CTX_data_scene(C);
	ToolSettings *ts = CTX_data_tool_settings(C);
	Object *ob = CTX_data_active_object(C);
	MultiresModifierData *mmd = paint_multires_active(scene, ob);
	int flush_recalc= 0;

	/* multires in sculpt mode could have different from object mode subdivision level */
	flush_recalc |= mmd && mmd->sculptlvl != mmd->lvl;
	/* if object has got active modifiers, it's dm could be different in sculpt mode  */
	//flush_recalc |= sculpt_modifiers_active(scene, ob);

	if(ob->mode & OB_MODE_SCULPT) {
		if(mmd)
			multires_force_update(ob);

		if(flush_recalc)
			DAG_id_flush_update(&ob->id, OB_RECALC_DATA);

		/* Leave sculptmode */
		ob->mode &= ~OB_MODE_SCULPT;

		free_sculptsession(ob);
	}
	else {
		/* Enter sculptmode */
		ob->mode |= OB_MODE_SCULPT;

		if(flush_recalc)
			DAG_id_flush_update(&ob->id, OB_RECALC_DATA);
		
		/* Create persistent sculpt mode data */
		if(!ts->sculpt)
			ts->sculpt = MEM_callocN(sizeof(Sculpt), "sculpt mode data");

		/* Create sculpt mode session data */
		if(ob->sculpt)
			free_sculptsession(ob);

		sculpt_init_session(scene, ob);

		paint_init(&ts->sculpt->paint, PAINT_CURSOR_SCULPT);
		
		paint_cursor_start(C, sculpt_poll);
	}

	WM_event_add_notifier(C, NC_SCENE|ND_MODE, CTX_data_scene(C));

	return OPERATOR_FINISHED;
}

static void SCULPT_OT_sculptmode_toggle(wmOperatorType *ot)
{
	/* identifiers */
	ot->name= "Sculpt Mode";
	ot->idname= "SCULPT_OT_sculptmode_toggle";
	
	/* api callbacks */
	ot->exec= sculpt_toggle_mode;
	ot->poll= ED_operator_object_active;
	
	ot->flag= OPTYPE_REGISTER|OPTYPE_UNDO;
}

void ED_operatortypes_sculpt()
{
	WM_operatortype_append(SCULPT_OT_radial_control);
	WM_operatortype_append(SCULPT_OT_brush_stroke);
	WM_operatortype_append(SCULPT_OT_sculptmode_toggle);
	WM_operatortype_append(SCULPT_OT_set_persistent_base);
	WM_operatortype_append(SCULPT_OT_area_hide);
}
<|MERGE_RESOLUTION|>--- conflicted
+++ resolved
@@ -286,14 +286,12 @@
 	/* layer brush */
 	float *layer_disp;
 
-<<<<<<< HEAD
 	/* paint mask */
 	float *pmask;
 	int pmask_layer_offset;
-=======
+
 	/* shape keys */
 	char *shapeName[32]; /* keep size in sync with keyblock dna */
->>>>>>> 0795d1cc
 } SculptUndoNode;
 
 static void update_cb(PBVHNode *node, void *data)
@@ -345,11 +343,8 @@
 			continue;
 
 		if(unode->maxvert) {
-<<<<<<< HEAD
 			float *pmask;
-=======
 			char *shapeName= (char*)unode->shapeName;
->>>>>>> 0795d1cc
 
 			/* regular mesh restore */
 			if(ss->totvert != unode->maxvert)
@@ -376,7 +371,6 @@
 			index= unode->index;
 			mvert= ss->mvert;
 
-<<<<<<< HEAD
 			/* check for restoring paint mask */
 			if(unode->pmask) {
 				Mesh *me = get_mesh(ob);
@@ -385,12 +379,7 @@
 							       unode->pmask_layer_offset);
 			}
 
-			for(i=0; i<unode->totvert; i++) {
-				swap_v3_v3(mvert[index[i]].co, unode->co[i]);
-				mvert[index[i]].flag |= ME_VERT_PBVH_UPDATE;
-				if(unode->pmask)
-					SWAP(float, pmask[index[i]], unode->pmask[i]);
-=======
+
 			if (ss->kb) {
 				float (*vertCos)[3];
 				vertCos= key_to_vertcos(ob, ss->kb);
@@ -411,7 +400,11 @@
 					swap_v3_v3(mvert[index[i]].co, unode->co[i]);
 					mvert[index[i]].flag |= ME_VERT_PBVH_UPDATE;
 				}
->>>>>>> 0795d1cc
+			}
+			
+			if(unode->pmask) {
+				for(i=0; i<unode->totvert; i++)
+					SWAP(float, pmask[index[i]], unode->pmask[i]);
 			}
 		}
 		else if(unode->maxgrid && dm->getGridData) {
@@ -1688,46 +1681,6 @@
 	}
 }
 
-<<<<<<< HEAD
-void sculpt_key_to_mesh(KeyBlock *kb, Object *ob)
-{
-	Mesh *me= ob->data;
-
-	key_to_mesh(kb, me);
-	mesh_calc_normals(me->mvert, me->totvert, me->mface, me->totface, NULL);
-}
-
-void sculpt_mesh_to_key(Object *ob, KeyBlock *kb)
-{
-	Mesh *me= ob->data;
-
-	mesh_to_key(me, kb);
-=======
-/* Sculpt mode handles multires differently from regular meshes, but only if
-   it's the last modifier on the stack and it is not on the first level */
-struct MultiresModifierData *sculpt_multires_active(Scene *scene, Object *ob)
-{
-	ModifierData *md, *nmd;
-	
-	for(md= modifiers_getVirtualModifierList(ob); md; md= md->next) {
-		if(md->type == eModifierType_Multires) {
-			MultiresModifierData *mmd= (MultiresModifierData*)md;
-
-			/* Check if any of the modifiers after multires are active
-			 * if not it can use the multires struct */
-			for(nmd= md->next; nmd; nmd= nmd->next)
-				if(modifier_isEnabled(scene, nmd, eModifierMode_Realtime))
-					break;
-
-			if(!nmd && mmd->sculptlvl > 0)
-				return mmd;
-		}
-	}
-
-	return NULL;
->>>>>>> 0795d1cc
-}
-
 void sculpt_update_mesh_elements(Scene *scene, Object *ob, int need_fmap)
 {
 	DerivedMesh *dm = mesh_get_derived_final(scene, ob, CD_MASK_BAREMESH);
