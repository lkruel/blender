/*
 * ***** BEGIN GPL LICENSE BLOCK *****
 *
 * This program is free software; you can redistribute it and/or
 * modify it under the terms of the GNU General Public License
 * as published by the Free Software Foundation; either version 2
 * of the License, or (at your option) any later version.
 *
 * This program is distributed in the hope that it will be useful,
 * but WITHOUT ANY WARRANTY; without even the implied warranty of
 * MERCHANTABILITY or FITNESS FOR A PARTICULAR PURPOSE.  See the
 * GNU General Public License for more details.
 *
 * You should have received a copy of the GNU General Public License
 * along with this program; if not, write to the Free Software  Foundation,
 * Inc., 51 Franklin Street, Fifth Floor, Boston, MA 02110-1301, USA.
 *
 * The Original Code is Copyright (C) 2006 by Nicholas Bishop
 * All rights reserved.
 *
 * The Original Code is: all of this file.
 *
 * Contributor(s): Jason Wilkins, Tom Musgrove.
 *
 * ***** END GPL LICENSE BLOCK *****
 *
 * Implements the Sculpt Mode tools
 *
 */

/** \file blender/editors/sculpt_paint/sculpt.c
 *  \ingroup edsculpt
 */


#include "MEM_guardedalloc.h"

#include "BLI_math.h"
#include "BLI_blenlib.h"
#include "BLI_utildefines.h"
#include "BLI_dynstr.h"
#include "BLI_ghash.h"
#include "BLI_threads.h"

#include "BLF_translation.h"

#include "DNA_customdata_types.h"
#include "DNA_mesh_types.h"
#include "DNA_meshdata_types.h"
#include "DNA_node_types.h"
#include "DNA_object_types.h"
#include "DNA_scene_types.h"
#include "DNA_brush_types.h"

#include "BKE_pbvh.h"
#include "BKE_brush.h"
#include "BKE_ccg.h"
#include "BKE_cdderivedmesh.h"
#include "BKE_context.h"
#include "BKE_depsgraph.h"
#include "BKE_image.h"
#include "BKE_key.h"
#include "BKE_library.h"
#include "BKE_mesh.h"
#include "BKE_mesh_mapping.h"
#include "BKE_modifier.h"
#include "BKE_multires.h"
#include "BKE_paint.h"
#include "BKE_report.h"
#include "BKE_lattice.h" /* for armature_deform_verts */
#include "BKE_node.h"
#include "BKE_object.h"
#include "BKE_subsurf.h"
#include "BKE_colortools.h"

#include "BIF_glutil.h"

#include "WM_api.h"
#include "WM_types.h"

#include "ED_sculpt.h"
#include "ED_object.h"
#include "ED_screen.h"
#include "ED_view3d.h"
#include "ED_util.h" /* for crazyspace correction */
#include "paint_intern.h"
#include "sculpt_intern.h"

#include "RNA_access.h"
#include "RNA_define.h"

#include "RE_render_ext.h"

#include "GPU_buffers.h"

#include "bmesh.h"
#include "bmesh_tools.h"

#include <math.h>
#include <stdlib.h>
#include <string.h>

#ifdef _OPENMP
#include <omp.h>
#endif

void ED_sculpt_get_average_stroke(Object *ob, float stroke[3])
{
	if (ob->sculpt->last_stroke_valid && ob->sculpt->average_stroke_counter > 0) {
		float fac = 1.0f / ob->sculpt->average_stroke_counter;
		mul_v3_v3fl(stroke, ob->sculpt->average_stroke_accum, fac);
	}
	else {
		copy_v3_v3(stroke, ob->obmat[3]);
	}
}

int ED_sculpt_minmax(bContext *C, float min[3], float max[3])
{
	Object *ob = CTX_data_active_object(C);

	if (ob && ob->sculpt && ob->sculpt->last_stroke_valid) {
		copy_v3_v3(min, ob->sculpt->last_stroke);
		copy_v3_v3(max, ob->sculpt->last_stroke);

		return 1;
	}
	else {
		return 0;
	}
}

/* Sculpt mode handles multires differently from regular meshes, but only if
 * it's the last modifier on the stack and it is not on the first level */
MultiresModifierData *sculpt_multires_active(Scene *scene, Object *ob)
{
	Mesh *me = (Mesh *)ob->data;
	ModifierData *md;
	VirtualModifierData virtualModifierData;

	if (ob->sculpt && ob->sculpt->bm) {
		/* can't combine multires and dynamic topology */
		return NULL;
	}

	if (!CustomData_get_layer(&me->ldata, CD_MDISPS)) {
		/* multires can't work without displacement layer */
		return NULL;
	}

	for (md = modifiers_getVirtualModifierList(ob, &virtualModifierData); md; md = md->next) {
		if (md->type == eModifierType_Multires) {
			MultiresModifierData *mmd = (MultiresModifierData *)md;

			if (!modifier_isEnabled(scene, md, eModifierMode_Realtime))
				continue;

			if (mmd->sculptlvl > 0) return mmd;
			else return NULL;
		}
	}

	return NULL;
}

/* Check if there are any active modifiers in stack (used for flushing updates at enter/exit sculpt mode) */
static int sculpt_has_active_modifiers(Scene *scene, Object *ob)
{
	ModifierData *md;
	VirtualModifierData virtualModifierData;

	md = modifiers_getVirtualModifierList(ob, &virtualModifierData);

	/* exception for shape keys because we can edit those */
	for (; md; md = md->next) {
		if (modifier_isEnabled(scene, md, eModifierMode_Realtime))
			return 1;
	}

	return 0;
}

/* Checks if there are any supported deformation modifiers active */
static int sculpt_modifiers_active(Scene *scene, Sculpt *sd, Object *ob)
{
	ModifierData *md;
	Mesh *me = (Mesh *)ob->data;
	MultiresModifierData *mmd = sculpt_multires_active(scene, ob);
	VirtualModifierData virtualModifierData;

	if (mmd || ob->sculpt->bm)
		return 0;

	/* non-locked shape keys could be handled in the same way as deformed mesh */
	if ((ob->shapeflag & OB_SHAPE_LOCK) == 0 && me->key && ob->shapenr)
		return 1;

	md = modifiers_getVirtualModifierList(ob, &virtualModifierData);

	/* exception for shape keys because we can edit those */
	for (; md; md = md->next) {
		ModifierTypeInfo *mti = modifierType_getInfo(md->type);
		if (!modifier_isEnabled(scene, md, eModifierMode_Realtime)) continue;
		if (md->type == eModifierType_ShapeKey) continue;

		if (mti->type == eModifierTypeType_OnlyDeform) return 1;
		else if ((sd->flags & SCULPT_ONLY_DEFORM) == 0) return 1;
	}

	return 0;
}

typedef enum StrokeFlags {
	CLIP_X = 1,
	CLIP_Y = 2,
	CLIP_Z = 4
} StrokeFlags;

/* Cache stroke properties. Used because
 * RNA property lookup isn't particularly fast.
 *
 * For descriptions of these settings, check the operator properties.
 */
typedef struct StrokeCache {
	/* Invariants */
	float initial_radius;
	float scale[3];
	int flag;
	float clip_tolerance[3];
	float initial_mouse[2];

	/* Pre-allocated temporary storage used during smoothing */
	int num_threads;
	float (**tmpgrid_co)[3], (**tmprow_co)[3];
	float **tmpgrid_mask, **tmprow_mask;

	/* Variants */
	float radius;
	float radius_squared;
	float true_location[3];
	float location[3];

	float pen_flip;
	float invert;
	float pressure;
	float mouse[2];
	float bstrength;

	/* The rest is temporary storage that isn't saved as a property */

	int first_time; /* Beginning of stroke may do some things special */

	/* from ED_view3d_ob_project_mat_get() */
	float projection_mat[4][4];

	/* Clean this up! */
	ViewContext *vc;
	Brush *brush;

	float (*face_norms)[3]; /* Copy of the mesh faces' normals */

	float special_rotation;
	float grab_delta[3], grab_delta_symmetry[3];
	float old_grab_location[3], orig_grab_location[3];

	int symmetry; /* Symmetry index between 0 and 7 bit combo 0 is Brush only;
	               * 1 is X mirror; 2 is Y mirror; 3 is XY; 4 is Z; 5 is XZ; 6 is YZ; 7 is XYZ */
	int mirror_symmetry_pass; /* the symmetry pass we are currently on between 0 and 7*/
	float true_view_normal[3];
	float view_normal[3];

	/* sculpt_normal gets calculated by calc_sculpt_normal(), then the
	 * sculpt_normal_symm gets updated quickly with the usual symmetry
	 * transforms */
	float sculpt_normal[3];
	float sculpt_normal_symm[3];

	/* Used for wrap texture mode, local_mat gets calculated by
	 * calc_brush_local_mat() and used in tex_strength(). */
	float brush_local_mat[4][4];
	
	float last_center[3];
	int radial_symmetry_pass;
	float symm_rot_mat[4][4];
	float symm_rot_mat_inv[4][4];
	int original;
	float anchored_location[3];

	float vertex_rotation; /* amount to rotate the vertices when using rotate brush */
	float previous_vertex_rotation; /* previous rotation, used to detect if we rotate more than
	                                 * PI radians */
	short num_vertex_turns; /* records number of full 2*PI turns */
	float initial_mouse_dir[2]; /* used to calculate initial angle */
	bool init_dir_set; /* detect if we have initialized the initial mouse direction */

	char saved_active_brush_name[MAX_ID_NAME];
	char saved_mask_brush_tool;
	int saved_smooth_size; /* smooth tool copies the size of the current tool */
	int alt_smooth;

	float plane_trim_squared;

	bool supports_gravity;
	float true_gravity_direction[3];
	float gravity_direction[3];

	rcti previous_r; /* previous redraw rectangle */
} StrokeCache;

/************** Access to original unmodified vertex data *************/

typedef struct {
	BMLog *bm_log;

	SculptUndoNode *unode;
	float (*coords)[3];
	short (*normals)[3];
	float *vmasks;

	/* Original coordinate, normal, and mask */
	const float *co;
	float mask;
	const short *no;
} SculptOrigVertData;


/* Initialize a SculptOrigVertData for accessing original vertex data;
 * handles BMesh, mesh, and multires */
static void sculpt_orig_vert_data_unode_init(SculptOrigVertData *data,
                                             Object *ob,
                                             SculptUndoNode *unode)
{
	SculptSession *ss = ob->sculpt;
	BMesh *bm = ss->bm;

	memset(data, 0, sizeof(*data));
	data->unode = unode;

	if (bm) {
		data->bm_log = ss->bm_log;
	}
	else {
		data->coords = data->unode->co;
		data->normals = data->unode->no;
		data->vmasks = data->unode->mask;
	}
}

/* Initialize a SculptOrigVertData for accessing original vertex data;
 * handles BMesh, mesh, and multires */
static void sculpt_orig_vert_data_init(SculptOrigVertData *data,
                                       Object *ob,
                                       PBVHNode *node)
{
	SculptUndoNode *unode;
	unode = sculpt_undo_push_node(ob, node, SCULPT_UNDO_COORDS);
	sculpt_orig_vert_data_unode_init(data, ob, unode);
}

/* Update a SculptOrigVertData for a particular vertex from the PBVH
 * iterator */
static void sculpt_orig_vert_data_update(SculptOrigVertData *orig_data,
                                         PBVHVertexIter *iter)
{
	if (orig_data->unode->type == SCULPT_UNDO_COORDS) {
		if (orig_data->coords) {
			orig_data->co = orig_data->coords[iter->i];
		}
		else {
			orig_data->co = BM_log_original_vert_co(orig_data->bm_log, iter->bm_vert);
		}

		if (orig_data->normals) {
			orig_data->no = orig_data->normals[iter->i];
		}
		else {
			orig_data->no = BM_log_original_vert_no(orig_data->bm_log, iter->bm_vert);
		}
	}
	else if (orig_data->unode->type == SCULPT_UNDO_MASK) {
		if (orig_data->vmasks) {
			orig_data->mask = orig_data->vmasks[iter->i];
		}
		else {
			orig_data->mask = BM_log_original_mask(orig_data->bm_log, iter->bm_vert);
		}
	}
}

/**********************************************************************/

/* Returns true if the stroke will use dynamic topology, false
 * otherwise.
 *
 * Factors: some brushes like grab cannot do dynamic topology.
 * Others, like smooth, are better without. Same goes for alt-
 * key smoothing. */
static int sculpt_stroke_dynamic_topology(const SculptSession *ss,
                                          const Brush *brush)
{
	return ((BKE_pbvh_type(ss->pbvh) == PBVH_BMESH) &&

	        (!ss->cache || (!ss->cache->alt_smooth)) &&

	        /* Requires mesh restore, which doesn't work with
	         * dynamic-topology */
	        !(brush->flag & BRUSH_ANCHORED) &&
	        !(brush->flag & BRUSH_DRAG_DOT) &&
        
	        (!ELEM6(brush->sculpt_tool,
	                /* These brushes, as currently coded, cannot
	                 * support dynamic topology */
	                SCULPT_TOOL_GRAB,
	                SCULPT_TOOL_ROTATE,
	                SCULPT_TOOL_THUMB,
	                SCULPT_TOOL_LAYER,

	                /* These brushes could handle dynamic topology,
	                 * but user feedback indicates it's better not
	                 * to */
	                SCULPT_TOOL_SMOOTH,
	                SCULPT_TOOL_MASK)));
}

/*** paint mesh ***/

static void paint_mesh_restore_co(Sculpt *sd, Object *ob)
{
	SculptSession *ss = ob->sculpt;
	StrokeCache *cache = ss->cache;
	const Brush *brush = BKE_paint_brush(&sd->paint);
	int i;

	PBVHNode **nodes;
	int n, totnode;

#ifndef _OPENMP
	(void)sd; /* quied unused warning */
#endif

	BKE_pbvh_search_gather(ss->pbvh, NULL, NULL, &nodes, &totnode);

	/* Disable OpenMP when dynamic-topology is enabled. Otherwise, new
	 * entries might be inserted by sculpt_undo_push_node() into the
	 * GHash used internally by BM_log_original_vert_co() by a
	 * different thread. [#33787] */
#pragma omp parallel for schedule(guided) if (sd->flags & SCULPT_USE_OPENMP && !ss->bm)
	for (n = 0; n < totnode; n++) {
		SculptUndoNode *unode;
		SculptUndoType type = (brush->sculpt_tool == SCULPT_TOOL_MASK ?
		                       SCULPT_UNDO_MASK : SCULPT_UNDO_COORDS);

		if (ss->bm) {
			unode = sculpt_undo_push_node(ob, nodes[n], type);
		}
		else {
			unode = sculpt_undo_get_node(nodes[n]);
		}
		if (unode) {
			PBVHVertexIter vd;
			SculptOrigVertData orig_data;

			sculpt_orig_vert_data_unode_init(&orig_data, ob, unode);
		
			BKE_pbvh_vertex_iter_begin(ss->pbvh, nodes[n], vd, PBVH_ITER_UNIQUE)
			{
				sculpt_orig_vert_data_update(&orig_data, &vd);

				if (orig_data.unode->type == SCULPT_UNDO_COORDS) {
					copy_v3_v3(vd.co, orig_data.co);
					if (vd.no) copy_v3_v3_short(vd.no, orig_data.no);
					else normal_short_to_float_v3(vd.fno, orig_data.no);
				}
				else if (orig_data.unode->type == SCULPT_UNDO_MASK) {
					*vd.mask = orig_data.mask;
				}
				if (vd.mvert) vd.mvert->flag |= ME_VERT_PBVH_UPDATE;
			}
			BKE_pbvh_vertex_iter_end;

			BKE_pbvh_node_mark_update(nodes[n]);
		}
	}

	if (ss->face_normals) {
		float *fn = ss->face_normals;
		for (i = 0; i < ss->totpoly; ++i, fn += 3)
			copy_v3_v3(fn, cache->face_norms[i]);
	}

	if (nodes)
		MEM_freeN(nodes);
}

/*** BVH Tree ***/

static void sculpt_extend_redraw_rect_previous(Object *ob, rcti *rect)
{
	/* expand redraw rect with redraw rect from previous step to
	 * prevent partial-redraw issues caused by fast strokes. This is
	 * needed here (not in sculpt_flush_update) as it was before
	 * because redraw rectangle should be the same in both of
	 * optimized PBVH draw function and 3d view redraw (if not -- some
	 * mesh parts could disappear from screen (sergey) */
	SculptSession *ss = ob->sculpt;

	if (ss->cache) {
		if (!BLI_rcti_is_empty(&ss->cache->previous_r))
			BLI_rcti_union(rect, &ss->cache->previous_r);
	}
}

/* Get a screen-space rectangle of the modified area */
static int sculpt_get_redraw_rect(ARegion *ar, RegionView3D *rv3d,
                                  Object *ob, rcti *rect)
{
	PBVH *pbvh = ob->sculpt->pbvh;
	float bb_min[3], bb_max[3];

	if (!pbvh)
		return 0;

	BKE_pbvh_redraw_BB(pbvh, bb_min, bb_max);

	/* convert 3D bounding box to screen space */
	if (!paint_convert_bb_to_rect(rect,
	                              bb_min,
	                              bb_max,
	                              ar,
	                              rv3d,
	                              ob))
	{
		return 0;
	}


	return 1;
}

void sculpt_get_redraw_planes(float planes[4][4], ARegion *ar,
                              RegionView3D *rv3d, Object *ob)
{
	PBVH *pbvh = ob->sculpt->pbvh;
	rcti rect;

	sculpt_get_redraw_rect(ar, rv3d, ob, &rect);
	sculpt_extend_redraw_rect_previous(ob, &rect);

	paint_calc_redraw_planes(planes, ar, rv3d, ob, &rect);

	/* clear redraw flag from nodes */
	if (pbvh)
		BKE_pbvh_update(pbvh, PBVH_UpdateRedraw, NULL);
}

/************************ Brush Testing *******************/

typedef struct SculptBrushTest {
	float radius_squared;
	float location[3];
	float dist;

	/* View3d clipping - only set rv3d for clipping */
	RegionView3D *clip_rv3d;
} SculptBrushTest;

static void sculpt_brush_test_init(SculptSession *ss, SculptBrushTest *test)
{
	RegionView3D *rv3d = ss->cache->vc->rv3d;

	test->radius_squared = ss->cache->radius_squared;
	copy_v3_v3(test->location, ss->cache->location);
	test->dist = 0.0f;   /* just for initialize */


	if (rv3d->rflag & RV3D_CLIPPING) {
		test->clip_rv3d = rv3d;
	}
	else {
		test->clip_rv3d = NULL;
	}
}

BLI_INLINE bool sculpt_brush_test_clipping(SculptBrushTest *test, const float co[3])
{
	RegionView3D *rv3d = test->clip_rv3d;
	return (rv3d && (ED_view3d_clipping_test(rv3d, co, true)));
}

static bool sculpt_brush_test(SculptBrushTest *test, const float co[3])
{
	float distsq = len_squared_v3v3(co, test->location);

	if (distsq <= test->radius_squared) {
		if (sculpt_brush_test_clipping(test, co)) {
			return 0;
		}
		test->dist = sqrt(distsq);
		return 1;
	}
	else {
		return 0;
	}
}

static bool sculpt_brush_test_sq(SculptBrushTest *test, const float co[3])
{
	float distsq = len_squared_v3v3(co, test->location);

	if (distsq <= test->radius_squared) {
		if (sculpt_brush_test_clipping(test, co)) {
			return 0;
		}
		test->dist = distsq;
		return 1;
	}
	else {
		return 0;
	}
}

static bool sculpt_brush_test_fast(SculptBrushTest *test, float co[3])
{
	if (sculpt_brush_test_clipping(test, co)) {
		return 0;
	}
	return len_squared_v3v3(co, test->location) <= test->radius_squared;
}

static bool sculpt_brush_test_cube(SculptBrushTest *test, float co[3], float local[4][4])
{
	float side = M_SQRT1_2;
	float local_co[3];

	if (sculpt_brush_test_clipping(test, co)) {
		return 0;
	}

	mul_v3_m4v3(local_co, local, co);

	local_co[0] = fabs(local_co[0]);
	local_co[1] = fabs(local_co[1]);
	local_co[2] = fabs(local_co[2]);

	if (local_co[0] <= side && local_co[1] <= side && local_co[2] <= side) {
		float p = 4.0f;
		
		test->dist = ((powf(local_co[0], p) +
		               powf(local_co[1], p) +
		               powf(local_co[2], p)) / powf(side, p));

		return 1;
	}
	else {
		return 0;
	}
}

static float frontface(Brush *br, const float sculpt_normal[3],
                       const short no[3], const float fno[3])
{
	if (br->flag & BRUSH_FRONTFACE) {
		float dot;

		if (no) {
			float tmp[3];

			normal_short_to_float_v3(tmp, no);
			dot = dot_v3v3(tmp, sculpt_normal);
		}
		else {
			dot = dot_v3v3(fno, sculpt_normal);
		}
		return dot > 0 ? dot : 0;
	}
	else {
		return 1;
	}
}

#if 0

static bool sculpt_brush_test_cyl(SculptBrushTest *test, float co[3], float location[3], float an[3])
{
	if (sculpt_brush_test_fast(test, co)) {
		float t1[3], t2[3], t3[3], dist;

		sub_v3_v3v3(t1, location, co);
		sub_v3_v3v3(t2, x2, location);

		cross_v3_v3v3(t3, an, t1);

		dist = len_v3(t3) / len_v3(t2);

		test->dist = dist;

		return 1;
	}

	return 0;
}

#endif

/* ===== Sculpting =====
 *
 */

<<<<<<< HEAD
/* Uses symm to selectively flip any axis of a coordinate. */
static void flip_v3_v3(float out[3], const float in[3], const char symm)
{
	if (symm & PAINT_SYMM_X)
		out[0] = -in[0];
	else
		out[0] = in[0];
	if (symm & PAINT_SYMM_Y)
		out[1] = -in[1];
	else
		out[1] = in[1];
	if (symm & PAINT_SYMM_Z)
		out[2] = -in[2];
	else
		out[2] = in[2];
=======
static float overlapped_curve(Brush *br, float x)
{
	int i;
	const int n = 100 / br->spacing;
	const float h = br->spacing / 50.0f;
	const float x0 = x - 1;

	float sum;

	sum = 0;
	for (i = 0; i < n; i++) {
		float xx;

		xx = fabs(x0 + i * h);

		if (xx < 1.0f)
			sum += BKE_brush_curve_strength(br, xx, 1);
	}

	return sum;
}

static float integrate_overlap(Brush *br)
{
	int i;
	int m = 10;
	float g = 1.0f / m;
	float max;

	max = 0;
	for (i = 0; i < m; i++) {
		float overlap = overlapped_curve(br, i * g);

		if (overlap > max)
			max = overlap;
	}

	return max;
>>>>>>> 054094f5
}

static void flip_v3(float v[3], const char symm)
{
	flip_v3_v3(v, v, symm);
}

static float calc_overlap(StrokeCache *cache, const char symm, const char axis, const float angle)
{
	float mirror[3];
	float distsq;
	
	/* flip_v3_v3(mirror, cache->traced_location, symm); */
	flip_v3_v3(mirror, cache->true_location, symm);

	if (axis != 0) {
		float mat[4][4] = MAT4_UNITY;
		rotate_m4(mat, axis, angle);
		mul_m4_v3(mat, mirror);
	}

	/* distsq = len_squared_v3v3(mirror, cache->traced_location); */
	distsq = len_squared_v3v3(mirror, cache->true_location);

	if (distsq <= 4.0f * (cache->radius_squared))
		return (2.0f * (cache->radius) - sqrtf(distsq)) / (2.0f * (cache->radius));
	else
		return 0;
}

static float calc_radial_symmetry_feather(Sculpt *sd, StrokeCache *cache, const char symm, const char axis)
{
	int i;
	float overlap;

	overlap = 0;
	for (i = 1; i < sd->radial_symm[axis - 'X']; ++i) {
		const float angle = 2 * M_PI * i / sd->radial_symm[axis - 'X'];
		overlap += calc_overlap(cache, symm, axis, angle);
	}

	return overlap;
}

static float calc_symmetry_feather(Sculpt *sd, StrokeCache *cache)
{
	if (sd->paint.symmetry_flags & PAINT_SYMMETRY_FEATHER) {
		float overlap;
		int symm = cache->symmetry;
		int i;

		overlap = 0;
		for (i = 0; i <= symm; i++) {
			if (i == 0 || (symm & i && (symm != 5 || i != 3) && (symm != 6 || (i != 3 && i != 5)))) {

				overlap += calc_overlap(cache, i, 0, 0);

				overlap += calc_radial_symmetry_feather(sd, cache, i, 'X');
				overlap += calc_radial_symmetry_feather(sd, cache, i, 'Y');
				overlap += calc_radial_symmetry_feather(sd, cache, i, 'Z');
			}
		}

		return 1 / overlap;
	}
	else {
		return 1;
	}
}

/* Return modified brush strength. Includes the direction of the brush, positive
 * values pull vertices, negative values push. Uses tablet pressure and a
 * special multiplier found experimentally to scale the strength factor. */
static float brush_strength(Sculpt *sd, StrokeCache *cache, float feather, UnifiedPaintSettings *ups)
{
	const Scene *scene = cache->vc->scene;
	Brush *brush = BKE_paint_brush(&sd->paint);

	/* Primary strength input; square it to make lower values more sensitive */
	const float root_alpha = BKE_brush_alpha_get(scene, brush);
	float alpha        = root_alpha * root_alpha;
	float dir          = brush->flag & BRUSH_DIR_IN ? -1 : 1;
	float pressure     = BKE_brush_use_alpha_pressure(scene, brush) ? cache->pressure : 1;
	float pen_flip     = cache->pen_flip ? -1 : 1;
	float invert       = cache->invert ? -1 : 1;
	float overlap       = ups->overlap_factor;
	/* spacing is integer percentage of radius, divide by 50 to get
	 * normalized diameter */

	float flip         = dir * invert * pen_flip;

	switch (brush->sculpt_tool) {
		case SCULPT_TOOL_CLAY:
		case SCULPT_TOOL_CLAY_STRIPS:
		case SCULPT_TOOL_DRAW:
		case SCULPT_TOOL_GRAVITY:
		case SCULPT_TOOL_LAYER:
			return alpha * flip * pressure * overlap * feather;
			
		case SCULPT_TOOL_MASK:
			overlap = (1 + overlap) / 2;
			switch ((BrushMaskTool)brush->mask_tool) {
				case BRUSH_MASK_DRAW:
					return alpha * flip * pressure * overlap * feather;
				case BRUSH_MASK_SMOOTH:
					return alpha * pressure * feather;
			}

		case SCULPT_TOOL_CREASE:
		case SCULPT_TOOL_BLOB:
			return alpha * flip * pressure * overlap * feather;

		case SCULPT_TOOL_INFLATE:
			if (flip > 0) {
				return 0.250f * alpha * flip * pressure * overlap * feather;
			}
			else {
				return 0.125f * alpha * flip * pressure * overlap * feather;
			}

		case SCULPT_TOOL_FILL:
		case SCULPT_TOOL_SCRAPE:
		case SCULPT_TOOL_FLATTEN:
			if (flip > 0) {
				overlap = (1 + overlap) / 2;
				return alpha * flip * pressure * overlap * feather;
			}
			else {
				/* reduce strength for DEEPEN, PEAKS, and CONTRAST */
				return 0.5f * alpha * flip * pressure * overlap * feather; 
			}

		case SCULPT_TOOL_SMOOTH:
			return alpha * pressure * feather;

		case SCULPT_TOOL_PINCH:
			if (flip > 0) {
				return alpha * flip * pressure * overlap * feather;
			}
			else {
				return 0.25f * alpha * flip * pressure * overlap * feather;
			}

		case SCULPT_TOOL_NUDGE:
			overlap = (1 + overlap) / 2;
			return alpha * pressure * overlap * feather;

		case SCULPT_TOOL_THUMB:
			return alpha * pressure * feather;

		case SCULPT_TOOL_SNAKE_HOOK:
			return feather;

		case SCULPT_TOOL_GRAB:
			return feather;

		case SCULPT_TOOL_ROTATE:
			return alpha * pressure * feather;

		default:
			return 0;
	}
}

/* Return a multiplier for brush strength on a particular vertex. */
static float tex_strength(SculptSession *ss, Brush *br,
                          const float point[3],
                          const float len,
                          const float sculpt_normal[3],
                          const short vno[3],
                          const float fno[3],
                          const float mask)
{
	StrokeCache *cache = ss->cache;
	const Scene *scene = cache->vc->scene;
	MTex *mtex = &br->mtex;
	float avg = 1;
	float rgba[4];

	if (!mtex->tex) {
		avg = 1;
	}
	else if (mtex->brush_map_mode == MTEX_MAP_MODE_3D) {
		/* Get strength by feeding the vertex 
		 * location directly into a texture */
		avg = BKE_brush_sample_tex_3D(scene, br, point, rgba, 0, ss->tex_pool);
	}
	else if (ss->texcache) {
		float symm_point[3], point_2d[2];
		float x = 0.0f, y = 0.0f; /* Quite warnings */

		/* if the active area is being applied for symmetry, flip it
		 * across the symmetry axis and rotate it back to the original
		 * position in order to project it. This insures that the 
		 * brush texture will be oriented correctly. */

		flip_v3_v3(symm_point, point, cache->mirror_symmetry_pass);

		if (cache->radial_symmetry_pass)
			mul_m4_v3(cache->symm_rot_mat_inv, symm_point);

		ED_view3d_project_float_v2_m4(cache->vc->ar, symm_point, point_2d, cache->projection_mat);

		/* still no symmetry supported for other paint modes.
		 * Sculpt does it DIY */
		if (mtex->brush_map_mode == MTEX_MAP_MODE_AREA) {
			/* Similar to fixed mode, but projects from brush angle
			 * rather than view direction */

			mul_m4_v3(cache->brush_local_mat, symm_point);

			x = symm_point[0];
			y = symm_point[1];

			x *= br->mtex.size[0];
			y *= br->mtex.size[1];

			x += br->mtex.ofs[0];
			y += br->mtex.ofs[1];

			avg = paint_get_tex_pixel(&br->mtex, x, y, ss->tex_pool);

			avg += br->texture_sample_bias;
		}
		else {
			const float point_3d[3] = {point_2d[0], point_2d[1], 0.0f};
			avg = BKE_brush_sample_tex_3D(scene, br, point_3d, rgba, 0, ss->tex_pool);
		}
	}

	/* Falloff curve */
	avg *= BKE_brush_curve_strength(br, len, cache->radius);

	avg *= frontface(br, sculpt_normal, vno, fno);

	/* Paint mask */
	avg *= 1.0f - mask;

	return avg;
}

typedef struct {
	Sculpt *sd;
	SculptSession *ss;
	float radius_squared;
	bool original;
} SculptSearchSphereData;

/* Test AABB against sphere */
static bool sculpt_search_sphere_cb(PBVHNode *node, void *data_v)
{
	SculptSearchSphereData *data = data_v;
	float *center = data->ss->cache->location, nearest[3];
	float t[3], bb_min[3], bb_max[3];
	int i;

	if (data->original)
		BKE_pbvh_node_get_original_BB(node, bb_min, bb_max);
	else
		BKE_pbvh_node_get_BB(node, bb_min, bb_max);
	
	for (i = 0; i < 3; ++i) {
		if (bb_min[i] > center[i])
			nearest[i] = bb_min[i];
		else if (bb_max[i] < center[i])
			nearest[i] = bb_max[i];
		else
			nearest[i] = center[i]; 
	}
	
	sub_v3_v3v3(t, center, nearest);

	return dot_v3v3(t, t) < data->radius_squared;
}

/* Handles clipping against a mirror modifier and SCULPT_LOCK axis flags */
static void sculpt_clip(Sculpt *sd, SculptSession *ss, float co[3], const float val[3])
{
	int i;

	for (i = 0; i < 3; ++i) {
		if (sd->flags & (SCULPT_LOCK_X << i))
			continue;

		if ((ss->cache->flag & (CLIP_X << i)) && (fabsf(co[i]) <= ss->cache->clip_tolerance[i]))
			co[i] = 0.0f;
		else
			co[i] = val[i];
	}
}

static void add_norm_if(float view_vec[3], float out[3], float out_flip[3], float fno[3])
{
	if ((dot_v3v3(view_vec, fno)) > 0) {
		add_v3_v3(out, fno);
	}
	else {
		add_v3_v3(out_flip, fno); /* out_flip is used when out is {0,0,0} */
	}
}

static void calc_area_normal(Sculpt *sd, Object *ob, float an[3], PBVHNode **nodes, int totnode)
{
	float out_flip[3] = {0.0f, 0.0f, 0.0f};

	SculptSession *ss = ob->sculpt;
	const Brush *brush = BKE_paint_brush(&sd->paint);
	int n;
	bool original;

	/* Grab brush requires to test on original data (see r33888 and
	 * bug #25371) */
	original = (BKE_paint_brush(&sd->paint)->sculpt_tool == SCULPT_TOOL_GRAB ?
	            true : ss->cache->original);

	/* In general the original coords are not available with dynamic
	 * topology
	 *
	 * Mask tool could not use undo nodes to get coordinates from
	 * since the coordinates are not stored in those odes.
	 * And mask tool is not gonna to modify vertex coordinates,
	 * so we don't actually need to use modified coords.
	 */
	if (ss->bm || brush->sculpt_tool == SCULPT_TOOL_MASK)
		original = false;

	(void)sd; /* unused w/o openmp */
	
	zero_v3(an);

#pragma omp parallel for schedule(guided) if (sd->flags & SCULPT_USE_OPENMP)
	for (n = 0; n < totnode; n++) {
		PBVHVertexIter vd;
		SculptBrushTest test;
		SculptUndoNode *unode;
		float private_an[3] = {0.0f, 0.0f, 0.0f};
		float private_out_flip[3] = {0.0f, 0.0f, 0.0f};

		unode = sculpt_undo_push_node(ob, nodes[n], SCULPT_UNDO_COORDS);
		sculpt_brush_test_init(ss, &test);

		if (original) {
			BKE_pbvh_vertex_iter_begin(ss->pbvh, nodes[n], vd, PBVH_ITER_UNIQUE)
			{
				if (sculpt_brush_test_fast(&test, unode->co[vd.i])) {
					float fno[3];

					normal_short_to_float_v3(fno, unode->no[vd.i]);
					add_norm_if(ss->cache->view_normal, private_an, private_out_flip, fno);
				}
			}
			BKE_pbvh_vertex_iter_end;
		}
		else {
			BKE_pbvh_vertex_iter_begin(ss->pbvh, nodes[n], vd, PBVH_ITER_UNIQUE)
			{
				if (sculpt_brush_test_fast(&test, vd.co)) {
					if (vd.no) {
						float fno[3];

						normal_short_to_float_v3(fno, vd.no);
						add_norm_if(ss->cache->view_normal, private_an, private_out_flip, fno);
					}
					else {
						add_norm_if(ss->cache->view_normal, private_an, private_out_flip, vd.fno);
					}
				}
			}
			BKE_pbvh_vertex_iter_end;
		}

#pragma omp critical
		{
			add_v3_v3(an, private_an);
			add_v3_v3(out_flip, private_out_flip);
		}
	}

	if (is_zero_v3(an))
		copy_v3_v3(an, out_flip);

	normalize_v3(an);
}

/* Calculate primary direction of movement for many brushes */
static void calc_sculpt_normal(Sculpt *sd, Object *ob,
                               PBVHNode **nodes, int totnode,
                               float an[3])
{
	const Brush *brush = BKE_paint_brush(&sd->paint);
	const SculptSession *ss = ob->sculpt;

	switch (brush->sculpt_plane) {
		case SCULPT_DISP_DIR_VIEW:
			copy_v3_v3(an, ss->cache->true_view_normal);
			break;

		case SCULPT_DISP_DIR_X:
			an[1] = 0.0;
			an[2] = 0.0;
			an[0] = 1.0;
			break;

		case SCULPT_DISP_DIR_Y:
			an[0] = 0.0;
			an[2] = 0.0;
			an[1] = 1.0;
			break;

		case SCULPT_DISP_DIR_Z:
			an[0] = 0.0;
			an[1] = 0.0;
			an[2] = 1.0;
			break;

		case SCULPT_DISP_DIR_AREA:
			calc_area_normal(sd, ob, an, nodes, totnode);
			break;

		default:
			break;
	}
}

static void update_sculpt_normal(Sculpt *sd, Object *ob,
                                 PBVHNode **nodes, int totnode)
{
	const Brush *brush = BKE_paint_brush(&sd->paint);
	StrokeCache *cache = ob->sculpt->cache;
	
	if (cache->mirror_symmetry_pass == 0 &&
	    cache->radial_symmetry_pass == 0 &&
	    (cache->first_time || !(brush->flag & BRUSH_ORIGINAL_NORMAL)))
	{
		calc_sculpt_normal(sd, ob, nodes, totnode, cache->sculpt_normal);
		copy_v3_v3(cache->sculpt_normal_symm, cache->sculpt_normal);
	}
	else {
		copy_v3_v3(cache->sculpt_normal_symm, cache->sculpt_normal);
		flip_v3(cache->sculpt_normal_symm, cache->mirror_symmetry_pass);
		mul_m4_v3(cache->symm_rot_mat, cache->sculpt_normal_symm);
	}
}

static void calc_local_y(ViewContext *vc, const float center[3], float y[3])
{
	Object *ob = vc->obact;
	float loc[3], mval_f[2] = {0.0f, 1.0f};
	float zfac;

	mul_v3_m4v3(loc, ob->imat, center);
	zfac = ED_view3d_calc_zfac(vc->rv3d, loc, NULL);

	ED_view3d_win_to_delta(vc->ar, mval_f, y, zfac);
	normalize_v3(y);

	add_v3_v3(y, ob->loc);
	mul_m4_v3(ob->imat, y);
}

static void calc_brush_local_mat(const Brush *brush, Object *ob,
                                 float local_mat[4][4])
{
	const StrokeCache *cache = ob->sculpt->cache;
	float tmat[4][4];
	float mat[4][4];
	float scale[4][4];
	float angle, v[3];
	float up[3];

	/* Ensure ob->imat is up to date */
	invert_m4_m4(ob->imat, ob->obmat);

	/* Initialize last column of matrix */
	mat[0][3] = 0;
	mat[1][3] = 0;
	mat[2][3] = 0;
	mat[3][3] = 1;

	/* Get view's up vector in object-space */
	calc_local_y(cache->vc, cache->location, up);

	/* Calculate the X axis of the local matrix */
	cross_v3_v3v3(v, up, cache->sculpt_normal);
	/* Apply rotation (user angle, rake, etc.) to X axis */
	angle = brush->mtex.rot - cache->special_rotation;
	rotate_v3_v3v3fl(mat[0], v, cache->sculpt_normal, angle);

	/* Get other axes */
	cross_v3_v3v3(mat[1], cache->sculpt_normal, mat[0]);
	copy_v3_v3(mat[2], cache->sculpt_normal);

	/* Set location */
	copy_v3_v3(mat[3], cache->location);

	/* Scale by brush radius */
	normalize_m4(mat);
	scale_m4_fl(scale, cache->radius);
	mul_m4_m4m4(tmat, mat, scale);

	/* Return inverse (for converting from modelspace coords to local
	 * area coords) */
	invert_m4_m4(local_mat, tmat);
}

static void update_brush_local_mat(Sculpt *sd, Object *ob)
{
	StrokeCache *cache = ob->sculpt->cache;

	if (cache->mirror_symmetry_pass == 0 &&
	    cache->radial_symmetry_pass == 0)
	{
		calc_brush_local_mat(BKE_paint_brush(&sd->paint), ob,
		                     cache->brush_local_mat);
	}
}

/* Test whether the StrokeCache.sculpt_normal needs update in
 * do_brush_action() */
static int brush_needs_sculpt_normal(const Brush *brush)
{
	return ((ELEM(brush->sculpt_tool,
	              SCULPT_TOOL_GRAB,
	              SCULPT_TOOL_SNAKE_HOOK) &&
	         ((brush->normal_weight > 0) ||
	          (brush->flag & BRUSH_FRONTFACE))) ||

	        ELEM8(brush->sculpt_tool,
	              SCULPT_TOOL_BLOB,
	              SCULPT_TOOL_CREASE,
	              SCULPT_TOOL_DRAW,
	              SCULPT_TOOL_LAYER,
	              SCULPT_TOOL_NUDGE,
	              SCULPT_TOOL_ROTATE,
	              SCULPT_TOOL_THUMB,
	              SCULPT_TOOL_GRAVITY) ||

	        (brush->mtex.brush_map_mode == MTEX_MAP_MODE_AREA));
}

/* For the smooth brush, uses the neighboring vertices around vert to calculate
 * a smoothed location for vert. Skips corner vertices (used by only one
 * polygon.) */
static void neighbor_average(SculptSession *ss, float avg[3], unsigned vert)
{
	const MeshElemMap *vert_map = &ss->pmap[vert];
	const MVert *mvert = ss->mvert;
	float (*deform_co)[3] = ss->deform_cos;

	zero_v3(avg);
		
	/* Don't modify corner vertices */
	if (vert_map->count > 1) {
		int i, total = 0;

		for (i = 0; i < vert_map->count; i++) {
			const MPoly *p = &ss->mpoly[vert_map->indices[i]];
			unsigned f_adj_v[3];

			if (poly_get_adj_loops_from_vert(f_adj_v, p, ss->mloop, vert) != -1) {
				int j;
			
				for (j = 0; j < 3; j++) {
					if (vert_map->count != 2 || ss->pmap[f_adj_v[j]].count <= 2) {
						add_v3_v3(avg, deform_co ? deform_co[f_adj_v[j]] :
						          mvert[f_adj_v[j]].co);

						total++;
					}
				}
			}
		}

		if (total > 0) {
			mul_v3_fl(avg, 1.0f / total);
			return;
		}
	}

	copy_v3_v3(avg, deform_co ? deform_co[vert] : mvert[vert].co);
}

/* Similar to neighbor_average(), but returns an averaged mask value
 * instead of coordinate. Also does not restrict based on border or
 * corner vertices. */
static float neighbor_average_mask(SculptSession *ss, unsigned vert)
{
	const float *vmask = ss->vmask;
	float avg = 0;
	int i, total = 0;

	for (i = 0; i < ss->pmap[vert].count; i++) {
		const MPoly *p = &ss->mpoly[ss->pmap[vert].indices[i]];
		unsigned f_adj_v[3];

		if (poly_get_adj_loops_from_vert(f_adj_v, p, ss->mloop, vert) != -1) {
			int j;
			
			for (j = 0; j < 3; j++) {
				avg += vmask[f_adj_v[j]];
				total++;
			}
		}
	}

	if (total > 0)
		return avg / (float)total;
	else
		return vmask[vert];
}

/* Same logic as neighbor_average(), but for bmesh rather than mesh */
static void bmesh_neighbor_average(float avg[3], BMVert *v)
{
	const int vfcount = BM_vert_face_count(v);

	zero_v3(avg);
		
	/* Don't modify corner vertices */
	if (vfcount > 1) {
		BMIter liter;
		BMLoop *l;
		int i, total = 0;

		BM_ITER_ELEM (l, &liter, v, BM_LOOPS_OF_VERT) {
			BMVert *adj_v[3] = {l->prev->v, v, l->next->v};

			for (i = 0; i < 3; i++) {
				if (vfcount != 2 || BM_vert_face_count(adj_v[i]) <= 2) {
					add_v3_v3(avg, adj_v[i]->co);
					total++;
				}
			}
		}

		if (total > 0) {
			mul_v3_fl(avg, 1.0f / total);
			return;
		}
	}

	copy_v3_v3(avg, v->co);
}

/* Same logic as neighbor_average_mask(), but for bmesh rather than mesh */
static float bmesh_neighbor_average_mask(BMesh *bm, BMVert *v)
{
	BMIter liter;
	BMLoop *l;
	float avg = 0;
	int i, total = 0;

	BM_ITER_ELEM (l, &liter, v, BM_LOOPS_OF_VERT) {
		BMVert *adj_v[3] = {l->prev->v, v, l->next->v};

		for (i = 0; i < 3; i++) {
			BMVert *v2 = adj_v[i];
			float *vmask = CustomData_bmesh_get(&bm->vdata,
			                                    v2->head.data,
			                                    CD_PAINT_MASK);
			avg += (*vmask);
			total++;
		}
	}

	if (total > 0) {
		return avg / (float)total;
	}
	else {
		float *vmask = CustomData_bmesh_get(&bm->vdata,
			                                v->head.data,
			                                CD_PAINT_MASK);
		return (*vmask);
	}
}

static void do_mesh_smooth_brush(Sculpt *sd, SculptSession *ss, PBVHNode *node, float bstrength, int smooth_mask)
{
	Brush *brush = BKE_paint_brush(&sd->paint);
	PBVHVertexIter vd;
	SculptBrushTest test;
	
	CLAMP(bstrength, 0.0f, 1.0f);

	sculpt_brush_test_init(ss, &test);

	BKE_pbvh_vertex_iter_begin(ss->pbvh, node, vd, PBVH_ITER_UNIQUE)
	{
		if (sculpt_brush_test(&test, vd.co)) {
			const float fade = bstrength * tex_strength(ss, brush, vd.co, test.dist,
			                                            ss->cache->view_normal, vd.no, vd.fno,
			                                            smooth_mask ? 0 : (vd.mask ? *vd.mask : 0.0f));
			if (smooth_mask) {
				float val = neighbor_average_mask(ss, vd.vert_indices[vd.i]) - *vd.mask;
				val *= fade * bstrength;
				*vd.mask += val;
				CLAMP(*vd.mask, 0, 1);
			}
			else {
				float avg[3], val[3];

				neighbor_average(ss, avg, vd.vert_indices[vd.i]);
				sub_v3_v3v3(val, avg, vd.co);
				mul_v3_fl(val, fade);

				add_v3_v3(val, vd.co);

				sculpt_clip(sd, ss, vd.co, val);
			}

			if (vd.mvert)
				vd.mvert->flag |= ME_VERT_PBVH_UPDATE;
		}
	}
	BKE_pbvh_vertex_iter_end;
}

static void do_bmesh_smooth_brush(Sculpt *sd, SculptSession *ss, PBVHNode *node, float bstrength, int smooth_mask)
{
	Brush *brush = BKE_paint_brush(&sd->paint);
	PBVHVertexIter vd;
	SculptBrushTest test;
	
	CLAMP(bstrength, 0.0f, 1.0f);

	sculpt_brush_test_init(ss, &test);

	BKE_pbvh_vertex_iter_begin(ss->pbvh, node, vd, PBVH_ITER_UNIQUE)
	{
		if (sculpt_brush_test(&test, vd.co)) {
			const float fade = bstrength * tex_strength(ss, brush, vd.co, test.dist,
			                                            ss->cache->view_normal, vd.no, vd.fno,
			                                            smooth_mask ? 0 : *vd.mask);
			if (smooth_mask) {
				float val = bmesh_neighbor_average_mask(ss->bm, vd.bm_vert) - *vd.mask;
				val *= fade * bstrength;
				*vd.mask += val;
				CLAMP(*vd.mask, 0, 1);
			}
			else {
				float avg[3], val[3];

				bmesh_neighbor_average(avg, vd.bm_vert);
				sub_v3_v3v3(val, avg, vd.co);
				mul_v3_fl(val, fade);

				add_v3_v3(val, vd.co);

				sculpt_clip(sd, ss, vd.co, val);
			}

			if (vd.mvert)
				vd.mvert->flag |= ME_VERT_PBVH_UPDATE;
		}
	}
	BKE_pbvh_vertex_iter_end;
}

static void do_multires_smooth_brush(Sculpt *sd, SculptSession *ss, PBVHNode *node,
                                     float bstrength, int smooth_mask)
{
	Brush *brush = BKE_paint_brush(&sd->paint);
	SculptBrushTest test;
	CCGElem **griddata, *data;
	CCGKey key;
	DMGridAdjacency *gridadj, *adj;
	float (*tmpgrid_co)[3], (*tmprow_co)[3];
	float *tmpgrid_mask, *tmprow_mask;
	int v1, v2, v3, v4;
	int thread_num;
	BLI_bitmap **grid_hidden;
	int *grid_indices, totgrid, gridsize, i, x, y;

	sculpt_brush_test_init(ss, &test);

	CLAMP(bstrength, 0.0f, 1.0f);

	BKE_pbvh_node_get_grids(ss->pbvh, node, &grid_indices, &totgrid,
	                        NULL, &gridsize, &griddata, &gridadj);
	BKE_pbvh_get_grid_key(ss->pbvh, &key);

	grid_hidden = BKE_pbvh_grid_hidden(ss->pbvh);

	thread_num = 0;
#ifdef _OPENMP
	if (sd->flags & SCULPT_USE_OPENMP)
		thread_num = omp_get_thread_num();
#endif
	tmpgrid_co = ss->cache->tmpgrid_co[thread_num];
	tmprow_co = ss->cache->tmprow_co[thread_num];
	tmpgrid_mask = ss->cache->tmpgrid_mask[thread_num];
	tmprow_mask = ss->cache->tmprow_mask[thread_num];

	for (i = 0; i < totgrid; ++i) {
		int gi = grid_indices[i];
		BLI_bitmap *gh = grid_hidden[gi];
		data = griddata[gi];
		adj = &gridadj[gi];

		if (smooth_mask)
			memset(tmpgrid_mask, 0, sizeof(float) * gridsize * gridsize);
		else
			memset(tmpgrid_co, 0, sizeof(float) * 3 * gridsize * gridsize);

		for (y = 0; y < gridsize - 1; y++) {
			v1 = y * gridsize;
			if (smooth_mask) {
				tmprow_mask[0] = (*CCG_elem_offset_mask(&key, data, v1) +
				                  *CCG_elem_offset_mask(&key, data, v1 + gridsize));
			}
			else {
				add_v3_v3v3(tmprow_co[0],
				            CCG_elem_offset_co(&key, data, v1),
				            CCG_elem_offset_co(&key, data, v1 + gridsize));
			}

			for (x = 0; x < gridsize - 1; x++) {
				v1 = x + y * gridsize;
				v2 = v1 + 1;
				v3 = v1 + gridsize;
				v4 = v3 + 1;

				if (smooth_mask) {
					float tmp;

					tmprow_mask[x + 1] = (*CCG_elem_offset_mask(&key, data, v2) +
					                      *CCG_elem_offset_mask(&key, data, v4));
					tmp = tmprow_mask[x + 1] + tmprow_mask[x];

					tmpgrid_mask[v1] += tmp;
					tmpgrid_mask[v2] += tmp;
					tmpgrid_mask[v3] += tmp;
					tmpgrid_mask[v4] += tmp;
				}
				else {
					float tmp[3];

					add_v3_v3v3(tmprow_co[x + 1],
					            CCG_elem_offset_co(&key, data, v2),
					            CCG_elem_offset_co(&key, data, v4));
					add_v3_v3v3(tmp, tmprow_co[x + 1], tmprow_co[x]);

					add_v3_v3(tmpgrid_co[v1], tmp);
					add_v3_v3(tmpgrid_co[v2], tmp);
					add_v3_v3(tmpgrid_co[v3], tmp);
					add_v3_v3(tmpgrid_co[v4], tmp);
				}
			}
		}

		/* blend with existing coordinates */
		for (y = 0; y < gridsize; ++y) {
			for (x = 0; x < gridsize; ++x) {
				float *co;
				float *fno;
				float *mask;
				int index;

				if (gh) {
					if (BLI_BITMAP_GET(gh, y * gridsize + x))
						continue;
				}

				if (x == 0 && adj->index[0] == -1)
					continue;

				if (x == gridsize - 1 && adj->index[2] == -1)
					continue;

				if (y == 0 && adj->index[3] == -1)
					continue;

				if (y == gridsize - 1 && adj->index[1] == -1)
					continue;

				index = x + y * gridsize;
				co = CCG_elem_offset_co(&key, data, index);
				fno = CCG_elem_offset_no(&key, data, index);
				mask = CCG_elem_offset_mask(&key, data, index);

				if (sculpt_brush_test(&test, co)) {
					const float strength_mask = (smooth_mask ? 0 : *mask);
					const float fade = bstrength * tex_strength(ss, brush, co, test.dist,
					                                            ss->cache->view_normal,
					                                            NULL, fno, strength_mask);
					float n = 1.0f / 16.0f;
					
					if (x == 0 || x == gridsize - 1)
						n *= 2;
					
					if (y == 0 || y == gridsize - 1)
						n *= 2;
					
					if (smooth_mask) {
						*mask += ((tmpgrid_mask[x + y * gridsize] * n) - *mask) * fade;
					}
					else {
						float *avg, val[3];

						avg = tmpgrid_co[x + y * gridsize];

						mul_v3_fl(avg, n);

						sub_v3_v3v3(val, avg, co);
						mul_v3_fl(val, fade);

						add_v3_v3(val, co);

						sculpt_clip(sd, ss, co, val);
					}
				}
			}
		}
	}
}

static void smooth(Sculpt *sd, Object *ob, PBVHNode **nodes, int totnode,
                   float bstrength, int smooth_mask)
{
	SculptSession *ss = ob->sculpt;
	const int max_iterations = 4;
	const float fract = 1.0f / max_iterations;
	PBVHType type = BKE_pbvh_type(ss->pbvh);
	int iteration, n, count;
	float last;

	CLAMP(bstrength, 0, 1);

	count = (int)(bstrength * max_iterations);
	last  = max_iterations * (bstrength - count * fract);

	if (type == PBVH_FACES && !ss->pmap) {
		BLI_assert(!"sculpt smooth: pmap missing");
		return;
	}

	for (iteration = 0; iteration <= count; ++iteration) {
		float strength = (iteration != count) ? 1.0f : last;

#pragma omp parallel for schedule(guided) if (sd->flags & SCULPT_USE_OPENMP)
		for (n = 0; n < totnode; n++) {
			switch (type) {
				case PBVH_GRIDS:
					do_multires_smooth_brush(sd, ss, nodes[n], strength,
					                         smooth_mask);
					break;
				case PBVH_FACES:
					do_mesh_smooth_brush(sd, ss, nodes[n], strength,
					                     smooth_mask);
					break;
				case PBVH_BMESH:
					do_bmesh_smooth_brush(sd, ss, nodes[n], strength, smooth_mask);
					break;
			}
		}

		if (ss->multires)
			multires_stitch_grids(ob);
	}
}

static void do_smooth_brush(Sculpt *sd, Object *ob, PBVHNode **nodes, int totnode)
{
	SculptSession *ss = ob->sculpt;
	smooth(sd, ob, nodes, totnode, ss->cache->bstrength, FALSE);
}

static void do_mask_brush_draw(Sculpt *sd, Object *ob, PBVHNode **nodes, int totnode)
{
	SculptSession *ss = ob->sculpt;
	Brush *brush = BKE_paint_brush(&sd->paint);
	float bstrength = ss->cache->bstrength;
	int n;

	/* threaded loop over nodes */
#pragma omp parallel for schedule(guided) if (sd->flags & SCULPT_USE_OPENMP)
	for (n = 0; n < totnode; n++) {
		PBVHVertexIter vd;
		SculptBrushTest test;

		sculpt_brush_test_init(ss, &test);

		BKE_pbvh_vertex_iter_begin(ss->pbvh, nodes[n], vd, PBVH_ITER_UNIQUE)
		{
			if (sculpt_brush_test(&test, vd.co)) {
				float fade = tex_strength(ss, brush, vd.co, test.dist,
				                          ss->cache->view_normal, vd.no, vd.fno, 0);

				(*vd.mask) += fade * bstrength;
				CLAMP(*vd.mask, 0, 1);

				if (vd.mvert)
					vd.mvert->flag |= ME_VERT_PBVH_UPDATE;
			}
			BKE_pbvh_vertex_iter_end;
		}
	}
}

static void do_mask_brush(Sculpt *sd, Object *ob, PBVHNode **nodes, int totnode)
{
	SculptSession *ss = ob->sculpt;
	Brush *brush = BKE_paint_brush(&sd->paint);
	
	switch ((BrushMaskTool)brush->mask_tool) {
		case BRUSH_MASK_DRAW:
			do_mask_brush_draw(sd, ob, nodes, totnode);
			break;
		case BRUSH_MASK_SMOOTH:
			smooth(sd, ob, nodes, totnode, ss->cache->bstrength, TRUE);
			break;
	}
}

static void do_draw_brush(Sculpt *sd, Object *ob, PBVHNode **nodes, int totnode)
{
	SculptSession *ss = ob->sculpt;
	Brush *brush = BKE_paint_brush(&sd->paint);
	float offset[3];
	float bstrength = ss->cache->bstrength;
	int n;

	/* offset with as much as possible factored in already */
	mul_v3_v3fl(offset, ss->cache->sculpt_normal_symm, ss->cache->radius);
	mul_v3_v3(offset, ss->cache->scale);
	mul_v3_fl(offset, bstrength);

	/* threaded loop over nodes */
#pragma omp parallel for schedule(guided) if (sd->flags & SCULPT_USE_OPENMP)
	for (n = 0; n < totnode; n++) {
		PBVHVertexIter vd;
		SculptBrushTest test;
		float (*proxy)[3];

		proxy = BKE_pbvh_node_add_proxy(ss->pbvh, nodes[n])->co;

		sculpt_brush_test_init(ss, &test);

		BKE_pbvh_vertex_iter_begin(ss->pbvh, nodes[n], vd, PBVH_ITER_UNIQUE)
		{
			if (sculpt_brush_test(&test, vd.co)) {
				/* offset vertex */
				float fade = tex_strength(ss, brush, vd.co, test.dist,
				                          ss->cache->sculpt_normal_symm, vd.no,
				                          vd.fno, vd.mask ? *vd.mask : 0.0f);

				mul_v3_v3fl(proxy[vd.i], offset, fade);

				if (vd.mvert)
					vd.mvert->flag |= ME_VERT_PBVH_UPDATE;
			}
		}
		BKE_pbvh_vertex_iter_end;
	}
}

static void do_crease_brush(Sculpt *sd, Object *ob, PBVHNode **nodes, int totnode)
{
	SculptSession *ss = ob->sculpt;
	const Scene *scene = ss->cache->vc->scene;
	Brush *brush = BKE_paint_brush(&sd->paint);
	float offset[3];
	float bstrength = ss->cache->bstrength;
	float flippedbstrength, crease_correction;
	float brush_alpha;
	int n;

	/* offset with as much as possible factored in already */
	mul_v3_v3fl(offset, ss->cache->sculpt_normal_symm, ss->cache->radius);
	mul_v3_v3(offset, ss->cache->scale);
	mul_v3_fl(offset, bstrength);
	
	/* we divide out the squared alpha and multiply by the squared crease to give us the pinch strength */
	crease_correction = brush->crease_pinch_factor * brush->crease_pinch_factor;
	brush_alpha = BKE_brush_alpha_get(scene, brush);
	if (brush_alpha > 0.0f)
		crease_correction /= brush_alpha * brush_alpha;

	/* we always want crease to pinch or blob to relax even when draw is negative */
	flippedbstrength = (bstrength < 0) ? -crease_correction * bstrength : crease_correction * bstrength;

	if (brush->sculpt_tool == SCULPT_TOOL_BLOB) flippedbstrength *= -1.0f;

	/* threaded loop over nodes */
#pragma omp parallel for schedule(guided) if (sd->flags & SCULPT_USE_OPENMP)
	for (n = 0; n < totnode; n++) {
		PBVHVertexIter vd;
		SculptBrushTest test;
		float (*proxy)[3];

		proxy = BKE_pbvh_node_add_proxy(ss->pbvh, nodes[n])->co;

		sculpt_brush_test_init(ss, &test);

		BKE_pbvh_vertex_iter_begin(ss->pbvh, nodes[n], vd, PBVH_ITER_UNIQUE)
		{
			if (sculpt_brush_test(&test, vd.co)) {
				/* offset vertex */
				const float fade = tex_strength(ss, brush, vd.co, test.dist,
				                                ss->cache->sculpt_normal_symm,
				                                vd.no, vd.fno, vd.mask ? *vd.mask : 0.0f);
				float val1[3];
				float val2[3];

				/* first we pinch */
				sub_v3_v3v3(val1, test.location, vd.co);
				mul_v3_fl(val1, fade * flippedbstrength);

				/* then we draw */
				mul_v3_v3fl(val2, offset, fade);

				add_v3_v3v3(proxy[vd.i], val1, val2);

				if (vd.mvert)
					vd.mvert->flag |= ME_VERT_PBVH_UPDATE;
			}
		}
		BKE_pbvh_vertex_iter_end;
	}
}

static void do_pinch_brush(Sculpt *sd, Object *ob, PBVHNode **nodes, int totnode)
{
	SculptSession *ss = ob->sculpt;
	Brush *brush = BKE_paint_brush(&sd->paint);
	float bstrength = ss->cache->bstrength;
	int n;

#pragma omp parallel for schedule(guided) if (sd->flags & SCULPT_USE_OPENMP)
	for (n = 0; n < totnode; n++) {
		PBVHVertexIter vd;
		SculptBrushTest test;
		float (*proxy)[3];

		proxy = BKE_pbvh_node_add_proxy(ss->pbvh, nodes[n])->co;

		sculpt_brush_test_init(ss, &test);

		BKE_pbvh_vertex_iter_begin(ss->pbvh, nodes[n], vd, PBVH_ITER_UNIQUE)
		{
			if (sculpt_brush_test(&test, vd.co)) {
				float fade = bstrength * tex_strength(ss, brush, vd.co, test.dist,
				                                      ss->cache->view_normal, vd.no,
				                                      vd.fno, vd.mask ? *vd.mask : 0.0f);
				float val[3];

				sub_v3_v3v3(val, test.location, vd.co);
				mul_v3_v3fl(proxy[vd.i], val, fade);

				if (vd.mvert)
					vd.mvert->flag |= ME_VERT_PBVH_UPDATE;
			}
		}
		BKE_pbvh_vertex_iter_end;
	}
}

static void do_grab_brush(Sculpt *sd, Object *ob, PBVHNode **nodes, int totnode)
{
	SculptSession *ss = ob->sculpt;
	Brush *brush = BKE_paint_brush(&sd->paint);
	float bstrength = ss->cache->bstrength;
	float grab_delta[3];
	int n;
	float len;

	copy_v3_v3(grab_delta, ss->cache->grab_delta_symmetry);

	len = len_v3(grab_delta);

	if (brush->normal_weight > 0) {
		mul_v3_fl(ss->cache->sculpt_normal_symm, len * brush->normal_weight);
		mul_v3_fl(grab_delta, 1.0f - brush->normal_weight);
		add_v3_v3(grab_delta, ss->cache->sculpt_normal_symm);
	}

#pragma omp parallel for schedule(guided) if (sd->flags & SCULPT_USE_OPENMP)
	for (n = 0; n < totnode; n++) {
		PBVHVertexIter vd;
		SculptBrushTest test;
		SculptOrigVertData orig_data;
		float (*proxy)[3];

		sculpt_orig_vert_data_init(&orig_data, ob, nodes[n]);

		proxy = BKE_pbvh_node_add_proxy(ss->pbvh, nodes[n])->co;

		sculpt_brush_test_init(ss, &test);

		BKE_pbvh_vertex_iter_begin(ss->pbvh, nodes[n], vd, PBVH_ITER_UNIQUE)
		{
			sculpt_orig_vert_data_update(&orig_data, &vd);

			if (sculpt_brush_test(&test, orig_data.co)) {
				const float fade = bstrength * tex_strength(ss, brush,
				                                            orig_data.co,
				                                            test.dist,
				                                            ss->cache->sculpt_normal_symm,
				                                            orig_data.no,
				                                            NULL, vd.mask ? *vd.mask : 0.0f);

				mul_v3_v3fl(proxy[vd.i], grab_delta, fade);

				if (vd.mvert)
					vd.mvert->flag |= ME_VERT_PBVH_UPDATE;
			}
		}
		BKE_pbvh_vertex_iter_end;
	}
}

static void do_nudge_brush(Sculpt *sd, Object *ob, PBVHNode **nodes, int totnode)
{
	SculptSession *ss = ob->sculpt;
	Brush *brush = BKE_paint_brush(&sd->paint);
	float bstrength = ss->cache->bstrength;
	float grab_delta[3];
	float tmp[3], cono[3];
	int n;

	copy_v3_v3(grab_delta, ss->cache->grab_delta_symmetry);

	cross_v3_v3v3(tmp, ss->cache->sculpt_normal_symm, grab_delta);
	cross_v3_v3v3(cono, tmp, ss->cache->sculpt_normal_symm);

#pragma omp parallel for schedule(guided) if (sd->flags & SCULPT_USE_OPENMP)
	for (n = 0; n < totnode; n++) {
		PBVHVertexIter vd;
		SculptBrushTest test;
		float (*proxy)[3];

		proxy = BKE_pbvh_node_add_proxy(ss->pbvh, nodes[n])->co;

		sculpt_brush_test_init(ss, &test);

		BKE_pbvh_vertex_iter_begin(ss->pbvh, nodes[n], vd, PBVH_ITER_UNIQUE)
		{
			if (sculpt_brush_test(&test, vd.co)) {
				const float fade = bstrength * tex_strength(ss, brush, vd.co, test.dist,
				                                            ss->cache->sculpt_normal_symm,
				                                            vd.no, vd.fno, vd.mask ? *vd.mask : 0.0f);

				mul_v3_v3fl(proxy[vd.i], cono, fade);

				if (vd.mvert)
					vd.mvert->flag |= ME_VERT_PBVH_UPDATE;
			}
		}
		BKE_pbvh_vertex_iter_end;
	}
}

static void do_snake_hook_brush(Sculpt *sd, Object *ob, PBVHNode **nodes, int totnode)
{
	SculptSession *ss = ob->sculpt;
	Brush *brush = BKE_paint_brush(&sd->paint);
	float bstrength = ss->cache->bstrength;
	float grab_delta[3];
	int n;
	float len;

	copy_v3_v3(grab_delta, ss->cache->grab_delta_symmetry);

	len = len_v3(grab_delta);

	if (bstrength < 0)
		negate_v3(grab_delta);

	if (brush->normal_weight > 0) {
		mul_v3_fl(ss->cache->sculpt_normal_symm, len * brush->normal_weight);
		mul_v3_fl(grab_delta, 1.0f - brush->normal_weight);
		add_v3_v3(grab_delta, ss->cache->sculpt_normal_symm);
	}

#pragma omp parallel for schedule(guided) if (sd->flags & SCULPT_USE_OPENMP)
	for (n = 0; n < totnode; n++) {
		PBVHVertexIter vd;
		SculptBrushTest test;
		float (*proxy)[3];

		proxy = BKE_pbvh_node_add_proxy(ss->pbvh, nodes[n])->co;

		sculpt_brush_test_init(ss, &test);

		BKE_pbvh_vertex_iter_begin(ss->pbvh, nodes[n], vd, PBVH_ITER_UNIQUE)
		{
			if (sculpt_brush_test(&test, vd.co)) {
				const float fade = bstrength * tex_strength(ss, brush, vd.co, test.dist,
				                                            ss->cache->sculpt_normal_symm,
				                                            vd.no, vd.fno, vd.mask ? *vd.mask : 0.0f);

				mul_v3_v3fl(proxy[vd.i], grab_delta, fade);

				if (vd.mvert)
					vd.mvert->flag |= ME_VERT_PBVH_UPDATE;
			}
		}
		BKE_pbvh_vertex_iter_end;
	}
}

static void do_thumb_brush(Sculpt *sd, Object *ob, PBVHNode **nodes, int totnode)
{
	SculptSession *ss = ob->sculpt;
	Brush *brush = BKE_paint_brush(&sd->paint);
	float bstrength = ss->cache->bstrength;
	float grab_delta[3];
	float tmp[3], cono[3];
	int n;

	copy_v3_v3(grab_delta, ss->cache->grab_delta_symmetry);

	cross_v3_v3v3(tmp, ss->cache->sculpt_normal_symm, grab_delta);
	cross_v3_v3v3(cono, tmp, ss->cache->sculpt_normal_symm);

#pragma omp parallel for schedule(guided) if (sd->flags & SCULPT_USE_OPENMP)
	for (n = 0; n < totnode; n++) {
		PBVHVertexIter vd;
		SculptBrushTest test;
		SculptOrigVertData orig_data;
		float (*proxy)[3];

		sculpt_orig_vert_data_init(&orig_data, ob, nodes[n]);

		proxy = BKE_pbvh_node_add_proxy(ss->pbvh, nodes[n])->co;

		sculpt_brush_test_init(ss, &test);

		BKE_pbvh_vertex_iter_begin(ss->pbvh, nodes[n], vd, PBVH_ITER_UNIQUE)
		{
			sculpt_orig_vert_data_update(&orig_data, &vd);

			if (sculpt_brush_test(&test, orig_data.co)) {
				const float fade = bstrength * tex_strength(ss, brush,
				                                            orig_data.co,
				                                            test.dist,
				                                            ss->cache->sculpt_normal_symm,
				                                            orig_data.no,
				                                            NULL, vd.mask ? *vd.mask : 0.0f);

				mul_v3_v3fl(proxy[vd.i], cono, fade);

				if (vd.mvert)
					vd.mvert->flag |= ME_VERT_PBVH_UPDATE;
			}
		}
		BKE_pbvh_vertex_iter_end;
	}
}

static void do_rotate_brush(Sculpt *sd, Object *ob, PBVHNode **nodes, int totnode)
{
	SculptSession *ss = ob->sculpt;
	Brush *brush = BKE_paint_brush(&sd->paint);
	float bstrength = ss->cache->bstrength;
	int n;
	static const int flip[8] = { 1, -1, -1, 1, -1, 1, 1, -1 };
	float angle = ss->cache->vertex_rotation * flip[ss->cache->mirror_symmetry_pass];

#pragma omp parallel for schedule(guided) if (sd->flags & SCULPT_USE_OPENMP)
	for (n = 0; n < totnode; n++) {
		PBVHVertexIter vd;
		SculptBrushTest test;
		SculptOrigVertData orig_data;
		float (*proxy)[3];

		sculpt_orig_vert_data_init(&orig_data, ob, nodes[n]);

		proxy = BKE_pbvh_node_add_proxy(ss->pbvh, nodes[n])->co;

		sculpt_brush_test_init(ss, &test);

		BKE_pbvh_vertex_iter_begin(ss->pbvh, nodes[n], vd, PBVH_ITER_UNIQUE)
		{
			sculpt_orig_vert_data_update(&orig_data, &vd);

			if (sculpt_brush_test(&test, orig_data.co)) {
				float vec[3], rot[3][3];
				const float fade = bstrength * tex_strength(ss, brush,
				                                            orig_data.co,
				                                            test.dist,
				                                            ss->cache->sculpt_normal_symm,
				                                            orig_data.no,
				                                            NULL, vd.mask ? *vd.mask : 0.0f);

				sub_v3_v3v3(vec, orig_data.co, ss->cache->location);
				axis_angle_normalized_to_mat3(rot, ss->cache->sculpt_normal_symm, angle * fade);
				mul_v3_m3v3(proxy[vd.i], rot, vec);
				add_v3_v3(proxy[vd.i], ss->cache->location);
				sub_v3_v3(proxy[vd.i], orig_data.co);

				if (vd.mvert)
					vd.mvert->flag |= ME_VERT_PBVH_UPDATE;
			}
		}
		BKE_pbvh_vertex_iter_end;
	}
}

static void do_layer_brush(Sculpt *sd, Object *ob, PBVHNode **nodes, int totnode)
{
	SculptSession *ss = ob->sculpt;
	Brush *brush = BKE_paint_brush(&sd->paint);
	float bstrength = ss->cache->bstrength;
	float offset[3];
	float lim = brush->height;
	int n;

	if (bstrength < 0)
		lim = -lim;

	mul_v3_v3v3(offset, ss->cache->scale, ss->cache->sculpt_normal_symm);

#pragma omp parallel for schedule(guided) if (sd->flags & SCULPT_USE_OPENMP)
	for (n = 0; n < totnode; n++) {
		PBVHVertexIter vd;
		SculptBrushTest test;
		SculptOrigVertData orig_data;
		float *layer_disp;
		/* XXX: layer brush needs conversion to proxy but its more complicated */
		/* proxy = BKE_pbvh_node_add_proxy(ss->pbvh, nodes[n])->co; */
		
		sculpt_orig_vert_data_init(&orig_data, ob, nodes[n]);

#pragma omp critical
		{
			layer_disp = BKE_pbvh_node_layer_disp_get(ss->pbvh, nodes[n]);
		}
		
		sculpt_brush_test_init(ss, &test);

		BKE_pbvh_vertex_iter_begin(ss->pbvh, nodes[n], vd, PBVH_ITER_UNIQUE)
		{
			sculpt_orig_vert_data_update(&orig_data, &vd);

			if (sculpt_brush_test(&test, orig_data.co)) {
				const float fade = bstrength * tex_strength(ss, brush, vd.co, test.dist,
				                                            ss->cache->sculpt_normal_symm,
				                                            vd.no, vd.fno, vd.mask ? *vd.mask : 0.0f);
				float *disp = &layer_disp[vd.i];
				float val[3];

				*disp += fade;

				/* Don't let the displacement go past the limit */
				if ((lim < 0 && *disp < lim) || (lim >= 0 && *disp > lim))
					*disp = lim;

				mul_v3_v3fl(val, offset, *disp);

				if (ss->layer_co && (brush->flag & BRUSH_PERSISTENT)) {
					int index = vd.vert_indices[vd.i];

					/* persistent base */
					add_v3_v3(val, ss->layer_co[index]);
				}
				else {
					add_v3_v3(val, orig_data.co);
				}

				sculpt_clip(sd, ss, vd.co, val);

				if (vd.mvert)
					vd.mvert->flag |= ME_VERT_PBVH_UPDATE;
			}
		}
		BKE_pbvh_vertex_iter_end;
	}
}

static void do_inflate_brush(Sculpt *sd, Object *ob, PBVHNode **nodes, int totnode)
{
	SculptSession *ss = ob->sculpt;
	Brush *brush = BKE_paint_brush(&sd->paint);
	float bstrength = ss->cache->bstrength;
	int n;

#pragma omp parallel for schedule(guided) if (sd->flags & SCULPT_USE_OPENMP)
	for (n = 0; n < totnode; n++) {
		PBVHVertexIter vd;
		SculptBrushTest test;
		float (*proxy)[3];

		proxy = BKE_pbvh_node_add_proxy(ss->pbvh, nodes[n])->co;

		sculpt_brush_test_init(ss, &test);

		BKE_pbvh_vertex_iter_begin(ss->pbvh, nodes[n], vd, PBVH_ITER_UNIQUE)
		{
			if (sculpt_brush_test(&test, vd.co)) {
				const float fade = bstrength * tex_strength(ss, brush, vd.co, test.dist,
				                                            ss->cache->view_normal,
				                                            vd.no, vd.fno, vd.mask ? *vd.mask : 0.0f);
				float val[3];

				if (vd.fno) copy_v3_v3(val, vd.fno);
				else normal_short_to_float_v3(val, vd.no);
				
				mul_v3_fl(val, fade * ss->cache->radius);
				mul_v3_v3v3(proxy[vd.i], val, ss->cache->scale);

				if (vd.mvert)
					vd.mvert->flag |= ME_VERT_PBVH_UPDATE;
			}
		}
		BKE_pbvh_vertex_iter_end;
	}
}

static void calc_flatten_center(Sculpt *sd, Object *ob, PBVHNode **nodes, int totnode, float fc[3])
{
	SculptSession *ss = ob->sculpt;
	int n;

	int count = 0;
	int count_flip = 0;

	float fc_flip[3] = {0.0, 0.0, 0.0};

	(void)sd; /* unused w/o openmp */

	zero_v3(fc);

#pragma omp parallel for schedule(guided) if (sd->flags & SCULPT_USE_OPENMP)
	for (n = 0; n < totnode; n++) {
		PBVHVertexIter vd;
		SculptBrushTest test;
		SculptUndoNode *unode;
		float private_fc[3] = {0.0f, 0.0f, 0.0f};
		float private_fc_flip[3] = {0.0f, 0.0f, 0.0f};
		int private_count = 0;
		int private_count_flip = 0;

		unode = sculpt_undo_push_node(ob, nodes[n], SCULPT_UNDO_COORDS);
		sculpt_brush_test_init(ss, &test);

		if (ss->cache->original && unode->co) {
			BKE_pbvh_vertex_iter_begin(ss->pbvh, nodes[n], vd, PBVH_ITER_UNIQUE)
			{
				if (sculpt_brush_test_fast(&test, unode->co[vd.i])) {
					float fno[3];

					normal_short_to_float_v3(fno, unode->no[vd.i]);
					if (dot_v3v3(ss->cache->view_normal, fno) > 0) {
						add_v3_v3(private_fc, unode->co[vd.i]);
						private_count++;
					}
					else {
						add_v3_v3(private_fc_flip, unode->co[vd.i]);
						private_count_flip++;
					}
				}
			}
			BKE_pbvh_vertex_iter_end;
		}
		else {
			BKE_pbvh_vertex_iter_begin(ss->pbvh, nodes[n], vd, PBVH_ITER_UNIQUE)
			{
				if (sculpt_brush_test_fast(&test, vd.co)) {
					/* for area normal */
					if (vd.no) {
						float fno[3];

						normal_short_to_float_v3(fno, vd.no);

						if (dot_v3v3(ss->cache->view_normal, fno) > 0) {
							add_v3_v3(private_fc, vd.co);
							private_count++;
						}
						else {
							add_v3_v3(private_fc_flip, vd.co);
							private_count_flip++;
						}
					}
					else {
						if (dot_v3v3(ss->cache->view_normal, vd.fno) > 0) {
							add_v3_v3(private_fc, vd.co);
							private_count++;
						}
						else {
							add_v3_v3(private_fc_flip, vd.co);
							private_count_flip++;
						}
					}
				}
			}
			BKE_pbvh_vertex_iter_end;
		}

#pragma omp critical
		{
			add_v3_v3(fc, private_fc);
			add_v3_v3(fc_flip, private_fc_flip);
			count += private_count;
			count_flip += private_count_flip;
		}
	}
	if (count != 0)
		mul_v3_fl(fc, 1.0f / count);
	else if (count_flip != 0)
		mul_v3_v3fl(fc, fc_flip, 1.0f / count_flip);
	else
		zero_v3(fc);
}

/* this calculates flatten center and area normal together, 
 * amortizing the memory bandwidth and loop overhead to calculate both at the same time */
static void calc_area_normal_and_flatten_center(Sculpt *sd, Object *ob,
                                                PBVHNode **nodes, int totnode,
                                                float an[3], float fc[3])
{
	SculptSession *ss = ob->sculpt;
	int n;

	/* for area normal */
	float out_flip[3] = {0.0f, 0.0f, 0.0f};
	float fc_flip[3] = {0.0f, 0.0f, 0.0f};

	/* for flatten center */
	int count = 0;
	int count_flipped = 0;

	(void)sd; /* unused w/o openmp */
	
	/* for area normal */
	zero_v3(an);

	/* for flatten center */
	zero_v3(fc);

#pragma omp parallel for schedule(guided) if (sd->flags & SCULPT_USE_OPENMP)
	for (n = 0; n < totnode; n++) {
		PBVHVertexIter vd;
		SculptBrushTest test;
		SculptUndoNode *unode;
		float private_an[3] = {0.0f, 0.0f, 0.0f};
		float private_out_flip[3] = {0.0f, 0.0f, 0.0f};
		float private_fc[3] = {0.0f, 0.0f, 0.0f};
		float private_fc_flip[3] = {0.0f, 0.0f, 0.0f};
		int private_count = 0;
		int private_count_flip = 0;

		unode = sculpt_undo_push_node(ob, nodes[n], SCULPT_UNDO_COORDS);
		sculpt_brush_test_init(ss, &test);

		if (ss->cache->original && unode->co) {
			BKE_pbvh_vertex_iter_begin(ss->pbvh, nodes[n], vd, PBVH_ITER_UNIQUE)
			{
				if (sculpt_brush_test_fast(&test, unode->co[vd.i])) {
					/* for area normal */
					float fno[3];

					normal_short_to_float_v3(fno, unode->no[vd.i]);

					if (dot_v3v3(ss->cache->view_normal, fno) > 0) {
						add_v3_v3(private_an, fno);
						add_v3_v3(private_fc, unode->co[vd.i]);
						private_count++;
					}
					else {
						add_v3_v3(private_out_flip, fno);
						add_v3_v3(private_fc_flip, unode->co[vd.i]);
						private_count_flip++;
					}
				}
			}
			BKE_pbvh_vertex_iter_end;
		}
		else {
			BKE_pbvh_vertex_iter_begin(ss->pbvh, nodes[n], vd, PBVH_ITER_UNIQUE)
			{
				if (sculpt_brush_test_fast(&test, vd.co)) {
					/* for area normal */
					if (vd.no) {
						float fno[3];

						normal_short_to_float_v3(fno, vd.no);

						if (dot_v3v3(ss->cache->view_normal, fno) > 0) {
							add_v3_v3(private_an, fno);
							add_v3_v3(private_fc, vd.co);
							private_count++;
						}
						else {
							add_v3_v3(private_out_flip, fno);
							add_v3_v3(private_fc_flip, vd.co);
							private_count_flip++;
						}
					}
					else {
						if (dot_v3v3(ss->cache->view_normal, vd.fno) > 0) {
							add_v3_v3(private_an, vd.fno);
							add_v3_v3(private_fc, vd.co);
							private_count++;
						}
						else {
							add_v3_v3(private_out_flip, vd.fno);
							add_v3_v3(private_fc_flip, vd.co);
							private_count_flip++;
						}
					}
				}
			}
			BKE_pbvh_vertex_iter_end;
		}

#pragma omp critical
		{
			/* for area normal */
			add_v3_v3(an, private_an);
			add_v3_v3(out_flip, private_out_flip);

			/* for flatten center */
			add_v3_v3(fc, private_fc);
			add_v3_v3(fc_flip, private_fc_flip);
			count += private_count;
			count_flipped += private_count_flip;
		}
	}

	/* for area normal */
	if (is_zero_v3(an))
		copy_v3_v3(an, out_flip);

	normalize_v3(an);

	/* for flatten center */
	if (count != 0)
		mul_v3_fl(fc, 1.0f / count);
	else if (count_flipped != 0)
		mul_v3_v3fl(fc, fc_flip, 1.0f / count_flipped);
	else
		zero_v3(fc);
}

static void calc_sculpt_plane(Sculpt *sd, Object *ob, PBVHNode **nodes, int totnode, float an[3], float fc[3])
{
	SculptSession *ss = ob->sculpt;
	Brush *brush = BKE_paint_brush(&sd->paint);

	if (ss->cache->mirror_symmetry_pass == 0 &&
	    ss->cache->radial_symmetry_pass == 0 &&
	    (ss->cache->first_time || !(brush->flag & BRUSH_ORIGINAL_NORMAL)))
	{
		switch (brush->sculpt_plane) {
			case SCULPT_DISP_DIR_VIEW:
				copy_v3_v3(an, ss->cache->true_view_normal);
				break;

			case SCULPT_DISP_DIR_X:
				an[1] = 0.0;
				an[2] = 0.0;
				an[0] = 1.0;
				break;

			case SCULPT_DISP_DIR_Y:
				an[0] = 0.0;
				an[2] = 0.0;
				an[1] = 1.0;
				break;

			case SCULPT_DISP_DIR_Z:
				an[0] = 0.0;
				an[1] = 0.0;
				an[2] = 1.0;
				break;

			case SCULPT_DISP_DIR_AREA:
				calc_area_normal_and_flatten_center(sd, ob, nodes, totnode, an, fc);
				break;

			default:
				break;
		}

		/* for flatten center */
		/* flatten center has not been calculated yet if we are not using the area normal */
		if (brush->sculpt_plane != SCULPT_DISP_DIR_AREA)
			calc_flatten_center(sd, ob, nodes, totnode, fc);

		/* for area normal */
		copy_v3_v3(ss->cache->sculpt_normal, an);

		/* for flatten center */
		copy_v3_v3(ss->cache->last_center, fc);
	}
	else {
		/* for area normal */
		copy_v3_v3(an, ss->cache->sculpt_normal);

		/* for flatten center */
		copy_v3_v3(fc, ss->cache->last_center);

		/* for area normal */
		flip_v3(an, ss->cache->mirror_symmetry_pass);

		/* for flatten center */
		flip_v3(fc, ss->cache->mirror_symmetry_pass);

		/* for area normal */
		mul_m4_v3(ss->cache->symm_rot_mat, an);

		/* for flatten center */
		mul_m4_v3(ss->cache->symm_rot_mat, fc);
	}
}

/* Projects a point onto a plane along the plane's normal */
static void point_plane_project(float intr[3], float co[3], float plane_normal[3], float plane_center[3])
{
	sub_v3_v3v3(intr, co, plane_center);
	mul_v3_v3fl(intr, plane_normal, dot_v3v3(plane_normal, intr));
	sub_v3_v3v3(intr, co, intr);
}

static int plane_trim(StrokeCache *cache, Brush *brush, float val[3])
{
	return (!(brush->flag & BRUSH_PLANE_TRIM) ||
	        ((dot_v3v3(val, val) <= cache->radius_squared * cache->plane_trim_squared)));
}

static int plane_point_side_flip(float co[3], float plane_normal[3], float plane_center[3], int flip)
{
	float delta[3];
	float d;

	sub_v3_v3v3(delta, co, plane_center);
	d = dot_v3v3(plane_normal, delta);

	if (flip) d = -d;

	return d <= 0.0f;
}

static int plane_point_side(float co[3], float plane_normal[3], float plane_center[3])
{
	float delta[3];

	sub_v3_v3v3(delta, co, plane_center);
	return dot_v3v3(plane_normal, delta) <= 0.0f;
}

static float get_offset(Sculpt *sd, SculptSession *ss)
{
	Brush *brush = BKE_paint_brush(&sd->paint);

	float rv = brush->plane_offset;

	if (brush->flag & BRUSH_OFFSET_PRESSURE) {
		rv *= ss->cache->pressure;
	}

	return rv;
}

static void do_flatten_brush(Sculpt *sd, Object *ob, PBVHNode **nodes, int totnode)
{
	SculptSession *ss = ob->sculpt;
	Brush *brush = BKE_paint_brush(&sd->paint);

	float bstrength = ss->cache->bstrength;
	const float radius = ss->cache->radius;

	float an[3];
	float fc[3];

	float offset = get_offset(sd, ss);

	float displace;

	int n;

	float temp[3];

	calc_sculpt_plane(sd, ob, nodes, totnode, an, fc);

	displace = radius * offset;

	mul_v3_v3v3(temp, an, ss->cache->scale);
	mul_v3_fl(temp, displace);
	add_v3_v3(fc, temp);

#pragma omp parallel for schedule(guided) if (sd->flags & SCULPT_USE_OPENMP)
	for (n = 0; n < totnode; n++) {
		PBVHVertexIter vd;
		SculptBrushTest test;
		float (*proxy)[3];

		proxy = BKE_pbvh_node_add_proxy(ss->pbvh, nodes[n])->co;

		sculpt_brush_test_init(ss, &test);

		BKE_pbvh_vertex_iter_begin(ss->pbvh, nodes[n], vd, PBVH_ITER_UNIQUE)
		{
			if (sculpt_brush_test_sq(&test, vd.co)) {
				float intr[3];
				float val[3];

				point_plane_project(intr, vd.co, an, fc);

				sub_v3_v3v3(val, intr, vd.co);

				if (plane_trim(ss->cache, brush, val)) {
					const float fade = bstrength * tex_strength(ss, brush, vd.co, sqrt(test.dist),
					                                            an, vd.no, vd.fno, vd.mask ? *vd.mask : 0.0f);

					mul_v3_v3fl(proxy[vd.i], val, fade);

					if (vd.mvert)
						vd.mvert->flag |= ME_VERT_PBVH_UPDATE;
				}
			}
		}
		BKE_pbvh_vertex_iter_end;
	}
}

static void do_clay_brush(Sculpt *sd, Object *ob, PBVHNode **nodes, int totnode)
{
	SculptSession *ss = ob->sculpt;
	Brush *brush = BKE_paint_brush(&sd->paint);

	float bstrength = ss->cache->bstrength;
	float radius    = ss->cache->radius;
	float offset    = get_offset(sd, ss);
	
	float displace;

	float an[3];
	float fc[3];

	int n;

	float temp[3];

	int flip;

	calc_sculpt_plane(sd, ob, nodes, totnode, an, fc);

	flip = bstrength < 0;

	if (flip) {
		bstrength = -bstrength;
		radius    = -radius;
	}

	displace = radius * (0.25f + offset);

	mul_v3_v3v3(temp, an, ss->cache->scale);
	mul_v3_fl(temp, displace);
	add_v3_v3(fc, temp);

	/* add_v3_v3v3(p, ss->cache->location, an); */

#pragma omp parallel for schedule(guided) if (sd->flags & SCULPT_USE_OPENMP)
	for (n = 0; n < totnode; n++) {
		PBVHVertexIter vd;
		SculptBrushTest test;
		float (*proxy)[3];

		proxy = BKE_pbvh_node_add_proxy(ss->pbvh, nodes[n])->co;

		sculpt_brush_test_init(ss, &test);

		BKE_pbvh_vertex_iter_begin(ss->pbvh, nodes[n], vd, PBVH_ITER_UNIQUE)
		{
			if (sculpt_brush_test_sq(&test, vd.co)) {
				if (plane_point_side_flip(vd.co, an, fc, flip)) {
					float intr[3];
					float val[3];

					point_plane_project(intr, vd.co, an, fc);

					sub_v3_v3v3(val, intr, vd.co);

					if (plane_trim(ss->cache, brush, val)) {
						const float fade = bstrength * tex_strength(ss, brush, vd.co,
						                                            sqrt(test.dist),
						                                            an, vd.no, vd.fno, vd.mask ? *vd.mask : 0.0f);

						mul_v3_v3fl(proxy[vd.i], val, fade);

						if (vd.mvert)
							vd.mvert->flag |= ME_VERT_PBVH_UPDATE;
					}
				}
			}
		}
		BKE_pbvh_vertex_iter_end;
	}
}

static void do_clay_strips_brush(Sculpt *sd, Object *ob, PBVHNode **nodes, int totnode)
{
	SculptSession *ss = ob->sculpt;
	Brush *brush = BKE_paint_brush(&sd->paint);

	float bstrength = ss->cache->bstrength;
	float radius    = ss->cache->radius;
	float offset    = get_offset(sd, ss);
	
	float displace;

	float sn[3];
	float an[3];
	float fc[3];

	int n;

	float temp[3];
	float mat[4][4];
	float scale[4][4];
	float tmat[4][4];

	int flip;

	calc_sculpt_plane(sd, ob, nodes, totnode, sn, fc);

	if (brush->sculpt_plane != SCULPT_DISP_DIR_AREA || (brush->flag & BRUSH_ORIGINAL_NORMAL))
		calc_area_normal(sd, ob, an, nodes, totnode);
	else
		copy_v3_v3(an, sn);

	/* delay the first daub because grab delta is not setup */
	if (ss->cache->first_time)
		return;

	flip = bstrength < 0;

	if (flip) {
		bstrength = -bstrength;
		radius    = -radius;
	}

	displace = radius * (0.25f + offset);

	mul_v3_v3v3(temp, sn, ss->cache->scale);
	mul_v3_fl(temp, displace);
	add_v3_v3(fc, temp);

	/* init mat */
	cross_v3_v3v3(mat[0], an, ss->cache->grab_delta_symmetry);
	mat[0][3] = 0;
	cross_v3_v3v3(mat[1], an, mat[0]);
	mat[1][3] = 0;
	copy_v3_v3(mat[2], an);
	mat[2][3] = 0;
	copy_v3_v3(mat[3], ss->cache->location);
	mat[3][3] = 1;
	normalize_m4(mat);

	/* scale mat */
	scale_m4_fl(scale, ss->cache->radius);
	mul_m4_m4m4(tmat, mat, scale);
	invert_m4_m4(mat, tmat);

#pragma omp parallel for schedule(guided) if (sd->flags & SCULPT_USE_OPENMP)
	for (n = 0; n < totnode; n++) {
		PBVHVertexIter vd;
		SculptBrushTest test;
		float (*proxy)[3];

		proxy = BKE_pbvh_node_add_proxy(ss->pbvh, nodes[n])->co;

		sculpt_brush_test_init(ss, &test);

		BKE_pbvh_vertex_iter_begin(ss->pbvh, nodes[n], vd, PBVH_ITER_UNIQUE)
		{
			if (sculpt_brush_test_cube(&test, vd.co, mat)) {
				if (plane_point_side_flip(vd.co, sn, fc, flip)) {
					float intr[3];
					float val[3];

					point_plane_project(intr, vd.co, sn, fc);

					sub_v3_v3v3(val, intr, vd.co);

					if (plane_trim(ss->cache, brush, val)) {
						const float fade = bstrength * tex_strength(ss, brush, vd.co,
						                                            ss->cache->radius * test.dist,
						                                            an, vd.no, vd.fno, vd.mask ? *vd.mask : 0.0f);

						mul_v3_v3fl(proxy[vd.i], val, fade);

						if (vd.mvert)
							vd.mvert->flag |= ME_VERT_PBVH_UPDATE;
					}
				}
			}
		}
		BKE_pbvh_vertex_iter_end;
	}
}

static void do_fill_brush(Sculpt *sd, Object *ob, PBVHNode **nodes, int totnode)
{
	SculptSession *ss = ob->sculpt;
	Brush *brush = BKE_paint_brush(&sd->paint);

	float bstrength = ss->cache->bstrength;
	const float radius = ss->cache->radius;

	float an[3];
	float fc[3];
	float offset = get_offset(sd, ss);

	float displace;

	int n;

	float temp[3];

	calc_sculpt_plane(sd, ob, nodes, totnode, an, fc);

	displace = radius * offset;

	mul_v3_v3v3(temp, an, ss->cache->scale);
	mul_v3_fl(temp, displace);
	add_v3_v3(fc, temp);

#pragma omp parallel for schedule(guided) if (sd->flags & SCULPT_USE_OPENMP)
	for (n = 0; n < totnode; n++) {
		PBVHVertexIter vd;
		SculptBrushTest test;
		float (*proxy)[3];

		proxy = BKE_pbvh_node_add_proxy(ss->pbvh, nodes[n])->co;

		sculpt_brush_test_init(ss, &test);

		BKE_pbvh_vertex_iter_begin(ss->pbvh, nodes[n], vd, PBVH_ITER_UNIQUE)
		{
			if (sculpt_brush_test_sq(&test, vd.co)) {
				if (plane_point_side(vd.co, an, fc)) {
					float intr[3];
					float val[3];

					point_plane_project(intr, vd.co, an, fc);

					sub_v3_v3v3(val, intr, vd.co);

					if (plane_trim(ss->cache, brush, val)) {
						const float fade = bstrength * tex_strength(ss, brush, vd.co,
						                                            sqrt(test.dist),
						                                            an, vd.no, vd.fno, vd.mask ? *vd.mask : 0.0f);

						mul_v3_v3fl(proxy[vd.i], val, fade);

						if (vd.mvert)
							vd.mvert->flag |= ME_VERT_PBVH_UPDATE;
					}
				}
			}
		}
		BKE_pbvh_vertex_iter_end;
	}
}

static void do_scrape_brush(Sculpt *sd, Object *ob, PBVHNode **nodes, int totnode)
{
	SculptSession *ss = ob->sculpt;
	Brush *brush = BKE_paint_brush(&sd->paint);

	float bstrength = ss->cache->bstrength;
	const float radius = ss->cache->radius;

	float an[3];
	float fc[3];
	float offset = get_offset(sd, ss);

	float displace;

	int n;

	float temp[3];

	calc_sculpt_plane(sd, ob, nodes, totnode, an, fc);

	displace = -radius * offset;

	mul_v3_v3v3(temp, an, ss->cache->scale);
	mul_v3_fl(temp, displace);
	add_v3_v3(fc, temp);

#pragma omp parallel for schedule(guided) if (sd->flags & SCULPT_USE_OPENMP)
	for (n = 0; n < totnode; n++) {
		PBVHVertexIter vd;
		SculptBrushTest test;
		float (*proxy)[3];

		proxy = BKE_pbvh_node_add_proxy(ss->pbvh, nodes[n])->co;

		sculpt_brush_test_init(ss, &test);

		BKE_pbvh_vertex_iter_begin(ss->pbvh, nodes[n], vd, PBVH_ITER_UNIQUE)
		{
			if (sculpt_brush_test_sq(&test, vd.co)) {
				if (!plane_point_side(vd.co, an, fc)) {
					float intr[3];
					float val[3];

					point_plane_project(intr, vd.co, an, fc);

					sub_v3_v3v3(val, intr, vd.co);

					if (plane_trim(ss->cache, brush, val)) {
						const float fade = bstrength * tex_strength(ss, brush, vd.co,
						                                            sqrt(test.dist),
						                                            an, vd.no, vd.fno, vd.mask ? *vd.mask : 0.0f);

						mul_v3_v3fl(proxy[vd.i], val, fade);

						if (vd.mvert)
							vd.mvert->flag |= ME_VERT_PBVH_UPDATE;
					}
				}
			}
		}
		BKE_pbvh_vertex_iter_end;
	}
}

<<<<<<< HEAD
static void gravity(Sculpt *sd, Object *ob, PBVHNode **nodes, int totnode, float bstrength)
=======
static void do_gravity(Sculpt *sd, Object *ob, PBVHNode **nodes, int totnode, float bstrength)
>>>>>>> 054094f5
{
	SculptSession *ss = ob->sculpt;
	Brush *brush = BKE_paint_brush(&sd->paint);

	float offset[3]/*, an[3]*/;
	int n;
<<<<<<< HEAD
	float gravity[3];

	gravity[0]= gravity[1]= 0;
	gravity[2]= -ss->cache->radius_squared;

	/* offset with as much as possible factored in already */
	mul_v3_v3v3(offset, gravity, ss->cache->scale);
	mul_v3_fl(offset, bstrength);

	/* threaded loop over nodes */
	#pragma omp parallel for schedule(guided) if (sd->flags & SCULPT_USE_OPENMP)
	for(n=0; n<totnode; n++) {
=======
	float gravity_vector[3];

	mul_v3_v3fl(gravity_vector, ss->cache->gravity_direction, -ss->cache->radius_squared);

	/* offset with as much as possible factored in already */
	mul_v3_v3v3(offset, gravity_vector, ss->cache->scale);
	mul_v3_fl(offset, bstrength);

	/* threaded loop over nodes */
#pragma omp parallel for schedule(guided) if (sd->flags & SCULPT_USE_OPENMP)
	for (n = 0; n < totnode; n++) {
>>>>>>> 054094f5
		PBVHVertexIter vd;
		SculptBrushTest test;
		float (*proxy)[3];

		proxy = BKE_pbvh_node_add_proxy(ss->pbvh, nodes[n])->co;

		sculpt_brush_test_init(ss, &test);

		BKE_pbvh_vertex_iter_begin(ss->pbvh, nodes[n], vd, PBVH_ITER_UNIQUE) {
			if (sculpt_brush_test_sq(&test, vd.co)) {
<<<<<<< HEAD
			//if(paint_stroke_test_cyl(&test, vd.co, bspace->location, an)) {
				/* offset vertex */
				//float fade = tex_strength(stroke, brush, vd.co, vd.mask_combined, test.dist)*frontface(brush, bspace->frontface_start, bspace->frontface_range, an, orig_no[vd.i]);
				const float fade = bstrength * tex_strength(ss, brush, vd.co,
				                                            sqrt(test.dist),
				                                            ss->cache->sculpt_normal_symm, vd.no,
				                                            vd.fno, vd.mask ? *vd.mask : 0.0f);

				mul_v3_v3fl(proxy[vd.i], offset, fade);

				if(vd.mvert)
=======
				const float fade = tex_strength(ss, brush, vd.co, sqrt(test.dist),
				                                ss->cache->sculpt_normal_symm, vd.no,
				                                vd.fno, vd.mask ? *vd.mask : 0.0f);

				mul_v3_v3fl(proxy[vd.i], offset, fade);

				if (vd.mvert)
>>>>>>> 054094f5
					vd.mvert->flag |= ME_VERT_PBVH_UPDATE;
			}
		}
		BKE_pbvh_vertex_iter_end;
	}
}

<<<<<<< HEAD
static void do_gravity_brush(Sculpt *sd, Object *ob, PBVHNode **nodes, int totnode)
{
	SculptSession *ss = ob->sculpt;

	gravity(sd, ob, nodes, totnode, ss->cache->bstrength);
}

=======
>>>>>>> 054094f5

void sculpt_vertcos_to_key(Object *ob, KeyBlock *kb, float (*vertCos)[3])
{
	Mesh *me = (Mesh *)ob->data;
	float (*ofs)[3] = NULL;
	int a, is_basis = 0;
	KeyBlock *currkey;

	/* for relative keys editing of base should update other keys */
	if (me->key->type == KEY_RELATIVE)
		for (currkey = me->key->block.first; currkey; currkey = currkey->next)
			if (ob->shapenr - 1 == currkey->relative) {
				is_basis = 1;
				break;
			}

	if (is_basis) {
		ofs = BKE_key_convert_to_vertcos(ob, kb);

		/* calculate key coord offsets (from previous location) */
		for (a = 0; a < me->totvert; a++) {
			sub_v3_v3v3(ofs[a], vertCos[a], ofs[a]);
		}

		/* apply offsets on other keys */
		currkey = me->key->block.first;
		while (currkey) {
			int apply_offset = ((currkey != kb) && (ob->shapenr - 1 == currkey->relative));

			if (apply_offset)
				BKE_key_convert_from_offset(ob, currkey, ofs);

			currkey = currkey->next;
		}

		MEM_freeN(ofs);
	}

	/* modifying of basis key should update mesh */
	if (kb == me->key->refkey) {
		MVert *mvert = me->mvert;

		for (a = 0; a < me->totvert; a++, mvert++)
			copy_v3_v3(mvert->co, vertCos[a]);

		BKE_mesh_calc_normals(me);
	}

	/* apply new coords on active key block */
	BKE_key_convert_from_vertcos(ob, kb, vertCos);
}

/* Note: we do the topology update before any brush actions to avoid
 * issues with the proxies. The size of the proxy can't change, so
 * topology must be updated first. */
static void sculpt_topology_update(Sculpt *sd, Object *ob, Brush *brush)
{
	SculptSession *ss = ob->sculpt;
	SculptSearchSphereData data;
	PBVHNode **nodes = NULL;
	float radius;
	int n, totnode;

	/* Build a list of all nodes that are potentially within the
	 * brush's area of influence */
	data.ss = ss;
	data.sd = sd;

	radius = ss->cache->radius * 1.25f;

	data.radius_squared = radius * radius;
	data.original = ELEM4(brush->sculpt_tool,
	                      SCULPT_TOOL_GRAB,
	                      SCULPT_TOOL_ROTATE,
	                      SCULPT_TOOL_THUMB,
	                      SCULPT_TOOL_LAYER) ? true : ss->cache->original;

	BKE_pbvh_search_gather(ss->pbvh, sculpt_search_sphere_cb, &data, &nodes, &totnode);

	/* Only act if some verts are inside the brush area */
	if (totnode) {
		PBVHTopologyUpdateMode mode = 0;
		float location[3];

		if (sd->flags & SCULPT_DYNTOPO_SUBDIVIDE)
			mode |= PBVH_Subdivide;

		if ((sd->flags & SCULPT_DYNTOPO_COLLAPSE) ||
		    (brush->sculpt_tool == SCULPT_TOOL_SIMPLIFY))
		{
			mode |= PBVH_Collapse;
		}

		for (n = 0; n < totnode; n++) {
			sculpt_undo_push_node(ob, nodes[n],
			                      brush->sculpt_tool == SCULPT_TOOL_MASK ?
			                      SCULPT_UNDO_MASK : SCULPT_UNDO_COORDS);
			BKE_pbvh_node_mark_update(nodes[n]);

			if (BKE_pbvh_type(ss->pbvh) == PBVH_BMESH) {
				BKE_pbvh_node_mark_topology_update(nodes[n]);
				BKE_pbvh_bmesh_node_save_orig(nodes[n]);
			}
		}

		if (BKE_pbvh_type(ss->pbvh) == PBVH_BMESH) {
			BKE_pbvh_bmesh_update_topology(ss->pbvh, mode,
			                               ss->cache->location,
			                               ss->cache->radius);
		}

		MEM_freeN(nodes);

		/* update average stroke position */
		copy_v3_v3(location, ss->cache->true_location);
		mul_m4_v3(ob->obmat, location);

		add_v3_v3(ob->sculpt->average_stroke_accum, location);
		ob->sculpt->average_stroke_counter++;
	}
}

static void do_brush_action(Sculpt *sd, Object *ob, Brush *brush)
{
	SculptSession *ss = ob->sculpt;
	SculptSearchSphereData data;
	PBVHNode **nodes = NULL;
	int n, totnode;

	/* Build a list of all nodes that are potentially within the brush's area of influence */
	data.ss = ss;
	data.sd = sd;
	data.radius_squared = ss->cache->radius_squared;
	data.original = ELEM4(brush->sculpt_tool,
	                      SCULPT_TOOL_GRAB,
	                      SCULPT_TOOL_ROTATE,
	                      SCULPT_TOOL_THUMB,
	                      SCULPT_TOOL_LAYER) ? true : ss->cache->original;
	BKE_pbvh_search_gather(ss->pbvh, sculpt_search_sphere_cb, &data, &nodes, &totnode);

	/* Only act if some verts are inside the brush area */
	if (totnode) {
		float location[3];

#pragma omp parallel for schedule(guided) if (sd->flags & SCULPT_USE_OPENMP)
		for (n = 0; n < totnode; n++) {
			sculpt_undo_push_node(ob, nodes[n],
			                      brush->sculpt_tool == SCULPT_TOOL_MASK ?
			                      SCULPT_UNDO_MASK : SCULPT_UNDO_COORDS);
			BKE_pbvh_node_mark_update(nodes[n]);
		}

		if (brush_needs_sculpt_normal(brush))
			update_sculpt_normal(sd, ob, nodes, totnode);

		if (brush->mtex.brush_map_mode == MTEX_MAP_MODE_AREA)
			update_brush_local_mat(sd, ob);

		/* Apply one type of brush action */
		switch (brush->sculpt_tool) {
			case SCULPT_TOOL_DRAW:
				do_draw_brush(sd, ob, nodes, totnode);
				break;
			case SCULPT_TOOL_SMOOTH:
				do_smooth_brush(sd, ob, nodes, totnode);
				break;
			case SCULPT_TOOL_CREASE:
				do_crease_brush(sd, ob, nodes, totnode);
				break;
			case SCULPT_TOOL_BLOB:
				do_crease_brush(sd, ob, nodes, totnode);
				break;
			case SCULPT_TOOL_PINCH:
				do_pinch_brush(sd, ob, nodes, totnode);
				break;
			case SCULPT_TOOL_INFLATE:
				do_inflate_brush(sd, ob, nodes, totnode);
				break;
			case SCULPT_TOOL_GRAB:
				do_grab_brush(sd, ob, nodes, totnode);
				break;
			case SCULPT_TOOL_ROTATE:
				do_rotate_brush(sd, ob, nodes, totnode);
				break;
			case SCULPT_TOOL_SNAKE_HOOK:
				do_snake_hook_brush(sd, ob, nodes, totnode);
				break;
			case SCULPT_TOOL_NUDGE:
				do_nudge_brush(sd, ob, nodes, totnode);
				break;
			case SCULPT_TOOL_THUMB:
				do_thumb_brush(sd, ob, nodes, totnode);
				break;
			case SCULPT_TOOL_LAYER:
				do_layer_brush(sd, ob, nodes, totnode);
				break;
			case SCULPT_TOOL_FLATTEN:
				do_flatten_brush(sd, ob, nodes, totnode);
				break;
			case SCULPT_TOOL_CLAY:
				do_clay_brush(sd, ob, nodes, totnode);
				break;
			case SCULPT_TOOL_CLAY_STRIPS:
				do_clay_strips_brush(sd, ob, nodes, totnode);
				break;
			case SCULPT_TOOL_FILL:
				do_fill_brush(sd, ob, nodes, totnode);
				break;
			case SCULPT_TOOL_SCRAPE:
				do_scrape_brush(sd, ob, nodes, totnode);
				break;
			case SCULPT_TOOL_MASK:
				do_mask_brush(sd, ob, nodes, totnode);
				break;
			case SCULPT_TOOL_GRAVITY:
				do_gravity_brush(sd, ob, nodes, totnode);
				break;
		}

		if (!ELEM(brush->sculpt_tool, SCULPT_TOOL_SMOOTH, SCULPT_TOOL_MASK) &&
		    brush->autosmooth_factor > 0)
		{
			if (brush->flag & BRUSH_INVERSE_SMOOTH_PRESSURE) {
				smooth(sd, ob, nodes, totnode, brush->autosmooth_factor * (1 - ss->cache->pressure), FALSE);
			}
			else {
				smooth(sd, ob, nodes, totnode, brush->autosmooth_factor, FALSE);
			}
		}

<<<<<<< HEAD
		if (brush->sculpt_tool != SCULPT_TOOL_GRAVITY && brush->gravity_factor > 0)
			gravity(sd, ob, nodes, totnode, brush->gravity_factor);
=======
		if (ss->cache->supports_gravity)
			do_gravity(sd, ob, nodes, totnode, sd->gravity_factor);
>>>>>>> 054094f5

		MEM_freeN(nodes);

		/* update average stroke position */
		copy_v3_v3(location, ss->cache->true_location);
		mul_m4_v3(ob->obmat, location);

		add_v3_v3(ob->sculpt->average_stroke_accum, location);
		ob->sculpt->average_stroke_counter++;
	}
}

/* flush displacement from deformed PBVH vertex to original mesh */
static void sculpt_flush_pbvhvert_deform(Object *ob, PBVHVertexIter *vd)
{
	SculptSession *ss = ob->sculpt;
	Mesh *me = ob->data;
	float disp[3], newco[3];
	int index = vd->vert_indices[vd->i];

	sub_v3_v3v3(disp, vd->co, ss->deform_cos[index]);
	mul_m3_v3(ss->deform_imats[index], disp);
	add_v3_v3v3(newco, disp, ss->orig_cos[index]);

	copy_v3_v3(ss->deform_cos[index], vd->co);
	copy_v3_v3(ss->orig_cos[index], newco);

	if (!ss->kb)
		copy_v3_v3(me->mvert[index].co, newco);
}

static void sculpt_combine_proxies(Sculpt *sd, Object *ob)
{
	SculptSession *ss = ob->sculpt;
	Brush *brush = BKE_paint_brush(&sd->paint);
	PBVHNode **nodes;
	int totnode, n;

	BKE_pbvh_gather_proxies(ss->pbvh, &nodes, &totnode);

	/* first line is tools that don't support proxies */
	if (!ELEM(brush->sculpt_tool, SCULPT_TOOL_SMOOTH, SCULPT_TOOL_LAYER) ||
	    ss->cache->supports_gravity)
	{
		/* these brushes start from original coordinates */
		const bool use_orco = ELEM3(brush->sculpt_tool, SCULPT_TOOL_GRAB,
		                            SCULPT_TOOL_ROTATE, SCULPT_TOOL_THUMB);

#pragma omp parallel for schedule(guided) if (sd->flags & SCULPT_USE_OPENMP)
		for (n = 0; n < totnode; n++) {
			PBVHVertexIter vd;
			PBVHProxyNode *proxies;
			int proxy_count;
			float (*orco)[3] = NULL;

			if (use_orco && !ss->bm)
				orco = sculpt_undo_push_node(ob, nodes[n], SCULPT_UNDO_COORDS)->co;

			BKE_pbvh_node_get_proxies(nodes[n], &proxies, &proxy_count);

			BKE_pbvh_vertex_iter_begin(ss->pbvh, nodes[n], vd, PBVH_ITER_UNIQUE)
			{
				float val[3];
				int p;

				if (use_orco) {
					if (ss->bm) {
						copy_v3_v3(val,
						           BM_log_original_vert_co(ss->bm_log,
						           vd.bm_vert));
					}
					else
						copy_v3_v3(val, orco[vd.i]);
				}
				else
					copy_v3_v3(val, vd.co);

				for (p = 0; p < proxy_count; p++)
					add_v3_v3(val, proxies[p].co[vd.i]);

				sculpt_clip(sd, ss, vd.co, val);

				if (ss->modifiers_active)
					sculpt_flush_pbvhvert_deform(ob, &vd);
			}
			BKE_pbvh_vertex_iter_end;

			BKE_pbvh_node_free_proxies(nodes[n]);
		}
	}

	if (nodes)
		MEM_freeN(nodes);
}

/* copy the modified vertices from bvh to the active key */
static void sculpt_update_keyblock(Object *ob)
{
	SculptSession *ss = ob->sculpt;
	float (*vertCos)[3];

	/* Keyblock update happens after handling deformation caused by modifiers,
	 * so ss->orig_cos would be updated with new stroke */
	if (ss->orig_cos) vertCos = ss->orig_cos;
	else vertCos = BKE_pbvh_get_vertCos(ss->pbvh);

	if (vertCos) {
		sculpt_vertcos_to_key(ob, ss->kb, vertCos);

		if (vertCos != ss->orig_cos)
			MEM_freeN(vertCos);
	}
}

/* flush displacement from deformed PBVH to original layer */
static void sculpt_flush_stroke_deform(Sculpt *sd, Object *ob)
{
	SculptSession *ss = ob->sculpt;
	Brush *brush = BKE_paint_brush(&sd->paint);

	if (ELEM(brush->sculpt_tool, SCULPT_TOOL_SMOOTH, SCULPT_TOOL_LAYER)) {
		/* this brushes aren't using proxies, so sculpt_combine_proxies() wouldn't
		 * propagate needed deformation to original base */

		int n, totnode;
		Mesh *me = (Mesh *)ob->data;
		PBVHNode **nodes;
		float (*vertCos)[3] = NULL;

		if (ss->kb) {
			vertCos = MEM_mallocN(sizeof(*vertCos) * me->totvert, "flushStrokeDeofrm keyVerts");

			/* mesh could have isolated verts which wouldn't be in BVH,
			 * to deal with this we copy old coordinates over new ones
			 * and then update coordinates for all vertices from BVH
			 */
			memcpy(vertCos, ss->orig_cos, 3 * sizeof(float) * me->totvert);
		}

		BKE_pbvh_search_gather(ss->pbvh, NULL, NULL, &nodes, &totnode);

#pragma omp parallel for schedule(guided) if (sd->flags & SCULPT_USE_OPENMP)
		for (n = 0; n < totnode; n++) {
			PBVHVertexIter vd;

			BKE_pbvh_vertex_iter_begin(ss->pbvh, nodes[n], vd, PBVH_ITER_UNIQUE)
			{
				sculpt_flush_pbvhvert_deform(ob, &vd);

				if (vertCos) {
					int index = vd.vert_indices[vd.i];
					copy_v3_v3(vertCos[index], ss->orig_cos[index]);
				}
			}
			BKE_pbvh_vertex_iter_end;
		}

		if (vertCos) {
			sculpt_vertcos_to_key(ob, ss->kb, vertCos);
			MEM_freeN(vertCos);
		}

		MEM_freeN(nodes);

		/* Modifiers could depend on mesh normals, so we should update them/
		 * Note, then if sculpting happens on locked key, normals should be re-calculated
		 * after applying coords from keyblock on base mesh */
		BKE_mesh_calc_normals(me);
	}
	else if (ss->kb) {
		sculpt_update_keyblock(ob);
	}
}

/* Flip all the editdata across the axis/axes specified by symm. Used to
 * calculate multiple modifications to the mesh when symmetry is enabled. */
static void calc_brushdata_symm(Sculpt *sd, StrokeCache *cache, const char symm,
                                const char axis, const float angle,
                                const float UNUSED(feather))
{
	(void)sd; /* unused */

	flip_v3_v3(cache->location, cache->true_location, symm);
	flip_v3_v3(cache->grab_delta_symmetry, cache->grab_delta, symm);
	flip_v3_v3(cache->view_normal, cache->true_view_normal, symm);

	/* XXX This reduces the length of the grab delta if it approaches the line of symmetry
	 * XXX However, a different approach appears to be needed */
#if 0
	if (sd->paint.symmetry_flags & SCULPT_SYMMETRY_FEATHER) {
		float frac = 1.0f / max_overlap_count(sd);
		float reduce = (feather - frac) / (1 - frac);

		printf("feather: %f frac: %f reduce: %f\n", feather, frac, reduce);

		if (frac < 1)
			mul_v3_fl(cache->grab_delta_symmetry, reduce);
	}
#endif

	unit_m4(cache->symm_rot_mat);
	unit_m4(cache->symm_rot_mat_inv);

	if (axis) { /* expects XYZ */
		rotate_m4(cache->symm_rot_mat, axis, angle);
		rotate_m4(cache->symm_rot_mat_inv, axis, -angle);
	}

	mul_m4_v3(cache->symm_rot_mat, cache->location);
	mul_m4_v3(cache->symm_rot_mat, cache->grab_delta_symmetry);

	if (cache->supports_gravity) {
		flip_v3_v3(cache->gravity_direction, cache->true_gravity_direction, symm);
		mul_m4_v3(cache->symm_rot_mat, cache->gravity_direction);
	}
}

typedef void (*BrushActionFunc)(Sculpt *sd, Object *ob, Brush *brush);

static void do_radial_symmetry(Sculpt *sd, Object *ob, Brush *brush,
                               BrushActionFunc action,
                               const char symm, const int axis,
                               const float feather)
{
	SculptSession *ss = ob->sculpt;
	int i;

	for (i = 1; i < sd->radial_symm[axis - 'X']; ++i) {
		const float angle = 2 * M_PI * i / sd->radial_symm[axis - 'X'];
		ss->cache->radial_symmetry_pass = i;
		calc_brushdata_symm(sd, ss->cache, symm, axis, angle, feather);
		action(sd, ob, brush);
	}
}

/* noise texture gives different values for the same input coord; this
 * can tear a multires mesh during sculpting so do a stitch in this
 * case */
static void sculpt_fix_noise_tear(Sculpt *sd, Object *ob)
{
	SculptSession *ss = ob->sculpt;
	Brush *brush = BKE_paint_brush(&sd->paint);
	MTex *mtex = &brush->mtex;

	if (ss->multires && mtex->tex && mtex->tex->type == TEX_NOISE)
		multires_stitch_grids(ob);
}

static void do_symmetrical_brush_actions(Sculpt *sd, Object *ob,
                                         BrushActionFunc action, UnifiedPaintSettings *ups)
{
	Brush *brush = BKE_paint_brush(&sd->paint);
	SculptSession *ss = ob->sculpt;
	StrokeCache *cache = ss->cache;
<<<<<<< HEAD
	const char symm = sd->paint.symmetry_flags & 7;
=======
	const char symm = sd->paint.symmetry_flags & PAINT_SYMM_AXIS_ALL;
>>>>>>> 054094f5
	int i;

	float feather = calc_symmetry_feather(sd, ss->cache);

	cache->bstrength = brush_strength(sd, cache, feather, ups);
	cache->symmetry = symm;

	/* symm is a bit combination of XYZ - 1 is mirror X; 2 is Y; 3 is XY; 4 is Z; 5 is XZ; 6 is YZ; 7 is XYZ */ 
	for (i = 0; i <= symm; ++i) {
		if (i == 0 || (symm & i && (symm != 5 || i != 3) && (symm != 6 || (i != 3 && i != 5)))) {
			cache->mirror_symmetry_pass = i;
			cache->radial_symmetry_pass = 0;

			calc_brushdata_symm(sd, cache, i, 0, 0, feather);
			action(sd, ob, brush);

			do_radial_symmetry(sd, ob, brush, action, i, 'X', feather);
			do_radial_symmetry(sd, ob, brush, action, i, 'Y', feather);
			do_radial_symmetry(sd, ob, brush, action, i, 'Z', feather);
		}
	}
}

static void sculpt_update_tex(const Scene *scene, Sculpt *sd, SculptSession *ss)
{
	Brush *brush = BKE_paint_brush(&sd->paint);
	const int radius = BKE_brush_size_get(scene, brush);

	if (ss->texcache) {
		MEM_freeN(ss->texcache);
		ss->texcache = NULL;
	}

	if (ss->tex_pool) {
		BKE_image_pool_free(ss->tex_pool);
		ss->tex_pool = NULL;
	}

	/* Need to allocate a bigger buffer for bigger brush size */
	ss->texcache_side = 2 * radius;
	if (!ss->texcache || ss->texcache_side > ss->texcache_actual) {
		ss->texcache = BKE_brush_gen_texture_cache(brush, radius, false);
		ss->texcache_actual = ss->texcache_side;
		ss->tex_pool = BKE_image_pool_new();
	}
}

/**
 * \param need_mask So the DerivedMesh thats returned has mask data
 */
void sculpt_update_mesh_elements(Scene *scene, Sculpt *sd, Object *ob,
                                 int need_pmap, int need_mask)
{
	DerivedMesh *dm;
	SculptSession *ss = ob->sculpt;
	Mesh *me = ob->data;
	MultiresModifierData *mmd = sculpt_multires_active(scene, ob);

	ss->modifiers_active = sculpt_modifiers_active(scene, sd, ob);
	ss->show_diffuse_color = (sd->flags & SCULPT_SHOW_DIFFUSE) != 0;

	if (need_mask) {
		if (mmd == NULL) {
			if (!CustomData_has_layer(&me->vdata, CD_PAINT_MASK)) {
				ED_sculpt_mask_layers_ensure(ob, NULL);
			}
		}
		else {
			if (!CustomData_has_layer(&me->ldata, CD_GRID_PAINT_MASK)) {
#if 1
				ED_sculpt_mask_layers_ensure(ob, mmd);
#else				/* if we wanted to support adding mask data while multi-res painting, we would need to do this */
				if ((ED_sculpt_mask_layers_ensure(ob, mmd) & ED_SCULPT_MASK_LAYER_CALC_LOOP)) {
					/* remake the derived mesh */
					ob->recalc |= OB_RECALC_DATA;
					BKE_object_handle_update(scene, ob);
				}
#endif
			}
		}
	}

	/* BMESH ONLY --- at some point we should move sculpt code to use polygons only - but for now it needs tessfaces */
	BKE_mesh_tessface_ensure(me);

	if (!mmd) ss->kb = BKE_keyblock_from_object(ob);
	else ss->kb = NULL;

	/* needs to be called after we ensure tessface */
	dm = mesh_get_derived_final(scene, ob, CD_MASK_BAREMESH);

	if (mmd) {
		ss->multires = mmd;
		ss->totvert = dm->getNumVerts(dm);
		ss->totpoly = dm->getNumPolys(dm);
		ss->mvert = NULL;
		ss->mpoly = NULL;
		ss->mloop = NULL;
		ss->face_normals = NULL;
	}
	else {
		ss->totvert = me->totvert;
		ss->totpoly = me->totpoly;
		ss->mvert = me->mvert;
		ss->mpoly = me->mpoly;
		ss->mloop = me->mloop;
		ss->face_normals = NULL;
		ss->multires = NULL;
		ss->vmask = CustomData_get_layer(&me->vdata, CD_PAINT_MASK);
	}

	ss->pbvh = dm->getPBVH(ob, dm);
	ss->pmap = (need_pmap && dm->getPolyMap) ? dm->getPolyMap(ob, dm) : NULL;

	pbvh_show_diffuse_color_set(ss->pbvh, ss->show_diffuse_color);

	if (ss->modifiers_active) {
		if (!ss->orig_cos) {
			int a;

			free_sculptsession_deformMats(ss);

			ss->orig_cos = (ss->kb) ? BKE_key_convert_to_vertcos(ob, ss->kb) : BKE_mesh_vertexCos_get(me, NULL);

			crazyspace_build_sculpt(scene, ob, &ss->deform_imats, &ss->deform_cos);
			BKE_pbvh_apply_vertCos(ss->pbvh, ss->deform_cos);

			for (a = 0; a < me->totvert; ++a) {
				invert_m3(ss->deform_imats[a]);
			}
		}
	}
	else {
		free_sculptsession_deformMats(ss);
	}

	/* if pbvh is deformed, key block is already applied to it */
	if (ss->kb && !BKE_pbvh_isDeformed(ss->pbvh)) {
		float (*vertCos)[3] = BKE_key_convert_to_vertcos(ob, ss->kb);

		if (vertCos) {
			/* apply shape keys coordinates to PBVH */
			BKE_pbvh_apply_vertCos(ss->pbvh, vertCos);
			MEM_freeN(vertCos);
		}
	}
}

int sculpt_mode_poll(bContext *C)
{
	Object *ob = CTX_data_active_object(C);
	return ob && ob->mode & OB_MODE_SCULPT;
}

int sculpt_mode_poll_view3d(bContext *C)
{
	return (sculpt_mode_poll(C) &&
	        CTX_wm_region_view3d(C));
}

int sculpt_poll_view3d(bContext *C)
{
	return (sculpt_poll(C) &&
	        CTX_wm_region_view3d(C));
}

int sculpt_poll(bContext *C)
{
	return sculpt_mode_poll(C) && paint_poll(C);
}

static const char *sculpt_tool_name(Sculpt *sd)
{
	Brush *brush = BKE_paint_brush(&sd->paint);

	switch ((BrushSculptTool)brush->sculpt_tool) {
		case SCULPT_TOOL_DRAW:
			return "Draw Brush";
		case SCULPT_TOOL_SMOOTH:
			return "Smooth Brush";
		case SCULPT_TOOL_CREASE:
			return "Crease Brush";
		case SCULPT_TOOL_BLOB:
			return "Blob Brush";
		case SCULPT_TOOL_PINCH:
			return "Pinch Brush";
		case SCULPT_TOOL_INFLATE:
			return "Inflate Brush";
		case SCULPT_TOOL_GRAB:
			return "Grab Brush";
		case SCULPT_TOOL_NUDGE:
			return "Nudge Brush";
		case SCULPT_TOOL_THUMB:
			return "Thumb Brush";
		case SCULPT_TOOL_LAYER:
			return "Layer Brush";
		case SCULPT_TOOL_FLATTEN:
			return "Flatten Brush";
		case SCULPT_TOOL_CLAY:
			return "Clay Brush";
		case SCULPT_TOOL_CLAY_STRIPS:
			return "Clay Strips Brush";
		case SCULPT_TOOL_FILL:
			return "Fill Brush";
		case SCULPT_TOOL_SCRAPE:
			return "Scrape Brush";
		case SCULPT_TOOL_SNAKE_HOOK:
			return "Snake Hook Brush";
		case SCULPT_TOOL_ROTATE:
			return "Rotate Brush";
		case SCULPT_TOOL_MASK:
			return "Mask Brush";
		case SCULPT_TOOL_SIMPLIFY:
			return "Simplify Brush";
		case SCULPT_TOOL_GRAVITY:
			return "Gravity Brush";
	}

	return "Sculpting";
}

/**
 * Operator for applying a stroke (various attributes including mouse path)
 * using the current brush. */

static void sculpt_cache_free(StrokeCache *cache)
{
	if (cache->face_norms)
		MEM_freeN(cache->face_norms);
	MEM_freeN(cache);
}

/* Initialize mirror modifier clipping */
static void sculpt_init_mirror_clipping(Object *ob, SculptSession *ss)
{
	ModifierData *md;
	int i;

	for (md = ob->modifiers.first; md; md = md->next) {
		if (md->type == eModifierType_Mirror &&
		    (md->mode & eModifierMode_Realtime))
		{
			MirrorModifierData *mmd = (MirrorModifierData *)md;
			
			if (mmd->flag & MOD_MIR_CLIPPING) {
				/* check each axis for mirroring */
				for (i = 0; i < 3; ++i) {
					if (mmd->flag & (MOD_MIR_AXIS_X << i)) {
						/* enable sculpt clipping */
						ss->cache->flag |= CLIP_X << i;
						
						/* update the clip tolerance */
						if (mmd->tolerance >
						    ss->cache->clip_tolerance[i])
						{
							ss->cache->clip_tolerance[i] =
							    mmd->tolerance;
						}
					}
				}
			}
		}
	}
}

static void sculpt_omp_start(Sculpt *sd, SculptSession *ss)
{
	StrokeCache *cache = ss->cache;

#ifdef _OPENMP
	/* If using OpenMP then create a number of threads two times the
	 * number of processor cores.
	 * Justification: Empirically I've found that two threads per
	 * processor gives higher throughput. */
	if (sd->flags & SCULPT_USE_OPENMP) {
		cache->num_threads = 2 * omp_get_num_procs();
		omp_set_num_threads(cache->num_threads);
	}
	else
#endif
	{
		(void)sd;
		cache->num_threads = 1;
	}

	if (ss->multires) {
		int i, gridsize, array_mem_size;
		BKE_pbvh_node_get_grids(ss->pbvh, NULL, NULL, NULL, NULL,
		                        &gridsize, NULL, NULL);

		array_mem_size = cache->num_threads * sizeof(void *);

		cache->tmpgrid_co = MEM_mallocN(array_mem_size, "tmpgrid_co array");
		cache->tmprow_co = MEM_mallocN(array_mem_size, "tmprow_co array");
		cache->tmpgrid_mask = MEM_mallocN(array_mem_size, "tmpgrid_mask array");
		cache->tmprow_mask = MEM_mallocN(array_mem_size, "tmprow_mask array");

		for (i = 0; i < cache->num_threads; i++) {
			const size_t row_size = sizeof(float) * gridsize;
			const size_t co_row_size = 3 * row_size;

			cache->tmprow_co[i] = MEM_mallocN(co_row_size, "tmprow_co");
			cache->tmpgrid_co[i] = MEM_mallocN(co_row_size * gridsize, "tmpgrid_co");
			cache->tmprow_mask[i] = MEM_mallocN(row_size, "tmprow_mask");
			cache->tmpgrid_mask[i] = MEM_mallocN(row_size * gridsize, "tmpgrid_mask");
		}
	}
}

static void sculpt_omp_done(SculptSession *ss)
{
	if (ss->multires) {
		int i;

		for (i = 0; i < ss->cache->num_threads; i++) {
			MEM_freeN(ss->cache->tmpgrid_co[i]);
			MEM_freeN(ss->cache->tmprow_co[i]);
			MEM_freeN(ss->cache->tmpgrid_mask[i]);
			MEM_freeN(ss->cache->tmprow_mask[i]);
		}

		MEM_freeN(ss->cache->tmpgrid_co);
		MEM_freeN(ss->cache->tmprow_co);
		MEM_freeN(ss->cache->tmpgrid_mask);
		MEM_freeN(ss->cache->tmprow_mask);
	}
}

/* Initialize the stroke cache invariants from operator properties */
static void sculpt_update_cache_invariants(bContext *C, Sculpt *sd, SculptSession *ss, wmOperator *op, const float mouse[2])
{
	StrokeCache *cache = MEM_callocN(sizeof(StrokeCache), "stroke cache");
	Scene *scene = CTX_data_scene(C);
	UnifiedPaintSettings *ups = &CTX_data_tool_settings(C)->unified_paint_settings;
	Brush *brush = BKE_paint_brush(&sd->paint);
	ViewContext *vc = paint_stroke_view_context(op->customdata);
	Object *ob = CTX_data_active_object(C);
	float mat[3][3];
	float viewDir[3] = {0.0f, 0.0f, 1.0f};
	float max_scale;
	int i;
	int mode;

	ss->cache = cache;

	/* Set scaling adjustment */
	if (brush->sculpt_tool == SCULPT_TOOL_LAYER) {
		max_scale = 1.0f;
	}
	else {
		max_scale = 0.0f;
		for (i = 0; i < 3; i ++) {
			max_scale = max_ff(max_scale, fabsf(ob->size[i]));
		}
	}
	cache->scale[0] = max_scale / ob->size[0];
	cache->scale[1] = max_scale / ob->size[1];
	cache->scale[2] = max_scale / ob->size[2];

	cache->plane_trim_squared = brush->plane_trim * brush->plane_trim;

	cache->flag = 0;

	sculpt_init_mirror_clipping(ob, ss);

	/* Initial mouse location */
	if (mouse)
		copy_v2_v2(cache->initial_mouse, mouse);
	else
		zero_v2(cache->initial_mouse);

	mode = RNA_enum_get(op->ptr, "mode");
	cache->invert = mode == BRUSH_STROKE_INVERT;
	cache->alt_smooth = mode == BRUSH_STROKE_SMOOTH;

	/* not very nice, but with current events system implementation
	 * we can't handle brush appearance inversion hotkey separately (sergey) */
	if (cache->invert) ups->draw_inverted = true;
	else ups->draw_inverted = false;

	/* Alt-Smooth */
	if (cache->alt_smooth) {
		if (brush->sculpt_tool == SCULPT_TOOL_MASK) {
			cache->saved_mask_brush_tool = brush->mask_tool;
			brush->mask_tool = BRUSH_MASK_SMOOTH;
		}
		else {
			Paint *p = &sd->paint;
			Brush *br;
			int size = BKE_brush_size_get(scene, brush);
		
			BLI_strncpy(cache->saved_active_brush_name, brush->id.name + 2,
			            sizeof(cache->saved_active_brush_name));

			br = (Brush *)BKE_libblock_find_name(ID_BR, "Smooth");
			if (br) {
				BKE_paint_brush_set(p, br);
				brush = br;
				cache->saved_smooth_size = BKE_brush_size_get(scene, brush);
				BKE_brush_size_set(scene, brush, size);
				curvemapping_initialize(brush->curve);
			}
		}
	}

	copy_v2_v2(cache->mouse, cache->initial_mouse);
	copy_v2_v2(ups->tex_mouse, cache->initial_mouse);

	/* Truly temporary data that isn't stored in properties */

	cache->vc = vc;

	cache->brush = brush;

	/* cache projection matrix */
	ED_view3d_ob_project_mat_get(cache->vc->rv3d, ob, cache->projection_mat);

	invert_m4_m4(ob->imat, ob->obmat);
	copy_m3_m4(mat, cache->vc->rv3d->viewinv);
	mul_m3_v3(mat, viewDir);
	copy_m3_m4(mat, ob->imat);
	mul_m3_v3(mat, viewDir);
	normalize_v3_v3(cache->true_view_normal, viewDir);

	cache->supports_gravity = !ELEM(brush->sculpt_tool, SCULPT_TOOL_MASK, SCULPT_TOOL_SMOOTH) && sd->gravity_factor > 0.0f;
	/* get gravity vector in world space */
	if (cache->supports_gravity) {
		if (sd->gravity_object) {
			Object *gravity_object = sd->gravity_object;

			copy_v3_v3(cache->true_gravity_direction, gravity_object->obmat[2]);
		}
		else {
			cache->true_gravity_direction[0] = cache->true_gravity_direction[1] = 0.0;
			cache->true_gravity_direction[2] = 1.0;
		}

		/* transform to sculpted object space */
		mul_m3_v3(mat, cache->true_gravity_direction);
		normalize_v3(cache->true_gravity_direction);
	}

	/* Initialize layer brush displacements and persistent coords */
	if (brush->sculpt_tool == SCULPT_TOOL_LAYER) {
		/* not supported yet for multires or dynamic topology */
		if (!ss->multires && !ss->bm && !ss->layer_co &&
		    (brush->flag & BRUSH_PERSISTENT))
		{
			if (!ss->layer_co)
				ss->layer_co = MEM_mallocN(sizeof(float) * 3 * ss->totvert,
				                           "sculpt mesh vertices copy");

			if (ss->deform_cos) {
				memcpy(ss->layer_co, ss->deform_cos, ss->totvert);
			}
			else {
				for (i = 0; i < ss->totvert; ++i) {
					copy_v3_v3(ss->layer_co[i], ss->mvert[i].co);
				}
			}
		}
	}

	/* Make copies of the mesh vertex locations and normals for some tools */
	if (brush->flag & BRUSH_ANCHORED) {
		if (ss->face_normals) {
			float *fn = ss->face_normals;
			cache->face_norms = MEM_mallocN(sizeof(float) * 3 * ss->totpoly, "Sculpt face norms");
			for (i = 0; i < ss->totpoly; ++i, fn += 3)
				copy_v3_v3(cache->face_norms[i], fn);
		}

		cache->original = 1;
	}

	if (ELEM10(brush->sculpt_tool,
	          SCULPT_TOOL_DRAW, SCULPT_TOOL_CREASE, SCULPT_TOOL_BLOB,
	          SCULPT_TOOL_LAYER, SCULPT_TOOL_INFLATE, SCULPT_TOOL_CLAY,
	          SCULPT_TOOL_CLAY_STRIPS, SCULPT_TOOL_ROTATE, SCULPT_TOOL_FLATTEN, 
                  SCULPT_TOOL_GRAVITY))
	{
		if (!(brush->flag & BRUSH_ACCUMULATE)) {
			cache->original = 1;
		}
	}

	cache->first_time = 1;

	cache->vertex_rotation = 0;
	cache->num_vertex_turns = 0;
	cache->previous_vertex_rotation = 0;
	cache->init_dir_set = false;

	sculpt_omp_start(sd, ss);
}

static void sculpt_update_brush_delta(UnifiedPaintSettings *ups, Object *ob, Brush *brush)
{
	SculptSession *ss = ob->sculpt;
	StrokeCache *cache = ss->cache;
	float mouse[2] = {
		cache->mouse[0],
		cache->mouse[1]
	};
	int tool = brush->sculpt_tool;

	if (ELEM5(tool,
	          SCULPT_TOOL_GRAB, SCULPT_TOOL_NUDGE,
	          SCULPT_TOOL_CLAY_STRIPS, SCULPT_TOOL_SNAKE_HOOK,
	          SCULPT_TOOL_THUMB))
	{
		float grab_location[3], imat[4][4], delta[3], loc[3];

		if (cache->first_time) {
			copy_v3_v3(cache->orig_grab_location,
			           cache->true_location);
		}
		else if (tool == SCULPT_TOOL_SNAKE_HOOK)
			add_v3_v3(cache->true_location, cache->grab_delta);

		/* compute 3d coordinate at same z from original location + mouse */
		mul_v3_m4v3(loc, ob->obmat, cache->orig_grab_location);
		ED_view3d_win_to_3d(cache->vc->ar, loc, mouse, grab_location);

		/* compute delta to move verts by */
		if (!cache->first_time) {
			switch (tool) {
				case SCULPT_TOOL_GRAB:
				case SCULPT_TOOL_THUMB:
					sub_v3_v3v3(delta, grab_location, cache->old_grab_location);
					invert_m4_m4(imat, ob->obmat);
					mul_mat3_m4_v3(imat, delta);
					add_v3_v3(cache->grab_delta, delta);
					break;
				case SCULPT_TOOL_CLAY_STRIPS:
				case SCULPT_TOOL_NUDGE:
				case SCULPT_TOOL_SNAKE_HOOK:
					if (brush->flag & BRUSH_ANCHORED) {
						float orig[3];
						mul_v3_m4v3(orig, ob->obmat, cache->orig_grab_location);
						sub_v3_v3v3(cache->grab_delta, grab_location, orig);
					}
					else {
						sub_v3_v3v3(cache->grab_delta, grab_location,
						            cache->old_grab_location);
					}
				
					invert_m4_m4(imat, ob->obmat);
					mul_mat3_m4_v3(imat, cache->grab_delta);
					break;
			}
		}
		else {
			zero_v3(cache->grab_delta);
		}

		copy_v3_v3(cache->old_grab_location, grab_location);

		if (tool == SCULPT_TOOL_GRAB)
			copy_v3_v3(cache->anchored_location, cache->true_location);
		else if (tool == SCULPT_TOOL_THUMB)
			copy_v3_v3(cache->anchored_location, cache->orig_grab_location);

		if (ELEM(tool, SCULPT_TOOL_GRAB, SCULPT_TOOL_THUMB)) {
			/* location stays the same for finding vertices in brush radius */
			copy_v3_v3(cache->true_location, cache->orig_grab_location);

			ups->draw_anchored = true;
			copy_v2_v2(ups->anchored_initial_mouse, cache->initial_mouse);
			ups->anchored_size = ups->pixel_radius;
		}
	}
}

/* Initialize the stroke cache variants from operator properties */
static void sculpt_update_cache_variants(bContext *C, Sculpt *sd, Object *ob,
                                         PointerRNA *ptr)
{
	Scene *scene = CTX_data_scene(C);
	UnifiedPaintSettings *ups = &scene->toolsettings->unified_paint_settings;
	SculptSession *ss = ob->sculpt;
	StrokeCache *cache = ss->cache;
	Brush *brush = BKE_paint_brush(&sd->paint);

	/* RNA_float_get_array(ptr, "location", cache->traced_location); */

	if (cache->first_time ||
	    !((brush->flag & BRUSH_ANCHORED) ||
	      (brush->sculpt_tool == SCULPT_TOOL_SNAKE_HOOK) ||
	      (brush->sculpt_tool == SCULPT_TOOL_ROTATE))
	    )
	{
		RNA_float_get_array(ptr, "location", cache->true_location);
	}

	cache->pen_flip = RNA_boolean_get(ptr, "pen_flip");
	RNA_float_get_array(ptr, "mouse", cache->mouse);

	/* XXX: Use pressure value from first brush step for brushes which don't
	 *      support strokes (grab, thumb). They depends on initial state and
	 *      brush coord/pressure/etc.
	 *      It's more an events design issue, which doesn't split coordinate/pressure/angle
	 *      changing events. We should avoid this after events system re-design */
	if (paint_supports_dynamic_size(brush, PAINT_SCULPT) || cache->first_time) {
		cache->pressure = RNA_float_get(ptr, "pressure");
	}

	/* Truly temporary data that isn't stored in properties */
	if (cache->first_time) {
		if (!BKE_brush_use_locked_size(scene, brush)) {
			cache->initial_radius = paint_calc_object_space_radius(cache->vc,
			                                                       cache->true_location,
			                                                       BKE_brush_size_get(scene, brush));
			BKE_brush_unprojected_radius_set(scene, brush, cache->initial_radius);
		}
		else {
			cache->initial_radius = BKE_brush_unprojected_radius_get(scene, brush);
		}
	}

	if (BKE_brush_use_size_pressure(scene, brush) && paint_supports_dynamic_size(brush, PAINT_SCULPT)) {
		cache->radius = cache->initial_radius * cache->pressure;
	}
	else {
		cache->radius = cache->initial_radius;
	}

	cache->radius_squared = cache->radius * cache->radius;

	if (brush->flag & BRUSH_ANCHORED) {
		/* true location has been calculated as part of the stroke system already here */
		if (brush->flag & BRUSH_EDGE_TO_EDGE) {
			RNA_float_get_array(ptr, "location", cache->true_location);
		}

		cache->radius = paint_calc_object_space_radius(cache->vc,
		                                               cache->true_location,
		                                               ups->pixel_radius);
		cache->radius_squared = cache->radius * cache->radius;

		copy_v3_v3(cache->anchored_location, cache->true_location);
	}

	sculpt_update_brush_delta(ups, ob, brush);

	if (brush->sculpt_tool == SCULPT_TOOL_ROTATE) {
#define PIXEL_INPUT_THRESHHOLD 5

		const float dx = cache->mouse[0] - cache->initial_mouse[0];
		const float dy = cache->mouse[1] - cache->initial_mouse[1];

		/* only update when we have enough precision, by having the mouse adequately away from center
		 * may be better to convert to radial representation but square works for small values too*/
		if (fabsf(dx) > PIXEL_INPUT_THRESHHOLD && fabsf(dy) > PIXEL_INPUT_THRESHHOLD) {
			float mouse_angle;
			float dir[2] = {dx, dy};
			float cosval, sinval;
			normalize_v2(dir);

			if (!cache->init_dir_set) {
				copy_v2_v2(cache->initial_mouse_dir, dir);
				cache->init_dir_set = true;
			}

			/* calculate mouse angle between initial and final mouse position */
			cosval = dot_v2v2(dir, cache->initial_mouse_dir);
			sinval = cross_v2v2(dir, cache->initial_mouse_dir);

			/* clamp to avoid nans in acos */
			CLAMP(cosval, -1.0f, 1.0f);
			mouse_angle = (sinval > 0) ? acosf(cosval) : -acosf(cosval);

			/* change of sign, we passed the 180 degree threshold. This means we need to add a turn.
			 * to distinguish between transition from 0 to -1 and -PI to +PI, use comparison with PI/2 */
			if (mouse_angle * cache->previous_vertex_rotation < 0 && fabs(cache->previous_vertex_rotation) > M_PI_2) {
				if (cache->previous_vertex_rotation < 0)
					cache->num_vertex_turns--;
				else
					cache->num_vertex_turns++;
			}
			cache->previous_vertex_rotation = mouse_angle;

			cache->vertex_rotation = -(mouse_angle + 2.0f * (float)M_PI * cache->num_vertex_turns) * cache->bstrength;

#undef PIXEL_INPUT_THRESHHOLD
		}

		ups->draw_anchored = true;
		copy_v2_v2(ups->anchored_initial_mouse, cache->initial_mouse);
		copy_v3_v3(cache->anchored_location, cache->true_location);
		ups->anchored_size = ups->pixel_radius;
	}

	cache->special_rotation = ups->brush_rotation;
}

/* Returns true if any of the smoothing modes are active (currently
 * one of smooth brush, autosmooth, mask smooth, or shift-key
 * smooth) */
static int sculpt_any_smooth_mode(const Brush *brush,
                                  StrokeCache *cache,
                                  int stroke_mode)
{
	return ((stroke_mode == BRUSH_STROKE_SMOOTH) ||
	        (cache && cache->alt_smooth) ||
	        (brush->sculpt_tool == SCULPT_TOOL_SMOOTH) ||
	        (brush->autosmooth_factor > 0) ||
	        ((brush->sculpt_tool == SCULPT_TOOL_MASK) &&
	         (brush->mask_tool == BRUSH_MASK_SMOOTH)));
}

static void sculpt_stroke_modifiers_check(const bContext *C, Object *ob)
{
	SculptSession *ss = ob->sculpt;

	if (ss->modifiers_active) {
		Sculpt *sd = CTX_data_tool_settings(C)->sculpt;
		Brush *brush = BKE_paint_brush(&sd->paint);

		sculpt_update_mesh_elements(CTX_data_scene(C), sd, ob,
		                            sculpt_any_smooth_mode(brush, ss->cache, 0), FALSE);
	}
}

typedef struct {
	SculptSession *ss;
	float *ray_start, *ray_normal;
	int hit;
	float dist;
	int original;
} SculptRaycastData;

static void sculpt_raycast_cb(PBVHNode *node, void *data_v, float *tmin)
{
	if (BKE_pbvh_node_get_tmin(node) < *tmin) {
		SculptRaycastData *srd = data_v;
		float (*origco)[3] = NULL;
		int use_origco = FALSE;

		if (srd->original && srd->ss->cache) {
			if (BKE_pbvh_type(srd->ss->pbvh) == PBVH_BMESH) {
				use_origco = TRUE;
			}
			else {
				/* intersect with coordinates from before we started stroke */
				SculptUndoNode *unode = sculpt_undo_get_node(node);
				origco = (unode) ? unode->co : NULL;
				use_origco = origco ? TRUE : FALSE;
			}
		}

		if (BKE_pbvh_node_raycast(srd->ss->pbvh, node, origco, use_origco,
		                          srd->ray_start, srd->ray_normal, &srd->dist))
		{
			srd->hit = 1;
			*tmin = srd->dist;
		}
	}
}

/* Do a raycast in the tree to find the 3d brush location
 * (This allows us to ignore the GL depth buffer)
 * Returns 0 if the ray doesn't hit the mesh, non-zero otherwise
 */
bool sculpt_stroke_get_location(bContext *C, float out[3], const float mouse[2])
{
	ViewContext vc;
	Object *ob;
	SculptSession *ss;
	StrokeCache *cache;
	float ray_start[3], ray_end[3], ray_normal[3], dist;
	float obimat[4][4];
	SculptRaycastData srd;
	bool original;
	RegionView3D *rv3d;

	view3d_set_viewcontext(C, &vc);
	
	rv3d = vc.ar->regiondata;
	ob = vc.obact;
	ss = ob->sculpt;
	cache = ss->cache;
	original = (cache) ? cache->original : 0;

	sculpt_stroke_modifiers_check(C, ob);

	/* TODO: what if the segment is totally clipped? (return == 0) */
	ED_view3d_win_to_segment(vc.ar, vc.v3d, mouse, ray_start, ray_end, true);

	invert_m4_m4(obimat, ob->obmat);
	mul_m4_v3(obimat, ray_start);
	mul_m4_v3(obimat, ray_end);

	sub_v3_v3v3(ray_normal, ray_end, ray_start);
	dist = normalize_v3(ray_normal);

	if (!rv3d->is_persp) {
		BKE_pbvh_raycast_project_ray_root(ss->pbvh, original, ray_start, ray_end, ray_normal);

		/* recalculate the normal */
		sub_v3_v3v3(ray_normal, ray_end, ray_start);
		dist = normalize_v3(ray_normal);
	}

	srd.original = original;
	srd.ss = vc.obact->sculpt;
	srd.hit = 0;
	srd.ray_start = ray_start;
	srd.ray_normal = ray_normal;
	srd.dist = dist;

	BKE_pbvh_raycast(ss->pbvh, sculpt_raycast_cb, &srd,
	                 ray_start, ray_normal, srd.original);

	copy_v3_v3(out, ray_normal);
	mul_v3_fl(out, srd.dist);
	add_v3_v3(out, ray_start);

	return srd.hit;
}

static void sculpt_brush_init_tex(const Scene *scene, Sculpt *sd, SculptSession *ss)
{
	Brush *brush = BKE_paint_brush(&sd->paint);
	MTex *mtex = &brush->mtex;

	/* init mtex nodes */
	if (mtex->tex && mtex->tex->nodetree)
		ntreeTexBeginExecTree(mtex->tex->nodetree);  /* has internal flag to detect it only does it once */

	/* TODO: Shouldn't really have to do this at the start of every
	 * stroke, but sculpt would need some sort of notification when
	 * changes are made to the texture. */
	sculpt_update_tex(scene, sd, ss);
}

static int sculpt_brush_stroke_init(bContext *C, wmOperator *op)
{
	Scene *scene = CTX_data_scene(C);
	Object *ob = CTX_data_active_object(C);
	Sculpt *sd = CTX_data_tool_settings(C)->sculpt;
	SculptSession *ss = CTX_data_active_object(C)->sculpt;
	Brush *brush = BKE_paint_brush(&sd->paint);
	int mode = RNA_enum_get(op->ptr, "mode");
	int is_smooth = 0;
	int need_mask = FALSE;

	if (brush->sculpt_tool == SCULPT_TOOL_MASK) {
		need_mask = TRUE;
	}

	view3d_operator_needs_opengl(C);
	sculpt_brush_init_tex(scene, sd, ss);

	is_smooth = sculpt_any_smooth_mode(brush, NULL, mode);
	sculpt_update_mesh_elements(scene, sd, ob, is_smooth, need_mask);

	zero_v3(ob->sculpt->average_stroke_accum);
	ob->sculpt->average_stroke_counter = 0;

	return 1;
}

static void sculpt_restore_mesh(Sculpt *sd, Object *ob)
{
	SculptSession *ss = ob->sculpt;
	Brush *brush = BKE_paint_brush(&sd->paint);

	/* Restore the mesh before continuing with anchored stroke */
	if ((brush->flag & BRUSH_ANCHORED) ||
	    (brush->sculpt_tool == SCULPT_TOOL_GRAB &&
	     BKE_brush_use_size_pressure(ss->cache->vc->scene, brush)) ||
	    (brush->flag & BRUSH_DRAG_DOT))
	{
		paint_mesh_restore_co(sd, ob);
	}
}

/* Copy the PBVH bounding box into the object's bounding box */
void sculpt_update_object_bounding_box(Object *ob)
{
	if (ob->bb) {
		float bb_min[3], bb_max[3];

		BKE_pbvh_bounding_box(ob->sculpt->pbvh, bb_min, bb_max);
		BKE_boundbox_init_from_minmax(ob->bb, bb_min, bb_max);
	}
}

static void sculpt_flush_update(bContext *C)
{
	Object *ob = CTX_data_active_object(C);
	SculptSession *ss = ob->sculpt;
	ARegion *ar = CTX_wm_region(C);
	MultiresModifierData *mmd = ss->multires;

	if (mmd)
		multires_mark_as_modified(ob, MULTIRES_COORDS_MODIFIED);
	if (ob->derivedFinal) /* VBO no longer valid */
		GPU_drawobject_free(ob->derivedFinal);

	if (ss->modifiers_active) {
		DAG_id_tag_update(&ob->id, OB_RECALC_DATA);
		ED_region_tag_redraw(ar);
	}
	else {
		rcti r;

		BKE_pbvh_update(ss->pbvh, PBVH_UpdateBB, NULL);
		/* Update the object's bounding box too so that the object
		 * doesn't get incorrectly clipped during drawing in
		 * draw_mesh_object(). [#33790] */
		sculpt_update_object_bounding_box(ob);

		if (sculpt_get_redraw_rect(ar, CTX_wm_region_view3d(C), ob, &r)) {
			if (ss->cache)
				ss->cache->previous_r = r;

			sculpt_extend_redraw_rect_previous(ob, &r);

			r.xmin += ar->winrct.xmin + 1;
			r.xmax += ar->winrct.xmin - 1;
			r.ymin += ar->winrct.ymin + 1;
			r.ymax += ar->winrct.ymin - 1;

			ss->partial_redraw = 1;
			ED_region_tag_redraw_partial(ar, &r);
		}
	}
}

/* Returns whether the mouse/stylus is over the mesh (1)
 * or over the background (0) */
static bool over_mesh(bContext *C, struct wmOperator *UNUSED(op), float x, float y)
{
	float mouse[2], co[3];

	mouse[0] = x;
	mouse[1] = y;

	return sculpt_stroke_get_location(C, co, mouse);
}

static bool sculpt_stroke_test_start(bContext *C, struct wmOperator *op,
                                    const float mouse[2])
{
	/* Don't start the stroke until mouse goes over the mesh.
	 * note: mouse will only be null when re-executing the saved stroke. */
	if (!mouse || over_mesh(C, op, mouse[0], mouse[1])) {
		Object *ob = CTX_data_active_object(C);
		SculptSession *ss = ob->sculpt;
		Sculpt *sd = CTX_data_tool_settings(C)->sculpt;

		ED_view3d_init_mats_rv3d(ob, CTX_wm_region_view3d(C));

		sculpt_update_cache_invariants(C, sd, ss, op, mouse);

		sculpt_undo_push_begin(sculpt_tool_name(sd));

		return 1;
	}
	else
		return 0;
}

static void sculpt_stroke_update_step(bContext *C, struct PaintStroke *UNUSED(stroke), PointerRNA *itemptr)
{
	UnifiedPaintSettings *ups = &CTX_data_tool_settings(C)->unified_paint_settings;
	Sculpt *sd = CTX_data_tool_settings(C)->sculpt;
	Object *ob = CTX_data_active_object(C);
	SculptSession *ss = ob->sculpt;
	const Brush *brush = BKE_paint_brush(&sd->paint);
	
	sculpt_stroke_modifiers_check(C, ob);
	sculpt_update_cache_variants(C, sd, ob, itemptr);
	sculpt_restore_mesh(sd, ob);

	BKE_pbvh_bmesh_detail_size_set(ss->pbvh,
	                               (ss->cache->radius /
	                                (float)ups->pixel_radius) *
	                               (float)sd->detail_size);

	if (sculpt_stroke_dynamic_topology(ss, brush)) {
		do_symmetrical_brush_actions(sd, ob, sculpt_topology_update, ups);
	}

	if (BKE_paint_brush(&sd->paint)->sculpt_tool != SCULPT_TOOL_SIMPLIFY)
		do_symmetrical_brush_actions(sd, ob, do_brush_action, ups);

	sculpt_combine_proxies(sd, ob);

	/* hack to fix noise texture tearing mesh */
	sculpt_fix_noise_tear(sd, ob);

	if (ss->modifiers_active)
		sculpt_flush_stroke_deform(sd, ob);

	ss->cache->first_time = FALSE;

	/* Cleanup */
	sculpt_flush_update(C);
}

static void sculpt_brush_exit_tex(Sculpt *sd)
{
	Brush *brush = BKE_paint_brush(&sd->paint);
	MTex *mtex = &brush->mtex;

	if (mtex->tex && mtex->tex->nodetree)
		ntreeTexEndExecTree(mtex->tex->nodetree->execdata);
}

static void sculpt_stroke_done(const bContext *C, struct PaintStroke *UNUSED(stroke))
{
	Object *ob = CTX_data_active_object(C);
	Scene *scene = CTX_data_scene(C);
	SculptSession *ss = ob->sculpt;
	Sculpt *sd = CTX_data_tool_settings(C)->sculpt;

	sculpt_omp_done(ss);

	/* Finished */
	if (ss->cache) {
		UnifiedPaintSettings *ups = &CTX_data_tool_settings(C)->unified_paint_settings;
		Brush *brush = BKE_paint_brush(&sd->paint);
		ups->draw_inverted = false;

		sculpt_stroke_modifiers_check(C, ob);

		/* Alt-Smooth */
		if (ss->cache->alt_smooth) {
			if (brush->sculpt_tool == SCULPT_TOOL_MASK) {
				brush->mask_tool = ss->cache->saved_mask_brush_tool;
			}
			else {
				Paint *p = &sd->paint;
				BKE_brush_size_set(scene, ss->cache->brush, ss->cache->saved_smooth_size);
				brush = (Brush *)BKE_libblock_find_name(ID_BR, ss->cache->saved_active_brush_name);
				if (brush) {
					BKE_paint_brush_set(p, brush);
				}
			}
		}

		/* update last stroke position */
		ob->sculpt->last_stroke_valid = 1;
		ED_sculpt_get_average_stroke(ob, ob->sculpt->last_stroke);
		mul_m4_v3(ob->obmat, ob->sculpt->last_stroke);

		sculpt_cache_free(ss->cache);
		ss->cache = NULL;

		sculpt_undo_push_end();

		BKE_pbvh_update(ss->pbvh, PBVH_UpdateOriginalBB, NULL);
		
		if (BKE_pbvh_type(ss->pbvh) == PBVH_BMESH)
			BKE_pbvh_bmesh_after_stroke(ss->pbvh);

		/* optimization: if there is locked key and active modifiers present in */
		/* the stack, keyblock is updating at each step. otherwise we could update */
		/* keyblock only when stroke is finished */
		if (ss->kb && !ss->modifiers_active) sculpt_update_keyblock(ob);

		ss->partial_redraw = 0;

		/* try to avoid calling this, only for e.g. linked duplicates now */
		if (((Mesh *)ob->data)->id.us > 1)
			DAG_id_tag_update(&ob->id, OB_RECALC_DATA);

		WM_event_add_notifier(C, NC_OBJECT | ND_DRAW, ob);
	}

	sculpt_brush_exit_tex(sd);
}

static int sculpt_brush_stroke_invoke(bContext *C, wmOperator *op, const wmEvent *event)
{
	struct PaintStroke *stroke;
	int ignore_background_click;
	int retval;

	if (!sculpt_brush_stroke_init(C, op))
		return OPERATOR_CANCELLED;

	stroke = paint_stroke_new(C, op, sculpt_stroke_get_location,
	                          sculpt_stroke_test_start,
	                          sculpt_stroke_update_step, NULL,
	                          sculpt_stroke_done, event->type);

	op->customdata = stroke;

	/* For tablet rotation */
	ignore_background_click = RNA_boolean_get(op->ptr, "ignore_background_click");

	if (ignore_background_click && !over_mesh(C, op, event->x, event->y)) {
		paint_stroke_data_free(op);
		return OPERATOR_PASS_THROUGH;
	}
	
	/* add modal handler */
	WM_event_add_modal_handler(C, op);

	retval = op->type->modal(C, op, event);
	OPERATOR_RETVAL_CHECK(retval);
	BLI_assert(retval == OPERATOR_RUNNING_MODAL);
	
	return OPERATOR_RUNNING_MODAL;
}

static int sculpt_brush_stroke_exec(bContext *C, wmOperator *op)
{
	if (!sculpt_brush_stroke_init(C, op))
		return OPERATOR_CANCELLED;

	op->customdata = paint_stroke_new(C, op, sculpt_stroke_get_location, sculpt_stroke_test_start,
	                                  sculpt_stroke_update_step, NULL, sculpt_stroke_done, 0);

	/* frees op->customdata */
	paint_stroke_exec(C, op);

	return OPERATOR_FINISHED;
}

static void sculpt_brush_stroke_cancel(bContext *C, wmOperator *op)
{
	Object *ob = CTX_data_active_object(C);
	SculptSession *ss = ob->sculpt;
	Sculpt *sd = CTX_data_tool_settings(C)->sculpt;

	if (ss->cache) {
		paint_mesh_restore_co(sd, ob);
	}

	paint_stroke_cancel(C, op);

	if (ss->cache) {
		sculpt_cache_free(ss->cache);
		ss->cache = NULL;
	}

	sculpt_brush_exit_tex(sd);
}

static void SCULPT_OT_brush_stroke(wmOperatorType *ot)
{
	static EnumPropertyItem stroke_mode_items[] = {
		{BRUSH_STROKE_NORMAL, "NORMAL", 0, "Normal", "Apply brush normally"},
		{BRUSH_STROKE_INVERT, "INVERT", 0, "Invert", "Invert action of brush for duration of stroke"},
		{BRUSH_STROKE_SMOOTH, "SMOOTH", 0, "Smooth", "Switch brush to smooth mode for duration of stroke"},
		{0}
	};

	/* identifiers */
	ot->name = "Sculpt";
	ot->idname = "SCULPT_OT_brush_stroke";
	ot->description = "Sculpt a stroke into the geometry";
	
	/* api callbacks */
	ot->invoke = sculpt_brush_stroke_invoke;
	ot->modal = paint_stroke_modal;
	ot->exec = sculpt_brush_stroke_exec;
	ot->poll = sculpt_poll;
	ot->cancel = sculpt_brush_stroke_cancel;

	/* flags (sculpt does own undo? (ton) */
	ot->flag = OPTYPE_BLOCKING;

	/* properties */

	RNA_def_collection_runtime(ot->srna, "stroke", &RNA_OperatorStrokeElement, "Stroke", "");

	RNA_def_enum(ot->srna, "mode", stroke_mode_items, BRUSH_STROKE_NORMAL, 
	             "Sculpt Stroke Mode",
	             "Action taken when a sculpt stroke is made");

	RNA_def_boolean(ot->srna, "ignore_background_click", 0,
	                "Ignore Background Click",
	                "Clicks on the background do not start the stroke");
}

/**** Reset the copy of the mesh that is being sculpted on (currently just for the layer brush) ****/

static int sculpt_set_persistent_base_exec(bContext *C, wmOperator *UNUSED(op))
{
	SculptSession *ss = CTX_data_active_object(C)->sculpt;

	if (ss) {
		if (ss->layer_co)
			MEM_freeN(ss->layer_co);
		ss->layer_co = NULL;
	}

	return OPERATOR_FINISHED;
}

static void SCULPT_OT_set_persistent_base(wmOperatorType *ot)
{
	/* identifiers */
	ot->name = "Set Persistent Base";
	ot->idname = "SCULPT_OT_set_persistent_base";
	ot->description = "Reset the copy of the mesh that is being sculpted on";
	
	/* api callbacks */
	ot->exec = sculpt_set_persistent_base_exec;
	ot->poll = sculpt_mode_poll;
	
	ot->flag = OPTYPE_REGISTER | OPTYPE_UNDO;
}

/************************** Dynamic Topology **************************/

static void sculpt_dynamic_topology_triangulate(BMesh *bm)
{
	if (bm->totloop != bm->totface * 3) {
		BM_mesh_triangulate(bm, MOD_TRIANGULATE_QUAD_FIXED, MOD_TRIANGULATE_NGON_SCANFILL, false, NULL, NULL);
	}
}

void sculpt_pbvh_clear(Object *ob)
{
	SculptSession *ss = ob->sculpt;
	DerivedMesh *dm = ob->derivedFinal;

	/* Clear out any existing DM and PBVH */
	if (ss->pbvh)
		BKE_pbvh_free(ss->pbvh);
	ss->pbvh = NULL;
	if (dm)
		dm->getPBVH(NULL, dm);
	BKE_object_free_derived_caches(ob);
}

void sculpt_update_after_dynamic_topology_toggle(bContext *C)
{
	Scene *scene = CTX_data_scene(C);
	Object *ob = CTX_data_active_object(C);
	Sculpt *sd = scene->toolsettings->sculpt;

	/* Create the PBVH */
	sculpt_update_mesh_elements(scene, sd, ob, FALSE, FALSE);
	WM_event_add_notifier(C, NC_OBJECT | ND_DRAW, ob);
}

void sculpt_dynamic_topology_enable(bContext *C)
{
	Scene *scene = CTX_data_scene(C);
	Object *ob = CTX_data_active_object(C);
	SculptSession *ss = ob->sculpt;
	Mesh *me = ob->data;
	const BMAllocTemplate allocsize = BMALLOC_TEMPLATE_FROM_ME(me);

	sculpt_pbvh_clear(ob);

	ss->bm_smooth_shading = (scene->toolsettings->sculpt->flags &
	                         SCULPT_DYNTOPO_SMOOTH_SHADING);

	/* Dynamic topology doesn't ensure selection state is valid, so remove [#36280] */
	BKE_mesh_mselect_clear(me);

	/* Create triangles-only BMesh */
	ss->bm = BM_mesh_create(&allocsize);

	BM_mesh_bm_from_me(ss->bm, me, true, true, ob->shapenr);
	sculpt_dynamic_topology_triangulate(ss->bm);
	BM_data_layer_add(ss->bm, &ss->bm->vdata, CD_PAINT_MASK);
	BM_mesh_normals_update(ss->bm);

	/* Enable dynamic topology */
	me->flag |= ME_SCULPT_DYNAMIC_TOPOLOGY;
	
	/* Enable logging for undo/redo */
	ss->bm_log = BM_log_create(ss->bm);

	/* Refresh */
	sculpt_update_after_dynamic_topology_toggle(C);
}

/* Free the sculpt BMesh and BMLog
 *
 * If 'unode' is given, the BMesh's data is copied out to the unode
 * before the BMesh is deleted so that it can be restored from */
void sculpt_dynamic_topology_disable(bContext *C,
                                     SculptUndoNode *unode)
{
	Object *ob = CTX_data_active_object(C);
	SculptSession *ss = ob->sculpt;
	Mesh *me = ob->data;

	sculpt_pbvh_clear(ob);

	if (unode) {
		/* Free all existing custom data */
		CustomData_free(&me->vdata, me->totvert);
		CustomData_free(&me->edata, me->totedge);
		CustomData_free(&me->fdata, me->totface);
		CustomData_free(&me->ldata, me->totloop);
		CustomData_free(&me->pdata, me->totpoly);

		/* Copy over stored custom data */
		me->totvert = unode->bm_enter_totvert;
		me->totloop = unode->bm_enter_totloop;
		me->totpoly = unode->bm_enter_totpoly;
		me->totedge = unode->bm_enter_totedge;
		me->totface = 0;
		CustomData_copy(&unode->bm_enter_vdata, &me->vdata, CD_MASK_MESH,
		                CD_DUPLICATE, unode->bm_enter_totvert);
		CustomData_copy(&unode->bm_enter_edata, &me->edata, CD_MASK_MESH,
		                CD_DUPLICATE, unode->bm_enter_totedge);
		CustomData_copy(&unode->bm_enter_ldata, &me->ldata, CD_MASK_MESH,
		                CD_DUPLICATE, unode->bm_enter_totloop);
		CustomData_copy(&unode->bm_enter_pdata, &me->pdata, CD_MASK_MESH,
		                CD_DUPLICATE, unode->bm_enter_totpoly);

		BKE_mesh_update_customdata_pointers(me, false);
	}
	else {
		sculptsession_bm_to_me(ob, TRUE);
	}

	/* Clear data */
	me->flag &= ~ME_SCULPT_DYNAMIC_TOPOLOGY;

	/* typically valid but with global-undo they can be NULL, [#36234] */
	if (ss->bm) {
		BM_mesh_free(ss->bm);
		ss->bm = NULL;
	}
	if (ss->bm_log) {
		BM_log_free(ss->bm_log);
		ss->bm_log = NULL;
	}

	/* Refresh */
	sculpt_update_after_dynamic_topology_toggle(C);
}

static int sculpt_dynamic_topology_toggle_exec(bContext *C, wmOperator *UNUSED(op))
{
	Object *ob = CTX_data_active_object(C);
	SculptSession *ss = ob->sculpt;

	if (ss->bm) {
		sculpt_undo_push_begin("Dynamic topology disable");
		sculpt_undo_push_node(ob, NULL, SCULPT_UNDO_DYNTOPO_END);
		sculpt_dynamic_topology_disable(C, NULL);
	}
	else {
		sculpt_undo_push_begin("Dynamic topology enable");
		sculpt_dynamic_topology_enable(C);
		sculpt_undo_push_node(ob, NULL, SCULPT_UNDO_DYNTOPO_BEGIN);
	}
	sculpt_undo_push_end();

	return OPERATOR_FINISHED;
}

static int sculpt_dynamic_topology_toggle_invoke(bContext *C, wmOperator *op, const wmEvent *UNUSED(event))
{
	Object *ob = CTX_data_active_object(C);
	Mesh *me = ob->data;
	SculptSession *ss = ob->sculpt;
	const char *msg = TIP_("Dynamic-topology sculpting will not preserve vertex colors, UVs, or other customdata");

	if (!ss->bm) {
		int i;

		for (i = 0; i < CD_NUMTYPES; i++) {
			if (!ELEM7(i, CD_MVERT, CD_MEDGE, CD_MFACE, CD_MLOOP, CD_MPOLY, CD_PAINT_MASK, CD_ORIGINDEX) &&
			    (CustomData_has_layer(&me->vdata, i) ||
			     CustomData_has_layer(&me->edata, i) ||
			     CustomData_has_layer(&me->fdata, i)))
			{
				/* The mesh has customdata that will be lost, let the user confirm this is OK */
				return WM_operator_confirm_message(C, op, msg);
			}
		}
	}

	return sculpt_dynamic_topology_toggle_exec(C, op);
}

static void SCULPT_OT_dynamic_topology_toggle(wmOperatorType *ot)
{
	/* identifiers */
	ot->name = "Dynamic Topology Toggle";
	ot->idname = "SCULPT_OT_dynamic_topology_toggle";
	ot->description = "Dynamic topology alters the mesh topology while sculpting";
	
	/* api callbacks */
	ot->invoke = sculpt_dynamic_topology_toggle_invoke;
	ot->exec = sculpt_dynamic_topology_toggle_exec;
	ot->poll = sculpt_mode_poll;
	
	ot->flag = OPTYPE_REGISTER | OPTYPE_UNDO;
}

/************************* SCULPT_OT_optimize *************************/

static int sculpt_optimize_exec(bContext *C, wmOperator *UNUSED(op))
{
	Object *ob = CTX_data_active_object(C);

	sculpt_pbvh_clear(ob);
	WM_event_add_notifier(C, NC_OBJECT | ND_DRAW, ob);

	return OPERATOR_FINISHED;
}

static int sculpt_and_dynamic_topology_poll(bContext *C)
{
	Object *ob = CTX_data_active_object(C);

	return sculpt_mode_poll(C) && ob->sculpt->bm;
}

/* The BVH gets less optimal more quickly with dynamic topology than
 * regular sculpting. There is no doubt more clever stuff we can do to
 * optimize it on the fly, but for now this gives the user a nicer way
 * to recalculate it than toggling modes. */
static void SCULPT_OT_optimize(wmOperatorType *ot)
{
	/* identifiers */
	ot->name = "Optimize";
	ot->idname = "SCULPT_OT_optimize";
	ot->description = "Recalculate the sculpt BVH to improve performance";
	
	/* api callbacks */
	ot->exec = sculpt_optimize_exec;
	ot->poll = sculpt_and_dynamic_topology_poll;
	
	ot->flag = OPTYPE_REGISTER | OPTYPE_UNDO;
}

/********************* Dynamic topology symmetrize ********************/

static int sculpt_symmetrize_exec(bContext *C, wmOperator *UNUSED(op))
{
	Object *ob = CTX_data_active_object(C);
	const Sculpt *sd = CTX_data_tool_settings(C)->sculpt;
	SculptSession *ss = ob->sculpt;

	/* To simplify undo for symmetrize, all BMesh elements are logged
	 * as deleted, then after symmetrize operation all BMesh elements
	 * are logged as added (as opposed to attempting to store just the
	 * parts that symmetrize modifies) */
	sculpt_undo_push_begin("Dynamic topology symmetrize");
	sculpt_undo_push_node(ob, NULL, SCULPT_UNDO_DYNTOPO_SYMMETRIZE);
	BM_log_before_all_removed(ss->bm, ss->bm_log);

	/* Symmetrize and re-triangulate */
	BMO_op_callf(ss->bm, BMO_FLAG_DEFAULTS,
	             "symmetrize input=%avef direction=%i  dist=%f",
	             sd->symmetrize_direction, 0.00001f);
	sculpt_dynamic_topology_triangulate(ss->bm);

	/* Finish undo */
	BM_log_all_added(ss->bm, ss->bm_log);
	sculpt_undo_push_end();

	/* Redraw */
	sculpt_pbvh_clear(ob);
	WM_event_add_notifier(C, NC_OBJECT | ND_DRAW, ob);

	return OPERATOR_FINISHED;
}

static void SCULPT_OT_symmetrize(wmOperatorType *ot)
{
	/* identifiers */
	ot->name = "Symmetrize";
	ot->idname = "SCULPT_OT_symmetrize";
	ot->description = "Symmetrize the topology modifications";
	
	/* api callbacks */
	ot->exec = sculpt_symmetrize_exec;
	ot->poll = sculpt_and_dynamic_topology_poll;
}

/**** Toggle operator for turning sculpt mode on or off ****/

static void sculpt_init_session(Scene *scene, Object *ob)
{
	ob->sculpt = MEM_callocN(sizeof(SculptSession), "sculpt session");

	sculpt_update_mesh_elements(scene, scene->toolsettings->sculpt, ob, 0, FALSE);
}

int ED_sculpt_mask_layers_ensure(Object *ob, MultiresModifierData *mmd)
{
	float *paint_mask;
	Mesh *me = ob->data;
	int ret = 0;

	paint_mask = CustomData_get_layer(&me->vdata, CD_PAINT_MASK);

	/* if multires is active, create a grid paint mask layer if there
	 * isn't one already */
	if (mmd && !CustomData_has_layer(&me->ldata, CD_GRID_PAINT_MASK)) {
		GridPaintMask *gmask;
		int level = max_ii(1, mmd->sculptlvl);
		int gridsize = BKE_ccg_gridsize(level);
		int gridarea = gridsize * gridsize;
		int i, j;

		gmask = CustomData_add_layer(&me->ldata, CD_GRID_PAINT_MASK,
		                             CD_CALLOC, NULL, me->totloop);

		for (i = 0; i < me->totloop; i++) {
			GridPaintMask *gpm = &gmask[i];

			gpm->level = level;
			gpm->data = MEM_callocN(sizeof(float) * gridarea,
			                        "GridPaintMask.data");
		}

		/* if vertices already have mask, copy into multires data */
		if (paint_mask) {
			for (i = 0; i < me->totpoly; i++) {
				const MPoly *p = &me->mpoly[i];
				float avg = 0;

				/* mask center */
				for (j = 0; j < p->totloop; j++) {
					const MLoop *l = &me->mloop[p->loopstart + j];
					avg += paint_mask[l->v];
				}
				avg /= (float)p->totloop;

				/* fill in multires mask corner */
				for (j = 0; j < p->totloop; j++) {
					GridPaintMask *gpm = &gmask[p->loopstart + j];
					const MLoop *l = &me->mloop[p->loopstart + j];
					const MLoop *prev = ME_POLY_LOOP_PREV(me->mloop, p, j);
					const MLoop *next = ME_POLY_LOOP_NEXT(me->mloop, p, j);

					gpm->data[0] = avg;
					gpm->data[1] = (paint_mask[l->v] +
					                paint_mask[next->v]) * 0.5f;
					gpm->data[2] = (paint_mask[l->v] +
					                paint_mask[prev->v]) * 0.5f;
					gpm->data[3] = paint_mask[l->v];
				}
			}
		}

		ret |= ED_SCULPT_MASK_LAYER_CALC_LOOP;
	}

	/* create vertex paint mask layer if there isn't one already */
	if (!paint_mask) {
		CustomData_add_layer(&me->vdata, CD_PAINT_MASK,
		                     CD_CALLOC, NULL, me->totvert);
		ret |= ED_SCULPT_MASK_LAYER_CALC_VERT;
	}

	return ret;
}

static int sculpt_mode_toggle_exec(bContext *C, wmOperator *op)
{
	Scene *scene = CTX_data_scene(C);
	ToolSettings *ts = CTX_data_tool_settings(C);
	Object *ob = CTX_data_active_object(C);
	const int mode_flag = OB_MODE_SCULPT;
	const bool is_mode_set = (ob->mode & mode_flag) != 0;
	Mesh *me;
	MultiresModifierData *mmd = sculpt_multires_active(scene, ob);
	int flush_recalc = 0;

	if (!is_mode_set) {
		if (!ED_object_mode_compat_set(C, ob, mode_flag, op->reports)) {
			return OPERATOR_CANCELLED;
		}
	}

	me = BKE_mesh_from_object(ob);

	/* multires in sculpt mode could have different from object mode subdivision level */
	flush_recalc |= mmd && mmd->sculptlvl != mmd->lvl;
	/* if object has got active modifiers, it's dm could be different in sculpt mode  */
	flush_recalc |= sculpt_has_active_modifiers(scene, ob);

	if (is_mode_set) {
		if (mmd)
			multires_force_update(ob);

		if (flush_recalc || (ob->sculpt && ob->sculpt->bm))
			DAG_id_tag_update(&ob->id, OB_RECALC_DATA);

		if (me->flag & ME_SCULPT_DYNAMIC_TOPOLOGY) {
			/* Dynamic topology must be disabled before exiting sculpt
			 * mode to ensure the undo stack stays in a consistent
			 * state */
			sculpt_dynamic_topology_toggle_exec(C, NULL);
		}

		/* Leave sculptmode */
		ob->mode &= ~mode_flag;

		free_sculptsession(ob);

		paint_cursor_delete_textures();
	}
	else {
		/* Enter sculptmode */
		ob->mode |= mode_flag;

		/* Remove dynamic-topology flag; this will be enabled if the
		 * file was saved with dynamic topology on, but we don't
		 * automatically re-enter dynamic-topology mode when loading a
		 * file. */
		me->flag &= ~ME_SCULPT_DYNAMIC_TOPOLOGY;

		if (flush_recalc)
			DAG_id_tag_update(&ob->id, OB_RECALC_DATA);

		/* Create persistent sculpt mode data */
		if (!ts->sculpt) {
			ts->sculpt = MEM_callocN(sizeof(Sculpt), "sculpt mode data");

			/* Turn on X plane mirror symmetry by default */
<<<<<<< HEAD

=======
>>>>>>> 054094f5
			ts->sculpt->paint.symmetry_flags |= PAINT_SYMM_X;

			/* Make sure at least dyntopo subdivision is enabled */
			ts->sculpt->paint.symmetry_flags |= SCULPT_DYNTOPO_SUBDIVIDE;
		}

		if (!ts->sculpt->detail_size)
			ts->sculpt->detail_size = 30;

		/* Create sculpt mode session data */
		if (ob->sculpt)
			free_sculptsession(ob);

		sculpt_init_session(scene, ob);

		/* Mask layer is required */
		if (mmd) {
			/* XXX, we could attempt to support adding mask data mid-sculpt mode (with multi-res)
			 * but this ends up being quite tricky (and slow) */
			ED_sculpt_mask_layers_ensure(ob, mmd);
		}

		BKE_paint_init(&ts->sculpt->paint, PAINT_CURSOR_SCULPT);

		paint_cursor_start(C, sculpt_poll_view3d);
	}

	WM_event_add_notifier(C, NC_SCENE | ND_MODE, scene);

	return OPERATOR_FINISHED;
}

static void SCULPT_OT_sculptmode_toggle(wmOperatorType *ot)
{
	/* identifiers */
	ot->name = "Sculpt Mode";
	ot->idname = "SCULPT_OT_sculptmode_toggle";
	ot->description = "Toggle sculpt mode in 3D view";
	
	/* api callbacks */
	ot->exec = sculpt_mode_toggle_exec;
	ot->poll = ED_operator_object_active_editable_mesh;
	
	ot->flag = OPTYPE_REGISTER | OPTYPE_UNDO;
}

void ED_operatortypes_sculpt(void)
{
	WM_operatortype_append(SCULPT_OT_brush_stroke);
	WM_operatortype_append(SCULPT_OT_sculptmode_toggle);
	WM_operatortype_append(SCULPT_OT_set_persistent_base);
	WM_operatortype_append(SCULPT_OT_dynamic_topology_toggle);
	WM_operatortype_append(SCULPT_OT_optimize);
	WM_operatortype_append(SCULPT_OT_symmetrize);
}<|MERGE_RESOLUTION|>--- conflicted
+++ resolved
@@ -706,64 +706,6 @@
  *
  */
 
-<<<<<<< HEAD
-/* Uses symm to selectively flip any axis of a coordinate. */
-static void flip_v3_v3(float out[3], const float in[3], const char symm)
-{
-	if (symm & PAINT_SYMM_X)
-		out[0] = -in[0];
-	else
-		out[0] = in[0];
-	if (symm & PAINT_SYMM_Y)
-		out[1] = -in[1];
-	else
-		out[1] = in[1];
-	if (symm & PAINT_SYMM_Z)
-		out[2] = -in[2];
-	else
-		out[2] = in[2];
-=======
-static float overlapped_curve(Brush *br, float x)
-{
-	int i;
-	const int n = 100 / br->spacing;
-	const float h = br->spacing / 50.0f;
-	const float x0 = x - 1;
-
-	float sum;
-
-	sum = 0;
-	for (i = 0; i < n; i++) {
-		float xx;
-
-		xx = fabs(x0 + i * h);
-
-		if (xx < 1.0f)
-			sum += BKE_brush_curve_strength(br, xx, 1);
-	}
-
-	return sum;
-}
-
-static float integrate_overlap(Brush *br)
-{
-	int i;
-	int m = 10;
-	float g = 1.0f / m;
-	float max;
-
-	max = 0;
-	for (i = 0; i < m; i++) {
-		float overlap = overlapped_curve(br, i * g);
-
-		if (overlap > max)
-			max = overlap;
-	}
-
-	return max;
->>>>>>> 054094f5
-}
-
 static void flip_v3(float v[3], const char symm)
 {
 	flip_v3_v3(v, v, symm);
@@ -857,7 +799,6 @@
 		case SCULPT_TOOL_CLAY:
 		case SCULPT_TOOL_CLAY_STRIPS:
 		case SCULPT_TOOL_DRAW:
-		case SCULPT_TOOL_GRAVITY:
 		case SCULPT_TOOL_LAYER:
 			return alpha * flip * pressure * overlap * feather;
 			
@@ -1289,15 +1230,14 @@
 	         ((brush->normal_weight > 0) ||
 	          (brush->flag & BRUSH_FRONTFACE))) ||
 
-	        ELEM8(brush->sculpt_tool,
+			ELEM7(brush->sculpt_tool,
 	              SCULPT_TOOL_BLOB,
 	              SCULPT_TOOL_CREASE,
 	              SCULPT_TOOL_DRAW,
 	              SCULPT_TOOL_LAYER,
 	              SCULPT_TOOL_NUDGE,
 	              SCULPT_TOOL_ROTATE,
-	              SCULPT_TOOL_THUMB,
-	              SCULPT_TOOL_GRAVITY) ||
+				  SCULPT_TOOL_THUMB) ||
 
 	        (brush->mtex.brush_map_mode == MTEX_MAP_MODE_AREA));
 }
@@ -2984,31 +2924,14 @@
 	}
 }
 
-<<<<<<< HEAD
-static void gravity(Sculpt *sd, Object *ob, PBVHNode **nodes, int totnode, float bstrength)
-=======
 static void do_gravity(Sculpt *sd, Object *ob, PBVHNode **nodes, int totnode, float bstrength)
->>>>>>> 054094f5
 {
 	SculptSession *ss = ob->sculpt;
 	Brush *brush = BKE_paint_brush(&sd->paint);
 
 	float offset[3]/*, an[3]*/;
 	int n;
-<<<<<<< HEAD
-	float gravity[3];
-
-	gravity[0]= gravity[1]= 0;
-	gravity[2]= -ss->cache->radius_squared;
-
-	/* offset with as much as possible factored in already */
-	mul_v3_v3v3(offset, gravity, ss->cache->scale);
-	mul_v3_fl(offset, bstrength);
-
-	/* threaded loop over nodes */
-	#pragma omp parallel for schedule(guided) if (sd->flags & SCULPT_USE_OPENMP)
-	for(n=0; n<totnode; n++) {
-=======
+
 	float gravity_vector[3];
 
 	mul_v3_v3fl(gravity_vector, ss->cache->gravity_direction, -ss->cache->radius_squared);
@@ -3020,7 +2943,6 @@
 	/* threaded loop over nodes */
 #pragma omp parallel for schedule(guided) if (sd->flags & SCULPT_USE_OPENMP)
 	for (n = 0; n < totnode; n++) {
->>>>>>> 054094f5
 		PBVHVertexIter vd;
 		SculptBrushTest test;
 		float (*proxy)[3];
@@ -3031,19 +2953,7 @@
 
 		BKE_pbvh_vertex_iter_begin(ss->pbvh, nodes[n], vd, PBVH_ITER_UNIQUE) {
 			if (sculpt_brush_test_sq(&test, vd.co)) {
-<<<<<<< HEAD
-			//if(paint_stroke_test_cyl(&test, vd.co, bspace->location, an)) {
-				/* offset vertex */
-				//float fade = tex_strength(stroke, brush, vd.co, vd.mask_combined, test.dist)*frontface(brush, bspace->frontface_start, bspace->frontface_range, an, orig_no[vd.i]);
-				const float fade = bstrength * tex_strength(ss, brush, vd.co,
-				                                            sqrt(test.dist),
-				                                            ss->cache->sculpt_normal_symm, vd.no,
-				                                            vd.fno, vd.mask ? *vd.mask : 0.0f);
-
-				mul_v3_v3fl(proxy[vd.i], offset, fade);
-
-				if(vd.mvert)
-=======
+
 				const float fade = tex_strength(ss, brush, vd.co, sqrt(test.dist),
 				                                ss->cache->sculpt_normal_symm, vd.no,
 				                                vd.fno, vd.mask ? *vd.mask : 0.0f);
@@ -3051,24 +2961,12 @@
 				mul_v3_v3fl(proxy[vd.i], offset, fade);
 
 				if (vd.mvert)
->>>>>>> 054094f5
 					vd.mvert->flag |= ME_VERT_PBVH_UPDATE;
 			}
 		}
 		BKE_pbvh_vertex_iter_end;
 	}
 }
-
-<<<<<<< HEAD
-static void do_gravity_brush(Sculpt *sd, Object *ob, PBVHNode **nodes, int totnode)
-{
-	SculptSession *ss = ob->sculpt;
-
-	gravity(sd, ob, nodes, totnode, ss->cache->bstrength);
-}
-
-=======
->>>>>>> 054094f5
 
 void sculpt_vertcos_to_key(Object *ob, KeyBlock *kb, float (*vertCos)[3])
 {
@@ -3283,9 +3181,6 @@
 			case SCULPT_TOOL_MASK:
 				do_mask_brush(sd, ob, nodes, totnode);
 				break;
-			case SCULPT_TOOL_GRAVITY:
-				do_gravity_brush(sd, ob, nodes, totnode);
-				break;
 		}
 
 		if (!ELEM(brush->sculpt_tool, SCULPT_TOOL_SMOOTH, SCULPT_TOOL_MASK) &&
@@ -3299,13 +3194,8 @@
 			}
 		}
 
-<<<<<<< HEAD
-		if (brush->sculpt_tool != SCULPT_TOOL_GRAVITY && brush->gravity_factor > 0)
-			gravity(sd, ob, nodes, totnode, brush->gravity_factor);
-=======
 		if (ss->cache->supports_gravity)
 			do_gravity(sd, ob, nodes, totnode, sd->gravity_factor);
->>>>>>> 054094f5
 
 		MEM_freeN(nodes);
 
@@ -3560,11 +3450,8 @@
 	Brush *brush = BKE_paint_brush(&sd->paint);
 	SculptSession *ss = ob->sculpt;
 	StrokeCache *cache = ss->cache;
-<<<<<<< HEAD
-	const char symm = sd->paint.symmetry_flags & 7;
-=======
 	const char symm = sd->paint.symmetry_flags & PAINT_SYMM_AXIS_ALL;
->>>>>>> 054094f5
+
 	int i;
 
 	float feather = calc_symmetry_feather(sd, ss->cache);
@@ -3779,8 +3666,6 @@
 			return "Mask Brush";
 		case SCULPT_TOOL_SIMPLIFY:
 			return "Simplify Brush";
-		case SCULPT_TOOL_GRAVITY:
-			return "Gravity Brush";
 	}
 
 	return "Sculpting";
@@ -4040,11 +3925,10 @@
 		cache->original = 1;
 	}
 
-	if (ELEM10(brush->sculpt_tool,
+	if (ELEM9(brush->sculpt_tool,
 	          SCULPT_TOOL_DRAW, SCULPT_TOOL_CREASE, SCULPT_TOOL_BLOB,
 	          SCULPT_TOOL_LAYER, SCULPT_TOOL_INFLATE, SCULPT_TOOL_CLAY,
-	          SCULPT_TOOL_CLAY_STRIPS, SCULPT_TOOL_ROTATE, SCULPT_TOOL_FLATTEN, 
-                  SCULPT_TOOL_GRAVITY))
+			  SCULPT_TOOL_CLAY_STRIPS, SCULPT_TOOL_ROTATE, SCULPT_TOOL_FLATTEN))
 	{
 		if (!(brush->flag & BRUSH_ACCUMULATE)) {
 			cache->original = 1;
@@ -5187,10 +5071,7 @@
 			ts->sculpt = MEM_callocN(sizeof(Sculpt), "sculpt mode data");
 
 			/* Turn on X plane mirror symmetry by default */
-<<<<<<< HEAD
-
-=======
->>>>>>> 054094f5
+
 			ts->sculpt->paint.symmetry_flags |= PAINT_SYMM_X;
 
 			/* Make sure at least dyntopo subdivision is enabled */
