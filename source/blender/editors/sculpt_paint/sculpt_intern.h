--- conflicted
+++ resolved
@@ -49,21 +49,22 @@
 
 /* Stroke */
 typedef struct StrokeGeometryInfo {
-	float location[3];
-	float normal[3];
-	float nearest_vertex_co[3];
-	bool use_sampled_normal;
+  float location[3];
+  float normal[3];
+  float nearest_vertex_co[3];
+  bool use_sampled_normal;
 } StrokeGeometryInfo;
 
 typedef struct {
-	float *normal;
-	float *nearest_vertex_co;
-	MVert *mesh_active_vertex;
+  float *normal;
+  float *nearest_vertex_co;
+  MVert *mesh_active_vertex;
 } SculptRaycastOutputData;
 
-
 bool sculpt_stroke_get_location(struct bContext *C, float out[3], const float mouse[2]);
-bool sculpt_stroke_get_geometry_info(struct bContext *C, StrokeGeometryInfo *out, const float mouse[2]);
+bool sculpt_stroke_get_geometry_info(struct bContext *C,
+                                     StrokeGeometryInfo *out,
+                                     const float mouse[2]);
 
 /* Dynamic topology */
 void sculpt_pbvh_clear(Object *ob);
@@ -84,79 +85,15 @@
 /* Undo */
 
 typedef enum {
-<<<<<<< HEAD
-	SCULPT_UNDO_COORDS,
-	SCULPT_UNDO_HIDDEN,
-	SCULPT_UNDO_MASK,
-	SCULPT_UNDO_DYNTOPO_BEGIN,
-	SCULPT_UNDO_DYNTOPO_END,
-	SCULPT_UNDO_DYNTOPO_SYMMETRIZE,
-	SCULPT_UNDO_REMESH,
-	SCULPT_UNDO_COLOR,
-	SCULPT_UNDO_COORDS_COLOR,
-} SculptUndoType;
-
-typedef struct SculptUndoNode {
-	struct SculptUndoNode *next, *prev;
-
-	SculptUndoType type;
-
-	char idname[MAX_ID_NAME];   /* name instead of pointer*/
-	void *node;                 /* only during push, not valid afterwards! */
-
-	float (*co)[3];
-	float (*orig_co)[3];
-	short (*no)[3];
-	float *mask;
-	MVertCol *col;
-	int totvert;
-
-	/* non-multires */
-	int maxvert;                /* to verify if totvert it still the same */
-	int *index;                 /* to restore into right location */
-	BLI_bitmap *vert_hidden;
-
-	/* multires */
-	int maxgrid;                /* same for grid */
-	int gridsize;               /* same for grid */
-	int totgrid;                /* to restore into right location */
-	int *grids;                 /* to restore into right location */
-	BLI_bitmap **grid_hidden;
-
-	/* bmesh */
-	struct BMLogEntry *bm_entry;
-	bool applied;
-	CustomData bm_enter_vdata;
-	CustomData bm_enter_edata;
-	CustomData bm_enter_ldata;
-	CustomData bm_enter_pdata;
-	int bm_enter_totvert;
-	int bm_enter_totedge;
-	int bm_enter_totloop;
-	int bm_enter_totpoly;
-
-	/* shape keys */
-	char shapeName[sizeof(((KeyBlock *)0))->name];
-
-	/* remesh operations */
-	bool remesh_applied;
-	CustomData remesh_vdata;
-	CustomData remesh_edata;
-	CustomData remesh_ldata;
-	CustomData remesh_pdata;
-	int remesh_totvert;
-	int remesh_totedge;
-	int remesh_totloop;
-	int remesh_totpoly;
-
-	size_t undo_size;
-=======
   SCULPT_UNDO_COORDS,
   SCULPT_UNDO_HIDDEN,
   SCULPT_UNDO_MASK,
   SCULPT_UNDO_DYNTOPO_BEGIN,
   SCULPT_UNDO_DYNTOPO_END,
   SCULPT_UNDO_DYNTOPO_SYMMETRIZE,
+  SCULPT_UNDO_REMESH,
+  SCULPT_UNDO_COLOR,
+  SCULPT_UNDO_COORDS_COLOR,
 } SculptUndoType;
 
 typedef struct SculptUndoNode {
@@ -171,6 +108,7 @@
   float (*orig_co)[3];
   short (*no)[3];
   float *mask;
+  MVertCol *col;
   int totvert;
 
   /* non-multires */
@@ -200,8 +138,18 @@
   /* shape keys */
   char shapeName[sizeof(((KeyBlock *)0))->name];
 
+  /* remesh operations */
+  bool remesh_applied;
+  CustomData remesh_vdata;
+  CustomData remesh_edata;
+  CustomData remesh_ldata;
+  CustomData remesh_pdata;
+  int remesh_totvert;
+  int remesh_totedge;
+  int remesh_totloop;
+  int remesh_totpoly;
+
   size_t undo_size;
->>>>>>> e12c08e8
 } SculptUndoNode;
 
 /* Factor of brush to have rake point following behind
@@ -215,62 +163,6 @@
 
 /* Single struct used by all BLI_task threaded callbacks, let's avoid adding 10's of those... */
 typedef struct SculptThreadedTaskData {
-<<<<<<< HEAD
-	struct bContext *C;
-	struct Sculpt *sd;
-	struct Object *ob;
-	const struct Brush *brush;
-	struct PBVHNode **nodes;
-	int totnode;
-
-	struct VPaint *vp;
-	struct VPaintData *vpd;
-	struct WPaintData *wpd;
-	struct WeightPaintInfo *wpi;
-	unsigned int *lcol;
-	struct Mesh *me;
-	/* For passing generic params. */
-	void *custom_data;
-
-
-	/* Data specific to some callbacks. */
-	/* Note: even if only one or two of those are used at a time, keeping them separated, names help figuring out
-	 *       what it is, and memory overhead is ridiculous anyway... */
-	float flippedbstrength;
-	float angle;
-	float strength;
-	bool smooth_mask;
-	bool has_bm_orco;
-
-	struct SculptProjectVector *spvc;
-	float *offset;
-	float *grab_delta;
-	float *cono;
-	float *area_no;
-	float *area_no_sp;
-	float *area_co;
-	float(*mat)[4];
-	float(*vertCos)[3];
-
-	/* 0=towards view, 1=flipped */
-	float(*area_cos)[3];
-	float(*area_nos)[3];
-	int *count;
-	int vertex_count;
-
-	float smooth_value;
-	float filter_strength;
-	int filter_type;
-\
-	float *automask;
-
-	float *prev_mask;
-
-	float min_len;
-	bool use_automasking_brush_location;
-
-	ThreadMutex mutex;
-=======
   struct bContext *C;
   struct Sculpt *sd;
   struct Object *ob;
@@ -310,9 +202,20 @@
   float (*area_cos)[3];
   float (*area_nos)[3];
   int *count;
+  int vertex_count;
+
+  float smooth_value;
+  float filter_strength;
+  int filter_type;
+
+  float *automask;
+
+  float *prev_mask;
+
+  float min_len;
+  bool use_automasking_brush_location;
 
   ThreadMutex mutex;
->>>>>>> e12c08e8
 
 } SculptThreadedTaskData;
 
@@ -329,40 +232,20 @@
   /* Some tool code uses a plane for it's calculateions. */
   float plane_tool[4];
 
-<<<<<<< HEAD
-	float radius_factor;
-
-	/* View3d clipping - only set rv3d for clipping */
-	struct RegionView3D *clip_rv3d;
-=======
+  float radius_factor;
+
   /* View3d clipping - only set rv3d for clipping */
   struct RegionView3D *clip_rv3d;
->>>>>>> e12c08e8
 } SculptBrushTest;
 
 typedef bool (*SculptBrushTestFn)(SculptBrushTest *test, const float co[3]);
 
 typedef struct {
-<<<<<<< HEAD
-	struct Sculpt *sd;
-	struct SculptSession *ss;
-	float radius_squared;
-	bool original;
-	float location[3];
-} SculptSearchSphereData;
-
-typedef struct {
-	struct Sculpt *sd;
-	struct SculptSession *ss;
-	float radius_squared;
-	bool original;
-	struct DistRayAABB_Precalc *dist_ray_to_aabb_precalc;
-	float location[3];
-=======
   struct Sculpt *sd;
   struct SculptSession *ss;
   float radius_squared;
   bool original;
+  float location[3];
 } SculptSearchSphereData;
 
 typedef struct {
@@ -371,7 +254,7 @@
   float radius_squared;
   bool original;
   struct DistRayAABB_Precalc *dist_ray_to_aabb_precalc;
->>>>>>> e12c08e8
+  float location[3];
 } SculptSearchCircleData;
 
 void sculpt_brush_test_init(struct SculptSession *ss, SculptBrushTest *test);
@@ -399,21 +282,13 @@
                    const int thread_id);
 
 /* just for vertex paint. */
-<<<<<<< HEAD
-void sculpt_pbvh_calc_area_normal(
-        const struct Brush *brush, Object *ob,
-        PBVHNode **nodes, int totnode,
-        bool use_threading,
-        float r_area_no[3],
-        int *vertex_count);
-=======
 void sculpt_pbvh_calc_area_normal(const struct Brush *brush,
                                   Object *ob,
                                   PBVHNode **nodes,
                                   int totnode,
                                   bool use_threading,
-                                  float r_area_no[3]);
->>>>>>> e12c08e8
+                                  float r_area_no[3],
+                                  int *vertex_count);
 
 /* Cache stroke properties. Used because
  * RNA property lookup isn't particularly fast.
@@ -422,101 +297,6 @@
  */
 
 typedef struct StrokeCache {
-<<<<<<< HEAD
-	/* Invariants */
-	float initial_radius;
-	float scale[3];
-	int flag;
-	float clip_tolerance[3];
-	float initial_mouse[2];
-
-	/* Variants */
-	float radius;
-	float radius_squared;
-	float true_location[3];
-	float true_last_location[3];
-	float location[3];
-	float last_location[3];
-	bool is_last_valid;
-
-	bool pen_flip;
-	bool invert;
-	float pressure;
-	float mouse[2];
-	float bstrength;
-	float normal_weight;  /* from brush (with optional override) */
-
-	/* The rest is temporary storage that isn't saved as a property */
-
-	bool first_time; /* Beginning of stroke may do some things special */
-
-	/* from ED_view3d_ob_project_mat_get() */
-	float projection_mat[4][4];
-
-	/* Clean this up! */
-	struct ViewContext *vc;
-	const struct Brush *brush;
-
-	float special_rotation;
-	float grab_delta[3], grab_delta_symmetry[3];
-	float old_grab_location[3], orig_grab_location[3];
-
-	/* screen-space rotation defined by mouse motion */
-	float   rake_rotation[4], rake_rotation_symmetry[4];
-	bool is_rake_rotation_valid;
-	struct SculptRakeData rake_data;
-
-	/* Symmetry index between 0 and 7 bit combo 0 is Brush only;
-	 * 1 is X mirror; 2 is Y mirror; 3 is XY; 4 is Z; 5 is XZ; 6 is YZ; 7 is XYZ */
-	int symmetry;
-	int mirror_symmetry_pass; /* the symmetry pass we are currently on between 0 and 7*/
-	float true_view_normal[3];
-	float view_normal[3];
-
-	/* sculpt_normal gets calculated by calc_sculpt_normal(), then the
-	 * sculpt_normal_symm gets updated quickly with the usual symmetry
-	 * transforms */
-	float sculpt_normal[3];
-	float sculpt_normal_symm[3];
-
-	/* Used for area texture mode, local_mat gets calculated by
-	 * calc_brush_local_mat() and used in tex_strength(). */
-	float brush_local_mat[4][4];
-
-	float plane_offset[3]; /* used to shift the plane around when doing tiled strokes */
-	int tile_pass;
-
-	float last_center[3];
-	int radial_symmetry_pass;
-	float symm_rot_mat[4][4];
-	float symm_rot_mat_inv[4][4];
-	bool original;
-	float anchored_location[3];
-
-	float vertex_rotation; /* amount to rotate the vertices when using rotate brush */
-	struct Dial *dial;
-
-	char saved_active_brush_name[MAX_ID_NAME];
-	char saved_mask_brush_tool;
-	int saved_smooth_size; /* smooth tool copies the size of the current tool */
-	bool alt_smooth;
-
-	float plane_trim_squared;
-
-	bool supports_gravity;
-	float true_gravity_direction[3];
-	float gravity_direction[3];
-
-	MVert *active_vertex_mesh;
-	int active_vertex_mesh_index;
-	struct GSet *influence_set[8];
-	struct GSet *topo_connected_set[8];
-	int mirror_active_vertex[8];
-	float *automask[8];
-
-	rcti previous_r; /* previous redraw rectangle */
-	rcti current_r; /* current redraw rectangle */
-=======
   /* Invariants */
   float initial_radius;
   float scale[3];
@@ -601,9 +381,15 @@
   float true_gravity_direction[3];
   float gravity_direction[3];
 
+  MVert *active_vertex_mesh;
+  int active_vertex_mesh_index;
+  struct GSet *influence_set[8];
+  struct GSet *topo_connected_set[8];
+  int mirror_active_vertex[8];
+  float *automask[8];
+
   rcti previous_r; /* previous redraw rectangle */
   rcti current_r;  /* current redraw rectangle */
->>>>>>> e12c08e8
 
 } StrokeCache;
 
