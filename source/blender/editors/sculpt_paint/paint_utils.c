--- conflicted
+++ resolved
@@ -204,7 +204,6 @@
 	CLAMP(rgba[3], 0.0f, 1.0f);
 }
 
-<<<<<<< HEAD
 /* 3D Paint */
 
 static void imapaint_project(Object *ob, float model[4][4], float proj[4][4], const float co[3], float pco[4])
@@ -263,7 +262,7 @@
 }
 
 /* compute uv coordinates of mouse in face */
-void imapaint_pick_uv(Scene *scene, Object *ob, unsigned int faceindex, const int xy[2], float uv[2])
+static void imapaint_pick_uv(Scene *scene, Object *ob, unsigned int faceindex, const int xy[2], float uv[2])
 {
 	DerivedMesh *dm = mesh_get_derived_final(scene, ob, CD_MASK_BAREMESH);
 	MTFace *tface = dm->getTessFaceDataArray(dm, CD_MTFACE), *tf;
@@ -335,7 +334,7 @@
 }
 
 /* returns 0 if not found, otherwise 1 */
-int imapaint_pick_face(ViewContext *vc, const int mval[2], unsigned int *index, unsigned int totface)
+static int imapaint_pick_face(ViewContext *vc, const int mval[2], unsigned int *index, unsigned int totface)
 {
 	if (totface == 0)
 		return 0;
@@ -348,7 +347,7 @@
 	}
 
 	(*index)--;
-	
+
 	return 1;
 }
 
@@ -372,8 +371,6 @@
 	return ima;
 }
 
-=======
->>>>>>> 6292b60a
 /* Uses symm to selectively flip any axis of a coordinate. */
 void flip_v3_v3(float out[3], const float in[3], const char symm)
 {
