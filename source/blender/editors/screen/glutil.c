--- conflicted
+++ resolved
@@ -194,11 +194,7 @@
 
 static void imm_draw_circle_3D(GLenum prim_type, unsigned pos, float x, float y, float rad, int nsegments)
 {
-<<<<<<< HEAD
 	immBegin(prim_type, nsegments);
-=======
-	immBegin(PRIM_LINE_LOOP, nsegments);
->>>>>>> 73c1c92c
 	for (int i = 0; i < nsegments; ++i) {
 		float angle = 2 * M_PI * ((float)i / (float)nsegments);
 		immVertex3f(pos, x + rad * cosf(angle),
@@ -209,12 +205,12 @@
 
 void imm_draw_lined_circle_3D(unsigned pos, float x, float y, float rad, int nsegments)
 {
-	imm_draw_circle_3D(GL_LINE_LOOP, pos, x, y, rad, nsegments);
+	imm_draw_circle_3D(PRIM_LINE_LOOP, pos, x, y, rad, nsegments);
 }
 
 void imm_draw_filled_circle_3D(unsigned pos, float x, float y, float rad, int nsegments)
 {
-	imm_draw_circle_3D(GL_TRIANGLE_FAN, pos, x, y, rad, nsegments);
+	imm_draw_circle_3D(PRIM_TRIANGLE_FAN, pos, x, y, rad, nsegments);
 }
 
 static void imm_draw_arc_3D(GLenum prim_type, unsigned int pos, float start, float angle, float radius, int nsegments)
@@ -233,7 +229,7 @@
 
 void imm_draw_filled_arc_3D(unsigned int pos, float start, float angle, float radius, int nsegments)
 {
-	imm_draw_arc_3D(GL_TRIANGLE_FAN, pos, start, angle, radius, nsegments);
+	imm_draw_arc_3D(PRIM_TRIANGLE_FAN, pos, start, angle, radius, nsegments);
 }
 
 void imm_draw_line_box(unsigned pos, float x1, float y1, float x2, float y2)
