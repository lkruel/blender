/*
 * ***** BEGIN GPL LICENSE BLOCK *****
 *
 * This program is free software; you can redistribute it and/or
 * modify it under the terms of the GNU General Public License
 * as published by the Free Software Foundation; either version 2
 * of the License, or (at your option) any later version. 
 *
 * This program is distributed in the hope that it will be useful,
 * but WITHOUT ANY WARRANTY; without even the implied warranty of
 * MERCHANTABILITY or FITNESS FOR A PARTICULAR PURPOSE.  See the
 * GNU General Public License for more details.
 *
 * You should have received a copy of the GNU General Public License
 * along with this program; if not, write to the Free Software Foundation,
 * Inc., 51 Franklin Street, Fifth Floor, Boston, MA 02110-1301, USA.
 *
 * The Original Code is Copyright (C) 2001-2002 by NaN Holding BV.
 * All rights reserved.
 *
 * Contributor(s): Blender Foundation
 *
 * ***** END GPL LICENSE BLOCK *****
 */

/** \file blender/editors/screen/glutil.c
 *  \ingroup edscr
 */


#include <stdio.h>
#include <string.h>

#include "MEM_guardedalloc.h"

#include "DNA_vec_types.h"

#include "BLI_rect.h"
#include "BLI_utildefines.h"

#include "BKE_colortools.h"

#include "BLI_math.h"
#include "BLI_threads.h"

#include "GPU_primitives.h"

#include "BIF_glutil.h"

#ifndef GL_CLAMP_TO_EDGE
#define GL_CLAMP_TO_EDGE                        0x812F
#endif


/* ******************************************** */

GLubyte stipple_halftone[128] = {
	0xAA, 0xAA, 0xAA, 0xAA, 0x55, 0x55, 0x55, 0x55, 
	0xAA, 0xAA, 0xAA, 0xAA, 0x55, 0x55, 0x55, 0x55, 
	0xAA, 0xAA, 0xAA, 0xAA, 0x55, 0x55, 0x55, 0x55,
	0xAA, 0xAA, 0xAA, 0xAA, 0x55, 0x55, 0x55, 0x55, 
	0xAA, 0xAA, 0xAA, 0xAA, 0x55, 0x55, 0x55, 0x55, 
	0xAA, 0xAA, 0xAA, 0xAA, 0x55, 0x55, 0x55, 0x55,
	0xAA, 0xAA, 0xAA, 0xAA, 0x55, 0x55, 0x55, 0x55, 
	0xAA, 0xAA, 0xAA, 0xAA, 0x55, 0x55, 0x55, 0x55, 
	0xAA, 0xAA, 0xAA, 0xAA, 0x55, 0x55, 0x55, 0x55,
	0xAA, 0xAA, 0xAA, 0xAA, 0x55, 0x55, 0x55, 0x55, 
	0xAA, 0xAA, 0xAA, 0xAA, 0x55, 0x55, 0x55, 0x55, 
	0xAA, 0xAA, 0xAA, 0xAA, 0x55, 0x55, 0x55, 0x55,
	0xAA, 0xAA, 0xAA, 0xAA, 0x55, 0x55, 0x55, 0x55, 
	0xAA, 0xAA, 0xAA, 0xAA, 0x55, 0x55, 0x55, 0x55, 
	0xAA, 0xAA, 0xAA, 0xAA, 0x55, 0x55, 0x55, 0x55,
	0xAA, 0xAA, 0xAA, 0xAA, 0x55, 0x55, 0x55, 0x55};


/*  repeat this pattern
 *
 *     X000X000
 *     00000000
 *     00X000X0
 *     00000000 */


GLubyte stipple_quarttone[128] = { 
	136, 136, 136, 136, 0, 0, 0, 0, 34, 34, 34, 34, 0, 0, 0, 0,
	136, 136, 136, 136, 0, 0, 0, 0, 34, 34, 34, 34, 0, 0, 0, 0,
	136, 136, 136, 136, 0, 0, 0, 0, 34, 34, 34, 34, 0, 0, 0, 0,
	136, 136, 136, 136, 0, 0, 0, 0, 34, 34, 34, 34, 0, 0, 0, 0,
	136, 136, 136, 136, 0, 0, 0, 0, 34, 34, 34, 34, 0, 0, 0, 0,
	136, 136, 136, 136, 0, 0, 0, 0, 34, 34, 34, 34, 0, 0, 0, 0,
	136, 136, 136, 136, 0, 0, 0, 0, 34, 34, 34, 34, 0, 0, 0, 0,
	136, 136, 136, 136, 0, 0, 0, 0, 34, 34, 34, 34, 0, 0, 0, 0};


GLubyte stipple_diag_stripes_pos[128] = {
	0x00, 0xff, 0x00, 0xff, 0x01, 0xfe, 0x01, 0xfe,
	0x03, 0xfc, 0x03, 0xfc, 0x07, 0xf8, 0x07, 0xf8,
	0x0f, 0xf0, 0x0f, 0xf0, 0x1f, 0xe0, 0x1f, 0xe0,
	0x3f, 0xc0, 0x3f, 0xc0, 0x7f, 0x80, 0x7f, 0x80,
	0xff, 0x00, 0xff, 0x00, 0xfe, 0x01, 0xfe, 0x01,
	0xfc, 0x03, 0xfc, 0x03, 0xf8, 0x07, 0xf8, 0x07,
	0xf0, 0x0f, 0xf0, 0x0f, 0xe0, 0x1f, 0xe0, 0x1f,
	0xc0, 0x3f, 0xc0, 0x3f, 0x80, 0x7f, 0x80, 0x7f,
	0x00, 0xff, 0x00, 0xff, 0x01, 0xfe, 0x01, 0xfe,
	0x03, 0xfc, 0x03, 0xfc, 0x07, 0xf8, 0x07, 0xf8,
	0x0f, 0xf0, 0x0f, 0xf0, 0x1f, 0xe0, 0x1f, 0xe0,
	0x3f, 0xc0, 0x3f, 0xc0, 0x7f, 0x80, 0x7f, 0x80,
	0xff, 0x00, 0xff, 0x00, 0xfe, 0x01, 0xfe, 0x01,
	0xfc, 0x03, 0xfc, 0x03, 0xf8, 0x07, 0xf8, 0x07,
	0xf0, 0x0f, 0xf0, 0x0f, 0xe0, 0x1f, 0xe0, 0x1f,
	0xc0, 0x3f, 0xc0, 0x3f, 0x80, 0x7f, 0x80, 0x7f};


GLubyte stipple_diag_stripes_neg[128] = {
	0xff, 0x00, 0xff, 0x00, 0xfe, 0x01, 0xfe, 0x01,
	0xfc, 0x03, 0xfc, 0x03, 0xf8, 0x07, 0xf8, 0x07,
	0xf0, 0x0f, 0xf0, 0x0f, 0xe0, 0x1f, 0xe0, 0x1f,
	0xc0, 0x3f, 0xc0, 0x3f, 0x80, 0x7f, 0x80, 0x7f,
	0x00, 0xff, 0x00, 0xff, 0x01, 0xfe, 0x01, 0xfe,
	0x03, 0xfc, 0x03, 0xfc, 0x07, 0xf8, 0x07, 0xf8,
	0x0f, 0xf0, 0x0f, 0xf0, 0x1f, 0xe0, 0x1f, 0xe0,
	0x3f, 0xc0, 0x3f, 0xc0, 0x7f, 0x80, 0x7f, 0x80,
	0xff, 0x00, 0xff, 0x00, 0xfe, 0x01, 0xfe, 0x01,
	0xfc, 0x03, 0xfc, 0x03, 0xf8, 0x07, 0xf8, 0x07,
	0xf0, 0x0f, 0xf0, 0x0f, 0xe0, 0x1f, 0xe0, 0x1f,
	0xc0, 0x3f, 0xc0, 0x3f, 0x80, 0x7f, 0x80, 0x7f,
	0x00, 0xff, 0x00, 0xff, 0x01, 0xfe, 0x01, 0xfe,
	0x03, 0xfc, 0x03, 0xfc, 0x07, 0xf8, 0x07, 0xf8,
	0x0f, 0xf0, 0x0f, 0xf0, 0x1f, 0xe0, 0x1f, 0xe0,
	0x3f, 0xc0, 0x3f, 0xc0, 0x7f, 0x80, 0x7f, 0x80};


//void fdrawbezier(float vec[4][3])
//{
//	float dist;
//	float curve_res = 24, spline_step = 0.0f;
//	
//	dist = 0.5f * ABS(vec[0][0] - vec[3][0]);
//	
//	/* check direction later, for top sockets */
//	vec[1][0] = vec[0][0] + dist;
//	vec[1][1] = vec[0][1];
//	
//	vec[2][0] = vec[3][0] - dist;
//	vec[2][1] = vec[3][1];
//	/* we can reuse the dist variable here to increment the GL curve eval amount*/
//	dist = 1.0f / curve_res;
//	
//	gpuCurrentColor3x(CPACK_BLACK);
//	glMap1f(GL_MAP1_VERTEX_3, 0.0, 1.0, 3, 4, vec[0]);
//	gpuBegin(GL_LINE_STRIP);
//	while (spline_step < 1.000001f) {
//#if 0
//		if (do_shaded)
//			UI_ThemeColorBlend(th_col1, th_col2, spline_step);
//#endif
//		glEvalCoord1f(spline_step);
//		spline_step += dist;
//	}
//	gpuEnd();
//}


void fdrawcheckerboard(float x1, float y1, float x2, float y2)
{
	unsigned char col1[4] = {40, 40, 40}, col2[4] = {50, 50, 50};

	GLubyte checker_stipple[32 * 32 / 8] = {
		255, 0, 255, 0, 255, 0, 255, 0, 255, 0, 255, 0, 255, 0, 255, 0,
		255,  0, 255, 0, 255, 0, 255, 0, 255, 0, 255, 0, 255, 0, 255, 0,
		0, 255, 0, 255, 0, 255, 0, 255, 0, 255, 0, 255, 0, 255, 0, 255,
		0, 255, 0, 255, 0, 255, 0, 255, 0, 255, 0, 255, 0, 255, 0, 255,
		255, 0, 255, 0, 255, 0, 255, 0, 255, 0, 255, 0, 255, 0, 255, 0,
		255, 0, 255, 0, 255, 0, 255, 0, 255, 0, 255, 0, 255, 0, 255, 0,
		0, 255, 0, 255, 0, 255, 0, 255, 0, 255, 0, 255, 0, 255, 0, 255,
		0, 255, 0, 255, 0, 255, 0, 255, 0, 255, 0, 255, 0, 255, 0, 255};
	
	gpuCurrentColor3ubv(col1);
	gpuSingleFilledRectf(x1, y1, x2, y2);
	gpuCurrentColor3ubv(col2);

	glEnable(GL_POLYGON_STIPPLE);
	glPolygonStipple(checker_stipple);
	gpuSingleFilledRectf(x1, y1, x2, y2);
	glDisable(GL_POLYGON_STIPPLE);
}

/*
 *     x1,y2
 *     |  \
 *     |   \
 *     |    \
 *     x1,y1-- x2,y1
 */

static void sdrawtripoints(short x1, short y1, short x2, short y2)
{
	short v[2];
	v[0] = x1; v[1] = y1;
	gpuVertex2sv(v);
	v[0] = x1; v[1] = y2;
	gpuVertex2sv(v);
	v[0] = x2; v[1] = y1;
	gpuVertex2sv(v);
}

void sdrawtri(short x1, short y1, short x2, short y2)
{
	gpuBegin(GL_LINE_STRIP);
	sdrawtripoints(x1, y1, x2, y2);
	gpuEnd();
}

void sdrawtrifill(short x1, short y1, short x2, short y2)
{
	gpuBegin(GL_TRIANGLES);
	sdrawtripoints(x1, y1, x2, y2);
	gpuEnd();
}


/* ******************************************** */

void setlinestyle(int nr)
{
	if (nr == 0) {
		glDisable(GL_LINE_STIPPLE);
	}
	else {
		
		glEnable(GL_LINE_STIPPLE);
		glLineStipple(nr, 0xAAAA);
	}
}

/* Invert line handling */
	
#define GL_TOGGLE(mode, onoff)  (((onoff) ? glEnable : glDisable)(mode))

void set_inverted_drawing(int enable) 
{
	glLogicOp(enable ? GL_INVERT : GL_COPY);
	GL_TOGGLE(GL_COLOR_LOGIC_OP, enable);
	GL_TOGGLE(GL_DITHER, !enable);
}

void sdrawXORline(int x0, int y0, int x1, int y1)
{
	if (x0 == x1 && y0 == y1) return;

	set_inverted_drawing(1);

	gpuBegin(GL_LINES);
	gpuVertex2i(x0, y0);
	gpuVertex2i(x1, y1);
	gpuEnd();

	set_inverted_drawing(0);
}

void sdrawXORline4(int nr, int x0, int y0, int x1, int y1)
{
	static short old[4][2][2];
	static char flags[4] = {0, 0, 0, 0};
	
	/* with builtin memory, max 4 lines */

	set_inverted_drawing(1);
		
	gpuBegin(GL_LINES);
	if (nr == -1) { /* flush */
		for (nr = 0; nr < 4; nr++) {
			if (flags[nr]) {
				gpuVertex2sv(old[nr][0]);
				gpuVertex2sv(old[nr][1]);
				flags[nr] = 0;
			}
		}
	}
	else {
		if (nr >= 0 && nr < 4) {
			if (flags[nr]) {
				gpuVertex2sv(old[nr][0]);
				gpuVertex2sv(old[nr][1]);
			}

			old[nr][0][0] = x0;
			old[nr][0][1] = y0;
			old[nr][1][0] = x1;
			old[nr][1][1] = y1;
			
			flags[nr] = 1;
		}
		
		gpuVertex2i(x0, y0);
		gpuVertex2i(x1, y1);
	}
	gpuEnd();
	
	set_inverted_drawing(0);
}

void fdrawXORellipse(float xofs, float yofs, float hw, float hh)
{
	if (hw == 0) {
		return;
	}

	set_inverted_drawing(1);
	gpuSingleEllipse(xofs, yofs, hw, hh, 20);
	set_inverted_drawing(0);
}

void fdrawXORcirc(float xofs, float yofs, float rad)
{
	set_inverted_drawing(1);
	gpuSingleCircle(xofs, yofs, rad, 20);
	set_inverted_drawing(0);
}

int glaGetOneInteger(int param)
{
	GLint i;
	glGetIntegerv(param, &i);
	return i;
}

float glaGetOneFloat(int param)
{
	GLfloat v;
	glGetFloatv(param, &v);
	return v;
}

void glaRasterPosSafe2f(float x, float y, float known_good_x, float known_good_y)
{
	GLubyte dummy = 0;

	/* As long as known good coordinates are correct
	 * this is guaranteed to generate an ok raster
	 * position (ignoring potential (real) overflow
	 * issues).
	 */
	glRasterPos2f(known_good_x, known_good_y);

	/* Now shift the raster position to where we wanted
	 * it in the first place using the glBitmap trick.
	 */
	glBitmap(0, 0, 0, 0, x - known_good_x, y - known_good_y, &dummy);
}

static int get_cached_work_texture(int *w_r, int *h_r)
{
	static GLint texid = -1;
	static int tex_w = 256;
	static int tex_h = 256;

	if (texid == -1) {
		GLint ltexid = glaGetOneInteger(GL_TEXTURE_2D);
		unsigned char *tbuf;

		glGenTextures(1, (GLuint *)&texid);

		glBindTexture(GL_TEXTURE_2D, texid);

		glTexParameteri(GL_TEXTURE_2D, GL_TEXTURE_MIN_FILTER, GL_LINEAR);
		glTexParameteri(GL_TEXTURE_2D, GL_TEXTURE_MAG_FILTER, GL_LINEAR);

		tbuf = MEM_callocN(tex_w * tex_h * 4, "tbuf");
		glTexImage2D(GL_TEXTURE_2D, 0, GL_RGBA8, tex_w, tex_h, 0, GL_RGBA, GL_UNSIGNED_BYTE, tbuf);
		MEM_freeN(tbuf);

		glBindTexture(GL_TEXTURE_2D, ltexid);
	}

	*w_r = tex_w;
	*h_r = tex_h;
	return texid;
}

void glaDrawPixelsTexScaled(float x, float y, int img_w, int img_h, int format, void *rect, float scaleX, float scaleY)
{
	unsigned char *uc_rect = (unsigned char *) rect;
	float *f_rect = (float *)rect;
	float xzoom = glaGetOneFloat(GL_ZOOM_X), yzoom = glaGetOneFloat(GL_ZOOM_Y);
	int ltexid = glaGetOneInteger(GL_TEXTURE_2D);
	int subpart_x, subpart_y, tex_w, tex_h;
	int seamless, offset_x, offset_y, nsubparts_x, nsubparts_y;
	int texid = get_cached_work_texture(&tex_w, &tex_h);
	
	/* Specify the color outside this function, and tex will modulate it.
	 * This is useful for changing alpha without using glPixelTransferf()
	 */
	glTexEnvi(GL_TEXTURE_ENV, GL_TEXTURE_ENV_MODE, GL_MODULATE);

	glPixelStorei(GL_UNPACK_ROW_LENGTH, img_w);
	glBindTexture(GL_TEXTURE_2D, texid);

	/* don't want nasty border artifacts */
	glTexParameteri(GL_TEXTURE_2D, GL_TEXTURE_WRAP_S, GL_CLAMP_TO_EDGE);
	glTexParameteri(GL_TEXTURE_2D, GL_TEXTURE_WRAP_T, GL_CLAMP_TO_EDGE);

#ifdef __APPLE__
	/* workaround for os x 10.5/10.6 driver bug: http://lists.apple.com/archives/Mac-opengl/2008/Jul/msg00117.html */
	glPixelZoom(1.f, 1.f);
#endif
	
	/* setup seamless 2=on, 0=off */
	seamless = ((tex_w < img_w || tex_h < img_h) && tex_w > 2 && tex_h > 2) ? 2 : 0;
	
	offset_x = tex_w - seamless;
	offset_y = tex_h - seamless;
	
	nsubparts_x = (img_w + (offset_x - 1)) / (offset_x);
	nsubparts_y = (img_h + (offset_y - 1)) / (offset_y);

	for (subpart_y = 0; subpart_y < nsubparts_y; subpart_y++) {
		for (subpart_x = 0; subpart_x < nsubparts_x; subpart_x++) {
			int remainder_x = img_w - subpart_x * offset_x;
			int remainder_y = img_h - subpart_y * offset_y;
			int subpart_w = (remainder_x < tex_w) ? remainder_x : tex_w;
			int subpart_h = (remainder_y < tex_h) ? remainder_y : tex_h;
			int offset_left = (seamless && subpart_x != 0) ? 1 : 0;
			int offset_bot = (seamless && subpart_y != 0) ? 1 : 0;
			int offset_right = (seamless && remainder_x > tex_w) ? 1 : 0;
			int offset_top = (seamless && remainder_y > tex_h) ? 1 : 0;
			float rast_x = x + subpart_x * offset_x * xzoom;
			float rast_y = y + subpart_y * offset_y * yzoom;
			
			/* check if we already got these because we always get 2 more when doing seamless*/
			if (subpart_w <= seamless || subpart_h <= seamless)
				continue;
			
			if (format == GL_FLOAT) {
				glTexSubImage2D(GL_TEXTURE_2D, 0, 0, 0, subpart_w, subpart_h, GL_RGBA, GL_FLOAT, &f_rect[subpart_y * offset_y * img_w * 4 + subpart_x * offset_x * 4]);
				
				/* add an extra border of pixels so linear looks ok at edges of full image. */
				if (subpart_w < tex_w)
					glTexSubImage2D(GL_TEXTURE_2D, 0, subpart_w, 0, 1, subpart_h, GL_RGBA, GL_FLOAT, &f_rect[subpart_y * offset_y * img_w * 4 + (subpart_x * offset_x + subpart_w - 1) * 4]);
				if (subpart_h < tex_h)
					glTexSubImage2D(GL_TEXTURE_2D, 0, 0, subpart_h, subpart_w, 1, GL_RGBA, GL_FLOAT, &f_rect[(subpart_y * offset_y + subpart_h - 1) * img_w * 4 + subpart_x * offset_x * 4]);
				if (subpart_w < tex_w && subpart_h < tex_h)
					glTexSubImage2D(GL_TEXTURE_2D, 0, subpart_w, subpart_h, 1, 1, GL_RGBA, GL_FLOAT, &f_rect[(subpart_y * offset_y + subpart_h - 1) * img_w * 4 + (subpart_x * offset_x + subpart_w - 1) * 4]);
			}
			else {
				glTexSubImage2D(GL_TEXTURE_2D, 0, 0, 0, subpart_w, subpart_h, GL_RGBA, GL_UNSIGNED_BYTE, &uc_rect[subpart_y * offset_y * img_w * 4 + subpart_x * offset_x * 4]);
				
				if (subpart_w < tex_w)
					glTexSubImage2D(GL_TEXTURE_2D, 0, subpart_w, 0, 1, subpart_h, GL_RGBA, GL_UNSIGNED_BYTE, &uc_rect[subpart_y * offset_y * img_w * 4 + (subpart_x * offset_x + subpart_w - 1) * 4]);
				if (subpart_h < tex_h)
					glTexSubImage2D(GL_TEXTURE_2D, 0, 0, subpart_h, subpart_w, 1, GL_RGBA, GL_UNSIGNED_BYTE, &uc_rect[(subpart_y * offset_y + subpart_h - 1) * img_w * 4 + subpart_x * offset_x * 4]);
				if (subpart_w < tex_w && subpart_h < tex_h)
					glTexSubImage2D(GL_TEXTURE_2D, 0, subpart_w, subpart_h, 1, 1, GL_RGBA, GL_UNSIGNED_BYTE, &uc_rect[(subpart_y * offset_y + subpart_h - 1) * img_w * 4 + (subpart_x * offset_x + subpart_w - 1) * 4]);
			}

			glEnable(GL_TEXTURE_2D);

			gpuImmediateFormat_T2_V2();
			gpuBegin(GL_TRIANGLE_FAN);

			gpuTexCoord2f((float)(0 + offset_left) / tex_w, (float)(0 + offset_bot) / tex_h);
			gpuVertex2f(rast_x + (float)offset_left * xzoom, rast_y + (float)offset_bot * xzoom);

			gpuTexCoord2f((float)(subpart_w - offset_right) / tex_w, (float)(0 + offset_bot) / tex_h);
			gpuVertex2f(rast_x + (float)(subpart_w - offset_right) * xzoom * scaleX, rast_y + (float)offset_bot * xzoom);

			gpuTexCoord2f((float)(subpart_w - offset_right) / tex_w, (float)(subpart_h - offset_top) / tex_h);
			gpuVertex2f(rast_x + (float)(subpart_w - offset_right) * xzoom * scaleX, rast_y + (float)(subpart_h - offset_top) * yzoom * scaleY);

			gpuTexCoord2f((float)(0 + offset_left) / tex_w, (float)(subpart_h - offset_top) / tex_h);
			gpuVertex2f(rast_x + (float)offset_left * xzoom, rast_y + (float)(subpart_h - offset_top) * yzoom * scaleY);

			gpuEnd();
			gpuImmediateUnformat();

			glDisable(GL_TEXTURE_2D);
		}
	}

	glBindTexture(GL_TEXTURE_2D, ltexid);
	glPixelStorei(GL_UNPACK_ROW_LENGTH, 0); /* restore default value */
	glTexEnvi(GL_TEXTURE_ENV, GL_TEXTURE_ENV_MODE, GL_MODULATE);
	
#ifdef __APPLE__
	/* workaround for os x 10.5/10.6 driver bug (above) */
	glPixelZoom(xzoom, yzoom);
#endif
}

void glaDrawPixelsTex(float x, float y, int img_w, int img_h, int format, void *rect)
{
	glaDrawPixelsTexScaled(x, y, img_w, img_h, format, rect, 1.0f, 1.0f);
}

void glaDrawPixelsSafe(float x, float y, int img_w, int img_h, int row_w, int format, int type, void *rect)
{
	float xzoom = glaGetOneFloat(GL_ZOOM_X);
	float yzoom = glaGetOneFloat(GL_ZOOM_Y);

	/* The pixel space coordinate of the intersection of
	 * the [zoomed] image with the origin.
	 */
	float ix = -x / xzoom;
	float iy = -y / yzoom;
		
	/* The maximum pixel amounts the image can be cropped
	 * at the lower left without exceeding the origin.
	 */
	int off_x = floor(max_ff(ix, 0.0f));
	int off_y = floor(max_ff(iy, 0.0f));

	/* The zoomed space coordinate of the raster position
	 * (starting at the lower left most unclipped pixel).
	 */
	float rast_x = x + off_x * xzoom;
	float rast_y = y + off_y * yzoom;

	int scissor[4];
	int draw_w, draw_h;

	/* Determine the smallest number of pixels we need to draw
	 * before the image would go off the upper right corner.
	 *
	 * It may seem this is just an optimization but some graphics
	 * cards (ATI) freak out if there is a large zoom factor and
	 * a large number of pixels off the screen (probably at some
	 * level the number of image pixels to draw is getting multiplied
	 * by the zoom and then clamped). Making sure we draw the
	 * fewest pixels possible keeps everyone mostly happy (still
	 * fails if we zoom in on one really huge pixel so that it
	 * covers the entire screen).
	 */
<<<<<<< HEAD
	gpuGetSizeBox(GL_SCISSOR_BOX, scissor);
	draw_w = mini(img_w - off_x, ceil(((float)scissor[2] - rast_x) / xzoom));
	draw_h = mini(img_h - off_y, ceil(((float)scissor[3] - rast_y) / yzoom));
=======
	glGetFloatv(GL_SCISSOR_BOX, scissor);
	draw_w = min_ii(img_w - off_x, ceil((scissor[2] - rast_x) / xzoom));
	draw_h = min_ii(img_h - off_y, ceil((scissor[3] - rast_y) / yzoom));
>>>>>>> 83de5cb3

	if (draw_w > 0 && draw_h > 0) {
		/* Don't use safe RasterPos (slower) if we can avoid it. */
		if (rast_x >= 0 && rast_y >= 0) {
			glRasterPos2f(rast_x, rast_y);
		}
		else {
			glaRasterPosSafe2f(rast_x, rast_y, 0, 0);
		}

		glPixelStorei(GL_UNPACK_ROW_LENGTH, row_w);

		if (format == GL_LUMINANCE || format == GL_RED) {
			if (type == GL_FLOAT) {
				float *f_rect = (float *)rect;
				glDrawPixels(draw_w, draw_h, format, type, f_rect + (off_y * row_w + off_x));
			}
			else if (type == GL_INT || type == GL_UNSIGNED_INT) {
				int *i_rect = (int *)rect;
				glDrawPixels(draw_w, draw_h, format, type, i_rect + (off_y * row_w + off_x));
			}
		}
		else { /* RGBA */
			if (type == GL_FLOAT) {
				float *f_rect = (float *)rect;
				glDrawPixels(draw_w, draw_h, format, type, f_rect + (off_y * row_w + off_x) * 4);
			}
			else if (type == GL_UNSIGNED_BYTE) {
				unsigned char *uc_rect = (unsigned char *) rect;
				glDrawPixels(draw_w, draw_h, format, type, uc_rect + (off_y * row_w + off_x) * 4);
			}
		}

		glPixelStorei(GL_UNPACK_ROW_LENGTH, 0); /* restore default value */
	}
}

/* 2D Drawing Assistance */

void glaDefine2DArea(rcti *screen_rect)
{
	const int sc_w = BLI_rcti_size_x(screen_rect) + 1;
	const int sc_h = BLI_rcti_size_y(screen_rect) + 1;

	gpuViewport(screen_rect->xmin, screen_rect->ymin, sc_w, sc_h);
	gpuScissor(screen_rect->xmin, screen_rect->ymin, sc_w, sc_h);

	/* The GLA_PIXEL_OFS magic number is to shift the matrix so that
	 * both raster and vertex integer coordinates fall at pixel
	 * centers properly. For a longer discussion see the OpenGL
	 * Programming Guide, Appendix H, Correctness Tips.
	 */

	gpuMatrixMode(GL_PROJECTION);
	gpuLoadIdentity();
	gpuOrtho(0.0, sc_w, 0.0, sc_h, -1, 1);
	gpuTranslate(GLA_PIXEL_OFS, GLA_PIXEL_OFS, 0.0);

	gpuMatrixMode(GL_MODELVIEW);
	gpuLoadIdentity();
}

#if 0 /* UNUSED */

struct gla2DDrawInfo {
	int orig_vp[4], /*orig_sc[4]; Unused*/
	float orig_projmat[16], orig_viewmat[16];

	rcti screen_rect;
	rctf world_rect;

	float wo_to_sc[2];
};

void gla2DGetMap(gla2DDrawInfo *di, rctf *rect) 
{
	*rect = di->world_rect;
}

void gla2DSetMap(gla2DDrawInfo *di, rctf *rect) 
{
	int sc_w, sc_h;
	float wo_w, wo_h;

	di->world_rect = *rect;
	
	sc_w = BLI_rcti_size_x(&di->screen_rect);
	sc_h = BLI_rcti_size_y(&di->screen_rect);
	wo_w = BLI_rcti_size_x(&di->world_rect);
	wo_h = BLI_rcti_size_y(&di->world_rect);
	
	di->wo_to_sc[0] = sc_w / wo_w;
	di->wo_to_sc[1] = sc_h / wo_h;
}

gla2DDrawInfo *glaBegin2DDraw(rcti *screen_rect, rctf *world_rect) 
{
	gla2DDrawInfo *di = MEM_mallocN(sizeof(*di), "gla2DDrawInfo");
	int sc_w, sc_h;
	float wo_w, wo_h;

	gpuGetSizeBox(GL_VIEWPORT, (GLint *)di->orig_vp);
	gpuGetMatrix(GL_PROJECTION_MATRIX, (GLfloat *)di->orig_projmat);
	gpuGetMatrix(GL_MODELVIEW_MATRIX, (GLfloat *)di->orig_viewmat);

	di->screen_rect = *screen_rect;
	if (world_rect) {
		di->world_rect = *world_rect;
	}
	else {
		di->world_rect.xmin = di->screen_rect.xmin;
		di->world_rect.ymin = di->screen_rect.ymin;
		di->world_rect.xmax = di->screen_rect.xmax;
		di->world_rect.ymax = di->screen_rect.ymax;
	}

	sc_w = BLI_rcti_size_x(&di->screen_rect);
	sc_h = BLI_rcti_size_y(&di->screen_rect);
	wo_w = BLI_rcti_size_x(&di->world_rect);
	wo_h = BLI_rcti_size_y(&di->world_rect);

	di->wo_to_sc[0] = sc_w / wo_w;
	di->wo_to_sc[1] = sc_h / wo_h;

	glaDefine2DArea(&di->screen_rect);

	return di;
}

void gla2DDrawTranslatePt(gla2DDrawInfo *di, float wo_x, float wo_y, int *sc_x_r, int *sc_y_r)
{
	*sc_x_r = (wo_x - di->world_rect.xmin) * di->wo_to_sc[0];
	*sc_y_r = (wo_y - di->world_rect.ymin) * di->wo_to_sc[1];
}
void gla2DDrawTranslatePtv(gla2DDrawInfo *di, float world[2], int screen_r[2])
{
	screen_r[0] = (world[0] - di->world_rect.xmin) * di->wo_to_sc[0];
	screen_r[1] = (world[1] - di->world_rect.ymin) * di->wo_to_sc[1];
}

void glaEnd2DDraw(gla2DDrawInfo *di)
{
	gpuViewport(di->orig_vp[0], di->orig_vp[1], di->orig_vp[2], di->orig_vp[3]);
	gpuScissor(di->orig_vp[0], di->orig_vp[1], di->orig_vp[2], di->orig_vp[3]);
	gpuMatrixMode(GL_PROJECTION);
	gpuLoadMatrix(di->orig_projmat);
	gpuMatrixMode(GL_MODELVIEW);
	gpuLoadMatrix(di->orig_viewmat);

	MEM_freeN(di);
}
#endif

/* Uses current OpenGL state to get view matrices for gluProject/gluUnProject */
void bgl_get_mats(bglMats *mats)
{
	const double badvalue = 1.0e-6;

	gpuGetMatrix(GL_MODELVIEW_MATRIX, mats->modelview);
	gpuGetMatrix(GL_PROJECTION_MATRIX, mats->projection);
	gpuGetSizeBox(GL_VIEWPORT, (GLint *)mats->viewport);
	
	/* Very strange code here - it seems that certain bad values in the
	 * modelview matrix can cause gluUnProject to give bad results. */
	if (mats->modelview[0] < badvalue &&
	    mats->modelview[0] > -badvalue)
	{
		mats->modelview[0] = 0;
	}
	if (mats->modelview[5] < badvalue &&
	    mats->modelview[5] > -badvalue)
	{
		mats->modelview[5] = 0;
	}
	
	/* Set up viewport so that gluUnProject will give correct values */
	mats->viewport[0] = 0;
	mats->viewport[1] = 0;
}

/* *************** glPolygonOffset hack ************* */

/* dist is only for ortho now... */
void bglPolygonOffset(float viewdist, float dist) 
{
	static float winmat[16], offset = 0.0;
	
	if (dist != 0.0f) {
		float offs;
		
		// glEnable(GL_POLYGON_OFFSET_FILL);
		// glPolygonOffset(-1.0, -1.0);

		/* hack below is to mimic polygon offset */
		gpuMatrixMode(GL_PROJECTION);
		gpuGetMatrix(GL_PROJECTION_MATRIX, (float *)winmat);

		/* dist is from camera to center point */
		
		if (winmat[15] > 0.5f) offs = 0.00001f * dist * viewdist;  // ortho tweaking
		else offs = 0.0005f * dist;  // should be clipping value or so...

		winmat[14] -= offs;
		offset += offs;

		gpuLoadMatrix(winmat);
		gpuMatrixMode(GL_MODELVIEW);
	}
	else {
		gpuMatrixMode(GL_PROJECTION);
		winmat[14] += offset;
		offset = 0.0;
		gpuLoadMatrix(winmat);
		gpuMatrixMode(GL_MODELVIEW);
	}
}<|MERGE_RESOLUTION|>--- conflicted
+++ resolved
@@ -530,15 +530,9 @@
 	 * fails if we zoom in on one really huge pixel so that it
 	 * covers the entire screen).
 	 */
-<<<<<<< HEAD
 	gpuGetSizeBox(GL_SCISSOR_BOX, scissor);
-	draw_w = mini(img_w - off_x, ceil(((float)scissor[2] - rast_x) / xzoom));
-	draw_h = mini(img_h - off_y, ceil(((float)scissor[3] - rast_y) / yzoom));
-=======
-	glGetFloatv(GL_SCISSOR_BOX, scissor);
-	draw_w = min_ii(img_w - off_x, ceil((scissor[2] - rast_x) / xzoom));
-	draw_h = min_ii(img_h - off_y, ceil((scissor[3] - rast_y) / yzoom));
->>>>>>> 83de5cb3
+	draw_w = min_ii(img_w - off_x, ceil((float)(scissor[2] - rast_x) / xzoom));
+	draw_h = min_ii(img_h - off_y, ceil((float)(scissor[3] - rast_y) / yzoom));
 
 	if (draw_w > 0 && draw_h > 0) {
 		/* Don't use safe RasterPos (slower) if we can avoid it. */
