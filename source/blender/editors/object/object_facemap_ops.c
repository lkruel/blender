--- conflicted
+++ resolved
@@ -136,15 +136,8 @@
   Mesh *me = ob->data;
   if (CustomData_has_layer(&me->pdata, CD_FACEMAP)) {
     int *map = CustomData_get_layer(&me->pdata, CD_FACEMAP);
-<<<<<<< HEAD
-    int i;
-
-    if (map) {
-      for (i = 0; i < me->totpoly; i++) {
-=======
     if (map) {
       for (int i = 0; i < me->totpoly; i++) {
->>>>>>> d2d3ab05
         if (map[i] != -1) {
           map[i] = remap[map[i]];
         }
