/*
 * $Id$
 *
 * ***** BEGIN GPL LICENSE BLOCK *****
 *
 * This program is free software; you can redistribute it and/or
 * modify it under the terms of the GNU General Public License
 * as published by the Free Software Foundation; either version 2
 * of the License, or (at your option) any later version.
 *
 * This program is distributed in the hope that it will be useful,
 * but WITHOUT ANY WARRANTY; without even the implied warranty of
 * MERCHANTABILITY or FITNESS FOR A PARTICULAR PURPOSE.  See the
 * GNU General Public License for more details.
 *
 * You should have received a copy of the GNU General Public License
 * along with this program; if not, write to the Free Software Foundation,
 * Inc., 51 Franklin Street, Fifth Floor, Boston, MA 02110-1301, USA.
 *
 * The Original Code is Copyright (C) 2001-2002 by NaN Holding BV.
 * All rights reserved.
 *
 * Contributor(s): Blender Foundation, 2002-2008 full recode
 *
 * ***** END GPL LICENSE BLOCK *****
 */

/** \file blender/editors/object/object_edit.c
 *  \ingroup edobj
 */

#include <stdlib.h>
#include <string.h>
#include <math.h>
#include <time.h>
#include <float.h>
#include <ctype.h>
#include <stddef.h> //for offsetof

#include "MEM_guardedalloc.h"

#include "BLI_blenlib.h"
#include "BLI_math.h"
#include "BLI_utildefines.h"
#include "BLI_editVert.h"
#include "BLI_ghash.h"
#include "BLI_rand.h"

#include "BLF_api.h"

#include "DNA_armature_types.h"
#include "DNA_curve_types.h"
#include "DNA_group_types.h"
#include "DNA_lattice_types.h"
#include "DNA_material_types.h"
#include "DNA_meta_types.h"
#include "DNA_property_types.h"
#include "DNA_scene_types.h"
#include "DNA_object_types.h"
#include "DNA_object_force.h"
#include "DNA_meshdata_types.h"
#include "DNA_vfont_types.h"

#include "IMB_imbuf_types.h"

#include "BKE_anim.h"
#include "BKE_constraint.h"
#include "BKE_context.h"
#include "BKE_curve.h"
#include "BKE_effect.h"
#include "BKE_depsgraph.h"
#include "BKE_font.h"
#include "BKE_image.h"
#include "BKE_library.h"
#include "BKE_main.h"
#include "BKE_material.h"
#include "BKE_mball.h"
#include "BKE_mesh.h"
#include "BKE_object.h"
#include "BKE_paint.h"
#include "BKE_pointcache.h"
#include "BKE_property.h"
#include "BKE_sca.h"
#include "BKE_softbody.h"
#include "BKE_modifier.h"

#include "ED_armature.h"
#include "ED_curve.h"
#include "ED_mesh.h"
#include "ED_mball.h"
#include "ED_lattice.h"
#include "ED_object.h"
#include "ED_screen.h"
#include "ED_util.h"


#include "RNA_access.h"
#include "RNA_define.h"
#include "RNA_enum_types.h"

/* for menu/popup icons etc etc*/

#include "UI_interface.h"
#include "WM_api.h"
#include "WM_types.h"

#include "object_intern.h"	// own include

/* ************* XXX **************** */
static void error(const char *UNUSED(arg)) {}
static void waitcursor(int UNUSED(val)) {}
static int pupmenu(const char *UNUSED(msg)) {return 0;}

/* port over here */
static bContext *evil_C;
static void error_libdata(void) {}


/* find the correct active object per context
 * note: context can be NULL when called from a enum with PROP_ENUM_NO_CONTEXT */
Object *ED_object_active_context(bContext *C)
{
	Object *ob= NULL;
	if(C) {
		ob= CTX_data_pointer_get_type(C, "object", &RNA_Object).data;
		if (!ob) ob= CTX_data_active_object(C);
	}
	return ob;
}


/* ********* clear/set restrict view *********/
static int object_hide_view_clear_exec(bContext *C, wmOperator *UNUSED(op))
{
	Main *bmain= CTX_data_main(C);
	ScrArea *sa= CTX_wm_area(C);
	View3D *v3d= sa->spacedata.first;
	Scene *scene= CTX_data_scene(C);
	Base *base;
	int changed = 0;
	
	/* XXX need a context loop to handle such cases */
	for(base = FIRSTBASE; base; base=base->next){
		if((base->lay & v3d->lay) && base->object->restrictflag & OB_RESTRICT_VIEW) {
			base->flag |= SELECT;
			base->object->flag = base->flag;
			base->object->restrictflag &= ~OB_RESTRICT_VIEW; 
			changed = 1;
		}
	}
	if (changed) {
		DAG_scene_sort(bmain, scene);
		WM_event_add_notifier(C, NC_SCENE|ND_OB_SELECT, scene);
	}

	return OPERATOR_FINISHED;
}

void OBJECT_OT_hide_view_clear(wmOperatorType *ot)
{
	
	/* identifiers */
	ot->name= _("Clear Restrict View");
	ot->description = _("Reveal the object by setting the hide flag");
	ot->idname= "OBJECT_OT_hide_view_clear";
	
	/* api callbacks */
	ot->exec= object_hide_view_clear_exec;
	ot->poll= ED_operator_view3d_active;
	
	/* flags */
	ot->flag= OPTYPE_REGISTER|OPTYPE_UNDO;
}

static int object_hide_view_set_exec(bContext *C, wmOperator *op)
{
	Main *bmain= CTX_data_main(C);
	Scene *scene= CTX_data_scene(C);
	short changed = 0;
	const int unselected= RNA_boolean_get(op->ptr, "unselected");
	
	CTX_DATA_BEGIN(C, Base*, base, visible_bases) {
		if(!unselected) {
			if (base->flag & SELECT){
				base->flag &= ~SELECT;
				base->object->flag = base->flag;
				base->object->restrictflag |= OB_RESTRICT_VIEW;
				changed = 1;
				if (base==BASACT) {
					ED_base_object_activate(C, NULL);
				}
			}
		}
		else {
			if (!(base->flag & SELECT)){
				base->object->restrictflag |= OB_RESTRICT_VIEW;
				changed = 1;
			}
		}	
	}
	CTX_DATA_END;

	if (changed) {
		DAG_scene_sort(bmain, scene);
		
		WM_event_add_notifier(C, NC_SCENE|ND_OB_SELECT, CTX_data_scene(C));
		
	}

	return OPERATOR_FINISHED;
}

void OBJECT_OT_hide_view_set(wmOperatorType *ot)
{
	/* identifiers */
	ot->name= _("Set Restrict View");
	ot->description = _("Hide the object by setting the hide flag");
	ot->idname= "OBJECT_OT_hide_view_set";
	
	/* api callbacks */
	ot->exec= object_hide_view_set_exec;
	ot->poll= ED_operator_view3d_active;
	
	/* flags */
	ot->flag= OPTYPE_REGISTER|OPTYPE_UNDO;
	
	RNA_def_boolean(ot->srna, "unselected", 0, _("Unselected"), _("Hide unselected rather than selected objects."));
	
}

/* 99% same as above except no need for scene refreshing (TODO, update render preview) */
static int object_hide_render_clear_exec(bContext *C, wmOperator *UNUSED(op))
{
	short changed= 0;

	/* XXX need a context loop to handle such cases */
	CTX_DATA_BEGIN(C, Object*, ob, selected_editable_objects) {
		if(ob->restrictflag & OB_RESTRICT_RENDER) {
			ob->restrictflag &= ~OB_RESTRICT_RENDER;
			changed= 1;
		}
	}
	CTX_DATA_END;

	if(changed)
		WM_event_add_notifier(C, NC_SPACE|ND_SPACE_OUTLINER, NULL);

	return OPERATOR_FINISHED;
}

void OBJECT_OT_hide_render_clear(wmOperatorType *ot)
{

	/* identifiers */
	ot->name= _("Clear Restrict Render");
	ot->description = _("Reveal the render object by setting the hide render flag");
	ot->idname= "OBJECT_OT_hide_render_clear";

	/* api callbacks */
	ot->exec= object_hide_render_clear_exec;
	ot->poll= ED_operator_view3d_active;

	/* flags */
	ot->flag= OPTYPE_REGISTER|OPTYPE_UNDO;
}

static int object_hide_render_set_exec(bContext *C, wmOperator *op)
{
	const int unselected= RNA_boolean_get(op->ptr, "unselected");

	CTX_DATA_BEGIN(C, Base*, base, visible_bases) {
		if(!unselected) {
			if (base->flag & SELECT){
				base->object->restrictflag |= OB_RESTRICT_RENDER;
			}
		}
		else {
			if (!(base->flag & SELECT)){
				base->object->restrictflag |= OB_RESTRICT_RENDER;
			}
		}
	}
	CTX_DATA_END;
	WM_event_add_notifier(C, NC_SPACE|ND_SPACE_OUTLINER, NULL);
	return OPERATOR_FINISHED;
}

void OBJECT_OT_hide_render_set(wmOperatorType *ot)
{
	/* identifiers */
	ot->name= _("Set Restrict Render");
	ot->description = _("Hide the render object by setting the hide render flag");
	ot->idname= "OBJECT_OT_hide_render_set";

	/* api callbacks */
	ot->exec= object_hide_render_set_exec;
	ot->poll= ED_operator_view3d_active;

	/* flags */
	ot->flag= OPTYPE_REGISTER|OPTYPE_UNDO;

	RNA_def_boolean(ot->srna, "unselected", 0, _("Unselected"), _("Hide unselected rather than selected objects."));
}

/* ******************* toggle editmode operator  ***************** */

void ED_object_exit_editmode(bContext *C, int flag)
{
	/* Note! only in exceptional cases should 'EM_DO_UNDO' NOT be in the flag */

	Scene *scene= CTX_data_scene(C);
	Object *obedit= CTX_data_edit_object(C);
	int freedata = flag & EM_FREEDATA;
	
	if(obedit==NULL) return;
	
	if(flag & EM_WAITCURSOR) waitcursor(1);
	if(obedit->type==OB_MESH) {
		Mesh *me= obedit->data;
		
//		if(EM_texFaceCheck())
		
//		if(retopo_mesh_paint_check())
//			retopo_end_okee();
		
		if(me->edit_mesh->totvert>MESH_MAX_VERTS) {
			error("Too many vertices");
			return;
		}
		load_editMesh(scene, obedit);
		
		if(freedata) {
			free_editMesh(me->edit_mesh);
			MEM_freeN(me->edit_mesh);
			me->edit_mesh= NULL;
		}
		
		if(obedit->restore_mode & OB_MODE_WEIGHT_PAINT) {
			mesh_octree_table(NULL, NULL, NULL, 'e');
			mesh_mirrtopo_table(NULL, 'e');
		}
	}
	else if (obedit->type==OB_ARMATURE) {	
		ED_armature_from_edit(obedit);
		if(freedata)
			ED_armature_edit_free(obedit);
	}
	else if(ELEM(obedit->type, OB_CURVE, OB_SURF)) {
		load_editNurb(obedit);
		if(freedata) free_editNurb(obedit);
	}
	else if(obedit->type==OB_FONT && freedata) {
		load_editText(obedit);
		if(freedata) free_editText(obedit);
	}
	else if(obedit->type==OB_LATTICE) {
		load_editLatt(obedit);
		if(freedata) free_editLatt(obedit);
	}
	else if(obedit->type==OB_MBALL) {
		load_editMball(obedit);
		if(freedata) free_editMball(obedit);
	}

	/* freedata only 0 now on file saves and render */
	if(freedata) {
		ListBase pidlist;
		PTCacheID *pid;

		/* for example; displist make is different in editmode */
		scene->obedit= NULL; // XXX for context

		/* flag object caches as outdated */
		BKE_ptcache_ids_from_object(&pidlist, obedit, NULL, 0);
		for(pid=pidlist.first; pid; pid=pid->next) {
			if(pid->type != PTCACHE_TYPE_PARTICLES) /* particles don't need reset on geometry change */
				pid->cache->flag |= PTCACHE_OUTDATED;
		}
		BLI_freelistN(&pidlist);
		
		BKE_ptcache_object_reset(scene, obedit, PTCACHE_RESET_OUTDATED);

		/* also flush ob recalc, doesn't take much overhead, but used for particles */
		DAG_id_tag_update(&obedit->id, OB_RECALC_OB|OB_RECALC_DATA);
	
		if(flag & EM_DO_UNDO)
			ED_undo_push(C, "Editmode");
	
		if(flag & EM_WAITCURSOR) waitcursor(0);
	
		WM_event_add_notifier(C, NC_SCENE|ND_MODE|NS_MODE_OBJECT, scene);

		obedit->mode &= ~OB_MODE_EDIT;
	}
}


void ED_object_enter_editmode(bContext *C, int flag)
{
	Scene *scene= CTX_data_scene(C);
	Base *base= NULL;
	Object *ob;
	ScrArea *sa= CTX_wm_area(C);
	View3D *v3d= NULL;
	int ok= 0;
	
	if(scene->id.lib) return;
	
	if(sa && sa->spacetype==SPACE_VIEW3D)
		v3d= sa->spacedata.first;
	
	if((flag & EM_IGNORE_LAYER)==0) {
		base= CTX_data_active_base(C); /* active layer checked here for view3d */

		if(base==NULL) return;
		else if(v3d && (base->lay & v3d->lay)==0) return;
		else if(!v3d && (base->lay & scene->lay)==0) return;
	}
	else {
		base= scene->basact;
	}

	if (ELEM3(NULL, base, base->object, base->object->data)) return;

	ob = base->object;
	
	if (object_data_is_libdata(ob)) {
		error_libdata();
		return;
	}
	
	if(flag & EM_WAITCURSOR) waitcursor(1);

	ob->restore_mode = ob->mode;

	/* note, when switching scenes the object can have editmode data but
	 * not be scene->obedit: bug 22954, this avoids calling self eternally */
	if((ob->restore_mode & OB_MODE_EDIT)==0)
		ED_object_toggle_modes(C, ob->mode);

	ob->mode= OB_MODE_EDIT;
	
	if(ob->type==OB_MESH) {
		Mesh *me= ob->data;
		
		if(me->pv) mesh_pmv_off(me);
		ok= 1;
		scene->obedit= ob;	// context sees this
		
		make_editMesh(scene, ob);

		WM_event_add_notifier(C, NC_SCENE|ND_MODE|NS_EDITMODE_MESH, scene);
	}
	else if (ob->type==OB_ARMATURE){
		bArmature *arm= base->object->data;
		if (!arm) return;
		/*
		 * The function object_data_is_libdata make a problem here, the
		 * check for ob->proxy return 0 and let blender enter to edit mode
		 * this causa a crash when you try leave the edit mode.
		 * The problem is that i can't remove the ob->proxy check from
		 * object_data_is_libdata that prevent the bugfix #6614, so
		 * i add this little hack here.
		 */
		if(arm->id.lib) {
			error_libdata();
			return;
		}
		ok=1;
		scene->obedit= ob;
		ED_armature_to_edit(ob);
		/* to ensure all goes in restposition and without striding */
		DAG_id_tag_update(&ob->id, OB_RECALC_OB|OB_RECALC_DATA|OB_RECALC_TIME); // XXX: should this be OB_RECALC_DATA?

		WM_event_add_notifier(C, NC_SCENE|ND_MODE|NS_EDITMODE_ARMATURE, scene);
	}
	else if(ob->type==OB_FONT) {
		scene->obedit= ob; // XXX for context
		ok= 1;
		 make_editText(ob);

		WM_event_add_notifier(C, NC_SCENE|ND_MODE|NS_EDITMODE_TEXT, scene);
	}
	else if(ob->type==OB_MBALL) {
		scene->obedit= ob; // XXX for context
		ok= 1;
		make_editMball(ob);

		WM_event_add_notifier(C, NC_SCENE|ND_MODE|NS_EDITMODE_MBALL, scene);
	}
	else if(ob->type==OB_LATTICE) {
		scene->obedit= ob; // XXX for context
		ok= 1;
		make_editLatt(ob);
		
		WM_event_add_notifier(C, NC_SCENE|ND_MODE|NS_EDITMODE_LATTICE, scene);
	}
	else if(ob->type==OB_SURF || ob->type==OB_CURVE) {
		ok= 1;
		scene->obedit= ob; // XXX for context
		make_editNurb(ob);
		
		WM_event_add_notifier(C, NC_SCENE|ND_MODE|NS_EDITMODE_CURVE, scene);
	}
	
	if(ok) {
		DAG_id_tag_update(&ob->id, OB_RECALC_DATA);
	}
	else {
		scene->obedit= NULL; // XXX for context
		ob->mode &= ~OB_MODE_EDIT;
		WM_event_add_notifier(C, NC_SCENE|ND_MODE|NS_MODE_OBJECT, scene);
	}
	
	if(flag & EM_DO_UNDO) ED_undo_push(C, "Enter Editmode");
	if(flag & EM_WAITCURSOR) waitcursor(0);
}

static int editmode_toggle_exec(bContext *C, wmOperator *UNUSED(op))
{
	if(!CTX_data_edit_object(C))
		ED_object_enter_editmode(C, EM_WAITCURSOR);
	else
		ED_object_exit_editmode(C, EM_FREEDATA|EM_FREEUNDO|EM_WAITCURSOR); /* had EM_DO_UNDO but op flag calls undo too [#24685] */
	
	return OPERATOR_FINISHED;
}

static int editmode_toggle_poll(bContext *C)
{
	Object *ob = CTX_data_active_object(C);

	/* covers proxies too */
	if(ELEM(NULL, ob, ob->data) || ((ID *)ob->data)->lib)
		return 0;

	if (ob->restrictflag & OB_RESTRICT_VIEW)
		return 0;

	return (ob->type == OB_MESH || ob->type == OB_ARMATURE ||
			  ob->type == OB_FONT || ob->type == OB_MBALL ||
			  ob->type == OB_LATTICE || ob->type == OB_SURF ||
			  ob->type == OB_CURVE);
}

void OBJECT_OT_editmode_toggle(wmOperatorType *ot)
{
	
	/* identifiers */
	ot->name= _("Toggle Editmode");
	ot->description = _("Toggle object's editmode");
	ot->idname= "OBJECT_OT_editmode_toggle";
	
	/* api callbacks */
	ot->exec= editmode_toggle_exec;
	
	ot->poll= editmode_toggle_poll;
	
	/* flags */
	ot->flag= OPTYPE_REGISTER|OPTYPE_UNDO;
}

/* *************************** */

static int posemode_exec(bContext *C, wmOperator *UNUSED(op))
{
	Base *base= CTX_data_active_base(C);
	
	if(base->object->type==OB_ARMATURE) {
		if(base->object==CTX_data_edit_object(C)) {
			ED_object_exit_editmode(C, EM_FREEDATA|EM_DO_UNDO);
			ED_armature_enter_posemode(C, base);
		}
		else if(base->object->mode & OB_MODE_POSE)
			ED_armature_exit_posemode(C, base);
		else
			ED_armature_enter_posemode(C, base);
		
		return OPERATOR_FINISHED;
	}
	
	return OPERATOR_PASS_THROUGH;
}

void OBJECT_OT_posemode_toggle(wmOperatorType *ot) 
{
	/* identifiers */
	ot->name= _("Toggle Pose Mode");
	ot->idname= "OBJECT_OT_posemode_toggle";
	ot->description= _("Enables or disables posing/selecting bones");
	
	/* api callbacks */
	ot->exec= posemode_exec;
	ot->poll= ED_operator_object_active_editable;
	
	/* flag */
	ot->flag= OPTYPE_REGISTER|OPTYPE_UNDO;
}

/* *********************** */

#if 0
// XXX should be in view3d?

/* context: ob = lamp */
/* code should be replaced with proper (custom) transform handles for lamp properties */
static void spot_interactive(Object *ob, int mode)
{
	Lamp *la= ob->data;
	float transfac, dx, dy, ratio, origval;
	int keep_running= 1, center2d[2];
	int mval[2], mvalo[2];
	
//	getmouseco_areawin(mval);
//	getmouseco_areawin(mvalo);
	
	project_int(ob->obmat[3], center2d);
	if( center2d[0] > 100000 ) {		/* behind camera */
//		center2d[0]= curarea->winx/2;
//		center2d[1]= curarea->winy/2;
	}

//	helpline(mval, center2d);
	
	/* ratio is like scaling */
	dx = (float)(center2d[0] - mval[0]);
	dy = (float)(center2d[1] - mval[1]);
	transfac = (float)sqrt( dx*dx + dy*dy);
	if(transfac==0.0f) transfac= 1.0f;
	
	if(mode==1)	
		origval= la->spotsize;
	else if(mode==2)	
		origval= la->dist;
	else if(mode==3)	
		origval= la->clipsta;
	else	
		origval= la->clipend;
	
	while (keep_running>0) {
		
//		getmouseco_areawin(mval);
		
		/* essential for idling subloop */
		if(mval[0]==mvalo[0] && mval[1]==mvalo[1]) {
			PIL_sleep_ms(2);
		}
		else {
			char str[32];
			
			dx = (float)(center2d[0] - mval[0]);
			dy = (float)(center2d[1] - mval[1]);
			ratio = (float)(sqrt( dx*dx + dy*dy))/transfac;
			
			/* do the trick */
			
			if(mode==1) {	/* spot */
				la->spotsize = ratio*origval;
				CLAMP(la->spotsize, 1.0f, 180.0f);
				sprintf(str, "Spot size %.2f\n", la->spotsize);
			}
			else if(mode==2) {	/* dist */
				la->dist = ratio*origval;
				CLAMP(la->dist, 0.01f, 5000.0f);
				sprintf(str, "Distance %.2f\n", la->dist);
			}
			else if(mode==3) {	/* sta */
				la->clipsta = ratio*origval;
				CLAMP(la->clipsta, 0.001f, 5000.0f);
				sprintf(str, "Distance %.2f\n", la->clipsta);
			}
			else if(mode==4) {	/* end */
				la->clipend = ratio*origval;
				CLAMP(la->clipend, 0.1f, 5000.0f);
				sprintf(str, "Clip End %.2f\n", la->clipend);
			}

			/* cleanup */
			mvalo[0]= mval[0];
			mvalo[1]= mval[1];
			
			/* handle shaded mode */
// XXX			shade_buttons_change_3d();

			/* DRAW */	
			headerprint(str);
			force_draw_plus(SPACE_BUTS, 0);

//			helpline(mval, center2d);
		}
		
		while( qtest() ) {
			short val;
			unsigned short event= extern_qread(&val);
			
			switch (event){
				case ESCKEY:
				case RIGHTMOUSE:
					keep_running= 0;
					break;
				case LEFTMOUSE:
				case SPACEKEY:
				case PADENTER:
				case RETKEY:
					if(val)
						keep_running= -1;
					break;
			}
		}
	}

	if(keep_running==0) {
		if(mode==1)	
			la->spotsize= origval;
		else if(mode==2)	
			la->dist= origval;
		else if(mode==3)	
			la->clipsta= origval;
		else	
			la->clipend= origval;
	}

}
#endif

static void special_editmenu(Scene *scene, View3D *v3d)
{
// XXX	static short numcuts= 2;
	Object *ob= OBACT;
	Object *obedit= NULL; // XXX
	int nr,ret=0;
	
	if(ob==NULL) return;
	
	if(obedit==NULL) {
		
		if(ob->mode & OB_MODE_POSE) {
// XXX			pose_special_editmenu();
		}
		else if(paint_facesel_test(ob)) {
			Mesh *me= get_mesh(ob);
			MTFace *tface;
			MFace *mface;
			int a;

			if(me==NULL || me->mtface==NULL) return;

			nr= pupmenu("Specials%t|Set     Tex%x1|         Shared%x2|         Light%x3|         Invisible%x4|         Collision%x5|         TwoSide%x6|Clr     Tex%x7|         Shared%x8|         Light%x9|         Invisible%x10|         Collision%x11|         TwoSide%x12");
			
			tface= me->mtface;
			mface= me->mface;
			for(a=me->totface; a>0; a--, tface++, mface++) {
				if(mface->flag & ME_FACE_SEL) {
					switch(nr) {
					case 1:
						tface->mode |= TF_TEX; break;
					case 2:
						tface->mode |= TF_SHAREDCOL; break;
					case 3:
						tface->mode |= TF_LIGHT; break; 
					case 4:
						tface->mode |= TF_INVISIBLE; break;
					case 5:
						tface->mode |= TF_DYNAMIC; break;
					case 6:
						tface->mode |= TF_TWOSIDE; break;
					case 7:
						tface->mode &= ~TF_TEX;
						tface->tpage= NULL;
						break;
					case 8:
						tface->mode &= ~TF_SHAREDCOL; break;
					case 9:
						tface->mode &= ~TF_LIGHT; break;
					case 10:
						tface->mode &= ~TF_INVISIBLE; break;
					case 11:
						tface->mode &= ~TF_DYNAMIC; break;
					case 12:
						tface->mode &= ~TF_TWOSIDE; break;
					}
				}
			}
			DAG_id_tag_update(&ob->id, OB_RECALC_DATA);
		}
		else if(ob->mode & OB_MODE_VERTEX_PAINT) {
			Mesh *me= get_mesh(ob);
			
			if(me==NULL || (me->mcol==NULL && me->mtface==NULL) ) return;
			
			nr= pupmenu("Specials%t|Shared VertexCol%x1");
			if(nr==1) {
				
// XXX				do_shared_vertexcol(me);
				
				DAG_id_tag_update(&ob->id, OB_RECALC_DATA);
			}
		}
		else if(ob->mode & OB_MODE_WEIGHT_PAINT) {
			Object *par= modifiers_isDeformedByArmature(ob);

			if(par && (par->mode & OB_MODE_POSE)) {
				nr= pupmenu("Specials%t|Apply Bone Envelopes to Vertex Groups %x1|Apply Bone Heat Weights to Vertex Groups %x2");

// XXX				if(nr==1 || nr==2)
// XXX					pose_adds_vgroups(ob, (nr == 2));
			}
		}
		else if(ob->mode & OB_MODE_PARTICLE_EDIT) {
#if 0
			// XXX
			ParticleSystem *psys = PE_get_current(ob);
			ParticleEditSettings *pset = PE_settings();

			if(!psys)
				return;

			if(pset->selectmode & SCE_SELECT_POINT)
				nr= pupmenu("Specials%t|Rekey%x1|Subdivide%x2|Select First%x3|Select Last%x4|Remove Doubles%x5");
			else
				nr= pupmenu("Specials%t|Rekey%x1|Remove Doubles%x5");
			
			switch(nr) {
			case 1:
// XXX				if(button(&pset->totrekey, 2, 100, "Number of Keys:")==0) return;
				waitcursor(1);
				PE_rekey();
				break;
			case 2:
				PE_subdivide();
				break;
			case 3:
				PE_select_root();
				break;
			case 4:
				PE_select_tip();
				break;
			case 5:
				PE_remove_doubles();
				break;
			}
			
			DAG_id_tag_update(&obedit->id, OB_RECALC_DATA);
			
			if(nr>0) waitcursor(0);
#endif
		}
		else {
			Base *base, *base_select= NULL;
			
			/* Get the active object mesh. */
			Mesh *me= get_mesh(ob);

			/* Booleans, if the active object is a mesh... */
			if (me && ob->id.lib==NULL) {
				
				/* Bring up a little menu with the boolean operation choices on. */
				nr= pupmenu("Boolean Tools%t|Intersect%x1|Union%x2|Difference%x3|Add Intersect Modifier%x4|Add Union Modifier%x5|Add Difference Modifier%x6");

				if (nr > 0) {
					/* user has made a choice of a menu element.
					   All of the boolean functions require 2 mesh objects 
					   we search through the object list to find the other 
					   selected item and make sure it is distinct and a mesh. */

					for(base= FIRSTBASE; base; base= base->next) {
						if(TESTBASELIB(v3d, base)) {
							if(base->object != ob) base_select= base;
						}
					}

					if (base_select) {
						if (get_mesh(base_select->object)) {
							if(nr <= 3){
								waitcursor(1);
// XXX								ret = NewBooleanMesh(BASACT,base_select,nr);
								if (ret==0) {
									error("An internal error occurred");
								} else if(ret==-1) {
									error("Selected meshes must have faces to perform boolean operations");
								} else if (ret==-2) {
									error("Both meshes must be a closed mesh");
								}
								waitcursor(0);
							} else {
								BooleanModifierData *bmd = NULL;
								bmd = (BooleanModifierData *)modifier_new(eModifierType_Boolean);
								BLI_addtail(&ob->modifiers, bmd);
								modifier_unique_name(&ob->modifiers, (ModifierData*)bmd);
								bmd->object = base_select->object;
								bmd->modifier.mode |= eModifierMode_Realtime;
								switch(nr){
									case 4: bmd->operation = eBooleanModifierOp_Intersect; break;
									case 5: bmd->operation = eBooleanModifierOp_Union; break;
									case 6:	bmd->operation = eBooleanModifierOp_Difference; break;
								}
// XXX								do_common_editbuts(B_CHANGEDEP);
							}								
						} else {
							error("Please select 2 meshes");
						}
					} else {
						error("Please select 2 meshes");
					}
				}

			}
			else if (ob->type == OB_FONT) {
				/* removed until this gets a decent implementation (ton) */
/*				nr= pupmenu("Split %t|Characters%x1");
				if (nr > 0) {
					switch(nr) {
						case 1: split_font();
					}
				}
*/
			}			
		}
	}
	else if(obedit->type==OB_MESH) {
	}
	else if(ELEM(obedit->type, OB_CURVE, OB_SURF)) {
	}
	else if(obedit->type==OB_ARMATURE) {
		nr= pupmenu("Specials%t|Subdivide %x1|Subdivide Multi%x2|Switch Direction%x7|Flip Left-Right Names%x3|%l|AutoName Left-Right%x4|AutoName Front-Back%x5|AutoName Top-Bottom%x6");
//		if(nr==1)
// XXX			subdivide_armature(1);
		if(nr==2) {
// XXX			if(button(&numcuts, 1, 128, "Number of Cuts:")==0) return;
			waitcursor(1);
// XXX			subdivide_armature(numcuts);
		}
//		else if(nr==3)
// XXX			armature_flip_names();
		else if(ELEM3(nr, 4, 5, 6)) {
// XXX			armature_autoside_names(nr-4);
		}
//		else if(nr == 7)
// XXX			switch_direction_armature();
	}
	else if(obedit->type==OB_LATTICE) {
		Lattice *lt= obedit->data;
		static float weight= 1.0f;
		{ // XXX
// XXX		if(fbutton(&weight, 0.0f, 1.0f, 10, 10, "Set Weight")) {
			Lattice *editlt= lt->editlatt->latt;
			int a= editlt->pntsu*editlt->pntsv*editlt->pntsw;
			BPoint *bp= editlt->def;
			
			while(a--) {
				if(bp->f1 & SELECT)
					bp->weight= weight;
				bp++;
			}
		}
	}

}

static void copymenu_properties(Scene *scene, View3D *v3d, Object *ob)
{	
//XXX no longer used - to be removed - replaced by game_properties_copy_exec
	bProperty *prop;
	Base *base;
	int nr, tot=0;
	char *str;
	
	prop= ob->prop.first;
	while(prop) {
		tot++;
		prop= prop->next;
	}
	
	str= MEM_callocN(50 + 33*tot, "copymenu prop");
	
	if (tot)
		strcpy(str, "Copy Property %t|Replace All|Merge All|%l");
	else
		strcpy(str, "Copy Property %t|Clear All (no properties on active)");
	
	tot= 0;	
	prop= ob->prop.first;
	while(prop) {
		tot++;
		strcat(str, "|");
		strcat(str, prop->name);
		prop= prop->next;
	}

	nr= pupmenu(str);
	
	if ( nr==1 || nr==2 ) {
		for(base= FIRSTBASE; base; base= base->next) {
			if((base != BASACT) &&(TESTBASELIB(v3d, base))) {
				if (nr==1) { /* replace */
					copy_properties( &base->object->prop, &ob->prop );
				} else {
					for(prop = ob->prop.first; prop; prop= prop->next ) {
						set_ob_property(base->object, prop);
					}
				}
			}
		}
	} else if(nr>0) {
		prop = BLI_findlink(&ob->prop, nr-4); /* account for first 3 menu items & menu index starting at 1*/
		
		if(prop) {
			for(base= FIRSTBASE; base; base= base->next) {
				if((base != BASACT) &&(TESTBASELIB(v3d, base))) {
					set_ob_property(base->object, prop);
				}
			}
		}
	}
	MEM_freeN(str);
	
}

static void copymenu_logicbricks(Scene *scene, View3D *v3d, Object *ob)
{
//XXX no longer used - to be removed - replaced by logicbricks_copy_exec
	Base *base;
	
	for(base= FIRSTBASE; base; base= base->next) {
		if(base->object != ob) {
			if(TESTBASELIB(v3d, base)) {
				
				/* first: free all logic */
				free_sensors(&base->object->sensors);				
				unlink_controllers(&base->object->controllers);
				free_controllers(&base->object->controllers);
				unlink_actuators(&base->object->actuators);
				free_actuators(&base->object->actuators);
				
				/* now copy it, this also works without logicbricks! */
				clear_sca_new_poins_ob(ob);
				copy_sensors(&base->object->sensors, &ob->sensors);
				copy_controllers(&base->object->controllers, &ob->controllers);
				copy_actuators(&base->object->actuators, &ob->actuators);
				set_sca_new_poins_ob(base->object);
				
				/* some menu settings */
				base->object->scavisflag= ob->scavisflag;
				base->object->scaflag= ob->scaflag;
				
				/* set the initial state */
				base->object->state= ob->state;
				base->object->init_state= ob->init_state;
			}
		}
	}
}

static void copymenu_modifiers(Main *bmain, Scene *scene, View3D *v3d, Object *ob)
{
	Base *base;
	int i, event;
	char str[512];
	const char *errorstr= NULL;

	strcpy(str, "Copy Modifiers %t");

	sprintf(str+strlen(str), "|All%%x%d|%%l", NUM_MODIFIER_TYPES);

	for (i=eModifierType_None+1; i<NUM_MODIFIER_TYPES; i++) {
		ModifierTypeInfo *mti = modifierType_getInfo(i);

		if(ELEM3(i, eModifierType_Hook, eModifierType_Softbody, eModifierType_ParticleInstance)) continue;
		
		if(i == eModifierType_Collision)
			continue;

		if (	(mti->flags&eModifierTypeFlag_AcceptsCVs) || 
				(ob->type==OB_MESH && (mti->flags&eModifierTypeFlag_AcceptsMesh))) {
			sprintf(str+strlen(str), "|%s%%x%d", mti->name, i);
		}
	}

	event = pupmenu(str);
	if(event<=0) return;

	for (base= FIRSTBASE; base; base= base->next) {
		if(base->object != ob) {
			if(TESTBASELIB(v3d, base)) {

				base->object->recalc |= OB_RECALC_OB|OB_RECALC_DATA;

				if (base->object->type==ob->type) {
					/* copy all */
					if (event==NUM_MODIFIER_TYPES) {
						ModifierData *md;
						object_free_modifiers(base->object);

						for (md=ob->modifiers.first; md; md=md->next) {
							ModifierData *nmd = NULL;
							
							if(ELEM3(md->type, eModifierType_Hook, eModifierType_Softbody, eModifierType_ParticleInstance)) continue;
		
							if(md->type == eModifierType_Collision)
								continue;
							
							nmd = modifier_new(md->type);
							modifier_copyData(md, nmd);
							BLI_addtail(&base->object->modifiers, nmd);
							modifier_unique_name(&base->object->modifiers, nmd);
						}

						copy_object_particlesystems(base->object, ob);
						copy_object_softbody(base->object, ob);
					} else {
						/* copy specific types */
						ModifierData *md, *mdn;
						
						/* remove all with type 'event' */
						for (md=base->object->modifiers.first; md; md=mdn) {
							mdn= md->next;
							if(md->type==event) {
								BLI_remlink(&base->object->modifiers, md);
								modifier_free(md);
							}
						}
						
						/* copy all with type 'event' */
						for (md=ob->modifiers.first; md; md=md->next) {
							if (md->type==event) {
								
								mdn = modifier_new(event);
								BLI_addtail(&base->object->modifiers, mdn);
								modifier_unique_name(&base->object->modifiers, mdn);

								modifier_copyData(md, mdn);
							}
						}

						if(event == eModifierType_ParticleSystem) {
							object_free_particlesystems(base->object);
							copy_object_particlesystems(base->object, ob);
						}
						else if(event == eModifierType_Softbody) {
							object_free_softbody(base->object);
							copy_object_softbody(base->object, ob);
						}
					}
				}
				else
					errorstr= "Did not copy modifiers to other Object types";
			}
		}
	}
	
//	if(errorstr) notice(errorstr);
	
	DAG_scene_sort(bmain, scene);
	
}

/* both pointers should exist */
static void copy_texture_space(Object *to, Object *ob)
{
	float *poin1= NULL, *poin2= NULL;
	short texflag= 0;
	
	if(ob->type==OB_MESH) {
		texflag= ((Mesh *)ob->data)->texflag;
		poin2= ((Mesh *)ob->data)->loc;
	}
	else if (ELEM3(ob->type, OB_CURVE, OB_SURF, OB_FONT)) {
		texflag= ((Curve *)ob->data)->texflag;
		poin2= ((Curve *)ob->data)->loc;
	}
	else if(ob->type==OB_MBALL) {
		texflag= ((MetaBall *)ob->data)->texflag;
		poin2= ((MetaBall *)ob->data)->loc;
	}
	else
		return;
		
	if(to->type==OB_MESH) {
		((Mesh *)to->data)->texflag= texflag;
		poin1= ((Mesh *)to->data)->loc;
	}
	else if (ELEM3(to->type, OB_CURVE, OB_SURF, OB_FONT)) {
		((Curve *)to->data)->texflag= texflag;
		poin1= ((Curve *)to->data)->loc;
	}
	else if(to->type==OB_MBALL) {
		((MetaBall *)to->data)->texflag= texflag;
		poin1= ((MetaBall *)to->data)->loc;
	}
	else
		return;
	
	memcpy(poin1, poin2, 9*sizeof(float));	/* this was noted in DNA_mesh, curve, mball */
	
	if(to->type==OB_MESH) ;
	else if(to->type==OB_MBALL) tex_space_mball(to);
	else tex_space_curve(to->data);
	
}

static void copy_attr(Main *bmain, Scene *scene, View3D *v3d, short event)
{
	Object *ob;
	Base *base;
	Curve *cu, *cu1;
	Nurb *nu;
	int do_scene_sort= 0;
	
	if(scene->id.lib) return;

	if(!(ob=OBACT)) return;
	
	if(scene->obedit) { // XXX get from context
		/* obedit_copymenu(); */
		return;
	}
	if(event==9) {
		copymenu_properties(scene, v3d, ob);
		return;
	}
	else if(event==10) {
		copymenu_logicbricks(scene, v3d, ob);
		return;
	}
	else if(event==24) {
		copymenu_modifiers(bmain, scene, v3d, ob);
		return;
	}

	for(base= FIRSTBASE; base; base= base->next) {
		if(base != BASACT) {
			if(TESTBASELIB(v3d, base)) {
				base->object->recalc |= OB_RECALC_OB;
				
				if(event==1) {  /* loc */
					VECCOPY(base->object->loc, ob->loc);
					VECCOPY(base->object->dloc, ob->dloc);
				}
				else if(event==2) {  /* rot */
					VECCOPY(base->object->rot, ob->rot);
					VECCOPY(base->object->drot, ob->drot);

					QUATCOPY(base->object->quat, ob->quat);
					QUATCOPY(base->object->dquat, ob->dquat);
				}
				else if(event==3) {  /* size */
					VECCOPY(base->object->size, ob->size);
					VECCOPY(base->object->dsize, ob->dsize);
				}
				else if(event==4) {  /* drawtype */
					base->object->dt= ob->dt;
					base->object->dtx= ob->dtx;
					base->object->empty_drawtype= ob->empty_drawtype;
					base->object->empty_drawsize= ob->empty_drawsize;
				}
				else if(event==5) {  /* time offs */
					base->object->sf= ob->sf;
				}
				else if(event==6) {  /* dupli */
					base->object->dupon= ob->dupon;
					base->object->dupoff= ob->dupoff;
					base->object->dupsta= ob->dupsta;
					base->object->dupend= ob->dupend;
					
					base->object->transflag &= ~OB_DUPLI;
					base->object->transflag |= (ob->transflag & OB_DUPLI);

					base->object->dup_group= ob->dup_group;
					if(ob->dup_group)
						id_lib_extern(&ob->dup_group->id);
				}
				else if(event==7) {	/* mass */
					base->object->mass= ob->mass;
				}
				else if(event==8) {	/* damping */
					base->object->damping= ob->damping;
					base->object->rdamping= ob->rdamping;
				}
				else if(event==11) {	/* all physical attributes */
					base->object->gameflag = ob->gameflag;
					base->object->inertia = ob->inertia;
					base->object->formfactor = ob->formfactor;
					base->object->damping= ob->damping;
					base->object->rdamping= ob->rdamping;
					base->object->min_vel= ob->min_vel;
					base->object->max_vel= ob->max_vel;
					if (ob->gameflag & OB_BOUNDS) {
						base->object->boundtype = ob->boundtype;
					}
					base->object->margin= ob->margin;
					base->object->bsoft= copy_bulletsoftbody(ob->bsoft);

				}
				else if(event==17) {	/* tex space */
					copy_texture_space(base->object, ob);
				}
				else if(event==18) {	/* font settings */
					
					if(base->object->type==ob->type) {
						cu= ob->data;
						cu1= base->object->data;
						
						cu1->spacemode= cu->spacemode;
						cu1->spacing= cu->spacing;
						cu1->linedist= cu->linedist;
						cu1->shear= cu->shear;
						cu1->fsize= cu->fsize;
						cu1->xof= cu->xof;
						cu1->yof= cu->yof;
						cu1->textoncurve= cu->textoncurve;
						cu1->wordspace= cu->wordspace;
						cu1->ulpos= cu->ulpos;
						cu1->ulheight= cu->ulheight;
						if(cu1->vfont) cu1->vfont->id.us--;
						cu1->vfont= cu->vfont;
						id_us_plus((ID *)cu1->vfont);
						if(cu1->vfontb) cu1->vfontb->id.us--;
						cu1->vfontb= cu->vfontb;
						id_us_plus((ID *)cu1->vfontb);
						if(cu1->vfonti) cu1->vfonti->id.us--;
						cu1->vfonti= cu->vfonti;
						id_us_plus((ID *)cu1->vfonti);
						if(cu1->vfontbi) cu1->vfontbi->id.us--;
						cu1->vfontbi= cu->vfontbi;
						id_us_plus((ID *)cu1->vfontbi);						

						BKE_text_to_curve(scene, base->object, 0);		/* needed? */

						
						BLI_strncpy(cu1->family, cu->family, sizeof(cu1->family));
						
						base->object->recalc |= OB_RECALC_DATA;
					}
				}
				else if(event==19) {	/* bevel settings */
					
					if(ELEM(base->object->type, OB_CURVE, OB_FONT)) {
						cu= ob->data;
						cu1= base->object->data;
						
						cu1->bevobj= cu->bevobj;
						cu1->taperobj= cu->taperobj;
						cu1->width= cu->width;
						cu1->bevresol= cu->bevresol;
						cu1->ext1= cu->ext1;
						cu1->ext2= cu->ext2;
						
						base->object->recalc |= OB_RECALC_DATA;
					}
				}
				else if(event==25) {	/* curve resolution */

					if(ELEM(base->object->type, OB_CURVE, OB_FONT)) {
						cu= ob->data;
						cu1= base->object->data;
						
						cu1->resolu= cu->resolu;
						cu1->resolu_ren= cu->resolu_ren;
						
						nu= cu1->nurb.first;
						
						while(nu) {
							nu->resolu= cu1->resolu;
							nu= nu->next;
						}
						
						base->object->recalc |= OB_RECALC_DATA;
					}
				}
				else if(event==21){
					if (base->object->type==OB_MESH) {
						ModifierData *md = modifiers_findByType(ob, eModifierType_Subsurf);

						if (md) {
							ModifierData *tmd = modifiers_findByType(base->object, eModifierType_Subsurf);

							if (!tmd) {
								tmd = modifier_new(eModifierType_Subsurf);
								BLI_addtail(&base->object->modifiers, tmd);
							}

							modifier_copyData(md, tmd);
							base->object->recalc |= OB_RECALC_DATA;
						}
					}
				}
				else if(event==22) {
					/* Copy the constraint channels over */
					copy_constraints(&base->object->constraints, &ob->constraints, TRUE);
					
					do_scene_sort= 1;
				}
				else if(event==23) {
					base->object->softflag= ob->softflag;
					if(base->object->soft) sbFree(base->object->soft);
					
					base->object->soft= copy_softbody(ob->soft);

					if (!modifiers_findByType(base->object, eModifierType_Softbody)) {
						BLI_addhead(&base->object->modifiers, modifier_new(eModifierType_Softbody));
					}
				}
				else if(event==26) {
#if 0 // XXX old animation system
					copy_nlastrips(&base->object->nlastrips, &ob->nlastrips);
#endif // XXX old animation system
				}
				else if(event==27) {	/* autosmooth */
					if (base->object->type==OB_MESH) {
						Mesh *me= ob->data;
						Mesh *cme= base->object->data;
						cme->smoothresh= me->smoothresh;
						if(me->flag & ME_AUTOSMOOTH)
							cme->flag |= ME_AUTOSMOOTH;
						else
							cme->flag &= ~ME_AUTOSMOOTH;
					}
				}
				else if(event==28) { /* UV orco */
					if(ELEM(base->object->type, OB_CURVE, OB_SURF)) {
						cu= ob->data;
						cu1= base->object->data;
						
						if(cu->flag & CU_UV_ORCO)
							cu1->flag |= CU_UV_ORCO;
						else
							cu1->flag &= ~CU_UV_ORCO;
					}		
				}
				else if(event==29) { /* protected bits */
					base->object->protectflag= ob->protectflag;
				}
				else if(event==30) { /* index object */
					base->object->index= ob->index;
				}
				else if(event==31) { /* object color */
					QUATCOPY(base->object->col, ob->col);
				}
			}
		}
	}
	
	if(do_scene_sort)
		DAG_scene_sort(bmain, scene);

	DAG_ids_flush_update(bmain, 0);
}

static void copy_attr_menu(Main *bmain, Scene *scene, View3D *v3d)
{
	Object *ob;
	short event;
	char str[512];
	
	if(!(ob=OBACT)) return;
	
	if (scene->obedit) { // XXX get from context
//		if (ob->type == OB_MESH)
// XXX			mesh_copy_menu();
		return;
	}
	
	/* Object Mode */
	
	/* If you change this menu, don't forget to update the menu in header_view3d.c
	 * view3d_edit_object_copyattrmenu() and in toolbox.c
	 */
	
	strcpy(str, "Copy Attributes %t|Location%x1|Rotation%x2|Size%x3|Draw Options%x4|Time Offset%x5|Dupli%x6|Object Color%x31|%l|Mass%x7|Damping%x8|All Physical Attributes%x11|Properties%x9|Logic Bricks%x10|Protected Transform%x29|%l");
	
	strcat (str, "|Object Constraints%x22");
	strcat (str, "|NLA Strips%x26");
	
// XXX	if (OB_SUPPORT_MATERIAL(ob)) {
//		strcat(str, "|Texture Space%x17");
//	}	
	
	if(ob->type == OB_FONT) strcat(str, "|Font Settings%x18|Bevel Settings%x19");
	if(ob->type == OB_CURVE) strcat(str, "|Bevel Settings%x19|UV Orco%x28");
	
	if((ob->type == OB_FONT) || (ob->type == OB_CURVE)) {
			strcat(str, "|Curve Resolution%x25");
	}

	if(ob->type==OB_MESH){
		strcat(str, "|Subsurf Settings%x21|AutoSmooth%x27");
	}

	if(ob->soft) strcat(str, "|Soft Body Settings%x23");
	
	strcat(str, "|Pass Index%x30");
	
	if(ob->type==OB_MESH || ob->type==OB_CURVE || ob->type==OB_LATTICE || ob->type==OB_SURF){
		strcat(str, "|Modifiers ...%x24");
	}

	event= pupmenu(str);
	if(event<= 0) return;
	
	copy_attr(bmain, scene, v3d, event);
}

/* ******************* force field toggle operator ***************** */

static int forcefield_toggle_exec(bContext *C, wmOperator *UNUSED(op))
{
	Object *ob = CTX_data_active_object(C);

	if(ob->pd == NULL)
		ob->pd = object_add_collision_fields(PFIELD_FORCE);

	if(ob->pd->forcefield == 0)
		ob->pd->forcefield = PFIELD_FORCE;
	else
		ob->pd->forcefield = 0;
	
	return OPERATOR_FINISHED;
}

void OBJECT_OT_forcefield_toggle(wmOperatorType *ot)
{
	
	/* identifiers */
	ot->name= _("Toggle Force Field");
	ot->description = _("Toggle object's force field");
	ot->idname= "OBJECT_OT_forcefield_toggle";
	
	/* api callbacks */
	ot->exec= forcefield_toggle_exec;
	ot->poll= ED_operator_object_active_editable;
	
	/* flags */
	ot->flag= OPTYPE_REGISTER|OPTYPE_UNDO;
}

/* ********************************************** */
/* Motion Paths */

/* For the object with pose/action: update paths for those that have got them
 * This should selectively update paths that exist...
 *
 * To be called from various tools that do incremental updates 
 */
void ED_objects_recalculate_paths(bContext *C, Scene *scene)
{
	ListBase targets = {NULL, NULL};
	
	/* loop over objects in scene */
	CTX_DATA_BEGIN(C, Object*, ob, selected_editable_objects) 
	{
		/* set flag to force recalc, then grab the relevant bones to target */
		ob->avs.recalc |= ANIMVIZ_RECALC_PATHS;
		animviz_get_object_motionpaths(ob, &targets);
	}
	CTX_DATA_END;
	
	/* recalculate paths, then free */
	animviz_calc_motionpaths(scene, &targets);
	BLI_freelistN(&targets);
}

/* For the object with pose/action: create path curves for selected bones 
 * This recalculates the WHOLE path within the pchan->pathsf and pchan->pathef range
 */
static int object_calculate_paths_exec (bContext *C, wmOperator *UNUSED(op))
{
	Scene *scene= CTX_data_scene(C);
	
	/* set up path data for bones being calculated */
	CTX_DATA_BEGIN(C, Object*, ob, selected_editable_objects)  
	{
		/* verify makes sure that the selected bone has a bone with the appropriate settings */
		animviz_verify_motionpaths(scene, ob, NULL);
	}
	CTX_DATA_END;
	
	/* calculate the bones that now have motionpaths... */
	// TODO: only make for the selected bones?
	ED_objects_recalculate_paths(C, scene);
	
	/* notifiers for updates */
	WM_event_add_notifier(C, NC_OBJECT|ND_POSE, NULL);
	
	return OPERATOR_FINISHED; 
}

void OBJECT_OT_paths_calculate (wmOperatorType *ot)
{
	/* identifiers */
	ot->name= _("Calculate Object Paths");
	ot->idname= "OBJECT_OT_paths_calculate";
	ot->description= _("Calculate paths for the selected bones");
	
	/* api callbacks */
	ot->exec= object_calculate_paths_exec;
	ot->poll= ED_operator_object_active_editable;
	
	/* flags */
	ot->flag= OPTYPE_REGISTER|OPTYPE_UNDO;
}

/* --------- */

/* for the object with pose/action: clear path curves for selected bones only */
void ED_objects_clear_paths(bContext *C)
{
	/* loop over objects in scene */
	CTX_DATA_BEGIN(C, Object*, ob, selected_editable_objects) 
	{
		if (ob->mpath) {
			animviz_free_motionpath(ob->mpath);
			ob->mpath= NULL;
			ob->avs.path_bakeflag &= ~MOTIONPATH_BAKE_HAS_PATHS;
		}
	}
	CTX_DATA_END;
}

/* operator callback for this */
static int object_clear_paths_exec (bContext *C, wmOperator *UNUSED(op))
{	
	/* use the backend function for this */
	ED_objects_clear_paths(C);
	
	/* notifiers for updates */
	WM_event_add_notifier(C, NC_OBJECT|ND_POSE, NULL);
	
	return OPERATOR_FINISHED; 
}

void OBJECT_OT_paths_clear (wmOperatorType *ot)
{
	/* identifiers */
	ot->name= _("Clear Object Paths");
	ot->idname= "OBJECT_OT_paths_clear";
	ot->description= _("Clear path caches for selected bones");
	
	/* api callbacks */
	ot->exec= object_clear_paths_exec;
	ot->poll= ED_operator_object_active_editable;
	
	/* flags */
	ot->flag = OPTYPE_REGISTER|OPTYPE_UNDO;
}


/********************** Smooth/Flat *********************/

static int shade_smooth_exec(bContext *C, wmOperator *op)
{
	Curve *cu;
	Nurb *nu;
	int clear= (strcmp(op->idname, "OBJECT_OT_shade_flat") == 0);
	int done= 0;

	CTX_DATA_BEGIN(C, Object*, ob, selected_editable_objects) {

		if(ob->type==OB_MESH) {
			mesh_set_smooth_flag(ob, !clear);

			DAG_id_tag_update(&ob->id, OB_RECALC_DATA);
			WM_event_add_notifier(C, NC_OBJECT|ND_DRAW, ob);

			done= 1;
		}
		else if ELEM(ob->type, OB_SURF, OB_CURVE) {
			cu= ob->data;

			for(nu=cu->nurb.first; nu; nu=nu->next) {
				if(!clear) nu->flag |= ME_SMOOTH;
				else nu->flag &= ~ME_SMOOTH;
			}

			DAG_id_tag_update(&ob->id, OB_RECALC_DATA);
			WM_event_add_notifier(C, NC_OBJECT|ND_DRAW, ob);

			done= 1;
		}
	}
	CTX_DATA_END;

	return (done)? OPERATOR_FINISHED: OPERATOR_CANCELLED;
}

static int shade_poll(bContext *C)
{
	return (ED_operator_object_active_editable(C) && !ED_operator_editmesh(C));
}

void OBJECT_OT_shade_flat(wmOperatorType *ot)
{
	/* identifiers */
<<<<<<< HEAD
	ot->name= _("Shade Flat");
	ot->description= _("Display faces 'smooth' (using vertext normals)");
=======
	ot->name= "Shade Flat";
	ot->description= "Display faces 'flat'";
>>>>>>> 4da4943b
	ot->idname= "OBJECT_OT_shade_flat";
	
	/* api callbacks */
	ot->poll= shade_poll;
	ot->exec= shade_smooth_exec;

	/* flags */
	ot->flag= OPTYPE_REGISTER|OPTYPE_UNDO;
}

void OBJECT_OT_shade_smooth(wmOperatorType *ot)
{
	/* identifiers */
<<<<<<< HEAD
	ot->name= _("Shade Smooth");
	ot->description= _("Display faces 'flat'");
=======
	ot->name= "Shade Smooth";
	ot->description= "Display faces 'smooth' (using vertex normals)";
>>>>>>> 4da4943b
	ot->idname= "OBJECT_OT_shade_smooth";
	
	/* api callbacks */
	ot->poll= shade_poll;
	ot->exec= shade_smooth_exec;
	
	/* flags */
	ot->flag= OPTYPE_REGISTER|OPTYPE_UNDO;
}

/* ********************** */

static void image_aspect(Scene *scene, View3D *v3d)
{
	/* all selected objects with an image map: scale in image aspect */
	Base *base;
	Object *ob;
	Material *ma;
	Tex *tex;
	float x, y, space;
	int a, b, done;
	
	if(scene->obedit) return; // XXX get from context
	if(scene->id.lib) return;
	
	for(base= FIRSTBASE; base; base= base->next) {
		if(TESTBASELIB(v3d, base)) {
			ob= base->object;
			done= 0;
			
			for(a=1; a<=ob->totcol; a++) {
				ma= give_current_material(ob, a);
				if(ma) {
					for(b=0; b<MAX_MTEX; b++) {
						if(ma->mtex[b] && ma->mtex[b]->tex) {
							tex= ma->mtex[b]->tex;
							if(tex->type==TEX_IMAGE && tex->ima) {
								ImBuf *ibuf= BKE_image_get_ibuf(tex->ima, NULL);
								
								/* texturespace */
								space= 1.0;
								if(ob->type==OB_MESH) {
									float size[3];
									mesh_get_texspace(ob->data, NULL, NULL, size);
									space= size[0]/size[1];
								}
								else if(ELEM3(ob->type, OB_CURVE, OB_FONT, OB_SURF)) {
									Curve *cu= ob->data;
									space= cu->size[0]/cu->size[1];
								}
							
								x= ibuf->x/space;
								y= ibuf->y;
								
								if(x>y) ob->size[0]= ob->size[1]*x/y;
								else ob->size[1]= ob->size[0]*y/x;
								
								done= 1;
								DAG_id_tag_update(&ob->id, OB_RECALC_OB);								
							}
						}
						if(done) break;
					}
				}
				if(done) break;
			}
		}
	}
	
}

static int vergbaseco(const void *a1, const void *a2)
{
	Base **x1, **x2;
	
	x1= (Base **) a1;
	x2= (Base **) a2;
	
	if( (*x1)->sy > (*x2)->sy ) return 1;
	else if( (*x1)->sy < (*x2)->sy) return -1;
	else if( (*x1)->sx > (*x2)->sx ) return 1;
	else if( (*x1)->sx < (*x2)->sx ) return -1;

	return 0;
}


static void auto_timeoffs(Scene *scene, View3D *v3d)
{
	Base *base, **basesort, **bs;
	float start, delta;
	int tot=0, a;
	short offset=25;

	if(BASACT==NULL || v3d==NULL) return;
// XXX	if(button(&offset, 0, 1000,"Total time")==0) return;

	/* make array of all bases, xco yco (screen) */
	for(base= FIRSTBASE; base; base= base->next) {
		if(TESTBASELIB(v3d, base)) {
			tot++;
		}
	}

	delta= (float)offset/(float)tot;
	start= OBACT->sf;

	bs= basesort= MEM_mallocN(sizeof(void *)*tot,"autotimeoffs");
	for(base= FIRSTBASE; base; base= base->next) {
		if(TESTBASELIB(v3d, base)) {
			*bs= base;
			bs++;
		}
	}
	qsort(basesort, tot, sizeof(void *), vergbaseco);

	bs= basesort;
	for(a=0; a<tot; a++) {
		
		(*bs)->object->sf= start;
		start+= delta;

		bs++;
	}
	MEM_freeN(basesort);

}

static void ofs_timeoffs(Scene *scene, View3D *v3d)
{
	float offset=0.0f;

	if(BASACT==NULL || v3d==NULL) return;
	
// XXX	if(fbutton(&offset, -10000.0f, 10000.0f, 10, 10, "Offset")==0) return;

	/* make array of all bases, xco yco (screen) */
	CTX_DATA_BEGIN(evil_C, Object*, ob, selected_editable_objects) {
		ob->sf += offset;
		if (ob->sf < -MAXFRAMEF)		ob->sf = -MAXFRAMEF;
		else if (ob->sf > MAXFRAMEF)	ob->sf = MAXFRAMEF;
	}
	CTX_DATA_END;

}


static void rand_timeoffs(Scene *scene, View3D *v3d)
{
	Base *base;
	float rand_ofs=0.0f;

	if(BASACT==NULL || v3d==NULL) return;
	
// XXX	if(fbutton(&rand_ofs, 0.0f, 10000.0f, 10, 10, "Randomize")==0) return;
	
	rand_ofs *= 2;
	
	for(base= FIRSTBASE; base; base= base->next) {
		if(TESTBASELIB(v3d, base)) {
			base->object->sf += ((float)BLI_drand()-0.5f) * rand_ofs;
			if (base->object->sf < -MAXFRAMEF)		base->object->sf = -MAXFRAMEF;
			else if (base->object->sf > MAXFRAMEF)	base->object->sf = MAXFRAMEF;
		}
	}

}

static EnumPropertyItem *object_mode_set_itemsf(bContext *C, PointerRNA *UNUSED(ptr), PropertyRNA *UNUSED(prop), int *free)
{	
	EnumPropertyItem *input = object_mode_items;
	EnumPropertyItem *item= NULL;
	Object *ob;
	int totitem= 0;
	
	if(!C) /* needed for docs */
		return object_mode_items;

	ob = CTX_data_active_object(C);
	while(ob && input->identifier) {
		if((input->value == OB_MODE_EDIT && ((ob->type == OB_MESH) || (ob->type == OB_ARMATURE) ||
							(ob->type == OB_CURVE) || (ob->type == OB_SURF) ||
							 (ob->type == OB_FONT) || (ob->type == OB_MBALL) || (ob->type == OB_LATTICE))) ||
		   (input->value == OB_MODE_POSE && (ob->type == OB_ARMATURE)) ||
		   (input->value == OB_MODE_PARTICLE_EDIT && ob->particlesystem.first) ||
		   ((input->value == OB_MODE_SCULPT || input->value == OB_MODE_VERTEX_PAINT ||
			 input->value == OB_MODE_WEIGHT_PAINT || input->value == OB_MODE_TEXTURE_PAINT) && (ob->type == OB_MESH)) ||
		   (input->value == OB_MODE_OBJECT))
			RNA_enum_item_add(&item, &totitem, input);
		++input;
	}

	RNA_enum_item_end(&item, &totitem);

	*free= 1;

	return item;
}

static const char *object_mode_op_string(int mode)
{
	if(mode & OB_MODE_EDIT)
		return "OBJECT_OT_editmode_toggle";
	if(mode == OB_MODE_SCULPT)
		return "SCULPT_OT_sculptmode_toggle";
	if(mode == OB_MODE_VERTEX_PAINT)
		return "PAINT_OT_vertex_paint_toggle";
	if(mode == OB_MODE_WEIGHT_PAINT)
		return "PAINT_OT_weight_paint_toggle";
	if(mode == OB_MODE_TEXTURE_PAINT)
		return "PAINT_OT_texture_paint_toggle";
	if(mode == OB_MODE_PARTICLE_EDIT)
		return "PARTICLE_OT_particle_edit_toggle";
	if(mode == OB_MODE_POSE)
		return "OBJECT_OT_posemode_toggle";
	return NULL;
}

/* checks the mode to be set is compatible with the object
 * should be made into a generic function */
static int object_mode_set_compat(bContext *UNUSED(C), wmOperator *op, Object *ob)
{
	ObjectMode mode = RNA_enum_get(op->ptr, "mode");

	if(ob) {
		if(mode == OB_MODE_OBJECT)
			return 1;

		switch(ob->type) {
		case OB_MESH:
			if(mode & (OB_MODE_EDIT|OB_MODE_SCULPT|OB_MODE_VERTEX_PAINT|OB_MODE_WEIGHT_PAINT|OB_MODE_TEXTURE_PAINT|OB_MODE_PARTICLE_EDIT))
				return 1;
			return 0;
		case OB_CURVE:
		case OB_SURF:
		case OB_FONT:
		case OB_MBALL:
			if(mode & (OB_MODE_EDIT))
				return 1;
			return 0;
		case OB_LATTICE:
			if(mode & (OB_MODE_EDIT|OB_MODE_WEIGHT_PAINT))
				return 1;
		case OB_ARMATURE:
			if(mode & (OB_MODE_EDIT|OB_MODE_POSE))
				return 1;
		}
	}

	return 0;
}

static int object_mode_set_exec(bContext *C, wmOperator *op)
{
	Object *ob= CTX_data_active_object(C);
	ObjectMode mode = RNA_enum_get(op->ptr, "mode");
	ObjectMode restore_mode = (ob) ? ob->mode : OB_MODE_OBJECT;
	int toggle = RNA_boolean_get(op->ptr, "toggle");

	if(!ob || !object_mode_set_compat(C, op, ob))
		return OPERATOR_PASS_THROUGH;

	/* Exit current mode if it's not the mode we're setting */
	if(ob->mode != OB_MODE_OBJECT && ob->mode != mode)
		WM_operator_name_call(C, object_mode_op_string(ob->mode), WM_OP_EXEC_REGION_WIN, NULL);

	if(mode != OB_MODE_OBJECT) {
		/* Enter new mode */
		if(ob->mode != mode || toggle)
			WM_operator_name_call(C, object_mode_op_string(mode), WM_OP_EXEC_REGION_WIN, NULL);

		if(toggle) {
			if(ob->mode == mode)
				/* For toggling, store old mode so we know what to go back to */
				ob->restore_mode = restore_mode;
			else if(ob->restore_mode != OB_MODE_OBJECT && ob->restore_mode != mode) {
				WM_operator_name_call(C, object_mode_op_string(ob->restore_mode), WM_OP_EXEC_REGION_WIN, NULL);
			}
		}
	}

	return OPERATOR_FINISHED;
}

void OBJECT_OT_mode_set(wmOperatorType *ot)
{
	PropertyRNA *prop;

	/* identifiers */
	ot->name= _("Set Object Mode");
	ot->description = _("Sets the object interaction mode");
	ot->idname= "OBJECT_OT_mode_set";
	
	/* api callbacks */
	ot->exec= object_mode_set_exec;
	
	ot->poll= ED_operator_object_active_editable;
	
	/* flags */
	ot->flag= 0; /* no register/undo here, leave it to operators being called */
	
	prop= RNA_def_enum(ot->srna, "mode", object_mode_items, OB_MODE_OBJECT, _("Mode"), "");
	RNA_def_enum_funcs(prop, object_mode_set_itemsf);

	RNA_def_boolean(ot->srna, "toggle", 0, _("Toggle"), "");
}



void ED_object_toggle_modes(bContext *C, int mode)
{
	if(mode & OB_MODE_SCULPT)
		WM_operator_name_call(C, "SCULPT_OT_sculptmode_toggle", WM_OP_EXEC_REGION_WIN, NULL);
	if(mode & OB_MODE_VERTEX_PAINT)
		WM_operator_name_call(C, "PAINT_OT_vertex_paint_toggle", WM_OP_EXEC_REGION_WIN, NULL);
	if(mode & OB_MODE_WEIGHT_PAINT)
		WM_operator_name_call(C, "PAINT_OT_weight_paint_toggle", WM_OP_EXEC_REGION_WIN, NULL);
	if(mode & OB_MODE_TEXTURE_PAINT)
		WM_operator_name_call(C, "PAINT_OT_texture_paint_toggle", WM_OP_EXEC_REGION_WIN, NULL);
	if(mode & OB_MODE_PARTICLE_EDIT)
		WM_operator_name_call(C, "PARTICLE_OT_particle_edit_toggle", WM_OP_EXEC_REGION_WIN, NULL);
	if(mode & OB_MODE_POSE)
		WM_operator_name_call(C, "OBJECT_OT_posemode_toggle", WM_OP_EXEC_REGION_WIN, NULL);
	if(mode & OB_MODE_EDIT)
		WM_operator_name_call(C, "OBJECT_OT_editmode_toggle", WM_OP_EXEC_REGION_WIN, NULL);
}

/************************ Game Properties ***********************/

static int game_property_new(bContext *C, wmOperator *UNUSED(op))
{
	Object *ob= CTX_data_active_object(C);
	bProperty *prop;

	if(!ob)
		return OPERATOR_CANCELLED;

	prop= new_property(PROP_FLOAT);
	BLI_addtail(&ob->prop, prop);
	unique_property(NULL, prop, 0); // make_unique_prop_names(prop->name);

	WM_event_add_notifier(C, NC_LOGIC, NULL);
	return OPERATOR_FINISHED;
}


void OBJECT_OT_game_property_new(wmOperatorType *ot)
{
	/* identifiers */
	ot->name= _("New Game Property");
	ot->description= _("Create a new property available to the game engine");
	ot->idname= "OBJECT_OT_game_property_new";

	/* api callbacks */
	ot->exec= game_property_new;
	ot->poll= ED_operator_object_active_editable;

	/* flags */
	ot->flag= OPTYPE_REGISTER|OPTYPE_UNDO;
}

static int game_property_remove(bContext *C, wmOperator *op)
{
	Object *ob= CTX_data_active_object(C);
	bProperty *prop;
	int index= RNA_int_get(op->ptr, "index");

	if(!ob)
		return OPERATOR_CANCELLED;

	prop= BLI_findlink(&ob->prop, index);

	if(prop) {
		BLI_remlink(&ob->prop, prop);
		free_property(prop);

		WM_event_add_notifier(C, NC_LOGIC, NULL);
		return OPERATOR_FINISHED;
	}
	else {
		return OPERATOR_CANCELLED;
	}
}

void OBJECT_OT_game_property_remove(wmOperatorType *ot)
{
	/* identifiers */
	ot->name= _("Remove Game Property");
	ot->description= _("Remove game property");
	ot->idname= "OBJECT_OT_game_property_remove";

	/* api callbacks */
	ot->exec= game_property_remove;
	ot->poll= ED_operator_object_active_editable;

	/* flags */
	ot->flag= OPTYPE_REGISTER|OPTYPE_UNDO;

	RNA_def_int(ot->srna, "index", 0, 0, INT_MAX, _("Index"), _("Property index to remove "), 0, INT_MAX);
}

#define COPY_PROPERTIES_REPLACE	1
#define COPY_PROPERTIES_MERGE	2
#define COPY_PROPERTIES_COPY	3

static EnumPropertyItem game_properties_copy_operations[] ={
	{COPY_PROPERTIES_REPLACE, "REPLACE", 0, N_("Replace Properties"), ""},
	{COPY_PROPERTIES_MERGE, "MERGE", 0, N_("Merge Properties"), ""},
	{COPY_PROPERTIES_COPY, "COPY", 0, N_("Copy a Property"), ""},
	{0, NULL, 0, NULL, NULL}};

static EnumPropertyItem gameprops_items[]= {
	{0, NULL, 0, NULL, NULL}};

static EnumPropertyItem *gameprops_itemf(bContext *C, PointerRNA *UNUSED(ptr), PropertyRNA *UNUSED(prop), int *free)
{	
	Object *ob= ED_object_active_context(C);
	EnumPropertyItem tmp = {0, "", 0, "", ""};
	EnumPropertyItem *item= NULL;
	bProperty *prop;
	int a, totitem= 0;
	
	if(!ob)
		return gameprops_items;

	for(a=1, prop= ob->prop.first; prop; prop=prop->next, a++) {
		tmp.value= a;
		tmp.identifier= prop->name;
		tmp.name= prop->name;
		RNA_enum_item_add(&item, &totitem, &tmp);
	}

	RNA_enum_item_end(&item, &totitem);
	*free= 1;

	return item;
}

static int game_property_copy_exec(bContext *C, wmOperator *op)
{
	Object *ob=ED_object_active_context(C);
	bProperty *prop;
	int type = RNA_enum_get(op->ptr, "operation");
	int propid= RNA_enum_get(op->ptr, "property");

	if(propid > 0) { /* copy */
		prop = BLI_findlink(&ob->prop, propid-1);
		
		if(prop) {
			CTX_DATA_BEGIN(C, Object*, ob_iter, selected_editable_objects) {
				if (ob != ob_iter) {
					if (ob->data != ob_iter->data)
						set_ob_property(ob_iter, prop);
				}
			} CTX_DATA_END;
		}
	}
	else if (ELEM(type, COPY_PROPERTIES_REPLACE, COPY_PROPERTIES_MERGE)) {
		CTX_DATA_BEGIN(C, Object*, ob_iter, selected_editable_objects) {
			if (ob != ob_iter) {
				if (ob->data != ob_iter->data){
					if (type == 2) {/* merge */
						for(prop = ob->prop.first; prop; prop= prop->next ) {
							set_ob_property(ob_iter, prop);
						}
					} else /* replace */
						copy_properties( &ob_iter->prop, &ob->prop );
				}
			}
		}
		CTX_DATA_END;
	}

	return OPERATOR_FINISHED;
}

void OBJECT_OT_game_property_copy(wmOperatorType *ot)
{
	PropertyRNA *prop;
	/* identifiers */
	ot->name= _("Copy Game Property");
	ot->idname= "OBJECT_OT_game_property_copy";

	/* api callbacks */
	ot->exec= game_property_copy_exec;
	ot->poll= ED_operator_object_active_editable;

	/* flags */
	ot->flag= OPTYPE_REGISTER|OPTYPE_UNDO;

	RNA_def_enum(ot->srna, "operation", game_properties_copy_operations, 3, _("Operation"), "");
	prop=RNA_def_enum(ot->srna, "property", gameprops_items, 0, _("Property"), _("Properties to copy"));
	RNA_def_enum_funcs(prop, gameprops_itemf);
	ot->prop=prop;
}

static int game_property_clear_exec(bContext *C, wmOperator *UNUSED(op))
{
	CTX_DATA_BEGIN(C, Object*, ob_iter, selected_editable_objects) {
		free_properties(&ob_iter->prop);
	}
	CTX_DATA_END;

	WM_event_add_notifier(C, NC_LOGIC, NULL);
	return OPERATOR_FINISHED;
}
void OBJECT_OT_game_property_clear(wmOperatorType *ot)
{
	/* identifiers */
	ot->name= _("Clear Game Property");
	ot->idname= "OBJECT_OT_game_property_clear";

	/* api callbacks */
	ot->exec= game_property_clear_exec;
	ot->poll= ED_operator_object_active_editable;

	/* flags */
	ot->flag= OPTYPE_REGISTER|OPTYPE_UNDO;
}

/************************ Copy Logic Bricks ***********************/

static int logicbricks_copy_exec(bContext *C, wmOperator *UNUSED(op))
{
	Object *ob=ED_object_active_context(C);

	CTX_DATA_BEGIN(C, Object*, ob_iter, selected_editable_objects) {
		if(ob != ob_iter) {
			/* first: free all logic */
			free_sensors(&ob_iter->sensors);				
			unlink_controllers(&ob_iter->controllers);
			free_controllers(&ob_iter->controllers);
			unlink_actuators(&ob_iter->actuators);
			free_actuators(&ob_iter->actuators);
		
			/* now copy it, this also works without logicbricks! */
			clear_sca_new_poins_ob(ob);
			copy_sensors(&ob_iter->sensors, &ob->sensors);
			copy_controllers(&ob_iter->controllers, &ob->controllers);
			copy_actuators(&ob_iter->actuators, &ob->actuators);
			set_sca_new_poins_ob(ob_iter);
		
			/* some menu settings */
			ob_iter->scavisflag= ob->scavisflag;
			ob_iter->scaflag= ob->scaflag;
		
			/* set the initial state */
			ob_iter->state= ob->state;
			ob_iter->init_state= ob->init_state;

			if(ob_iter->totcol==ob->totcol) {
				ob_iter->actcol= ob->actcol;
				WM_event_add_notifier(C, NC_OBJECT|ND_DRAW, ob_iter);
			}
		}
	}
	CTX_DATA_END;

	WM_event_add_notifier(C, NC_LOGIC, NULL);

	return OPERATOR_FINISHED;
}

void OBJECT_OT_logic_bricks_copy(wmOperatorType *ot)
{
	/* identifiers */
	ot->name= _("Copy Logic Bricks to Selected");
	ot->description = _("Copy logic bricks to other selected objects.");
	ot->idname= "OBJECT_OT_logic_bricks_copy";

	/* api callbacks */
	ot->exec= logicbricks_copy_exec;
	ot->poll= ED_operator_object_active_editable;

	/* flags */
	ot->flag= OPTYPE_REGISTER|OPTYPE_UNDO;
}<|MERGE_RESOLUTION|>--- conflicted
+++ resolved
@@ -1690,13 +1690,8 @@
 void OBJECT_OT_shade_flat(wmOperatorType *ot)
 {
 	/* identifiers */
-<<<<<<< HEAD
 	ot->name= _("Shade Flat");
-	ot->description= _("Display faces 'smooth' (using vertext normals)");
-=======
-	ot->name= "Shade Flat";
-	ot->description= "Display faces 'flat'";
->>>>>>> 4da4943b
+	ot->description= _("Display faces 'flat'");
 	ot->idname= "OBJECT_OT_shade_flat";
 	
 	/* api callbacks */
@@ -1710,13 +1705,8 @@
 void OBJECT_OT_shade_smooth(wmOperatorType *ot)
 {
 	/* identifiers */
-<<<<<<< HEAD
 	ot->name= _("Shade Smooth");
-	ot->description= _("Display faces 'flat'");
-=======
-	ot->name= "Shade Smooth";
-	ot->description= "Display faces 'smooth' (using vertex normals)";
->>>>>>> 4da4943b
+	ot->description= _("Display faces 'smooth' (using vertex normals)");
 	ot->idname= "OBJECT_OT_shade_smooth";
 	
 	/* api callbacks */
