--- conflicted
+++ resolved
@@ -89,18 +89,7 @@
   GVArray_Typed<float3> mapping_attribute = component.attribute_get_for_read<float3>(
       mapping_name, result_domain, {0, 0, 0});
 
-<<<<<<< HEAD
   MutableSpan<ColorGeometry4f> colors = attribute_out.as_span();
-  for (const int i : IndexRange(mapping_attribute.size())) {
-    TexResult texture_result = {0};
-    const float3 position = mapping_attribute[i];
-    /* For legacy reasons we have to map [0, 1] to [-1, 1] to support uv mappings. */
-    const float3 remapped_position = position * 2.0f - float3(1.0f);
-    BKE_texture_get_value(nullptr, texture, remapped_position, &texture_result, false);
-    colors[i] = {texture_result.tr, texture_result.tg, texture_result.tb, texture_result.ta};
-  }
-=======
-  MutableSpan<Color4f> colors = attribute_out.as_span();
   parallel_for(IndexRange(mapping_attribute.size()), 128, [&](IndexRange range) {
     for (const int i : range) {
       TexResult texture_result = {0};
@@ -112,7 +101,6 @@
     }
   });
 
->>>>>>> f8042669
   attribute_out.save();
 }
 
