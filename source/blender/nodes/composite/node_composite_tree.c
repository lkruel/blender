--- conflicted
+++ resolved
@@ -557,97 +557,7 @@
 /* optimized tree execute test for compositing */
 void ntreeCompositExecTree(bNodeTree *ntree, RenderData *rd, int do_preview)
 {
-<<<<<<< HEAD
 	COM_execute(ntree, !do_preview);
-=======
-	bNodeExec *nodeexec;
-	bNode *node;
-	ListBase threads;
-	ThreadData thdata;
-	int totnode, curnode, rendering= 1, n;
-	bNodeTreeExec *exec= ntree->execdata;
-	
-	if(ntree==NULL) return;
-	
-	if(do_preview)
-		ntreeInitPreview(ntree, 0, 0);
-	
-	if (!ntree->execdata) {
-		/* XXX this is the top-level tree, so we use the ntree->execdata pointer. */
-		exec = ntreeCompositBeginExecTree(ntree, 1);
-	}
-	ntree_composite_texnode(ntree, 1);
-	
-	/* prevent unlucky accidents */
-	if(G.background)
-		rd->scemode &= ~R_COMP_CROP;
-	
-	/* setup callerdata for thread callback */
-	thdata.rd= rd;
-	thdata.stack= exec->stack;
-	
-	/* fixed seed, for example noise texture */
-	BLI_srandom(rd->cfra);
-
-	/* sets need_exec tags in nodes */
-	curnode = totnode= setExecutableNodes(exec, &thdata);
-
-	BLI_init_threads(&threads, exec_composite_node, rd->threads);
-	
-	while(rendering) {
-		
-		if(BLI_available_threads(&threads)) {
-			nodeexec= getExecutableNode(exec);
-			if(nodeexec) {
-				node = nodeexec->node;
-				if(ntree->progress && totnode)
-					ntree->progress(ntree->prh, (1.0f - curnode/(float)totnode));
-				if(ntree->stats_draw) {
-					char str[128];
-					BLI_snprintf(str, sizeof(str), "Compositing %d %s", curnode, node->name);
-					ntree->stats_draw(ntree->sdh, str);
-				}
-				curnode--;
-				
-				node->threaddata = &thdata;
-				node->exec= NODE_PROCESSING;
-				BLI_insert_thread(&threads, nodeexec);
-			}
-			else
-				PIL_sleep_ms(50);
-		}
-		else
-			PIL_sleep_ms(50);
-		
-		rendering= 0;
-		/* test for ESC */
-		if(ntree->test_break && ntree->test_break(ntree->tbh)) {
-			for(node= ntree->nodes.first; node; node= node->next)
-				node->exec |= NODE_READY;
-		}
-		
-		/* check for ready ones, and if we need to continue */
-		for(n=0, nodeexec=exec->nodeexec; n < exec->totnodes; ++n, ++nodeexec) {
-			node = nodeexec->node;
-			if(node->exec & NODE_READY) {
-				if((node->exec & NODE_FINISHED)==0) {
-					BLI_remove_thread(&threads, nodeexec); /* this waits for running thread to finish btw */
-					node->exec |= NODE_FINISHED;
-					
-					/* freeing unused buffers */
-					if(rd->scemode & R_COMP_FREE)
-						freeExecutableNode(exec);
-				}
-			}
-			else rendering= 1;
-		}
-	}
-	
-	BLI_end_threads(&threads);
-	
-	/* XXX top-level tree uses the ntree->execdata pointer */
-	ntreeCompositEndExecTree(exec, 1);
->>>>>>> d882f05b
 }
 
 /* *********************************************** */
