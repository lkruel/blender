/*
 * This program is free software; you can redistribute it and/or
 * modify it under the terms of the GNU General Public License
 * as published by the Free Software Foundation; either version 2
 * of the License, or (at your option) any later version.
 *
 * This program is distributed in the hope that it will be useful,
 * but WITHOUT ANY WARRANTY; without even the implied warranty of
 * MERCHANTABILITY or FITNESS FOR A PARTICULAR PURPOSE.  See the
 * GNU General Public License for more details.
 *
 * You should have received a copy of the GNU General Public License
 * along with this program; if not, write to the Free Software Foundation,
 * Inc., 51 Franklin Street, Fifth Floor, Boston, MA 02110-1301, USA.
 *
 * The Original Code is Copyright (C) 2018 Blender Foundation.
 * All rights reserved.
 */

/** \file
 * \ingroup cmpnodes
 */

#include "node_composite_util.h"

#include "BLI_assert.h"
#include "BLI_dynstr.h"
#include "BLI_hash_mm3.h"
#include "BLI_utildefines.h"

#include "BKE_context.h"
#include "BKE_cryptomatte.h"
#include "BKE_global.h"
#include "BKE_lib_id.h"
#include "BKE_library.h"
#include "BKE_main.h"

extern "C" {
static CryptomatteEntry *cryptomatte_find(const NodeCryptomatte &n, float encoded_hash)
{
  LISTBASE_FOREACH (CryptomatteEntry *, entry, &n.entries) {
    if (entry->encoded_hash == encoded_hash) {
      return entry;
    }
  }
  return nullptr;
}

static void cryptomatte_add(Main *bmain, NodeCryptomatte &n, float encoded_hash)
{
  /* Check if entry already exist. */
  if (cryptomatte_find(n, encoded_hash)) {
    return;
  }

  CryptomatteEntry *entry = static_cast<CryptomatteEntry *>(
      MEM_callocN(sizeof(CryptomatteEntry), __func__));
  entry->encoded_hash = encoded_hash;
  BKE_cryptomatte_find_name(bmain, encoded_hash, entry->name, sizeof(entry->name));

  BLI_addtail(&n.entries, entry);
}

static void cryptomatte_remove(NodeCryptomatte &n, float encoded_hash)
{
<<<<<<< HEAD
  std::optional<CryptomatteEntry *> entry = cryptomatte_find(n, encoded_hash);
=======
  CryptomatteEntry *entry = cryptomatte_find(n, f);
>>>>>>> 87da2640
  if (!entry) {
    return;
  }
  BLI_remlink(&n.entries, entry);
  MEM_freeN(entry);
}

static bNodeSocketTemplate cmp_node_cryptomatte_in[] = {
    {SOCK_RGBA, N_("Image"), 0.0f, 0.0f, 0.0f, 1.0f}, {-1, ""}};

static bNodeSocketTemplate cmp_node_cryptomatte_out[] = {
    {SOCK_RGBA, N_("Image")},
    {SOCK_FLOAT, N_("Matte")},
    {SOCK_RGBA, N_("Pick")},
    {-1, ""},
};

void ntreeCompositCryptomatteSyncFromAdd(Main *bmain, bNodeTree *UNUSED(ntree), bNode *node)
{
  NodeCryptomatte *n = static_cast<NodeCryptomatte *>(node->storage);
  if (n->add[0] != 0.0f) {
    cryptomatte_add(bmain, *n, n->add[0]);
    zero_v3(n->add);
  }
}

void ntreeCompositCryptomatteSyncFromRemove(Main *UNUSED(bmain),
                                            bNodeTree *UNUSED(ntree),
                                            bNode *node)
{
  NodeCryptomatte *n = static_cast<NodeCryptomatte *>(node->storage);
  if (n->remove[0] != 0.0f) {
    cryptomatte_remove(*n, n->remove[0]);
    zero_v3(n->remove);
  }
}

const char *CRYPTOMATTE_LAYER_PREFIX_OBJECT = "CryptoObject";
const char *CRYPTOMATTE_LAYER_PREFIX_MATERIAL = "CryptoMaterial";
const char *CRYPTOMATTE_LAYER_PREFIX_ASSET = "CryptoAsset";
const char *CRYPTOMATTE_LAYER_PREFIX_UNKNOWN = "";

const char *ntreeCompositCryptomatteLayerPrefix(const bNode *node)
{
  NodeCryptomatte *cryptoMatteSettings = (NodeCryptomatte *)node->storage;

  switch (cryptoMatteSettings->type) {
    case CMP_CRYPTOMATTE_TYPE_OBJECT:
      return CRYPTOMATTE_LAYER_PREFIX_OBJECT;

    case CMP_CRYPTOMATTE_TYPE_MATERIAL:
      return CRYPTOMATTE_LAYER_PREFIX_MATERIAL;

    case CMP_CRYPTOMATTE_TYPE_ASSET:
      return CRYPTOMATTE_LAYER_PREFIX_ASSET;
  }
  BLI_assert(false && "Invalid Cryptomatte layer.");
  return CRYPTOMATTE_LAYER_PREFIX_UNKNOWN;
}

static void node_init_cryptomatte(bNodeTree *UNUSED(ntree), bNode *node)
{
  NodeCryptomatte *user = static_cast<NodeCryptomatte *>(
      MEM_callocN(sizeof(NodeCryptomatte), __func__));
  node->storage = user;
}

static void node_init_api_cryptomatte(const bContext *C, PointerRNA *ptr)
{
  Scene *scene = CTX_data_scene(C);
  bNode *node = static_cast<bNode *>(ptr->data);
  node->id = &scene->id;
  id_us_plus(node->id);
}

static void node_free_cryptomatte(bNode *node)
{
  NodeCryptomatte *nc = static_cast<NodeCryptomatte *>(node->storage);

  if (nc) {
    BLI_freelistN(&nc->entries);
    MEM_freeN(nc);
  }
}

static void node_copy_cryptomatte(bNodeTree *UNUSED(dest_ntree),
                                  bNode *dest_node,
                                  const bNode *src_node)
{
  NodeCryptomatte *src_nc = static_cast<NodeCryptomatte *>(src_node->storage);
  NodeCryptomatte *dest_nc = static_cast<NodeCryptomatte *>(MEM_dupallocN(src_nc));

  BLI_duplicatelist(&dest_nc->entries, &src_nc->entries);
  dest_node->storage = dest_nc;
}

static bool node_poll_cryptomatte(bNodeType *UNUSED(ntype), bNodeTree *ntree)
{
  if (STREQ(ntree->idname, "CompositorNodeTree")) {
    Scene *scene;

    /* See node_composit_poll_rlayers. */
    for (scene = static_cast<Scene *>(G.main->scenes.first); scene;
         scene = static_cast<Scene *>(scene->id.next))
      if (scene->nodetree == ntree)
        break;

    return (scene != NULL);
  }
  return false;
}

void register_node_type_cmp_cryptomatte(void)
{
  static bNodeType ntype;

  cmp_node_type_base(&ntype, CMP_NODE_CRYPTOMATTE, "Cryptomatte", NODE_CLASS_CONVERTOR, 0);
  node_type_socket_templates(&ntype, cmp_node_cryptomatte_in, cmp_node_cryptomatte_out);
  node_type_init(&ntype, node_init_cryptomatte);
  ntype.initfunc_api = node_init_api_cryptomatte;
  ntype.poll = node_poll_cryptomatte;
  node_type_storage(&ntype, "NodeCryptomatte", node_free_cryptomatte, node_copy_cryptomatte);
  nodeRegisterType(&ntype);
}
}<|MERGE_RESOLUTION|>--- conflicted
+++ resolved
@@ -63,11 +63,7 @@
 
 static void cryptomatte_remove(NodeCryptomatte &n, float encoded_hash)
 {
-<<<<<<< HEAD
-  std::optional<CryptomatteEntry *> entry = cryptomatte_find(n, encoded_hash);
-=======
-  CryptomatteEntry *entry = cryptomatte_find(n, f);
->>>>>>> 87da2640
+  CryptomatteEntry *entry = cryptomatte_find(n, encoded_hash);
   if (!entry) {
     return;
   }
