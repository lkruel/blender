/*
 * ***** BEGIN GPL LICENSE BLOCK *****
 *
 * This program is free software; you can redistribute it and/or
 * modify it under the terms of the GNU General Public License
 * as published by the Free Software Foundation; either version 2
 * of the License, or (at your option) any later version.
 *
 * This program is distributed in the hope that it will be useful,
 * but WITHOUT ANY WARRANTY; without even the implied warranty of
 * MERCHANTABILITY or FITNESS FOR A PARTICULAR PURPOSE.  See the
 * GNU General Public License for more details.
 *
 * You should have received a copy of the GNU General Public License
 * along with this program; if not, write to the Free Software  Foundation,
 * Inc., 51 Franklin Street, Fifth Floor, Boston, MA 02110-1301, USA.
 *
 * The Original Code is Copyright (C) 2005 by the Blender Foundation.
 * All rights reserved.
 *
 * Contributor(s): Daniel Dunbar
 *                 Ton Roosendaal,
 *                 Ben Batt,
 *                 Brecht Van Lommel,
 *                 Campbell Barton
 *
 * ***** END GPL LICENSE BLOCK *****
 *
 */

/** \file blender/modifiers/intern/MOD_meshdeform.c
 *  \ingroup modifiers
 */

#include "DNA_mesh_types.h"
#include "DNA_meshdata_types.h"
#include "DNA_object_types.h"
#include "DNA_scene_types.h"

#include "BLI_math.h"
#include "BLI_task.h"
#include "BLI_utildefines.h"

#include "BKE_global.h"
#include "BKE_library.h"
#include "BKE_library_query.h"
#include "BKE_mesh.h"
#include "BKE_modifier.h"
#include "BKE_deform.h"
#include "BKE_editmesh.h"

#include "MEM_guardedalloc.h"

#include "DEG_depsgraph.h"

#include "MOD_util.h"

#ifdef __SSE2__
#  include <emmintrin.h>
#endif

static void initData(ModifierData *md)
{
	MeshDeformModifierData *mmd = (MeshDeformModifierData *) md;

	mmd->gridsize = 5;
}

static void freeData(ModifierData *md)
{
	MeshDeformModifierData *mmd = (MeshDeformModifierData *) md;

	if (mmd->bindinfluences) MEM_freeN(mmd->bindinfluences);
	if (mmd->bindoffsets) MEM_freeN(mmd->bindoffsets);
	if (mmd->bindcagecos) MEM_freeN(mmd->bindcagecos);
	if (mmd->dyngrid) MEM_freeN(mmd->dyngrid);
	if (mmd->dyninfluences) MEM_freeN(mmd->dyninfluences);
	if (mmd->dynverts) MEM_freeN(mmd->dynverts);
	if (mmd->bindweights) MEM_freeN(mmd->bindweights);  /* deprecated */
	if (mmd->bindcos) MEM_freeN(mmd->bindcos);  /* deprecated */
}

static void copyData(const ModifierData *md, ModifierData *target)
{
	const MeshDeformModifierData *mmd = (const MeshDeformModifierData *) md;
	MeshDeformModifierData *tmmd = (MeshDeformModifierData *) target;

	modifier_copyData_generic(md, target);

	if (mmd->bindinfluences) tmmd->bindinfluences = MEM_dupallocN(mmd->bindinfluences);
	if (mmd->bindoffsets) tmmd->bindoffsets = MEM_dupallocN(mmd->bindoffsets);
	if (mmd->bindcagecos) tmmd->bindcagecos = MEM_dupallocN(mmd->bindcagecos);
	if (mmd->dyngrid) tmmd->dyngrid = MEM_dupallocN(mmd->dyngrid);
	if (mmd->dyninfluences) tmmd->dyninfluences = MEM_dupallocN(mmd->dyninfluences);
	if (mmd->dynverts) tmmd->dynverts = MEM_dupallocN(mmd->dynverts);
	if (mmd->bindweights) tmmd->bindweights = MEM_dupallocN(mmd->bindweights);  /* deprecated */
	if (mmd->bindcos) tmmd->bindcos = MEM_dupallocN(mmd->bindcos);  /* deprecated */
}

static CustomDataMask requiredDataMask(Object *UNUSED(ob), ModifierData *md)
{	
	MeshDeformModifierData *mmd = (MeshDeformModifierData *)md;
	CustomDataMask dataMask = 0;

	/* ask for vertexgroups if we need them */
	if (mmd->defgrp_name[0]) dataMask |= CD_MASK_MDEFORMVERT;

	return dataMask;
}

static bool isDisabled(ModifierData *md, int UNUSED(useRenderParams))
{
	MeshDeformModifierData *mmd = (MeshDeformModifierData *) md;

	return !mmd->object;
}

static void foreachObjectLink(
        ModifierData *md, Object *ob,
        ObjectWalkFunc walk, void *userData)
{
	MeshDeformModifierData *mmd = (MeshDeformModifierData *) md;

	walk(userData, ob, &mmd->object, IDWALK_CB_NOP);
}

static void updateDepsgraph(ModifierData *md, const ModifierUpdateDepsgraphContext *ctx)
{
	MeshDeformModifierData *mmd = (MeshDeformModifierData *)md;
	if (mmd->object != NULL) {
		/* TODO(sergey): Do we need transform component here? */
		DEG_add_object_relation(ctx->node, mmd->object, DEG_OB_COMP_GEOMETRY, "Mesh Deform Modifier");
	}
}

static float meshdeform_dynamic_bind(MeshDeformModifierData *mmd, float (*dco)[3], float vec[3])
{
	MDefCell *cell;
	MDefInfluence *inf;
	float gridvec[3], dvec[3], ivec[3], wx, wy, wz;
	float weight, cageweight, totweight, *cageco;
	int i, j, a, x, y, z, size;
#ifdef __SSE2__
	__m128 co = _mm_setzero_ps();
#else
	float co[3] = {0.0f, 0.0f, 0.0f};
#endif

	totweight = 0.0f;
	size = mmd->dyngridsize;

	for (i = 0; i < 3; i++) {
		gridvec[i] = (vec[i] - mmd->dyncellmin[i] - mmd->dyncellwidth * 0.5f) / mmd->dyncellwidth;
		ivec[i] = (int)gridvec[i];
		dvec[i] = gridvec[i] - ivec[i];
	}

	for (i = 0; i < 8; i++) {
		if (i & 1) { x = ivec[0] + 1; wx = dvec[0]; }
		else {       x = ivec[0]; wx = 1.0f - dvec[0]; }

		if (i & 2) { y = ivec[1] + 1; wy = dvec[1]; }
		else {       y = ivec[1];     wy = 1.0f - dvec[1]; }

		if (i & 4) { z = ivec[2] + 1; wz = dvec[2]; }
		else {       z = ivec[2];     wz = 1.0f - dvec[2]; }

		CLAMP(x, 0, size - 1);
		CLAMP(y, 0, size - 1);
		CLAMP(z, 0, size - 1);

		a = x + y * size + z * size * size;
		weight = wx * wy * wz;

		cell = &mmd->dyngrid[a];
		inf = mmd->dyninfluences + cell->offset;
		for (j = 0; j < cell->totinfluence; j++, inf++) {
			cageco = dco[inf->vertex];
			cageweight = weight * inf->weight;
#ifdef __SSE2__
			{
				__m128 cageweight_r = _mm_set1_ps(cageweight);
				/* This will load one extra element, this is ok because
				 * we ignore that part of register anyway.
				 */
				__m128 cageco_r = _mm_loadu_ps(cageco);
				co = _mm_add_ps(co,
				                _mm_mul_ps(cageco_r, cageweight_r));
			}
#else
			co[0] += cageweight * cageco[0];
			co[1] += cageweight * cageco[1];
			co[2] += cageweight * cageco[2];
#endif
			totweight += cageweight;
		}
	}

#ifdef __SSE2__
	copy_v3_v3(vec, (float *)&co);
#else
	copy_v3_v3(vec, co);
#endif

	return totweight;
}

typedef struct MeshdeformUserdata {
	/*const*/ MeshDeformModifierData *mmd;
	const MDeformVert *dvert;
	/*const*/ float (*dco)[3];
	int defgrp_index;
	float (*vertexCos)[3];
	float (*cagemat)[4];
	float (*icagemat)[3];
} MeshdeformUserdata;

static void meshdeform_vert_task(
        void *__restrict userdata,
        const int iter,
        const ParallelRangeTLS *__restrict UNUSED(tls))
{
	MeshdeformUserdata *data = userdata;
	/*const*/ MeshDeformModifierData *mmd = data->mmd;
	const MDeformVert *dvert = data->dvert;
	const int defgrp_index = data->defgrp_index;
	const int *offsets = mmd->bindoffsets;
	const MDefInfluence *influences = mmd->bindinfluences;
	/*const*/ float (*dco)[3] = data->dco;
	float (*vertexCos)[3] = data->vertexCos;
	float co[3];
	float weight, totweight, fac = 1.0f;

	if (mmd->flag & MOD_MDEF_DYNAMIC_BIND)
		if (!mmd->dynverts[iter])
			return;

	if (dvert) {
		fac = defvert_find_weight(&dvert[iter], defgrp_index);

		if (mmd->flag & MOD_MDEF_INVERT_VGROUP) {
			fac = 1.0f - fac;
		}

		if (fac <= 0.0f) {
			return;
		}
	}

	if (mmd->flag & MOD_MDEF_DYNAMIC_BIND) {
		/* transform coordinate into cage's local space */
		mul_v3_m4v3(co, data->cagemat, vertexCos[iter]);
		totweight = meshdeform_dynamic_bind(mmd, dco, co);
	}
	else {
		int a;
		totweight = 0.0f;
		zero_v3(co);

		for (a = offsets[iter]; a < offsets[iter + 1]; a++) {
			weight = influences[a].weight;
			madd_v3_v3fl(co, dco[influences[a].vertex], weight);
			totweight += weight;
		}
	}

	if (totweight > 0.0f) {
		mul_v3_fl(co, fac / totweight);
		mul_m3_v3(data->icagemat, co);
		if (G.debug_value != 527)
			add_v3_v3(vertexCos[iter], co);
		else
			copy_v3_v3(vertexCos[iter], co);
	}
}

static void meshdeformModifier_do(
        ModifierData *md, Object *ob, Mesh *mesh,
        float (*vertexCos)[3], int numVerts)
{
	MeshDeformModifierData *mmd = (MeshDeformModifierData *) md;
	Mesh *cagemesh;
	MDeformVert *dvert = NULL;
	float imat[4][4], cagemat[4][4], iobmat[4][4], icagemat[3][3], cmat[4][4];
	float co[3], (*dco)[3], (*bindcagecos)[3];
	int a, totvert, totcagevert, defgrp_index;
	float (*cagecos)[3];
	MeshdeformUserdata data;
	bool free_cagemesh = false;

	if (!mmd->object || (!mmd->bindcagecos && !mmd->bindfunc))
		return;

	/* Get cage derivedmesh.
	 *
	 * Only do this is the target object is in edit mode by itself, meaning
	 * we don't allow linked edit meshes here.
	 * This is because editbmesh_get_derived_cage_and_final() might easily
	 * conflict with the thread which evaluates object which is in the edit
	 * mode for this mesh.
	 *
	 * We'll support this case once granular dependency graph is landed.
	 */
	if (mmd->object->mode & OB_MODE_EDIT) {
		BMEditMesh *em = BKE_editmesh_from_object(mmd->object);
		cagemesh = BKE_bmesh_to_mesh_nomain(em->bm, &(struct BMeshToMeshParams){0});
		free_cagemesh = true;
	}
	else {
		cagemesh = BKE_modifier_get_evaluated_mesh_from_object(ob, md->mode & eModifierMode_Render ? MOD_APPLY_RENDER : 0);
	}

	/* if we don't have one computed, use derivedmesh from data
	 * without any modifiers */
	if (!cagemesh) {
		cagemesh = get_mesh(mmd->object, NULL, NULL, NULL, false, false);
		if (cagemesh) {
			free_cagemesh = true;
		}
	}
	
	if (!cagemesh) {
		modifier_setError(md, "Cannot get mesh from cage object");
		return;
	}

	/* compute matrices to go in and out of cage object space */
	invert_m4_m4(imat, mmd->object->obmat);
	mul_m4_m4m4(cagemat, imat, ob->obmat);
	mul_m4_m4m4(cmat, mmd->bindmat, cagemat);
	invert_m4_m4(iobmat, cmat);
	copy_m3_m4(icagemat, iobmat);

	/* bind weights if needed */
	if (!mmd->bindcagecos) {
		static int recursive = 0;

		/* progress bar redraw can make this recursive .. */
		if (!recursive) {
			recursive = 1;
			mmd->bindfunc(md->scene, mmd, cagemesh, (float *)vertexCos, numVerts, cagemat);
			recursive = 0;
		}
	}

	/* verify we have compatible weights */
	totvert = numVerts;
	totcagevert = cagemesh->totvert;

	if (mmd->totvert != totvert) {
		modifier_setError(md, "Verts changed from %d to %d", mmd->totvert, totvert);
		if (free_cagemesh) BKE_id_free(NULL, cagemesh);
		return;
	}
	else if (mmd->totcagevert != totcagevert) {
		modifier_setError(md, "Cage verts changed from %d to %d", mmd->totcagevert, totcagevert);
		if (free_cagemesh) BKE_id_free(NULL, cagemesh);
		return;
	}
	else if (mmd->bindcagecos == NULL) {
		modifier_setError(md, "Bind data missing");
		if (free_cagemesh) BKE_id_free(NULL, cagemesh);
		return;
	}

	/* setup deformation data */
	cagecos = BKE_mesh_vertexCos_get(cagemesh, NULL);
	bindcagecos = (float(*)[3])mmd->bindcagecos;

	/* We allocate 1 element extra to make it possible to
	 * load the values to SSE registers, which are float4.
	 */
	dco = MEM_calloc_arrayN((totcagevert + 1), sizeof(*dco), "MDefDco");
	zero_v3(dco[totcagevert]);
	for (a = 0; a < totcagevert; a++) {
		/* get cage vertex in world space with binding transform */
		copy_v3_v3(co, cagecos[a]);

		if (G.debug_value != 527) {
			mul_m4_v3(mmd->bindmat, co);
			/* compute difference with world space bind coord */
			sub_v3_v3v3(dco[a], co, bindcagecos[a]);
		}
		else
			copy_v3_v3(dco[a], co);
	}

	modifier_get_vgroup_mesh(ob, mesh, mmd->defgrp_name, &dvert, &defgrp_index);

	/* Initialize data to be pass to the for body function. */
	data.mmd = mmd;
	data.dvert = dvert;
	data.dco = dco;
	data.defgrp_index = defgrp_index;
	data.vertexCos = vertexCos;
	data.cagemat = cagemat;
	data.icagemat = icagemat;

	/* Do deformation. */
	ParallelRangeSettings settings;
	BLI_parallel_range_settings_defaults(&settings);
	settings.min_iter_per_thread = 16;
	BLI_task_parallel_range(0, totvert,
	                        &data,
	                        meshdeform_vert_task,
	                        &settings);

	/* release cage derivedmesh */
	MEM_freeN(dco);
	MEM_freeN(cagecos);
	if (free_cagemesh) BKE_id_free(NULL, cagemesh);
}

<<<<<<< HEAD
static void deformVerts(ModifierData *md, const ModifierEvalContext *ctx,
                        Mesh *mesh,
                        float (*vertexCos)[3],
                        int numVerts)
=======
static void deformVerts(
        ModifierData *md, Object *ob,
        DerivedMesh *derivedData,
        float (*vertexCos)[3],
        int numVerts,
        ModifierApplyFlag UNUSED(flag))
>>>>>>> c84b8d48
{
	Mesh *mesh_src = get_mesh(ctx->object, NULL, mesh, NULL, false, false);

	modifier_vgroup_cache(md, vertexCos); /* if next modifier needs original vertices */

	meshdeformModifier_do(md, ctx->object, mesh, vertexCos, numVerts);

	if (mesh_src && mesh_src != mesh) {
		BKE_id_free(NULL, mesh_src);
	}
}

<<<<<<< HEAD
static void deformVertsEM(ModifierData *md, const ModifierEvalContext *ctx,
                          struct BMEditMesh *UNUSED(editData),
                          Mesh *mesh,
                          float (*vertexCos)[3],
                          int numVerts)
=======
static void deformVertsEM(
        ModifierData *md, Object *ob,
        struct BMEditMesh *UNUSED(editData),
        DerivedMesh *derivedData,
        float (*vertexCos)[3],
        int numVerts)
>>>>>>> c84b8d48
{
	Mesh *mesh_src = get_mesh(ctx->object, NULL, mesh, NULL, false, false);

	meshdeformModifier_do(md, ctx->object, mesh, vertexCos, numVerts);

	if (mesh_src && mesh_src != mesh) {
		BKE_id_free(NULL, mesh_src);
	}
}

#define MESHDEFORM_MIN_INFLUENCE 0.00001f

void modifier_mdef_compact_influences(ModifierData *md)
{
	MeshDeformModifierData *mmd = (MeshDeformModifierData *)md;
	float weight, *weights, totweight;
	int totinfluence, totvert, totcagevert, a, b;

	weights = mmd->bindweights;
	if (!weights)
		return;
	
	totvert = mmd->totvert;
	totcagevert = mmd->totcagevert;

	/* count number of influences above threshold */
	for (b = 0; b < totvert; b++) {
		for (a = 0; a < totcagevert; a++) {
			weight = weights[a + b * totcagevert];

			if (weight > MESHDEFORM_MIN_INFLUENCE)
				mmd->totinfluence++;
		}
	}

	/* allocate bind influences */
	mmd->bindinfluences = MEM_calloc_arrayN(mmd->totinfluence, sizeof(MDefInfluence), "MDefBindInfluence");
	mmd->bindoffsets = MEM_calloc_arrayN((totvert + 1), sizeof(int), "MDefBindOffset");

	/* write influences */
	totinfluence = 0;

	for (b = 0; b < totvert; b++) {
		mmd->bindoffsets[b] = totinfluence;
		totweight = 0.0f;

		/* sum total weight */
		for (a = 0; a < totcagevert; a++) {
			weight = weights[a + b * totcagevert];

			if (weight > MESHDEFORM_MIN_INFLUENCE)
				totweight += weight;
		}

		/* assign weights normalized */
		for (a = 0; a < totcagevert; a++) {
			weight = weights[a + b * totcagevert];

			if (weight > MESHDEFORM_MIN_INFLUENCE) {
				mmd->bindinfluences[totinfluence].weight = weight / totweight;
				mmd->bindinfluences[totinfluence].vertex = a;
				totinfluence++;
			}
		}
	}

	mmd->bindoffsets[b] = totinfluence;
	
	/* free */
	MEM_freeN(mmd->bindweights);
	mmd->bindweights = NULL;
}

ModifierTypeInfo modifierType_MeshDeform = {
	/* name */              "MeshDeform",
	/* structName */        "MeshDeformModifierData",
	/* structSize */        sizeof(MeshDeformModifierData),
	/* type */              eModifierTypeType_OnlyDeform,
	/* flags */             eModifierTypeFlag_AcceptsCVs |
	                        eModifierTypeFlag_AcceptsLattice |
	                        eModifierTypeFlag_SupportsEditmode,

	/* copyData */          copyData,

	/* deformVerts_DM */    NULL,
	/* deformMatrices_DM */ NULL,
	/* deformVertsEM_DM */  NULL,
	/* deformMatricesEM_DM*/NULL,
	/* applyModifier_DM */  NULL,
	/* applyModifierEM_DM */NULL,

	/* deformVerts */       deformVerts,
	/* deformMatrices */    NULL,
	/* deformVertsEM */     deformVertsEM,
	/* deformMatricesEM */  NULL,
	/* applyModifier */     NULL,
	/* applyModifierEM */   NULL,

	/* initData */          initData,
	/* requiredDataMask */  requiredDataMask,
	/* freeData */          freeData,
	/* isDisabled */        isDisabled,
	/* updateDepsgraph */   updateDepsgraph,
	/* dependsOnTime */     NULL,
	/* dependsOnNormals */  NULL,
	/* foreachObjectLink */ foreachObjectLink,
	/* foreachIDLink */     NULL,
	/* foreachTexLink */    NULL,
};<|MERGE_RESOLUTION|>--- conflicted
+++ resolved
@@ -411,19 +411,11 @@
 	if (free_cagemesh) BKE_id_free(NULL, cagemesh);
 }
 
-<<<<<<< HEAD
-static void deformVerts(ModifierData *md, const ModifierEvalContext *ctx,
-                        Mesh *mesh,
-                        float (*vertexCos)[3],
-                        int numVerts)
-=======
 static void deformVerts(
-        ModifierData *md, Object *ob,
-        DerivedMesh *derivedData,
+        ModifierData *md, const ModifierEvalContext *ctx,
+        Mesh *mesh,
         float (*vertexCos)[3],
-        int numVerts,
-        ModifierApplyFlag UNUSED(flag))
->>>>>>> c84b8d48
+        int numVerts)
 {
 	Mesh *mesh_src = get_mesh(ctx->object, NULL, mesh, NULL, false, false);
 
@@ -436,20 +428,12 @@
 	}
 }
 
-<<<<<<< HEAD
-static void deformVertsEM(ModifierData *md, const ModifierEvalContext *ctx,
-                          struct BMEditMesh *UNUSED(editData),
-                          Mesh *mesh,
-                          float (*vertexCos)[3],
-                          int numVerts)
-=======
 static void deformVertsEM(
-        ModifierData *md, Object *ob,
+        ModifierData *md, const ModifierEvalContext *ctx,
         struct BMEditMesh *UNUSED(editData),
-        DerivedMesh *derivedData,
+        Mesh *mesh,
         float (*vertexCos)[3],
         int numVerts)
->>>>>>> c84b8d48
 {
 	Mesh *mesh_src = get_mesh(ctx->object, NULL, mesh, NULL, false, false);
 
