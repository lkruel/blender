--- conflicted
+++ resolved
@@ -366,13 +366,11 @@
 	/* deformMatricesEM */  NULL,
 	/* applyModifier */     NULL,
 	/* applyModifierEM */   NULL,
-<<<<<<< HEAD
+
 	/* deformStroke */      NULL,
 	/* generateStrokes */   NULL,
 	/* bakeModifierGP */    NULL,
-=======
-
->>>>>>> 52aa1f3c
+
 	/* initData */          initData,
 	/* requiredDataMask */  requiredDataMask,
 	/* freeData */          NULL,
