/*
 * ***** BEGIN GPL LICENSE BLOCK *****
 *
 * This program is free software; you can redistribute it and/or
 * modify it under the terms of the GNU General Public License
 * as published by the Free Software Foundation; either version 2
 * of the License, or (at your option) any later version.
 *
 * This program is distributed in the hope that it will be useful,
 * but WITHOUT ANY WARRANTY; without even the implied warranty of
 * MERCHANTABILITY or FITNESS FOR A PARTICULAR PURPOSE.  See the
 * GNU General Public License for more details.
 *
 * You should have received a copy of the GNU General Public License
 * along with this program; if not, write to the Free Software  Foundation,
 * Inc., 51 Franklin Street, Fifth Floor, Boston, MA 02110-1301, USA.
 *
 * Contributor(s): Nicholas Bishop
 *
 * ***** END GPL LICENSE BLOCK *****
 *
 */

/** \file blender/modifiers/intern/MOD_skin.c
 *  \ingroup modifiers
 */

/* Implementation based in part off the paper "B-Mesh: A Fast Modeling
 * System for Base Meshes of 3D Articulated Shapes" (Zhongping Ji,
 * Ligang Liu, Yigang Wang)
 *
 * Note that to avoid confusion with Blender's BMesh data structure,
 * this tool is renamed as the Skin modifier.
 *
 * The B-Mesh paper is current available here:
 * http://www.math.zju.edu.cn/ligangliu/CAGD/Projects/BMesh/
 *
 * The main missing features in this code compared to the paper are:
 *
 * + No mesh evolution. The paper suggests iteratively subsurfing the
 *   skin output and adapting the output to better conform with the
 *   spheres of influence surrounding each vertex.
 *
 * + No mesh fairing. The paper suggests re-aligning output edges to
 *   follow principal mesh curvatures.
 *
 * + No auxiliary balls. These would serve to influence mesh
 *   evolution, which as noted above is not implemented.
 *
 * The code also adds some features not present in the paper:
 *
 * + Loops in the input edge graph.
 *
 * + Concave surfaces around branch nodes. The paper does not discuss
 *   how to handle non-convex regions; this code adds a number of
 *   cleanup operations to handle many (though not all) of these
 *   cases.
 */

#include "MEM_guardedalloc.h"

#include "DNA_mesh_types.h"
#include "DNA_meshdata_types.h"
#include "DNA_object_types.h"
#include "DNA_modifier_types.h"

#include "BLI_utildefines.h"
#include "BLI_array.h"
#include "BLI_heap.h"
#include "BLI_math.h"
#include "BLI_stack.h"
#include "BLI_bitmap.h"

#include "BKE_deform.h"
#include "BKE_library.h"
#include "BKE_mesh.h"
#include "BKE_mesh_mapping.h"
#include "BKE_modifier.h"

#include "MOD_modifiertypes.h"

#include "bmesh.h"

typedef struct {
	float mat[3][3];
	/* Vert that edge is pointing away from, no relation to
	 * MEdge.v1 */
	int origin;
} EMat;

typedef enum {
	CAP_START = 1,
	CAP_END = 2,
	SEAM_FRAME = 4,
	ROOT = 8
} SkinNodeFlag;

typedef struct Frame {
	/* Index in the MVert array */
	BMVert *verts[4];
	/* Location of each corner */
	float co[4][3];
	/* Indicates which corners have been merged with another
	 * frame's corner (so they share an MVert index) */
	struct {
		/* Merge to target frame/corner (no merge if frame is null) */
		struct Frame *frame;
		int corner;
		/* checked to avoid chaining.
		 * (merging when we're already been referenced), see T39775 */
		unsigned int is_target : 1;
	} merge[4];

	/* For hull frames, whether each vertex is detached or not */
	bool inside_hull[4];
	/* Whether any part of the frame (corner or edge) is detached */
	bool detached;
} Frame;

#define MAX_SKIN_NODE_FRAMES 2
typedef struct {
	Frame frames[MAX_SKIN_NODE_FRAMES];
	int totframe;

	SkinNodeFlag flag;

	/* Used for hulling a loop seam */
	int seam_edges[2];
} SkinNode;

typedef struct {
	BMesh *bm;
	SkinModifierData *smd;
	int mat_nr;
} SkinOutput;

static void add_poly(
        SkinOutput *so,
        BMVert *v1,
        BMVert *v2,
        BMVert *v3,
        BMVert *v4);

/***************************** Convex Hull ****************************/

static bool is_quad_symmetric(
        BMVert *quad[4],
        const SkinModifierData *smd)
{
	const float threshold = 0.0001f;
	const float threshold_squared = threshold * threshold;
	int axis;

	for (axis = 0; axis < 3; axis++) {
		if (smd->symmetry_axes & (1 << axis)) {
			float a[3];

			copy_v3_v3(a, quad[0]->co);
			a[axis] = -a[axis];

			if (len_squared_v3v3(a, quad[1]->co) < threshold_squared) {
				copy_v3_v3(a, quad[2]->co);
				a[axis] = -a[axis];
				if (len_squared_v3v3(a, quad[3]->co) < threshold_squared)
					return 1;
			}
			else if (len_squared_v3v3(a, quad[3]->co) < threshold_squared) {
				copy_v3_v3(a, quad[2]->co);
				a[axis] = -a[axis];
				if (len_squared_v3v3(a, quad[1]->co) < threshold_squared)
					return 1;
			}
		}
	}

	return 0;
}

/* Returns true if the quad crosses the plane of symmetry, false otherwise */
static bool quad_crosses_symmetry_plane(
        BMVert *quad[4],
        const SkinModifierData *smd)
{
	int axis;

	for (axis = 0; axis < 3; axis++) {
		if (smd->symmetry_axes & (1 << axis)) {
			bool left = false, right = false;
			int i;

			for (i = 0; i < 4; i++) {
				if (quad[i]->co[axis] < 0.0f)
					left = true;
				else if (quad[i]->co[axis] > 0.0f)
					right = true;

				if (left && right)
					return true;
			}
		}
	}

	return false;
}

/* Returns true if the frame is filled by precisely two faces (and
 * outputs those faces to fill_faces), otherwise returns false. */
static bool skin_frame_find_contained_faces(
        const Frame *frame,
        BMFace *fill_faces[2])
{
	BMEdge *diag;

	/* See if the frame is bisected by a diagonal edge */
	diag = BM_edge_exists(frame->verts[0], frame->verts[2]);
	if (!diag)
		diag = BM_edge_exists(frame->verts[1], frame->verts[3]);

	if (diag)
		return BM_edge_face_pair(diag, &fill_faces[0], &fill_faces[1]);
	else
		return false;
}

/* Returns true if hull is successfully built, false otherwise */
static bool build_hull(SkinOutput *so, Frame **frames, int totframe)
{
#ifdef WITH_BULLET
	BMesh *bm = so->bm;
	BMOperator op;
	BMIter iter;
	BMOIter oiter;
	BMVert *v;
	BMFace *f;
	BMEdge *e;
	int i, j;

	BM_mesh_elem_hflag_disable_all(bm, BM_VERT, BM_ELEM_TAG, false);

	for (i = 0; i < totframe; i++) {
		for (j = 0; j < 4; j++) {
			BM_elem_flag_enable(frames[i]->verts[j], BM_ELEM_TAG);
		}
	}

	/* Deselect all faces so that only new hull output faces are
	 * selected after the operator is run */
	BM_mesh_elem_hflag_disable_all(bm, BM_ALL_NOLOOP, BM_ELEM_SELECT, false);

	BMO_op_initf(bm, &op, (BMO_FLAG_DEFAULTS & ~BMO_FLAG_RESPECT_HIDE),
	             "convex_hull input=%hv", BM_ELEM_TAG);
	BMO_op_exec(bm, &op);

	if (BMO_error_occurred(bm)) {
		BMO_op_finish(bm, &op);
		return false;
	}

	/* Apply face attributes to hull output */
	BMO_ITER (f, &oiter, op.slots_out, "geom.out", BM_FACE) {
		BM_face_normal_update(f);
		if (so->smd->flag & MOD_SKIN_SMOOTH_SHADING)
			BM_elem_flag_enable(f, BM_ELEM_SMOOTH);
		f->mat_nr = so->mat_nr;
	}

	/* Mark interior frames */
	BMO_ITER (v, &oiter, op.slots_out, "geom_interior.out", BM_VERT) {
		for (i = 0; i < totframe; i++) {
			Frame *frame = frames[i];

			if (!frame->detached) {
				for (j = 0; j < 4; j++) {
					if (frame->verts[j] == v) {
						frame->inside_hull[j] = true;
						frame->detached = true;
						break;
					}
				}
			}
		}
	}

	/* Also mark frames as interior if an edge is not in the hull */
	for (i = 0; i < totframe; i++) {
		Frame *frame = frames[i];

		if (!frame->detached &&
		    (!BM_edge_exists(frame->verts[0], frame->verts[1]) ||
		     !BM_edge_exists(frame->verts[1], frame->verts[2]) ||
		     !BM_edge_exists(frame->verts[2], frame->verts[3]) ||
		     !BM_edge_exists(frame->verts[3], frame->verts[0])))
		{
			frame->detached = true;
		}
	}

	/* Remove triangles that would fill the original frames -- skip if
	 * frame is partially detached */
	BM_mesh_elem_hflag_disable_all(bm, BM_ALL_NOLOOP, BM_ELEM_TAG, false);
	for (i = 0; i < totframe; i++) {
		Frame *frame = frames[i];
		if (!frame->detached) {
			BMFace *fill_faces[2];

			/* Check if the frame is filled by precisely two
			 * triangles. If so, delete the triangles and their shared
			 * edge. Otherwise, give up and mark the frame as
			 * detached. */
			if (skin_frame_find_contained_faces(frame, fill_faces)) {
				BM_elem_flag_enable(fill_faces[0], BM_ELEM_TAG);
				BM_elem_flag_enable(fill_faces[1], BM_ELEM_TAG);
			}
			else
				frame->detached = true;
		}
	}

	/* Check if removing triangles above will create wire triangles,
	 * mark them too */
	BMO_ITER (e, &oiter, op.slots_out, "geom.out", BM_EDGE) {
		bool is_wire = true;
		BM_ITER_ELEM (f, &iter, e, BM_FACES_OF_EDGE) {
			if (!BM_elem_flag_test(f, BM_ELEM_TAG)) {
				is_wire = false;
				break;
			}
		}
		if (is_wire)
			BM_elem_flag_enable(e, BM_ELEM_TAG);
	}

	BMO_op_finish(bm, &op);

	BM_mesh_delete_hflag_tagged(bm, BM_ELEM_TAG, BM_EDGE | BM_FACE);

	return true;
#else
	UNUSED_VARS(so, frames, totframe, skin_frame_find_contained_faces);
	return false;
#endif
}

/* Returns the average frame side length (frames are rectangular, so
 * just the average of two adjacent edge lengths) */
static float frame_len(const Frame *frame)
{
	return (len_v3v3(frame->co[0], frame->co[1]) +
	        len_v3v3(frame->co[1], frame->co[2])) * 0.5f;
}

static void merge_frame_corners(Frame **frames, int totframe)
{
	float dist, side_a, side_b, thresh, mid[3];
	int i, j, k, l;

	for (i = 0; i < totframe; i++) {
		side_a = frame_len(frames[i]);

		/* For each corner of each frame... */
		for (j = 0; j < 4; j++) {

			/* Ensure the merge target is not itself a merge target */
			if (frames[i]->merge[j].frame)
				continue;

			for (k = i + 1; k < totframe; k++) {
				BLI_assert(frames[i] != frames[k]);

				side_b = frame_len(frames[k]);
				thresh = min_ff(side_a, side_b) / 2.0f;

				/* Compare with each corner of all other frames... */
				for (l = 0; l < 4; l++) {
					if (frames[k]->merge[l].frame || frames[k]->merge[l].is_target)
						continue;

					/* Some additional concerns that could be checked
					 * further:
					 *
					 * + Vertex coords are being used for the
					 *   edge-length test, but are also being
					 *   modified, might cause symmetry problems.
					 *
					 * + A frame could be merged diagonally across
					 *   another, would generate a weird (bad) T
					 *   junction
					 */

					/* Check if corners are near each other, where
					 * 'near' is based in the frames' minimum side
					 * length */
					dist = len_v3v3(frames[i]->co[j],
					                frames[k]->co[l]);
					if (dist < thresh) {
						mid_v3_v3v3(mid,
						            frames[i]->co[j],
						            frames[k]->co[l]);

						copy_v3_v3(frames[i]->co[j], mid);
						copy_v3_v3(frames[k]->co[l], mid);

						frames[k]->merge[l].frame = frames[i];
						frames[k]->merge[l].corner = j;
						frames[i]->merge[j].is_target = true;

						/* Can't merge another corner into the same
						 * frame corner, so move on to frame k+1 */
						break;
					}
				}
			}
		}
	}
}

static Frame **collect_hull_frames(
        int v, SkinNode *frames,
        const MeshElemMap *emap, const MEdge *medge,
        int *tothullframe)
{
	SkinNode *f;
	Frame **hull_frames;
	int nbr, i;

	(*tothullframe) = emap[v].count;
	hull_frames = MEM_calloc_arrayN((*tothullframe), sizeof(Frame *),
	                          "hull_from_frames.hull_frames");
	i = 0;
	for (nbr = 0; nbr < emap[v].count; nbr++) {
		const MEdge *e = &medge[emap[v].indices[nbr]];
		f = &frames[BKE_mesh_edge_other_vert(e, v)];
		/* Can't have adjacent branch nodes yet */
		if (f->totframe)
			hull_frames[i++] = &f->frames[0];
		else
			(*tothullframe)--;
	}

	return hull_frames;
}


/**************************** Create Frames ***************************/

static void node_frames_init(SkinNode *nf, int totframe)
{
	int i;

	nf->totframe = totframe;
	memset(nf->frames, 0, sizeof(nf->frames));

	nf->flag = 0;
	for (i = 0; i < 2; i++)
		nf->seam_edges[i] = -1;
}

static void create_frame(
        Frame *frame, const float co[3],
        const float radius[2],
        float mat[3][3], float offset)
{
	float rx[3], ry[3], rz[3];
	int i;

	mul_v3_v3fl(ry, mat[1], radius[0]);
	mul_v3_v3fl(rz, mat[2], radius[1]);

	add_v3_v3v3(frame->co[3], co, ry);
	add_v3_v3v3(frame->co[3], frame->co[3], rz);

	sub_v3_v3v3(frame->co[2], co, ry);
	add_v3_v3v3(frame->co[2], frame->co[2], rz);

	sub_v3_v3v3(frame->co[1], co, ry);
	sub_v3_v3v3(frame->co[1], frame->co[1], rz);

	add_v3_v3v3(frame->co[0], co, ry);
	sub_v3_v3v3(frame->co[0], frame->co[0], rz);

	mul_v3_v3fl(rx, mat[0], offset);
	for (i = 0; i < 4; i++)
		add_v3_v3v3(frame->co[i], frame->co[i], rx);
}

static float half_v2(const float v[2])
{
	return (v[0] + v[1]) * 0.5f;
}

static void end_node_frames(
        int v, SkinNode *skin_nodes, const MVert *mvert,
        const MVertSkin *nodes, const MeshElemMap *emap,
        EMat *emat)
{
	const float *rad = nodes[v].radius;
	float mat[3][3];

	if (emap[v].count == 0) {
		float avg = half_v2(rad);

		/* For solitary nodes, just build a box (two frames) */
		node_frames_init(&skin_nodes[v], 2);
		skin_nodes[v].flag |= (CAP_START | CAP_END);

		/* Hardcoded basis */
		zero_m3(mat);
		mat[0][2] = mat[1][0] = mat[2][1] = 1;

		/* Caps */
		create_frame(&skin_nodes[v].frames[0], mvert[v].co, rad, mat, avg);
		create_frame(&skin_nodes[v].frames[1], mvert[v].co, rad, mat, -avg);
	}
	else {
		/* For nodes with an incoming edge, create a single (capped) frame */
		node_frames_init(&skin_nodes[v], 1);
		skin_nodes[v].flag |= CAP_START;

		/* Use incoming edge for orientation */
		copy_m3_m3(mat, emat[emap[v].indices[0]].mat);
		if (emat[emap[v].indices[0]].origin != v)
			negate_v3(mat[0]);

		/* End frame */
		create_frame(&skin_nodes[v].frames[0], mvert[v].co, rad, mat, 0);
	}

	if (nodes[v].flag & MVERT_SKIN_ROOT)
		skin_nodes[v].flag |= ROOT;
}

/* Returns 1 for seam, 0 otherwise */
static int connection_node_mat(float mat[3][3], int v, const MeshElemMap *emap, EMat *emat)
{
	float axis[3], angle, ine[3][3], oute[3][3];
	EMat *e1, *e2;

	e1 = &emat[emap[v].indices[0]];
	e2 = &emat[emap[v].indices[1]];

	if (e1->origin != v && e2->origin == v) {
		copy_m3_m3(ine, e1->mat);
		copy_m3_m3(oute, e2->mat);
	}
	else if (e1->origin == v && e2->origin != v) {
		copy_m3_m3(ine, e2->mat);
		copy_m3_m3(oute, e1->mat);
	}
	else
		return 1;

	/* Get axis and angle to rotate frame by */
	angle = angle_normalized_v3v3(ine[0], oute[0]) / 2.0f;
	cross_v3_v3v3(axis, ine[0], oute[0]);
	normalize_v3(axis);

	/* Build frame matrix (don't care about X axis here) */
	copy_v3_v3(mat[0], ine[0]);
	rotate_normalized_v3_v3v3fl(mat[1], ine[1], axis, angle);
	rotate_normalized_v3_v3v3fl(mat[2], ine[2], axis, angle);

	return 0;
}

static void connection_node_frames(
        int v, SkinNode *skin_nodes, const MVert *mvert,
        const MVertSkin *nodes, const MeshElemMap *emap,
        EMat *emat)
{
	const float *rad = nodes[v].radius;
	float mat[3][3];
	EMat *e1, *e2;

	if (connection_node_mat(mat, v, emap, emat)) {
		float avg = half_v2(rad);

		/* Get edges */
		e1 = &emat[emap[v].indices[0]];
		e2 = &emat[emap[v].indices[1]];

		/* Handle seam separately to avoid twisting */
		/* Create two frames, will be hulled to neighbors later */
		node_frames_init(&skin_nodes[v], 2);
		skin_nodes[v].flag |= SEAM_FRAME;

		copy_m3_m3(mat, e1->mat);
		if (e1->origin != v) negate_v3(mat[0]);
		create_frame(&skin_nodes[v].frames[0], mvert[v].co, rad, mat, avg);
		skin_nodes[v].seam_edges[0] = emap[v].indices[0];

		copy_m3_m3(mat, e2->mat);
		if (e2->origin != v) negate_v3(mat[0]);
		create_frame(&skin_nodes[v].frames[1], mvert[v].co, rad, mat, avg);
		skin_nodes[v].seam_edges[1] = emap[v].indices[1];

		return;
	}

	/* Build regular frame */
	node_frames_init(&skin_nodes[v], 1);
	create_frame(&skin_nodes[v].frames[0], mvert[v].co, rad, mat, 0);
}

static SkinNode *build_frames(
        const MVert *mvert, int totvert,
        const MVertSkin *nodes, const MeshElemMap *emap,
        EMat *emat)
{
	SkinNode *skin_nodes;
	int v;

	skin_nodes = MEM_calloc_arrayN(totvert, sizeof(SkinNode), "build_frames.skin_nodes");

	for (v = 0; v < totvert; v++) {
		if (emap[v].count <= 1)
			end_node_frames(v, skin_nodes, mvert, nodes, emap, emat);
		else if (emap[v].count == 2)
			connection_node_frames(v, skin_nodes, mvert, nodes, emap, emat);
		else {
			/* Branch node generates no frames */
		}
	}

	return skin_nodes;
}

/**************************** Edge Matrices ***************************/

static void calc_edge_mat(float mat[3][3], const float a[3], const float b[3])
{
	const float z_up[3] = {0, 0, 1};
	float dot;

	/* X = edge direction */
	sub_v3_v3v3(mat[0], b, a);
	normalize_v3(mat[0]);

	dot = dot_v3v3(mat[0], z_up);
	if (dot > -1 + FLT_EPSILON && dot < 1 - FLT_EPSILON) {
		/* Y = Z cross x */
		cross_v3_v3v3(mat[1], z_up, mat[0]);
		normalize_v3(mat[1]);

		/* Z = x cross y */
		cross_v3_v3v3(mat[2], mat[0], mat[1]);
		normalize_v3(mat[2]);
	}
	else {
		mat[1][0] = 1;
		mat[1][1] = 0;
		mat[1][2] = 0;
		mat[2][0] = 0;
		mat[2][1] = 1;
		mat[2][2] = 0;
	}
}

typedef struct {
	float mat[3][3];
	int parent_v;
	int e;
} EdgeStackElem;

static void build_emats_stack(
        BLI_Stack *stack, BLI_bitmap *visited_e, EMat *emat,
        const MeshElemMap *emap, const MEdge *medge,
        const MVertSkin *vs, const MVert *mvert)
{
	EdgeStackElem stack_elem;
	float axis[3], angle;
	int i, e, v, parent_v, parent_is_branch;

	BLI_stack_pop(stack, &stack_elem);
	parent_v = stack_elem.parent_v;
	e = stack_elem.e;

	/* Skip if edge already visited */
	if (BLI_BITMAP_TEST(visited_e, e))
		return;

	/* Mark edge as visited */
	BLI_BITMAP_ENABLE(visited_e, e);

	/* Process edge */

	parent_is_branch = ((emap[parent_v].count > 2) ||
	                    (vs[parent_v].flag & MVERT_SKIN_ROOT));

	v = BKE_mesh_edge_other_vert(&medge[e], parent_v);
	emat[e].origin = parent_v;

	/* If parent is a branch node, start a new edge chain */
	if (parent_is_branch) {
		calc_edge_mat(emat[e].mat, mvert[parent_v].co,
		              mvert[v].co);
	}
	else {
		/* Build edge matrix guided by parent matrix */
		sub_v3_v3v3(emat[e].mat[0], mvert[v].co, mvert[parent_v].co);
		normalize_v3(emat[e].mat[0]);
		angle = angle_normalized_v3v3(stack_elem.mat[0], emat[e].mat[0]);
		cross_v3_v3v3(axis, stack_elem.mat[0], emat[e].mat[0]);
		normalize_v3(axis);
		rotate_normalized_v3_v3v3fl(emat[e].mat[1], stack_elem.mat[1], axis, angle);
		rotate_normalized_v3_v3v3fl(emat[e].mat[2], stack_elem.mat[2], axis, angle);
	}

	/* Add neighbors to stack */
	for (i = 0; i < emap[v].count; i++) {
		/* Add neighbors to stack */
		copy_m3_m3(stack_elem.mat, emat[e].mat);
		stack_elem.e = emap[v].indices[i];
		stack_elem.parent_v = v;
		BLI_stack_push(stack, &stack_elem);
	}
}

static EMat *build_edge_mats(
        const MVertSkin *vs,
        const MVert *mvert,
        int totvert,
        const MEdge *medge,
        const MeshElemMap *emap,
        int totedge,
        bool *has_valid_root)
{
	BLI_Stack *stack;
	EMat *emat;
	EdgeStackElem stack_elem;
	BLI_bitmap *visited_e;
	int i, v;

	stack = BLI_stack_new(sizeof(stack_elem), "build_edge_mats.stack");

	visited_e = BLI_BITMAP_NEW(totedge, "build_edge_mats.visited_e");
	emat = MEM_calloc_arrayN(totedge, sizeof(EMat), "build_edge_mats.emat");

	/* Edge matrices are built from the root nodes, add all roots with
	 * children to the stack */
	for (v = 0; v < totvert; v++) {
		if (vs[v].flag & MVERT_SKIN_ROOT) {
			if (emap[v].count >= 1) {
				const MEdge *e = &medge[emap[v].indices[0]];
				calc_edge_mat(stack_elem.mat, mvert[v].co,
				              mvert[BKE_mesh_edge_other_vert(e, v)].co);
				stack_elem.parent_v = v;

				/* Add adjacent edges to stack */
				for (i = 0; i < emap[v].count; i++) {
					stack_elem.e = emap[v].indices[i];
					BLI_stack_push(stack, &stack_elem);
				}

				*has_valid_root = true;
			}
		}
	}

	while (!BLI_stack_is_empty(stack)) {
		build_emats_stack(stack, visited_e, emat, emap, medge, vs, mvert);
	}

	MEM_freeN(visited_e);
	BLI_stack_free(stack);

	return emat;
}


/************************** Input Subdivision *************************/

/* Returns number of edge subdivisions, taking into account the radius
 * of the endpoints and the edge length. If both endpoints are branch
 * nodes, at least two intermediate frames are required. (This avoids
 * having any special cases for dealing with sharing a frame between
 * two hulls.) */
static int calc_edge_subdivisions(
        const MVert *mvert, const MVertSkin *nodes,
        const MEdge *e, const int *degree)
{
	/* prevent memory errors [#38003] */
#define NUM_SUBDIVISIONS_MAX 128

	const MVertSkin *evs[2] = {&nodes[e->v1], &nodes[e->v2]};
	float avg_radius;
	const bool v1_branch = degree[e->v1] > 2;
	const bool v2_branch = degree[e->v2] > 2;
	int num_subdivisions;

	/* If either end is a branch node marked 'loose', don't subdivide
	 * the edge (or subdivide just twice if both are branches) */
	if ((v1_branch && (evs[0]->flag & MVERT_SKIN_LOOSE)) ||
	    (v2_branch && (evs[1]->flag & MVERT_SKIN_LOOSE)))
	{
		if (v1_branch && v2_branch)
			return 2;
		else
			return 0;
	}

	avg_radius = half_v2(evs[0]->radius) + half_v2(evs[1]->radius);

	if (avg_radius != 0.0f) {
		/* possible (but unlikely) that we overflow INT_MAX */
		float num_subdivisions_fl;
		const float edge_len = len_v3v3(mvert[e->v1].co, mvert[e->v2].co);
		num_subdivisions_fl = (edge_len / avg_radius);
		if (num_subdivisions_fl < NUM_SUBDIVISIONS_MAX) {
			num_subdivisions = (int)num_subdivisions_fl;
		}
		else {
			num_subdivisions = NUM_SUBDIVISIONS_MAX;
		}
	}
	else {
		num_subdivisions = 0;
	}

	/* If both ends are branch nodes, two intermediate nodes are
	 * required */
	if (num_subdivisions < 2 && v1_branch && v2_branch)
		num_subdivisions = 2;

	return num_subdivisions;

#undef NUM_SUBDIVISIONS_MAX
}

/* Take a Mesh and subdivide its edges to keep skin nodes
 * reasonably close. */
static Mesh *subdivide_base(Mesh *orig)
{
	Mesh *result;
	MVertSkin *orignode, *outnode;
	MVert *origvert, *outvert;
	MEdge *origedge, *outedge, *e;
	MDeformVert *origdvert, *outdvert;
	int totorigvert, totorigedge;
	int totsubd, *degree, *edge_subd;
	int i, j, k, u, v;
	float radrat;

	orignode = CustomData_get_layer(&orig->vdata, CD_MVERT_SKIN);
	origvert = orig->mvert;
	origedge = orig->medge;
	origdvert = orig->dvert;
	totorigvert = orig->totvert;
	totorigedge = orig->totedge;

	/* Get degree of all vertices */
	degree = MEM_calloc_arrayN(totorigvert, sizeof(int), "degree");
	for (i = 0; i < totorigedge; i++) {
		degree[origedge[i].v1]++;
		degree[origedge[i].v2]++;
	}

	/* Per edge, store how many subdivisions are needed */
	edge_subd = MEM_calloc_arrayN(totorigedge, sizeof(int), "edge_subd");
	for (i = 0, totsubd = 0; i < totorigedge; i++) {
		edge_subd[i] += calc_edge_subdivisions(origvert, orignode,
		                                       &origedge[i], degree);
		totsubd += edge_subd[i];
	}

	MEM_freeN(degree);

	/* Allocate output derivedmesh */
	result = BKE_mesh_new_nomain_from_template(
	        orig,
	        totorigvert + totsubd,
	        totorigedge + totsubd,
	        0, 0, 0);

	outvert = result->mvert;
	outedge = result->medge;
	outnode = CustomData_get_layer(&result->vdata, CD_MVERT_SKIN);
	outdvert = result->dvert;

	/* Copy original vertex data */
	CustomData_copy_data(&orig->vdata,
	                     &result->vdata,
	                     0, 0, totorigvert);

	/* Subdivide edges */
	for (i = 0, v = totorigvert; i < totorigedge; i++) {
		struct {
			/* Vertex group number */
			int def_nr;
			float w1, w2;
		} *vgroups = NULL, *vg;
		int totvgroup = 0;

		e = &origedge[i];

		if (origdvert) {
			const MDeformVert *dv1 = &origdvert[e->v1];
			const MDeformVert *dv2 = &origdvert[e->v2];
			vgroups = MEM_calloc_arrayN(dv1->totweight, sizeof(*vgroups), "vgroup");

			/* Only want vertex groups used by both vertices */
			for (j = 0; j < dv1->totweight; j++) {
				vg = NULL;
				for (k = 0; k < dv2->totweight; k++) {
					if (dv1->dw[j].def_nr == dv2->dw[k].def_nr) {
						vg = &vgroups[totvgroup];
						totvgroup++;
						break;
					}
				}

				if (vg) {
					vg->def_nr = dv1->dw[j].def_nr;
					vg->w1 = dv1->dw[j].weight;
					vg->w2 = dv2->dw[k].weight;
				}
			}
		}

		u = e->v1;
		radrat = (half_v2(outnode[e->v2].radius) /
		          half_v2(outnode[e->v1].radius));
		radrat = (radrat + 1) / 2;

		/* Add vertices and edge segments */
		for (j = 0; j < edge_subd[i]; j++, v++, outedge++) {
			float r = (j + 1) / (float)(edge_subd[i] + 1);
			float t = powf(r, radrat);

			/* Interpolate vertex coord */
			interp_v3_v3v3(outvert[v].co, outvert[e->v1].co,
			               outvert[e->v2].co, t);

			/* Interpolate skin radii */
			interp_v3_v3v3(outnode[v].radius,
			               orignode[e->v1].radius,
			               orignode[e->v2].radius, t);

			/* Interpolate vertex group weights */
			for (k = 0; k < totvgroup; k++) {
				float weight;

				vg = &vgroups[k];
				weight = interpf(vg->w2, vg->w1, t);

				if (weight > 0)
					defvert_add_index_notest(&outdvert[v], vg->def_nr, weight);
			}

			outedge->v1 = u;
			outedge->v2 = v;
			u = v;
		}

		if (vgroups)
			MEM_freeN(vgroups);

		/* Link up to final vertex */
		outedge->v1 = u;
		outedge->v2 = e->v2;
		outedge++;
	}

	MEM_freeN(edge_subd);

	return result;
}

/******************************* Output *******************************/

/* Can be either quad or triangle */
static void add_poly(
        SkinOutput *so,
        BMVert *v1,
        BMVert *v2,
        BMVert *v3,
        BMVert *v4)
{
	BMVert *verts[4] = {v1, v2, v3, v4};
	BMFace *f;

	BLI_assert(v1 != v2 && v1 != v3 && v1 != v4);
	BLI_assert(v2 != v3 && v2 != v4);
	BLI_assert(v3 != v4);
	BLI_assert(v1 && v2 && v3);

	f = BM_face_create_verts(so->bm, verts, v4 ? 4 : 3, NULL, BM_CREATE_NO_DOUBLE, true);
	BM_face_normal_update(f);
	if (so->smd->flag & MOD_SKIN_SMOOTH_SHADING)
		BM_elem_flag_enable(f, BM_ELEM_SMOOTH);
	f->mat_nr = so->mat_nr;
}

static void connect_frames(
        SkinOutput *so,
        BMVert *frame1[4],
        BMVert *frame2[4])
{
	BMVert *q[4][4] = {{frame2[0], frame2[1], frame1[1], frame1[0]},
	                   {frame2[1], frame2[2], frame1[2], frame1[1]},
	                   {frame2[2], frame2[3], frame1[3], frame1[2]},
	                   {frame2[3], frame2[0], frame1[0], frame1[3]}};
	int i;
	bool swap;

	/* Check if frame normals need swap */
#if 0
	{
		/* simple method, works mostly */
		float p[3], no[3];
		sub_v3_v3v3(p, q[3][0]->co, q[0][0]->co);
		normal_quad_v3(no,
		        q[0][0]->co, q[0][1]->co,
		        q[0][2]->co, q[0][3]->co);
		swap = dot_v3v3(no, p) > 0;
	}
#else
	{
		/* comprehensive method, accumulate flipping of all faces */
		float cent_sides[4][3];
		float cent[3];
		float dot = 0.0f;

		for (i = 0; i < 4; i++) {
			mid_v3_v3v3v3v3(cent_sides[i], UNPACK4_EX(, q[i], ->co));
		}
		mid_v3_v3v3v3v3(cent, UNPACK4(cent_sides));

		for (i = 0; i < 4; i++) {
			float p[3], no[3];
			normal_quad_v3(no, UNPACK4_EX(, q[i], ->co));
			sub_v3_v3v3(p, cent, cent_sides[i]);
			dot += dot_v3v3(no, p);
		}

		swap = dot > 0;
	}
#endif

	for (i = 0; i < 4; i++) {
		if (swap)
			add_poly(so, q[i][3], q[i][2], q[i][1], q[i][0]);
		else
			add_poly(so, q[i][0], q[i][1], q[i][2], q[i][3]);
	}
}

static void output_frames(
        BMesh *bm,
        SkinNode *sn,
        const MDeformVert *input_dvert)
{
	Frame *f;
	int i, j;

	/* Output all frame verts */
	for (i = 0; i < sn->totframe; i++) {
		f = &sn->frames[i];
		for (j = 0; j < 4; j++) {
			if (!f->merge[j].frame) {
				BMVert *v = f->verts[j] = BM_vert_create(bm, f->co[j], NULL, BM_CREATE_NOP);

				if (input_dvert) {
					MDeformVert *dv;
					dv = CustomData_bmesh_get(&bm->vdata,
					                          v->head.data,
					                          CD_MDEFORMVERT);

					BLI_assert(dv->totweight == 0);
					defvert_copy(dv, input_dvert);
				}
			}
		}
	}
}

#define PRINT_HOLE_INFO 0

static void calc_frame_center(float center[3], const Frame *frame)
{
	add_v3_v3v3(center, frame->verts[0]->co, frame->verts[1]->co);
	add_v3_v3(center, frame->verts[2]->co);
	add_v3_v3(center, frame->verts[3]->co);
	mul_v3_fl(center, 0.25f);
}

/* Does crappy fan triangulation of poly, may not be so accurate for
 * concave faces */
static int isect_ray_poly(const float ray_start[3],
                          const float ray_dir[3],
                          BMFace *f,
                          float *r_lambda)
{
	BMVert *v, *v_first = NULL, *v_prev = NULL;
	BMIter iter;
	float best_dist = FLT_MAX;
	bool hit = false;

	BM_ITER_ELEM (v, &iter, f, BM_VERTS_OF_FACE) {
		if (!v_first)
			v_first = v;
		else if (v_prev != v_first) {
			float dist;
			bool curhit;

			curhit = isect_ray_tri_v3(ray_start, ray_dir,
			                          v_first->co, v_prev->co, v->co,
			                          &dist, NULL);
			if (curhit && dist < best_dist) {
				hit = true;
				best_dist = dist;
			}
		}

		v_prev = v;
	}

	*r_lambda = best_dist;
	return hit;
}

/* Reduce the face down to 'n' corners by collapsing the edges;
 * returns the new face.
 *
 * The orig_verts should contain the vertices of 'f'
 */
static BMFace *collapse_face_corners(BMesh *bm, BMFace *f, int n,
                                     BMVert **orig_verts)
{
	int orig_len = f->len;

	BLI_assert(n >= 3);
	BLI_assert(f->len > n);
	if (f->len <= n)
		return f;

	/* Collapse shortest edge for now */
	while (f->len > n) {
		BMFace *vf;
		BMEdge *shortest_edge;
		BMVert *v_safe, *v_merge;
		BMOperator op;
		BMIter iter;
		int i;
		BMOpSlot *slot_targetmap;

		shortest_edge = BM_face_find_shortest_loop(f)->e;
		BMO_op_initf(bm, &op, (BMO_FLAG_DEFAULTS & ~BMO_FLAG_RESPECT_HIDE), "weld_verts");

		slot_targetmap = BMO_slot_get(op.slots_in, "targetmap");

		/* Note: could probably calculate merges in one go to be
		 * faster */

		v_safe = shortest_edge->v1;
		v_merge = shortest_edge->v2;
		mid_v3_v3v3(v_safe->co, v_safe->co, v_merge->co);
		BMO_slot_map_elem_insert(&op, slot_targetmap, v_merge, v_safe);
		BMO_op_exec(bm, &op);
		BMO_op_finish(bm, &op);

		/* Find the new face */
		f = NULL;
		BM_ITER_ELEM (vf, &iter, v_safe, BM_FACES_OF_VERT) {
			bool wrong_face = false;

			for (i = 0; i < orig_len; i++) {
				if (orig_verts[i] == v_merge) {
					orig_verts[i] = NULL;
				}
				else if (orig_verts[i] &&
				         !BM_vert_in_face(orig_verts[i], vf))
				{
					wrong_face = true;
					break;
				}
			}

			if (!wrong_face) {
				f = vf;
				break;
			}
		}

		BLI_assert(f);
	}

	return f;
}

/* Choose a good face to merge the frame with, used in case the frame
 * is completely inside the hull. */
static BMFace *skin_hole_target_face(BMesh *bm, Frame *frame)
{
	BMFace *f, *isect_target_face, *center_target_face;
	BMIter iter;
	float frame_center[3];
	float frame_normal[3];
	float best_isect_dist = FLT_MAX;
	float best_center_dist = FLT_MAX;

	calc_frame_center(frame_center, frame);
	normal_quad_v3(frame_normal, frame->verts[3]->co,
	               frame->verts[2]->co, frame->verts[1]->co,
	               frame->verts[0]->co);

	/* Use a line intersection test and nearest center test against
	 * all faces */
	isect_target_face = center_target_face = NULL;
	BM_ITER_MESH (f, &iter, bm, BM_FACES_OF_MESH) {
		float dist, poly_center[3];
		int hit;

		/* Intersection test */
		hit = isect_ray_poly(frame_center, frame_normal, f, &dist);
		if (hit && dist < best_isect_dist) {
			isect_target_face = f;
			best_isect_dist = dist;
		}

		/* Nearest test */
		BM_face_calc_center_mean(f, poly_center);
		dist = len_v3v3(frame_center, poly_center);
		if (dist < best_center_dist) {
			center_target_face = f;
			best_center_dist = dist;
		}
	}

	f = isect_target_face;
	if (!f || best_center_dist < best_isect_dist / 2)
		f = center_target_face;

	/* This case is unlikely now, but could still happen. Should look
	 * into splitting edges to make new faces. */
#if PRINT_HOLE_INFO
	if (!f) {
		printf("no good face found\n");
	}
#endif

	return f;
}

/* Use edge-length heuristic to choose from eight possible polygon bridges */
static void skin_choose_quad_bridge_order(BMVert *a[4], BMVert *b[4],
                                          int best_order[4])
{
	int orders[8][4];
	float shortest_len;
	int i, j;

	/* Enumerate all valid orderings */
	for (i = 0; i < 4; i++) {
		for (j = 0; j < 4; j++) {
			orders[i][j] = (j + i) % 4;
			orders[i + 4][j] = 3 - ((j + i) % 4);
		}
	}

	shortest_len = FLT_MAX;
	for (i = 0; i < 8; i++) {
		float len = 0;

		/* Get total edge length for this configuration */
		for (j = 0; j < 4; j++)
			len += len_squared_v3v3(a[j]->co, b[orders[i][j]]->co);

		if (len < shortest_len) {
			shortest_len = len;
			memcpy(best_order, orders[i], sizeof(int) * 4);
		}
	}
}

static void skin_fix_hole_no_good_verts(BMesh *bm, Frame *frame, BMFace *split_face)
{
	BMFace *f;
	BMVert *verts[4];
	BMVert **vert_buf = NULL;
	BLI_array_declare(vert_buf);
	BMOIter oiter;
	BMOperator op;
	int i, best_order[4];
	BMOpSlot *slot_targetmap;

	BLI_assert(split_face->len >= 3);

	/* Extrude the split face */
	BM_mesh_elem_hflag_disable_all(bm, BM_FACE, BM_ELEM_TAG, false);
	BM_elem_flag_enable(split_face, BM_ELEM_TAG);
	BMO_op_initf(bm, &op, (BMO_FLAG_DEFAULTS & ~BMO_FLAG_RESPECT_HIDE),
	             "extrude_discrete_faces faces=%hf", BM_ELEM_TAG);
	BMO_op_exec(bm, &op);

	/* Update split face (should only be one new face created
	 * during extrusion) */
	split_face = NULL;
	BMO_ITER (f, &oiter, op.slots_out, "faces.out", BM_FACE) {
		BLI_assert(!split_face);
		split_face = f;
	}

	BMO_op_finish(bm, &op);

	if (split_face->len == 3) {
		BMEdge *longest_edge;

		/* Need at least four ring edges, so subdivide longest edge if
		 * face is a triangle */
		longest_edge = BM_face_find_longest_loop(split_face)->e;

		BM_mesh_elem_hflag_disable_all(bm, BM_EDGE, BM_ELEM_TAG, false);
		BM_elem_flag_enable(longest_edge, BM_ELEM_TAG);

		BMO_op_callf(bm, BMO_FLAG_DEFAULTS,
		             "subdivide_edges edges=%he cuts=%i quad_corner_type=%i",
		             BM_ELEM_TAG, 1, SUBD_CORNER_STRAIGHT_CUT);
	}
	else if (split_face->len > 4) {
		/* Maintain a dynamic vert array containing the split_face's
		 * vertices, avoids frequent allocs in collapse_face_corners() */
		if (BLI_array_len(vert_buf) < split_face->len) {
			BLI_array_grow_items(vert_buf, (split_face->len -
			                                BLI_array_len(vert_buf)));
		}

		/* Get split face's verts */
		BM_iter_as_array(bm, BM_VERTS_OF_FACE, split_face,
		                 (void **)vert_buf, split_face->len);

		/* Earlier edge split operations may have turned some quads
		 * into higher-degree faces */
		split_face = collapse_face_corners(bm, split_face, 4, vert_buf);
	}

	/* Done with dynamic array, split_face must now be a quad */
	BLI_array_free(vert_buf);
	BLI_assert(split_face->len == 4);
	if (split_face->len != 4)
		return;

	/* Get split face's verts */
	// BM_iter_as_array(bm, BM_VERTS_OF_FACE, split_face, (void **)verts, 4);
	BM_face_as_array_vert_quad(split_face, verts);
	skin_choose_quad_bridge_order(verts, frame->verts, best_order);

	/* Delete split face and merge */
	BM_face_kill(bm, split_face);
	BMO_op_init(bm, &op, (BMO_FLAG_DEFAULTS & ~BMO_FLAG_RESPECT_HIDE),
	            "weld_verts");
	slot_targetmap = BMO_slot_get(op.slots_in, "targetmap");
	for (i = 0; i < 4; i++) {
		BMO_slot_map_elem_insert(&op, slot_targetmap, verts[i], frame->verts[best_order[i]]);
	}
	BMO_op_exec(bm, &op);
	BMO_op_finish(bm, &op);
}

/* If the frame has some vertices that are inside the hull (detached)
 * and some attached, duplicate the attached vertices and take the
 * whole frame off the hull. */
static void skin_hole_detach_partially_attached_frame(BMesh *bm, Frame *frame)
{
	int i, attached[4], totattached = 0;

	/* Get/count attached frame corners */
	for (i = 0; i < 4; i++) {
		if (!frame->inside_hull[i])
			attached[totattached++] = i;
	}

	/* Detach everything */
	for (i = 0; i < totattached; i++) {
		BMVert **av = &frame->verts[attached[i]];
		(*av) = BM_vert_create(bm, (*av)->co, *av, BM_CREATE_NOP);
	}
}


static void quad_from_tris(BMEdge *e, BMFace *adj[2], BMVert *ndx[4])
{
	BMVert *tri[2][3];
	BMVert *opp = NULL;
	int i, j;

	BLI_assert(adj[0]->len == 3 && adj[1]->len == 3);

#if 0
	BM_iter_as_array(bm, BM_VERTS_OF_FACE, adj[0], (void **)tri[0], 3);
	BM_iter_as_array(bm, BM_VERTS_OF_FACE, adj[1], (void **)tri[1], 3);
#else
	BM_face_as_array_vert_tri(adj[0], tri[0]);
	BM_face_as_array_vert_tri(adj[1], tri[1]);
#endif

	/* Find what the second tri has that the first doesn't */
	for (i = 0; i < 3; i++) {
		if (tri[1][i] != tri[0][0] &&
		    tri[1][i] != tri[0][1] &&
		    tri[1][i] != tri[0][2])
		{
			opp = tri[1][i];
			break;
		}
	}
	BLI_assert(opp);

	for (i = 0, j = 0; i < 3; i++, j++) {
		ndx[j] = tri[0][i];
		/* When the triangle edge cuts across our quad-to-be,
		 * throw in the second triangle's vertex */
		if ((tri[0][i] == e->v1 || tri[0][i] == e->v2) &&
		    (tri[0][(i + 1) % 3] == e->v1 || tri[0][(i + 1) % 3] == e->v2))
		{
			j++;
			ndx[j] = opp;
		}
	}
}

static void add_quad_from_tris(SkinOutput *so, BMEdge *e, BMFace *adj[2])
{
	BMVert *quad[4];

	quad_from_tris(e, adj, quad);

	add_poly(so, quad[0], quad[1], quad[2], quad[3]);
}

static void hull_merge_triangles(SkinOutput *so, const SkinModifierData *smd)
{
	BMIter iter;
	BMEdge *e;
	Heap *heap;
	float score;

	heap = BLI_heap_new();

	BM_mesh_elem_hflag_disable_all(so->bm, BM_FACE, BM_ELEM_TAG, false);

	/* Build heap */
	BM_ITER_MESH (e, &iter, so->bm, BM_EDGES_OF_MESH) {
		BMFace *adj[2];

		/* Only care if the edge is used by exactly two triangles */
		if (BM_edge_face_pair(e, &adj[0], &adj[1])) {
			if (adj[0]->len == 3 && adj[1]->len == 3) {
				BMVert *quad[4];

				BLI_assert(BM_face_is_normal_valid(adj[0]));
				BLI_assert(BM_face_is_normal_valid(adj[1]));

				/* Construct quad using the two triangles adjacent to
				 * the edge */
				quad_from_tris(e, adj, quad);

				/* Calculate a score for the quad, higher score for
				 * triangles being closer to coplanar */
				score = ((BM_face_calc_area(adj[0]) +
				          BM_face_calc_area(adj[1])) *
				         dot_v3v3(adj[0]->no, adj[1]->no));

				/* Check if quad crosses the axis of symmetry */
				if (quad_crosses_symmetry_plane(quad, smd)) {
					/* Increase score if the triangles form a
					 * symmetric quad, otherwise don't use it */
					if (is_quad_symmetric(quad, smd))
						score *= 10;
					else
						continue;
				}

				/* Don't use the quad if it's concave */
				if (!is_quad_convex_v3(quad[0]->co, quad[1]->co,
				                       quad[2]->co, quad[3]->co))
				{
					continue;
				}

				BLI_heap_insert(heap, -score, e);
			}
		}
	}

	while (!BLI_heap_is_empty(heap)) {
		BMFace *adj[2];

		e = BLI_heap_pop_min(heap);

		if (BM_edge_face_pair(e, &adj[0], &adj[1])) {
			/* If both triangles still free, and if they don't already
			 * share a border with another face, output as a quad */
			if (!BM_elem_flag_test(adj[0], BM_ELEM_TAG) &&
			    !BM_elem_flag_test(adj[1], BM_ELEM_TAG) &&
			    !BM_face_share_face_check(adj[0], adj[1]))
			{
				add_quad_from_tris(so, e, adj);
				BM_elem_flag_enable(adj[0], BM_ELEM_TAG);
				BM_elem_flag_enable(adj[1], BM_ELEM_TAG);
				BM_elem_flag_enable(e, BM_ELEM_TAG);
			}
		}
	}

	BLI_heap_free(heap, NULL);

	BM_mesh_delete_hflag_tagged(so->bm, BM_ELEM_TAG, BM_EDGE | BM_FACE);

}

static void skin_merge_close_frame_verts(SkinNode *skin_nodes, int totvert,
                                         const MeshElemMap *emap,
                                         const MEdge *medge)
{
	Frame **hull_frames;
	int v, tothullframe;

	for (v = 0; v < totvert; v++) {
		/* Only check branch nodes */
		if (!skin_nodes[v].totframe) {
			hull_frames = collect_hull_frames(v, skin_nodes,
			                                  emap, medge,
			                                  &tothullframe);
			merge_frame_corners(hull_frames, tothullframe);
			MEM_freeN(hull_frames);
		}
	}
}

static void skin_update_merged_vertices(SkinNode *skin_nodes, int totvert)
{
	int v;

	for (v = 0; v < totvert; ++v) {
		SkinNode *sn = &skin_nodes[v];
		int i, j;

		for (i = 0; i < sn->totframe; i++) {
			Frame *f = &sn->frames[i];

			for (j = 0; j < 4; j++) {
				if (f->merge[j].frame) {
					/* Merge chaining not allowed */
					BLI_assert(!f->merge[j].frame->merge[f->merge[j].corner].frame);

					f->verts[j] = f->merge[j].frame->verts[f->merge[j].corner];
				}
			}
		}
	}
}

static void skin_fix_hull_topology(BMesh *bm, SkinNode *skin_nodes,
                                   int totvert)
{
	int v;

	for (v = 0; v < totvert; v++) {
		SkinNode *sn = &skin_nodes[v];
		int j;

		for (j = 0; j < sn->totframe; j++) {
			Frame *f = &sn->frames[j];

			if (f->detached) {
				BMFace *target_face;

				skin_hole_detach_partially_attached_frame(bm, f);

				target_face = skin_hole_target_face(bm, f);
				if (target_face)
					skin_fix_hole_no_good_verts(bm, f, target_face);
			}
		}
	}
}

static void skin_output_end_nodes(SkinOutput *so, SkinNode *skin_nodes,
                                  int totvert)
{
	int v;

	for (v = 0; v < totvert; ++v) {
		SkinNode *sn = &skin_nodes[v];
		/* Assuming here just two frames */
		if (sn->flag & SEAM_FRAME) {
			BMVert *v_order[4];
			int i, order[4];

			skin_choose_quad_bridge_order(sn->frames[0].verts,
			                              sn->frames[1].verts,
			                              order);
			for (i = 0; i < 4; i++)
				v_order[i] = sn->frames[1].verts[order[i]];
			connect_frames(so, sn->frames[0].verts, v_order);
		}
		else if (sn->totframe == 2) {
			connect_frames(so,
			               sn->frames[0].verts,
			               sn->frames[1].verts);
		}

		if (sn->flag & CAP_START) {
			if (sn->flag & ROOT) {
				add_poly(so,
				         sn->frames[0].verts[0],
				         sn->frames[0].verts[1],
				         sn->frames[0].verts[2],
				         sn->frames[0].verts[3]);
			}
			else {
				add_poly(so,
				         sn->frames[0].verts[3],
				         sn->frames[0].verts[2],
				         sn->frames[0].verts[1],
				         sn->frames[0].verts[0]);
			}
		}
		if (sn->flag & CAP_END) {
			add_poly(so,
			         sn->frames[1].verts[0],
			        sn->frames[1].verts[1],
			         sn->frames[1].verts[2],
			         sn->frames[1].verts[3]);
		}
	}
}

static void skin_output_connections(SkinOutput *so, SkinNode *skin_nodes,
                                    const MEdge *medge,
                                    int totedge)
{
	int e;

	for (e = 0; e < totedge; e++) {
		SkinNode *a, *b;
		a = &skin_nodes[medge[e].v1];
		b = &skin_nodes[medge[e].v2];

		if (a->totframe && b->totframe) {
			if ((a->flag & SEAM_FRAME) || (b->flag & SEAM_FRAME)) {
				Frame *fr[2] = {&a->frames[0], &b->frames[0]};
				BMVert *v_order[4];
				int i, order[4];

				if ((a->flag & SEAM_FRAME) && (e != a->seam_edges[0]))
					fr[0]++;
				if ((b->flag & SEAM_FRAME) && (e != b->seam_edges[0]))
					fr[1]++;

				skin_choose_quad_bridge_order(fr[0]->verts, fr[1]->verts, order);
				for (i = 0; i < 4; i++)
					v_order[i] = fr[1]->verts[order[i]];
				connect_frames(so, fr[0]->verts, v_order);
			}
			else {
				connect_frames(so,
				               a->frames[0].verts,
				               b->frames[0].verts);
			}
		}
	}
}

static void skin_smooth_hulls(BMesh *bm, SkinNode *skin_nodes,
                              int totvert, const SkinModifierData *smd)
{
	BMIter iter, eiter;
	BMVert *v;
	int i, j, k, skey;

	if (smd->branch_smoothing == 0)
		return;

	/* Mark all frame vertices */
	BM_mesh_elem_hflag_disable_all(bm, BM_VERT, BM_ELEM_TAG, false);
	for (i = 0; i < totvert; i++) {
		for (j = 0; j < skin_nodes[i].totframe; j++) {
			Frame *frame = &skin_nodes[i].frames[j];

			for (k = 0; k < 4; k++)
				BM_elem_flag_enable(frame->verts[k], BM_ELEM_TAG);
		}
	}

	/* Add temporary shapekey layer to store original coordinates */
	BM_data_layer_add(bm, &bm->vdata, CD_SHAPEKEY);
	skey = CustomData_number_of_layers(&bm->vdata, CD_SHAPEKEY) - 1;
	BM_ITER_MESH (v, &iter, bm, BM_VERTS_OF_MESH) {
		copy_v3_v3(CustomData_bmesh_get_n(&bm->vdata, v->head.data,
		                                  CD_SHAPEKEY, skey), v->co);
	}

	/* Smooth vertices, weight unmarked vertices more strongly (helps
	 * to smooth frame vertices, but don't want to alter them too
	 * much) */
	BM_ITER_MESH (v, &iter, bm, BM_VERTS_OF_MESH) {
		BMEdge *e;
		float avg[3];
		float weight = smd->branch_smoothing;
		int totv = 1;

		if (BM_elem_flag_test(v, BM_ELEM_TAG))
			weight *= 0.5f;

		copy_v3_v3(avg, v->co);
		BM_ITER_ELEM (e, &eiter, v, BM_EDGES_OF_VERT) {
			BMVert *other = BM_edge_other_vert(e, v);

			add_v3_v3(avg, CustomData_bmesh_get_n(&bm->vdata,
			                                      other->head.data,
			                                      CD_SHAPEKEY, skey));
			totv++;
		}

		if (totv > 1) {
			mul_v3_fl(avg, 1.0f / (float)totv);
			interp_v3_v3v3(v->co, v->co, avg, weight);
		}
	}

	/* Done with original coordinates */
	BM_data_layer_free_n(bm, &bm->vdata, CD_SHAPEKEY, skey);
}

/* Returns true if all hulls are successfully built, false otherwise */
static bool skin_output_branch_hulls(SkinOutput *so, SkinNode *skin_nodes,
                                     int totvert, const MeshElemMap *emap,
                                     const MEdge *medge)
{
	bool result = true;
	int v;

	for (v = 0; v < totvert; v++) {
		SkinNode *sn = &skin_nodes[v];

		/* Branch node hulls */
		if (!sn->totframe) {
			Frame **hull_frames;
			int tothullframe;

			hull_frames = collect_hull_frames(v, skin_nodes,
			                                  emap, medge,
			                                  &tothullframe);
			if (!build_hull(so, hull_frames, tothullframe))
				result = false;

			MEM_freeN(hull_frames);
		}
	}

	return result;
}

static BMesh *build_skin(SkinNode *skin_nodes,
                         int totvert, const MeshElemMap *emap,
                         const MEdge *medge, int totedge,
                         const MDeformVert *input_dvert,
                         SkinModifierData *smd)
{
	SkinOutput so;
	int v;

	so.smd = smd;
	so.bm = BM_mesh_create(
	        &bm_mesh_allocsize_default,
	        &((struct BMeshCreateParams){.use_toolflags = true,}));
	so.mat_nr = 0;

	/* BMESH_TODO: bumping up the stack level (see MOD_array.c) */
	BM_mesh_elem_toolflags_ensure(so.bm);
	BMO_push(so.bm, NULL);
	bmesh_edit_begin(so.bm, 0);

	if (input_dvert)
		BM_data_layer_add(so.bm, &so.bm->vdata, CD_MDEFORMVERT);

	/* Check for mergeable frame corners around hulls before
	 * outputting vertices */
	skin_merge_close_frame_verts(skin_nodes, totvert, emap, medge);

	/* Write out all frame vertices to the mesh */
	for (v = 0; v < totvert; ++v) {
		if (skin_nodes[v].totframe)
			output_frames(so.bm, &skin_nodes[v],
			              input_dvert ? &input_dvert[v] : NULL);
	}

	/* Update vertex pointers for merged frame corners */
	skin_update_merged_vertices(skin_nodes, totvert);

	if (!skin_output_branch_hulls(&so, skin_nodes, totvert, emap, medge))
		modifier_setError(&smd->modifier, "Hull error");

	/* Merge triangles here in the hope of providing better target
	 * faces for skin_fix_hull_topology() to connect to */
	hull_merge_triangles(&so, smd);

	/* Using convex hulls may not generate a nice manifold mesh. Two
	 * problems can occur: an input frame's edges may be inside the
	 * hull, and/or an input frame's vertices may be inside the hull.
	 *
	 * General fix to produce manifold mesh: for any frame that is
	 * partially detached, first detach it fully, then find a suitable
	 * existing face to merge with. (Note that we do this after
	 * creating all hull faces, but before creating any other
	 * faces.
	 */
	skin_fix_hull_topology(so.bm, skin_nodes, totvert);

	skin_smooth_hulls(so.bm, skin_nodes, totvert, smd);

	skin_output_end_nodes(&so, skin_nodes, totvert);
	skin_output_connections(&so, skin_nodes, medge, totedge);
	hull_merge_triangles(&so, smd);

	bmesh_edit_end(so.bm, 0);
	BMO_pop(so.bm);

	return so.bm;
}

static void skin_set_orig_indices(Mesh *mesh)
{
	int *orig, totpoly;

	totpoly = mesh->totpoly;
	orig = CustomData_add_layer(&mesh->pdata, CD_ORIGINDEX,
	                            CD_CALLOC, NULL, totpoly);
	copy_vn_i(orig, totpoly, ORIGINDEX_NONE);
}

/*
 * 0) Subdivide edges (in caller)
 * 1) Generate good edge matrices (uses root nodes)
 * 2) Generate node frames
 * 3) Output vertices and polygons from frames, connections, and hulls
 */
static Mesh *base_skin(Mesh *origmesh,
                       SkinModifierData *smd)
{
	Mesh *result;
	MVertSkin *nodes;
	BMesh *bm;
	EMat *emat;
	SkinNode *skin_nodes;
	MeshElemMap *emap;
	int *emapmem;
	MVert *mvert;
	MEdge *medge;
	MDeformVert *dvert;
	int totvert, totedge;
	bool has_valid_root = false;

	nodes = CustomData_get_layer(&origmesh->vdata, CD_MVERT_SKIN);

	mvert = origmesh->mvert;
	dvert = origmesh->dvert;
	medge = origmesh->medge;
	totvert = origmesh->totvert;
	totedge = origmesh->totedge;

	BKE_mesh_vert_edge_map_create(&emap, &emapmem, medge, totvert, totedge);

	emat = build_edge_mats(nodes, mvert, totvert, medge, emap, totedge, &has_valid_root);
	skin_nodes = build_frames(mvert, totvert, nodes, emap, emat);
	MEM_freeN(emat);
	emat = NULL;

	bm = build_skin(skin_nodes, totvert, emap, medge, totedge, dvert, smd);

	MEM_freeN(skin_nodes);
	MEM_freeN(emap);
	MEM_freeN(emapmem);

	if (!has_valid_root) {
		modifier_setError(&smd->modifier, "No valid root vertex found (you need one per mesh island you want to skin)");
	}

	if (!bm)
		return NULL;

<<<<<<< HEAD
	result = BKE_bmesh_to_mesh_nomain(bm, &(struct BMeshToMeshParams){0});
=======
	result = CDDM_from_bmesh(bm, false);
>>>>>>> a24b4e60
	BM_mesh_free(bm);

	result->runtime.cd_dirty_vert |= CD_MASK_NORMAL;

	skin_set_orig_indices(result);

	return result;
}

static Mesh *final_skin(SkinModifierData *smd, Mesh *mesh)
{
	Mesh *result;

	/* Skin node layer is required */
	if (!CustomData_get_layer(&mesh->vdata, CD_MVERT_SKIN))
		return mesh;

	mesh = subdivide_base(mesh);
	result = base_skin(mesh, smd);

	BKE_id_free(NULL, mesh);
	return result;
}


/**************************** Skin Modifier ***************************/

static void initData(ModifierData *md)
{
	SkinModifierData *smd = (SkinModifierData *) md;

	/* Enable in editmode by default */
	md->mode |= eModifierMode_Editmode;

	smd->branch_smoothing = 0;
	smd->flag = 0;
	smd->symmetry_axes = MOD_SKIN_SYMM_X;
}

static Mesh *applyModifier(ModifierData *md,
                           const ModifierEvalContext *UNUSED(ctx),
                           Mesh *mesh)
{
	Mesh *result;

	if (!(result = final_skin((SkinModifierData *)md, mesh)))
		return mesh;
	return result;
}

static CustomDataMask requiredDataMask(Object *UNUSED(ob),
                                       ModifierData *UNUSED(md))
{
	return CD_MASK_MVERT_SKIN | CD_MASK_MDEFORMVERT;
}

ModifierTypeInfo modifierType_Skin = {
	/* name */              "Skin",
	/* structName */        "SkinModifierData",
	/* structSize */        sizeof(SkinModifierData),
	/* type */              eModifierTypeType_Constructive,
	/* flags */             eModifierTypeFlag_AcceptsMesh | eModifierTypeFlag_SupportsEditmode,

	/* copyData */          modifier_copyData_generic,

	/* deformVerts_DM */    NULL,
	/* deformMatrices_DM */ NULL,
	/* deformVertsEM_DM */  NULL,
	/* deformMatricesEM_DM*/NULL,
	/* applyModifier_DM */  NULL,
	/* applyModifierEM_DM */NULL,

	/* deformVerts */       NULL,
	/* deformMatrices */    NULL,
	/* deformVertsEM */     NULL,
	/* deformMatricesEM */  NULL,
	/* applyModifier */     applyModifier,
	/* applyModifierEM */   NULL,

	/* initData */          initData,
	/* requiredDataMask */  requiredDataMask,
	/* freeData */          NULL,
	/* isDisabled */        NULL,
	/* updateDepsgraph */   NULL,
	/* dependsOnTime */     NULL,
	/* dependsOnNormals */	NULL,
	/* foreachObjectLink */ NULL,
	/* foreachIDLink */     NULL,
};<|MERGE_RESOLUTION|>--- conflicted
+++ resolved
@@ -1880,11 +1880,7 @@
 	if (!bm)
 		return NULL;
 
-<<<<<<< HEAD
 	result = BKE_bmesh_to_mesh_nomain(bm, &(struct BMeshToMeshParams){0});
-=======
-	result = CDDM_from_bmesh(bm, false);
->>>>>>> a24b4e60
 	BM_mesh_free(bm);
 
 	result->runtime.cd_dirty_vert |= CD_MASK_NORMAL;
