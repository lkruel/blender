/*
 * This program is free software; you can redistribute it and/or
 * modify it under the terms of the GNU General Public License
 * as published by the Free Software Foundation; either version 2
 * of the License, or (at your option) any later version.
 *
 * This program is distributed in the hope that it will be useful,
 * but WITHOUT ANY WARRANTY; without even the implied warranty of
 * MERCHANTABILITY or FITNESS FOR A PARTICULAR PURPOSE.  See the
 * GNU General Public License for more details.
 *
 * You should have received a copy of the GNU General Public License
 * along with this program; if not, write to the Free Software  Foundation,
 * Inc., 51 Franklin Street, Fifth Floor, Boston, MA 02110-1301, USA.
 */

#include "MOD_nodes_evaluator.hh"

#include "NOD_geometry_exec.hh"
#include "NOD_type_conversions.hh"

#include "DEG_depsgraph_query.h"

#include "FN_generic_value_map.hh"
#include "FN_multi_function.hh"

<<<<<<< HEAD
#include "BLI_profile.hh"
=======
#include "BLI_enumerable_thread_specific.hh"
#include "BLI_stack.hh"
#include "BLI_task.h"
#include "BLI_task.hh"
#include "BLI_vector_set.hh"
>>>>>>> 933999db

namespace blender::modifiers::geometry_nodes {

using fn::CPPType;
using fn::GValueMap;
using nodes::GeoNodeExecParams;
using namespace fn::multi_function_types;

enum class ValueUsage : uint8_t {
  /* The value is definitely used. */
  Required,
  /* The value may be used. */
  Maybe,
  /* The value will definitely not be used. */
  Unused,
};

struct SingleInputValue {
  /**
   * Points either to null or to a value of the type of input.
   */
  void *value = nullptr;
};

struct MultiInputValueItem {
  /**
   * The socket where this value is coming from. This is required to sort the inputs correctly
   * based on the link order later on.
   */
  DSocket origin;
  /**
   * Should only be null directly after construction. After that it should always point to a value
   * of the correct type.
   */
  void *value = nullptr;
};

struct MultiInputValue {
  /**
   * Collection of all the inputs that have been provided already. Note, the same origin can occur
   * multiple times. However, it is guaranteed that if two items have the same origin, they will
   * also have the same value (the pointer is different, but they point to values that would
   * compare equal).
   */
  Vector<MultiInputValueItem> items;
  /**
   * Number of items that need to be added until all inputs have been provided.
   */
  int expected_size = 0;
};

struct InputState {

  /**
   * Type of the socket. If this is null, the socket should just be ignored.
   */
  const CPPType *type = nullptr;

  /**
   * Value of this input socket. By default, the value is empty. When other nodes are done
   * computing their outputs, the computed values will be forwarded to linked input sockets.
   * The value will then live here until it is consumed by the node or it was found that the value
   * is not needed anymore.
   * Whether the `single` or `multi` value is used depends on the socket.
   */
  union {
    SingleInputValue *single;
    MultiInputValue *multi;
  } value;

  /**
   * How the node intends to use this input. By default all inputs may be used. Based on which
   * outputs are used, a node can tell the evaluator that an input will definitely be used or is
   * never used. This allows the evaluator to free values early, avoid copies and other unnecessary
   * computations.
   */
  ValueUsage usage = ValueUsage::Maybe;

  /**
   * True when this input is/was used for an execution. While a node is running, only the inputs
   * that have this set to true are allowed to be used. This makes sure that inputs created while
   * the node is running correctly trigger the node to run again. Furthermore, it gives the node a
   * consistent view of which inputs are available that does not change unexpectedly.
   *
   * While the node is running, this can be checked without a lock, because no one is writing to
   * it. If this is true, the value can be read without a lock as well, because the value is not
   * changed by others anymore.
   */
  bool was_ready_for_execution = false;
};

struct OutputState {
  /**
   * If this output has been computed and forwarded already. If this is true, the value is not
   * computed/forwarded again.
   */
  bool has_been_computed = false;

  /**
   * Keeps track of how the output value is used. If a connected input becomes required, this
   * output has to become required as well. The output becomes ignored when it has zero potential
   * users that are counted below.
   */
  ValueUsage output_usage = ValueUsage::Maybe;

  /**
   * This is a copy of `output_usage` that is done right before node execution starts. This is
   * done so that the node gets a consistent view of what outputs are used, even when this changes
   * while the node is running (the node might be reevaluated in that case).
   *
   * While the node is running, this can be checked without a lock, because no one is writing to
   * it.
   */
  ValueUsage output_usage_for_execution = ValueUsage::Maybe;

  /**
   * Counts how many times the value from this output might be used. If this number reaches zero,
   * the output is not needed anymore.
   */
  int potential_users = 0;
};

enum class NodeScheduleState {
  /**
   * Default state of every node.
   */
  NotScheduled,
  /**
   * The node has been added to the task group and will be executed by it in the future.
   */
  Scheduled,
  /**
   * The node is currently running.
   */
  Running,
  /**
   * The node is running and has been rescheduled while running. In this case the node will run
   * again. However, we don't add it to the task group immediately, because then the node might run
   * twice at the same time, which is not allowed. Instead, once the node is done running, it will
   * reschedule itself.
   */
  RunningAndRescheduled,
};

struct NodeState {
  /**
   * Needs to be locked when any data in this state is accessed that is not explicitely marked as
   * otherwise.
   */
  std::mutex mutex;

  /**
   * States of the individual input and output sockets. One can index into these arrays without
   * locking. However, to access the data inside a lock is generally necessary.
   *
   * These spans have to be indexed with the socket index. Unavailable sockets have a state as
   * well. Maybe we can handle unavailable sockets differently in Blender in general, so I did not
   * want to add complexity around it here.
   */
  MutableSpan<InputState> inputs;
  MutableSpan<OutputState> outputs;

  /**
   * Nodes that don't support lazyness have some special handling the first time they are executed.
   */
  bool non_lazy_node_is_initialized = false;

  /**
   * Used to check that nodes that don't support lazyness do not run more than once.
   */
  bool has_been_executed = false;

  /**
   * Becomes true when the node will never be executed again and its inputs are destructed.
   * Generally, a node has finished once all of its outputs with (potential) users have been
   * computed.
   */
  bool node_has_finished = false;

  /**
   * Counts the number of values that still have to be forwarded to this node until it should run
   * again. It counts values from a multi input socket separately.
   * This is used as an optimization so that nodes are not scheduled unnecessarily in many cases.
   */
  int missing_required_inputs = 0;

  /**
   * A node is always in one specific schedule state. This helps to ensure that the same node does
   * not run twice at the same time accidentally.
   */
  NodeScheduleState schedule_state = NodeScheduleState::NotScheduled;
};

/**
 * Container for a node and its state. Packing them into a single struct allows the use of
 * `VectorSet` instead of a `Map` for `node_states_` which simplifies parallel loops over all
 * states.
 *
 * Equality operators and a hash function for `DNode` are provided so that one can lookup this type
 * in `node_states_` just with a `DNode`.
 */
struct NodeWithState {
  DNode node;
  /* Store a pointer instead of `NodeState` directly to keep it small and movable. */
  NodeState *state = nullptr;

  friend bool operator==(const NodeWithState &a, const NodeWithState &b)
  {
    return a.node == b.node;
  }

  friend bool operator==(const NodeWithState &a, const DNode &b)
  {
    return a.node == b;
  }

  friend bool operator==(const DNode &a, const NodeWithState &b)
  {
    return a == b.node;
  }

  uint64_t hash() const
  {
    return node.hash();
  }

  static uint64_t hash_as(const DNode &node)
  {
    return node.hash();
  }
};

class GeometryNodesEvaluator;

/**
 * Utility class that locks the state of a node. Having this is a separate class is useful because
 * it allows methods to communicate that they expect the node to be locked.
 */
class LockedNode : NonCopyable, NonMovable {
 private:
  GeometryNodesEvaluator &evaluator_;

 public:
  /**
   * This is the node that is currently locked.
   */
  const DNode node;
  NodeState &node_state;

  /**
   * Used to delay notifying (and therefore locking) other nodes until the current node is not
   * locked anymore. This might not be strictly necessary to avoid deadlocks in the current code,
   * but it is a good measure to avoid accidentally adding a deadlock later on. By not locking
   * more than one node per thread at a time, deadlocks are avoided.
   *
   * The notifications will be send right after the node is not locked anymore.
   */
  Vector<DOutputSocket> delayed_required_outputs;
  Vector<DOutputSocket> delayed_unused_outputs;
  Vector<DNode> delayed_scheduled_nodes;

  LockedNode(GeometryNodesEvaluator &evaluator, const DNode node, NodeState &node_state)
      : evaluator_(evaluator), node(node), node_state(node_state)
  {
    node_state.mutex.lock();
  }

  ~LockedNode();
};

static const CPPType *get_socket_cpp_type(const DSocket socket)
{
  return nodes::socket_cpp_type_get(*socket->typeinfo());
}

static const CPPType *get_socket_cpp_type(const SocketRef &socket)
{
  return nodes::socket_cpp_type_get(*socket.typeinfo());
}

static bool node_supports_lazyness(const DNode node)
{
  return node->typeinfo()->geometry_node_execute_supports_lazyness;
}

/** Implements the callbacks that might be called when a node is executed. */
class NodeParamsProvider : public nodes::GeoNodeExecParamsProvider {
 private:
  GeometryNodesEvaluator &evaluator_;
  NodeState &node_state_;

 public:
  NodeParamsProvider(GeometryNodesEvaluator &evaluator, DNode dnode, NodeState &node_state);

  bool can_get_input(StringRef identifier) const override;
  bool can_set_output(StringRef identifier) const override;
  GMutablePointer extract_input(StringRef identifier) override;
  Vector<GMutablePointer> extract_multi_input(StringRef identifier) override;
  GPointer get_input(StringRef identifier) const override;
  GMutablePointer alloc_output_value(const CPPType &type) override;
  void set_output(StringRef identifier, GMutablePointer value) override;
  void set_input_unused(StringRef identifier) override;
  bool output_is_required(StringRef identifier) const override;

  bool lazy_require_input(StringRef identifier) override;
  bool lazy_output_is_required(StringRef identifier) const override;
};

class GeometryNodesEvaluator {
 private:
  /**
   * This allocator lives on after the evaluator has been destructed. Therefore outputs of the
   * entire evaluator should be allocated here.
   */
  LinearAllocator<> &outer_allocator_;
  /**
   * A local linear allocator for each thread. Only use this for values that do not need to live
   * longer than the lifetime of the evaluator itself. Considerations for the future:
   * - We could use an allocator that can free here, some temporary values don't live long.
   * - If we ever run into false sharing bottlenecks, we could use local allocators that allocate
   *   on cache line boundaries. Note, just because a value is allocated in one specific thread,
   *   does not mean that it will only be used by that thread.
   */
  EnumerableThreadSpecific<LinearAllocator<>> local_allocators_;

  /**
   * Every node that is reachable from the output gets its own state. Once all states have been
   * constructed, this map can be used for lookups from multiple threads.
   */
  VectorSet<NodeWithState> node_states_;

  /**
   * Contains all the tasks for the nodes that are currently scheduled.
   */
  TaskPool *task_pool_ = nullptr;

  GeometryNodesEvaluationParams &params_;
  const blender::nodes::DataTypeConversions &conversions_;

  friend NodeParamsProvider;

 public:
  GeometryNodesEvaluator(GeometryNodesEvaluationParams &params)
      : outer_allocator_(params.allocator),
        params_(params),
        conversions_(blender::nodes::get_implicit_type_conversions())
  {
  }

  void execute()
  {
    task_pool_ = BLI_task_pool_create(this, TASK_PRIORITY_HIGH);

    this->create_states_for_reachable_nodes();
    this->forward_group_inputs();
    this->schedule_initial_nodes();

    /* This runs until all initially requested inputs have been computed. */
    BLI_task_pool_work_and_wait(task_pool_);
    BLI_task_pool_free(task_pool_);

    this->extract_group_outputs();
    this->destruct_node_states();
  }

  void create_states_for_reachable_nodes()
  {
    /* This does a depth first search for all the nodes that are reachable from the group
     * outputs. This finds all nodes that are relevant. */
    Stack<DNode> nodes_to_check;
    /* Start at the output sockets. */
    for (const DInputSocket &socket : params_.output_sockets) {
      nodes_to_check.push(socket.node());
    }
    /* Use the local allocator because the states do not need to outlive the evaluator. */
    LinearAllocator<> &allocator = local_allocators_.local();
    while (!nodes_to_check.is_empty()) {
      const DNode node = nodes_to_check.pop();
      if (node_states_.contains_as(node)) {
        /* This node has been handled already. */
        continue;
      }
      /* Create a new state for the node. */
      NodeState &node_state = *allocator.construct<NodeState>().release();
      node_states_.add_new({node, &node_state});

      /* Push all linked origins on the stack. */
      for (const InputSocketRef *input_ref : node->inputs()) {
        const DInputSocket input{node.context(), input_ref};
        input.foreach_origin_socket(
            [&](const DSocket origin) { nodes_to_check.push(origin.node()); });
      }
    }

    /* Initialize the more complex parts of the node states in parallel. At this point no new
     * node states are added anymore, so it is safe to lookup states from `node_states_` from
     * multiple threads. */
    parallel_for(IndexRange(node_states_.size()), 50, [&, this](const IndexRange range) {
      LinearAllocator<> &allocator = this->local_allocators_.local();
      for (const NodeWithState &item : node_states_.as_span().slice(range)) {
        this->initialize_node_state(item.node, *item.state, allocator);
      }
    });
  }

  void initialize_node_state(const DNode node, NodeState &node_state, LinearAllocator<> &allocator)
  {
    /* Construct arrays of the correct size. */
    node_state.inputs = allocator.construct_array<InputState>(node->inputs().size());
    node_state.outputs = allocator.construct_array<OutputState>(node->outputs().size());

    /* Initialize input states. */
    for (const int i : node->inputs().index_range()) {
      InputState &input_state = node_state.inputs[i];
      const DInputSocket socket = node.input(i);
      if (!socket->is_available()) {
        /* Unavailable sockets should never be used. */
        input_state.type = nullptr;
        input_state.usage = ValueUsage::Unused;
        continue;
      }
      const CPPType *type = get_socket_cpp_type(socket);
      input_state.type = type;
      if (type == nullptr) {
        /* This is not a known data socket, it shouldn't be used. */
        input_state.usage = ValueUsage::Unused;
        continue;
      }
      /* Construct the correct struct that can hold the input(s). */
      if (socket->is_multi_input_socket()) {
        input_state.value.multi = allocator.construct<MultiInputValue>().release();
        /* Count how many values should be added until the socket is complete. */
        socket.foreach_origin_socket(
            [&](DSocket UNUSED(origin)) { input_state.value.multi->expected_size++; });
        /* If no links are connected, we do read the value from socket itself. */
        if (input_state.value.multi->expected_size == 0) {
          input_state.value.multi->expected_size = 1;
        }
      }
      else {
        input_state.value.single = allocator.construct<SingleInputValue>().release();
      }
    }
    /* Initialize output states. */
    for (const int i : node->outputs().index_range()) {
      OutputState &output_state = node_state.outputs[i];
      const DOutputSocket socket = node.output(i);
      if (!socket->is_available()) {
        /* Unavailable outputs should never be used. */
        output_state.output_usage = ValueUsage::Unused;
        continue;
      }
      const CPPType *type = get_socket_cpp_type(socket);
      if (type == nullptr) {
        /* Non data sockets should never be used. */
        output_state.output_usage = ValueUsage::Unused;
        continue;
      }
      /* Count the number of potential users for this socket. */
      socket.foreach_target_socket(
          [&, this](const DInputSocket target_socket) {
            const DNode target_node = target_socket.node();
            if (!this->node_states_.contains_as(target_node)) {
              /* The target node is not computed because it is not computed to the output. */
              return;
            }
            output_state.potential_users += 1;
          },
          {});
      if (output_state.potential_users == 0) {
        /* If it does not have any potential users, it is unused. */
        output_state.output_usage = ValueUsage::Unused;
      }
    }
  }

  void destruct_node_states()
  {
    parallel_for(IndexRange(node_states_.size()), 50, [&, this](const IndexRange range) {
      for (const NodeWithState &item : node_states_.as_span().slice(range)) {
        this->destruct_node_state(item.node, *item.state);
      }
    });
  }

  void destruct_node_state(const DNode node, NodeState &node_state)
  {
    /* Need to destruct stuff manually, because it's allocated by a custom allocator. */
    for (const int i : node->inputs().index_range()) {
      InputState &input_state = node_state.inputs[i];
      if (input_state.type == nullptr) {
        continue;
      }
      const InputSocketRef &socket_ref = node->input(i);
      if (socket_ref.is_multi_input_socket()) {
        MultiInputValue &multi_value = *input_state.value.multi;
        for (MultiInputValueItem &item : multi_value.items) {
          input_state.type->destruct(item.value);
        }
        multi_value.~MultiInputValue();
      }
      else {
        SingleInputValue &single_value = *input_state.value.single;
        void *value = single_value.value;
        if (value != nullptr) {
          input_state.type->destruct(value);
        }
        single_value.~SingleInputValue();
      }
    }

    destruct_n(node_state.inputs.data(), node_state.inputs.size());
    destruct_n(node_state.outputs.data(), node_state.outputs.size());

    node_state.~NodeState();
  }

  void forward_group_inputs()
  {
    for (auto &&item : params_.input_values.items()) {
      const DOutputSocket socket = item.key;
      GMutablePointer value = item.value;
      this->log_socket_value(socket, value);

      const DNode node = socket.node();
      if (!node_states_.contains_as(node)) {
        /* The socket is not connected to any output. */
        value.destruct();
        continue;
      }
      this->forward_output(socket, value);
    }
  }

  void schedule_initial_nodes()
  {
    for (const DInputSocket &socket : params_.output_sockets) {
      const DNode node = socket.node();
      NodeState &node_state = this->get_node_state(node);
      LockedNode locked_node{*this, node, node_state};
      /* Setting an input as required will schedule any linked node. */
      this->set_input_required(locked_node, socket);
    }
  }

  void schedule_node(LockedNode &locked_node)
  {
    switch (locked_node.node_state.schedule_state) {
      case NodeScheduleState::NotScheduled: {
        /* The node will be scheduled once it is not locked anymore. We could schedule the node
         * right here, but that would result in a deadlock if the task pool decides to run the task
         * immediately (this only happens when Blender is started with a single thread). */
        locked_node.node_state.schedule_state = NodeScheduleState::Scheduled;
        locked_node.delayed_scheduled_nodes.append(locked_node.node);
        break;
      }
      case NodeScheduleState::Scheduled: {
        /* Scheduled already, nothing to do. */
        break;
      }
      case NodeScheduleState::Running: {
        /* Reschedule node while it is running.
         * The node will reschedule itself when it is done. */
        locked_node.node_state.schedule_state = NodeScheduleState::RunningAndRescheduled;
        break;
      }
      case NodeScheduleState::RunningAndRescheduled: {
        /* Scheduled already, nothing to do. */
        break;
      }
    }
  }

  static void run_node_from_task_pool(TaskPool *task_pool, void *task_data)
  {
    void *user_data = BLI_task_pool_user_data(task_pool);
    GeometryNodesEvaluator &evaluator = *(GeometryNodesEvaluator *)user_data;
    const NodeWithState *node_with_state = (const NodeWithState *)task_data;

    evaluator.node_task_run(node_with_state->node, *node_with_state->state);
  }

  void node_task_run(const DNode node, NodeState &node_state)
  {
    /* These nodes are sometimes scheduled. We could also check for them in other places, but
     * it's the easiest to do it here. */
    if (node->is_group_input_node() || node->is_group_output_node()) {
      return;
    }

    const bool do_execute_node = this->node_task_preprocessing(node, node_state);

    /* Only execute the node if all prerequisites are met. There has to be an output that is
     * required and all required inputs have to be provided already. */
    if (do_execute_node) {
      this->execute_node(node, node_state);
    }

    this->node_task_postprocessing(node, node_state);
  }

  bool node_task_preprocessing(const DNode node, NodeState &node_state)
  {
    LockedNode locked_node{*this, node, node_state};
    BLI_assert(node_state.schedule_state == NodeScheduleState::Scheduled);
    node_state.schedule_state = NodeScheduleState::Running;

    /* Early return if the node has finished already. */
    if (locked_node.node_state.node_has_finished) {
      return false;
    }
    /* Prepare outputs and check if actually any new outputs have to be computed. */
    if (!this->prepare_node_outputs_for_execution(locked_node)) {
      return false;
    }
    /* Initialize nodes that don't support lazyness. This is done after at least one output is
     * required and before we check that all required inputs are provided. This reduces the
     * number of "round-trips" through the task pool by one for most nodes. */
    if (!node_state.non_lazy_node_is_initialized && !node_supports_lazyness(node)) {
      this->initialize_non_lazy_node(locked_node);
      node_state.non_lazy_node_is_initialized = true;
    }
    /* Prepare inputs and check if all required inputs are provided. */
    if (!this->prepare_node_inputs_for_execution(locked_node)) {
      return false;
    }
    return true;
  }

  /* A node is finished when it has computed all outputs that may be used. */
  bool finish_node_if_possible(LockedNode &locked_node)
  {
    if (locked_node.node_state.node_has_finished) {
      /* Early return in case this node is known to have finished already. */
      return true;
    }

    /* Check if there is any output that might be used but has not been computed yet. */
    bool has_remaining_output = false;
    for (OutputState &output_state : locked_node.node_state.outputs) {
      if (output_state.has_been_computed) {
        continue;
      }
      if (output_state.output_usage != ValueUsage::Unused) {
        has_remaining_output = true;
        break;
      }
    }
    if (!has_remaining_output) {
      /* If there are no remaining outputs, all the inputs can be destructed and/or can become
       * unused. This can also trigger a chain reaction where nodes to the left become finished
       * too. */
      for (const int i : locked_node.node->inputs().index_range()) {
        const DInputSocket socket = locked_node.node.input(i);
        InputState &input_state = locked_node.node_state.inputs[i];
        if (input_state.usage == ValueUsage::Maybe) {
          this->set_input_unused(locked_node, socket);
        }
        else if (input_state.usage == ValueUsage::Required) {
          /* The value was required, so it cannot become unused. However, we can destruct the
           * value. */
          this->destruct_input_value_if_exists(locked_node, socket);
        }
      }
      locked_node.node_state.node_has_finished = true;
    }
    return locked_node.node_state.node_has_finished;
  }

  bool prepare_node_outputs_for_execution(LockedNode &locked_node)
  {
    bool execution_is_necessary = false;
    for (OutputState &output_state : locked_node.node_state.outputs) {
      /* Update the output usage for execution to the latest value. */
      output_state.output_usage_for_execution = output_state.output_usage;
      if (!output_state.has_been_computed) {
        if (output_state.output_usage == ValueUsage::Required) {
          /* Only evaluate when there is an output that is required but has not been computed. */
          execution_is_necessary = true;
        }
      }
    }
    return execution_is_necessary;
  }

  void initialize_non_lazy_node(LockedNode &locked_node)
  {
    for (const int i : locked_node.node->inputs().index_range()) {
      InputState &input_state = locked_node.node_state.inputs[i];
      if (input_state.type == nullptr) {
        /* Ignore unavailable/non-data sockets. */
        continue;
      }
      /* Nodes that don't support lazyness require all inputs. */
      const DInputSocket input_socket = locked_node.node.input(i);
      this->set_input_required(locked_node, input_socket);
    }
  }

  /**
   * Checks if requested inputs are available and "marks" all the inputs that are available
   * during the node execution. Inputs that are provided after this function ends but before the
   * node is executed, cannot be read by the node in the execution (note that this only affects
   * nodes that support lazy inputs).
   */
  bool prepare_node_inputs_for_execution(LockedNode &locked_node)
  {
    for (const int i : locked_node.node_state.inputs.index_range()) {
      InputState &input_state = locked_node.node_state.inputs[i];
      if (input_state.type == nullptr) {
        /* Ignore unavailable and non-data sockets. */
        continue;
      }
      const DInputSocket socket = locked_node.node.input(i);
      const bool is_required = input_state.usage == ValueUsage::Required;

      /* No need to check this socket again. */
      if (input_state.was_ready_for_execution) {
        continue;
      }

      if (socket->is_multi_input_socket()) {
        MultiInputValue &multi_value = *input_state.value.multi;
        /* Checks if all the linked sockets have been provided already. */
        if (multi_value.items.size() == multi_value.expected_size) {
          input_state.was_ready_for_execution = true;
          this->log_socket_value(socket, input_state, multi_value.items);
        }
        else if (is_required) {
          /* The input is required but is not fully provided yet. Therefore the node cannot be
           * executed yet. */
          return false;
        }
      }
      else {
        SingleInputValue &single_value = *input_state.value.single;
        if (single_value.value != nullptr) {
          input_state.was_ready_for_execution = true;
          this->log_socket_value(socket, GPointer{input_state.type, single_value.value});
        }
        else if (is_required) {
          /* The input is required but has not been provided yet. Therefore the node cannot be
           * executed yet. */
          return false;
        }
      }
    }
    /* All required inputs have been provided. */
    return true;
  }

  /**
   * Actually execute the node. All the required inputs are available and at least one output is
   * required.
   */
  void execute_node(const DNode node, NodeState &node_state)
  {
<<<<<<< HEAD
    BLI_PROFILE_SCOPE(node->name().c_str());
    const bNode &bnode = *params_provider.dnode->bnode();
=======
    const bNode &bnode = *node->bnode();
>>>>>>> 933999db

    if (node_state.has_been_executed) {
      if (!node_supports_lazyness(node)) {
        /* Nodes that don't support lazyness must not be executed more than once. */
        BLI_assert_unreachable();
      }
    }
    node_state.has_been_executed = true;

    /* Use the geometry node execute callback if it exists. */
    if (bnode.typeinfo->geometry_node_execute != nullptr) {
      this->execute_geometry_node(node, node_state);
      return;
    }

    /* Use the multi-function implementation if it exists. */
    const MultiFunction *multi_function = params_.mf_by_node->lookup_default(node, nullptr);
    if (multi_function != nullptr) {
      this->execute_multi_function_node(node, *multi_function, node_state);
      return;
    }

    this->execute_unknown_node(node, node_state);
  }

  void execute_geometry_node(const DNode node, NodeState &node_state)
  {
    const bNode &bnode = *node->bnode();

    NodeParamsProvider params_provider{*this, node, node_state};
    GeoNodeExecParams params{params_provider};
    bnode.typeinfo->geometry_node_execute(params);
  }

  void execute_multi_function_node(const DNode node,
                                   const MultiFunction &fn,
                                   NodeState &node_state)
  {
    MFContextBuilder fn_context;
    MFParamsBuilder fn_params{fn, 1};
    LinearAllocator<> &allocator = local_allocators_.local();

    /* Prepare the inputs for the multi function. */
    for (const int i : node->inputs().index_range()) {
      const InputSocketRef &socket_ref = node->input(i);
      if (!socket_ref.is_available()) {
        continue;
      }
      BLI_assert(!socket_ref.is_multi_input_socket());
      InputState &input_state = node_state.inputs[i];
      BLI_assert(input_state.was_ready_for_execution);
      SingleInputValue &single_value = *input_state.value.single;
      BLI_assert(single_value.value != nullptr);
      fn_params.add_readonly_single_input(GPointer{*input_state.type, single_value.value});
    }
    /* Prepare the outputs for the multi function. */
    Vector<GMutablePointer> outputs;
    for (const int i : node->outputs().index_range()) {
      const OutputSocketRef &socket_ref = node->output(i);
      if (!socket_ref.is_available()) {
        continue;
      }
      const CPPType &type = *get_socket_cpp_type(socket_ref);
      void *buffer = allocator.allocate(type.size(), type.alignment());
      fn_params.add_uninitialized_single_output(GMutableSpan{type, buffer, 1});
      outputs.append({type, buffer});
    }

    fn.call(IndexRange(1), fn_params, fn_context);

    /* Forward the computed outputs. */
    int output_index = 0;
    for (const int i : node->outputs().index_range()) {
      const OutputSocketRef &socket_ref = node->output(i);
      if (!socket_ref.is_available()) {
        continue;
      }
      OutputState &output_state = node_state.outputs[i];
      const DOutputSocket socket{node.context(), &socket_ref};
      GMutablePointer value = outputs[output_index];
      this->forward_output(socket, value);
      output_state.has_been_computed = true;
      output_index++;
    }
  }

  void execute_unknown_node(const DNode node, NodeState &node_state)
  {
    LinearAllocator<> &allocator = local_allocators_.local();
    for (const OutputSocketRef *socket : node->outputs()) {
      if (!socket->is_available()) {
        continue;
      }
      const CPPType *type = get_socket_cpp_type(*socket);
      if (type == nullptr) {
        continue;
      }
      /* Just forward the default value of the type as a fallback. That's typically better than
       * crashing or doing nothing. */
      OutputState &output_state = node_state.outputs[socket->index()];
      output_state.has_been_computed = true;
      void *buffer = allocator.allocate(type->size(), type->alignment());
      type->copy_to_uninitialized(type->default_value(), buffer);
      this->forward_output({node.context(), socket}, {*type, buffer});
    }
  }

  void node_task_postprocessing(const DNode node, NodeState &node_state)
  {
    LockedNode locked_node{*this, node, node_state};

    const bool node_has_finished = this->finish_node_if_possible(locked_node);
    const bool reschedule_requested = node_state.schedule_state ==
                                      NodeScheduleState::RunningAndRescheduled;
    node_state.schedule_state = NodeScheduleState::NotScheduled;
    if (reschedule_requested && !node_has_finished) {
      /* Either the node rescheduled itself or another node tried to schedule it while it ran. */
      this->schedule_node(locked_node);
    }

    this->assert_expected_outputs_have_been_computed(locked_node);
  }

  void assert_expected_outputs_have_been_computed(LockedNode &locked_node)
  {
#ifdef DEBUG
    /* Outputs can only be computed when all required inputs have been provided. */
    if (locked_node.node_state.missing_required_inputs > 0) {
      return;
    }
    /* If the node is still scheduled, it is not necessary that all its expected outputs are
     * computed yet. */
    if (locked_node.node_state.schedule_state == NodeScheduleState::Scheduled) {
      return;
    }

    const bool supports_lazyness = node_supports_lazyness(locked_node.node);
    /* Iterating over sockets instead of the states directly, because that makes it easier to
     * figure out which socket is missing when one of the asserts is hit. */
    for (const OutputSocketRef *socket_ref : locked_node.node->outputs()) {
      OutputState &output_state = locked_node.node_state.outputs[socket_ref->index()];
      if (supports_lazyness) {
        /* Expected that at least all required sockets have been computed. If more outputs become
         * required later, the node will be executed again. */
        if (output_state.output_usage_for_execution == ValueUsage::Required) {
          BLI_assert(output_state.has_been_computed);
        }
      }
      else {
        /* Expect that all outputs that may be used have been computed, because the node cannot
         * be executed again. */
        if (output_state.output_usage_for_execution != ValueUsage::Unused) {
          BLI_assert(output_state.has_been_computed);
        }
      }
    }
#else
    UNUSED_VARS(locked_node);
#endif
  }

  void extract_group_outputs()
  {
    for (const DInputSocket &socket : params_.output_sockets) {
      BLI_assert(socket->is_available());
      BLI_assert(!socket->is_multi_input_socket());

      const DNode node = socket.node();
      NodeState &node_state = this->get_node_state(node);
      InputState &input_state = node_state.inputs[socket->index()];

      SingleInputValue &single_value = *input_state.value.single;
      void *value = single_value.value;

      /* The value should have been computed by now. If this assert is hit, it means that there
       * was some scheduling issue before. */
      BLI_assert(value != nullptr);

      /* Move value into memory owned by the outer allocator. */
      const CPPType &type = *input_state.type;
      void *buffer = outer_allocator_.allocate(type.size(), type.alignment());
      type.move_to_uninitialized(value, buffer);

      params_.r_output_values.append({type, buffer});
    }
  }

  /**
   * Load the required input from the socket or trigger nodes to the left to compute the value.
   * When this function is called, the node will always be executed again eventually (either
   * immediately, or when all required inputs have been computed by other nodes).
   */
  void set_input_required(LockedNode &locked_node, const DInputSocket input_socket)
  {
    BLI_assert(locked_node.node == input_socket.node());
    InputState &input_state = locked_node.node_state.inputs[input_socket->index()];

    /* Value set as unused cannot become used again. */
    BLI_assert(input_state.usage != ValueUsage::Unused);

    if (input_state.usage == ValueUsage::Required) {
      /* The value is already required, but the node might expect to be evaluated again. */
      this->schedule_node(locked_node);
      /* Returning here also ensure that the code below is executed at most once per input. */
      return;
    }
    input_state.usage = ValueUsage::Required;

    if (input_state.was_ready_for_execution) {
      /* The value was already ready, but the node might expect to be evaluated again. */
      this->schedule_node(locked_node);
      return;
    }

    /* Count how many values still have to be added to this input until it is "complete". */
    int missing_values = 0;
    if (input_socket->is_multi_input_socket()) {
      MultiInputValue &multi_value = *input_state.value.multi;
      missing_values = multi_value.expected_size - multi_value.items.size();
    }
    else {
      SingleInputValue &single_value = *input_state.value.single;
      if (single_value.value == nullptr) {
        missing_values = 1;
      }
    }
    if (missing_values == 0) {
      /* The input is fully available already, but the node might expect to be evaluated again. */
      this->schedule_node(locked_node);
      return;
    }
    /* Increase the total number of missing required inputs. This ensures that the node will be
     * scheduled correctly when all inputs have been provided. */
    locked_node.node_state.missing_required_inputs += missing_values;

    /* Get all origin sockets, because we have to tag those as required as well. */
    Vector<DSocket> origin_sockets;
    input_socket.foreach_origin_socket(
        [&, this](const DSocket origin_socket) { origin_sockets.append(origin_socket); });

    if (origin_sockets.is_empty()) {
      /* If there are no origin sockets, just load the value from the socket directly. */
      this->load_unlinked_input_value(locked_node, input_socket, input_state, input_socket);
      locked_node.node_state.missing_required_inputs -= 1;
      this->schedule_node(locked_node);
      return;
    }
    bool will_be_triggered_by_other_node = false;
    for (const DSocket origin_socket : origin_sockets) {
      if (origin_socket->is_input()) {
        /* Load the value directly from the origin socket. In most cases this is an unlinked
         * group input. */
        this->load_unlinked_input_value(locked_node, input_socket, input_state, origin_socket);
        locked_node.node_state.missing_required_inputs -= 1;
        this->schedule_node(locked_node);
        return;
      }
      /* The value has not been computed yet, so when it will be forwarded by another node, this
       * node will be triggered. */
      will_be_triggered_by_other_node = true;

      locked_node.delayed_required_outputs.append(DOutputSocket(origin_socket));
    }
    /* If this node will be triggered by another node, we don't have to schedule it now. */
    if (!will_be_triggered_by_other_node) {
      this->schedule_node(locked_node);
    }
  }

  void set_input_unused(LockedNode &locked_node, const DInputSocket socket)
  {
    InputState &input_state = locked_node.node_state.inputs[socket->index()];

    /* A required socket cannot become unused. */
    BLI_assert(input_state.usage != ValueUsage::Required);

    if (input_state.usage == ValueUsage::Unused) {
      /* Nothing to do in this case. */
      return;
    }
    input_state.usage = ValueUsage::Unused;

    /* If the input is unused, it's value can be destructed now. */
    this->destruct_input_value_if_exists(locked_node, socket);

    if (input_state.was_ready_for_execution) {
      /* If the value was already computed, we don't need to notify origin nodes. */
      return;
    }

    /* Notify origin nodes that might want to set its inputs as unused as well. */
    socket.foreach_origin_socket([&, this](const DSocket origin_socket) {
      if (origin_socket->is_input()) {
        /* Values from these sockets are loaded directly from the sockets, so there is no node to
         * notify. */
        return;
      }
      /* Delay notification of the other node until this node is not locked anymore. */
      locked_node.delayed_unused_outputs.append(DOutputSocket(origin_socket));
    });
  }

  void send_output_required_notification(const DOutputSocket socket)
  {
    const DNode node = socket.node();
    NodeState &node_state = this->get_node_state(node);
    OutputState &output_state = node_state.outputs[socket->index()];

    LockedNode locked_node{*this, node, node_state};
    if (output_state.output_usage == ValueUsage::Required) {
      /* Output is marked as required already. So the node is scheduled already. */
      return;
    }
    /* The origin node needs to be scheduled so that it provides the requested input
     * eventually. */
    output_state.output_usage = ValueUsage::Required;
    this->schedule_node(locked_node);
  }

  void send_output_unused_notification(const DOutputSocket socket)
  {
    const DNode node = socket.node();
    NodeState &node_state = this->get_node_state(node);
    OutputState &output_state = node_state.outputs[socket->index()];

    LockedNode locked_node{*this, node, node_state};
    output_state.potential_users -= 1;
    if (output_state.potential_users == 0) {
      /* The output socket has no users anymore. */
      output_state.output_usage = ValueUsage::Unused;
      /* Schedule the origin node in case it wants to set its inputs as unused as well. */
      this->schedule_node(locked_node);
    }
  }

  void add_node_to_task_pool(const DNode node)
  {
    /* Push the task to the pool while it is not locked to avoid a deadlock in case when the task
     * is executed immediately. */
    const NodeWithState *node_with_state = node_states_.lookup_key_ptr_as(node);
    BLI_task_pool_push(
        task_pool_, run_node_from_task_pool, (void *)node_with_state, false, nullptr);
  }

  /**
   * Moves a newly computed value from an output socket to all the inputs that might need it.
   */
  void forward_output(const DOutputSocket from_socket, GMutablePointer value_to_forward)
  {
    BLI_assert(value_to_forward.get() != nullptr);

    Vector<DInputSocket> to_sockets;
    auto handle_target_socket_fn = [&, this](const DInputSocket to_socket) {
      if (this->should_forward_to_socket(to_socket)) {
        to_sockets.append(to_socket);
      }
    };
    auto handle_skipped_socket_fn = [&, this](const DSocket socket) {
      /* Log socket value on intermediate sockets to support e.g. attribute search or spreadsheet
       * breadcrumbs on group nodes. */
      this->log_socket_value(socket, value_to_forward);
    };
    from_socket.foreach_target_socket(handle_target_socket_fn, handle_skipped_socket_fn);

    LinearAllocator<> &allocator = local_allocators_.local();

    const CPPType &from_type = *value_to_forward.type();
    Vector<DInputSocket> to_sockets_same_type;
    for (const DInputSocket &to_socket : to_sockets) {
      const CPPType &to_type = *get_socket_cpp_type(to_socket);
      if (from_type == to_type) {
        /* All target sockets that do not need a conversion will be handled afterwards. */
        to_sockets_same_type.append(to_socket);
        continue;
      }
      this->forward_to_socket_with_different_type(
          allocator, value_to_forward, from_socket, to_socket, to_type);
    }
    this->forward_to_sockets_with_same_type(
        allocator, to_sockets_same_type, value_to_forward, from_socket);
  }

  bool should_forward_to_socket(const DInputSocket socket)
  {
    const DNode to_node = socket.node();
    const NodeWithState *target_node_with_state = node_states_.lookup_key_ptr_as(to_node);
    if (target_node_with_state == nullptr) {
      /* If the socket belongs to a node that has no state, the entire node is not used. */
      return false;
    }
    NodeState &target_node_state = *target_node_with_state->state;
    InputState &target_input_state = target_node_state.inputs[socket->index()];

    std::lock_guard lock{target_node_state.mutex};
    /* Do not forward to an input socket whose value won't be used. */
    return target_input_state.usage != ValueUsage::Unused;
  }

  void forward_to_socket_with_different_type(LinearAllocator<> &allocator,
                                             const GPointer value_to_forward,
                                             const DOutputSocket from_socket,
                                             const DInputSocket to_socket,
                                             const CPPType &to_type)
  {
    const CPPType &from_type = *value_to_forward.type();

    /* Allocate a buffer for the converted value. */
    void *buffer = allocator.allocate(to_type.size(), to_type.alignment());

    if (conversions_.is_convertible(from_type, to_type)) {
      /* Do the conversion if possible. */
      conversions_.convert_to_uninitialized(from_type, to_type, value_to_forward.get(), buffer);
    }
    else {
      /* Cannot convert, use default value instead. */
      to_type.copy_to_uninitialized(to_type.default_value(), buffer);
    }
    this->add_value_to_input_socket(to_socket, from_socket, {to_type, buffer});
  }

  void forward_to_sockets_with_same_type(LinearAllocator<> &allocator,
                                         Span<DInputSocket> to_sockets,
                                         GMutablePointer value_to_forward,
                                         const DOutputSocket from_socket)
  {
    if (to_sockets.is_empty()) {
      /* Value is not used anymore, so it can be destructed. */
      value_to_forward.destruct();
    }
    else if (to_sockets.size() == 1) {
      /* Value is only used by one input socket, no need to copy it. */
      const DInputSocket to_socket = to_sockets[0];
      this->add_value_to_input_socket(to_socket, from_socket, value_to_forward);
    }
    else {
      /* Multiple inputs use the value, make a copy for every input except for one. */
      /* First make the copies, so that the next node does not start modifying the value while we
       * are still making copies. */
      const CPPType &type = *value_to_forward.type();
      for (const DInputSocket &to_socket : to_sockets.drop_front(1)) {
        void *buffer = allocator.allocate(type.size(), type.alignment());
        type.copy_to_uninitialized(value_to_forward.get(), buffer);
        this->add_value_to_input_socket(to_socket, from_socket, {type, buffer});
      }
      /* Forward the original value to one of the targets. */
      const DInputSocket to_socket = to_sockets[0];
      this->add_value_to_input_socket(to_socket, from_socket, value_to_forward);
    }
  }

  void add_value_to_input_socket(const DInputSocket socket,
                                 const DOutputSocket origin,
                                 GMutablePointer value)
  {
    BLI_assert(socket->is_available());

    const DNode node = socket.node();
    NodeState &node_state = this->get_node_state(node);
    InputState &input_state = node_state.inputs[socket->index()];

    /* Lock the node because we want to change its state. */
    LockedNode locked_node{*this, node, node_state};

    if (socket->is_multi_input_socket()) {
      /* Add a new value to the multi-input. */
      MultiInputValue &multi_value = *input_state.value.multi;
      multi_value.items.append({origin, value.get()});
    }
    else {
      /* Assign the value to the input. */
      SingleInputValue &single_value = *input_state.value.single;
      BLI_assert(single_value.value == nullptr);
      single_value.value = value.get();
    }

    if (input_state.usage == ValueUsage::Required) {
      node_state.missing_required_inputs--;
      if (node_state.missing_required_inputs == 0) {
        /* Schedule node if all the required inputs have been provided. */
        this->schedule_node(locked_node);
      }
    }
  }

  void load_unlinked_input_value(LockedNode &locked_node,
                                 const DInputSocket input_socket,
                                 InputState &input_state,
                                 const DSocket origin_socket)
  {
    /* Only takes locked node as parameter, because the node needs to be locked. */
    UNUSED_VARS(locked_node);

    GMutablePointer value = this->get_value_from_socket(origin_socket, *input_state.type);
    if (input_socket->is_multi_input_socket()) {
      MultiInputValue &multi_value = *input_state.value.multi;
      multi_value.items.append({input_socket, value.get()});
    }
    else {
      SingleInputValue &single_value = *input_state.value.single;
      single_value.value = value.get();
    }
  }

  void destruct_input_value_if_exists(LockedNode &locked_node, const DInputSocket socket)
  {
    InputState &input_state = locked_node.node_state.inputs[socket->index()];
    if (socket->is_multi_input_socket()) {
      MultiInputValue &multi_value = *input_state.value.multi;
      for (MultiInputValueItem &item : multi_value.items) {
        input_state.type->destruct(item.value);
      }
      multi_value.items.clear();
    }
    else {
      SingleInputValue &single_value = *input_state.value.single;
      if (single_value.value != nullptr) {
        input_state.type->destruct(single_value.value);
        single_value.value = nullptr;
      }
    }
  }

  GMutablePointer get_value_from_socket(const DSocket socket, const CPPType &required_type)
  {
    LinearAllocator<> &allocator = local_allocators_.local();

    bNodeSocket *bsocket = socket->bsocket();
    const CPPType &type = *get_socket_cpp_type(socket);
    void *buffer = allocator.allocate(type.size(), type.alignment());
    blender::nodes::socket_cpp_value_get(*bsocket, buffer);

    if (type == required_type) {
      return {type, buffer};
    }
    if (conversions_.is_convertible(type, required_type)) {
      /* Convert the loaded value to the required type if possible. */
      void *converted_buffer = allocator.allocate(required_type.size(), required_type.alignment());
      conversions_.convert_to_uninitialized(type, required_type, buffer, converted_buffer);
      type.destruct(buffer);
      return {required_type, converted_buffer};
    }
    /* Use a default fallback value when the loaded type is not compatible. */
    void *default_buffer = allocator.allocate(required_type.size(), required_type.alignment());
    required_type.copy_to_uninitialized(required_type.default_value(), default_buffer);
    return {required_type, default_buffer};
  }

  NodeState &get_node_state(const DNode node)
  {
    return *node_states_.lookup_key_as(node).state;
  }

  void log_socket_value(const DSocket socket, Span<GPointer> values)
  {
    if (params_.log_socket_value_fn) {
      params_.log_socket_value_fn(socket, values);
    }
  }

  void log_socket_value(const DSocket socket,
                        InputState &input_state,
                        Span<MultiInputValueItem> values)
  {
    Vector<GPointer, 16> value_pointers;
    value_pointers.reserve(values.size());
    const CPPType &type = *input_state.type;
    for (const MultiInputValueItem &item : values) {
      value_pointers.append({type, item.value});
    }
    this->log_socket_value(socket, value_pointers);
  }

  void log_socket_value(const DSocket socket, GPointer value)
  {
    this->log_socket_value(socket, Span<GPointer>(&value, 1));
  }
};

LockedNode::~LockedNode()
{
  /* First unlock the current node. */
  node_state.mutex.unlock();
  /* Then send notifications to the other nodes. */
  for (const DOutputSocket &socket : delayed_required_outputs) {
    evaluator_.send_output_required_notification(socket);
  }
  for (const DOutputSocket &socket : delayed_unused_outputs) {
    evaluator_.send_output_unused_notification(socket);
  }
  for (const DNode &node : delayed_scheduled_nodes) {
    evaluator_.add_node_to_task_pool(node);
  }
}

/* TODO: Use a map data structure or so to make this faster. */
static DInputSocket get_input_by_identifier(const DNode node, const StringRef identifier)
{
  for (const InputSocketRef *socket : node->inputs()) {
    if (socket->identifier() == identifier) {
      return {node.context(), socket};
    }
  }
  return {};
}

static DOutputSocket get_output_by_identifier(const DNode node, const StringRef identifier)
{
  for (const OutputSocketRef *socket : node->outputs()) {
    if (socket->identifier() == identifier) {
      return {node.context(), socket};
    }
  }
  return {};
}

NodeParamsProvider::NodeParamsProvider(GeometryNodesEvaluator &evaluator,
                                       DNode dnode,
                                       NodeState &node_state)
    : evaluator_(evaluator), node_state_(node_state)
{
  this->dnode = dnode;
  this->self_object = evaluator.params_.self_object;
  this->modifier = &evaluator.params_.modifier_->modifier;
  this->depsgraph = evaluator.params_.depsgraph;
}

bool NodeParamsProvider::can_get_input(StringRef identifier) const
{
  const DInputSocket socket = get_input_by_identifier(this->dnode, identifier);
  BLI_assert(socket);

  InputState &input_state = node_state_.inputs[socket->index()];
  if (!input_state.was_ready_for_execution) {
    return false;
  }

  if (socket->is_multi_input_socket()) {
    MultiInputValue &multi_value = *input_state.value.multi;
    return multi_value.items.size() == multi_value.expected_size;
  }
  SingleInputValue &single_value = *input_state.value.single;
  return single_value.value != nullptr;
}

bool NodeParamsProvider::can_set_output(StringRef identifier) const
{
  const DOutputSocket socket = get_output_by_identifier(this->dnode, identifier);
  BLI_assert(socket);

  OutputState &output_state = node_state_.outputs[socket->index()];
  return !output_state.has_been_computed;
}

GMutablePointer NodeParamsProvider::extract_input(StringRef identifier)
{
  const DInputSocket socket = get_input_by_identifier(this->dnode, identifier);
  BLI_assert(socket);
  BLI_assert(!socket->is_multi_input_socket());
  BLI_assert(this->can_get_input(identifier));

  InputState &input_state = node_state_.inputs[socket->index()];
  SingleInputValue &single_value = *input_state.value.single;
  void *value = single_value.value;
  single_value.value = nullptr;
  return {*input_state.type, value};
}

Vector<GMutablePointer> NodeParamsProvider::extract_multi_input(StringRef identifier)
{
  const DInputSocket socket = get_input_by_identifier(this->dnode, identifier);
  BLI_assert(socket);
  BLI_assert(socket->is_multi_input_socket());
  BLI_assert(this->can_get_input(identifier));

  InputState &input_state = node_state_.inputs[socket->index()];
  MultiInputValue &multi_value = *input_state.value.multi;

  Vector<GMutablePointer> ret_values;
  socket.foreach_origin_socket([&](DSocket origin) {
    for (const MultiInputValueItem &item : multi_value.items) {
      if (item.origin == origin) {
        ret_values.append({*input_state.type, item.value});
        return;
      }
    }
    BLI_assert_unreachable();
  });
  multi_value.items.clear();
  return ret_values;
}

GPointer NodeParamsProvider::get_input(StringRef identifier) const
{
  const DInputSocket socket = get_input_by_identifier(this->dnode, identifier);
  BLI_assert(socket);
  BLI_assert(!socket->is_multi_input_socket());
  BLI_assert(this->can_get_input(identifier));

  InputState &input_state = node_state_.inputs[socket->index()];
  SingleInputValue &single_value = *input_state.value.single;
  return {*input_state.type, single_value.value};
}

GMutablePointer NodeParamsProvider::alloc_output_value(const CPPType &type)
{
  LinearAllocator<> &allocator = evaluator_.local_allocators_.local();
  return {type, allocator.allocate(type.size(), type.alignment())};
}

void NodeParamsProvider::set_output(StringRef identifier, GMutablePointer value)
{
  const DOutputSocket socket = get_output_by_identifier(this->dnode, identifier);
  BLI_assert(socket);

  evaluator_.log_socket_value(socket, value);

  OutputState &output_state = node_state_.outputs[socket->index()];
  BLI_assert(!output_state.has_been_computed);
  evaluator_.forward_output(socket, value);
  output_state.has_been_computed = true;
}

bool NodeParamsProvider::lazy_require_input(StringRef identifier)
{
  BLI_assert(node_supports_lazyness(this->dnode));
  const DInputSocket socket = get_input_by_identifier(this->dnode, identifier);
  BLI_assert(socket);

  InputState &input_state = node_state_.inputs[socket->index()];
  if (input_state.was_ready_for_execution) {
    return false;
  }
  LockedNode locked_node{evaluator_, this->dnode, node_state_};
  evaluator_.set_input_required(locked_node, socket);
  return true;
}

void NodeParamsProvider::set_input_unused(StringRef identifier)
{
  const DInputSocket socket = get_input_by_identifier(this->dnode, identifier);
  BLI_assert(socket);

  LockedNode locked_node{evaluator_, this->dnode, node_state_};
  evaluator_.set_input_unused(locked_node, socket);
}

bool NodeParamsProvider::output_is_required(StringRef identifier) const
{
  const DOutputSocket socket = get_output_by_identifier(this->dnode, identifier);
  BLI_assert(socket);

  OutputState &output_state = node_state_.outputs[socket->index()];
  if (output_state.has_been_computed) {
    return false;
  }
  return output_state.output_usage_for_execution != ValueUsage::Unused;
}

bool NodeParamsProvider::lazy_output_is_required(StringRef identifier) const
{
  BLI_assert(node_supports_lazyness(this->dnode));
  const DOutputSocket socket = get_output_by_identifier(this->dnode, identifier);
  BLI_assert(socket);

  OutputState &output_state = node_state_.outputs[socket->index()];
  if (output_state.has_been_computed) {
    return false;
  }
  return output_state.output_usage_for_execution == ValueUsage::Required;
}

void evaluate_geometry_nodes(GeometryNodesEvaluationParams &params)
{
  GeometryNodesEvaluator evaluator{params};
  evaluator.execute();
}

}  // namespace blender::modifiers::geometry_nodes<|MERGE_RESOLUTION|>--- conflicted
+++ resolved
@@ -24,15 +24,11 @@
 #include "FN_generic_value_map.hh"
 #include "FN_multi_function.hh"
 
-<<<<<<< HEAD
-#include "BLI_profile.hh"
-=======
 #include "BLI_enumerable_thread_specific.hh"
 #include "BLI_stack.hh"
 #include "BLI_task.h"
 #include "BLI_task.hh"
 #include "BLI_vector_set.hh"
->>>>>>> 933999db
 
 namespace blender::modifiers::geometry_nodes {
 
@@ -790,12 +786,7 @@
    */
   void execute_node(const DNode node, NodeState &node_state)
   {
-<<<<<<< HEAD
-    BLI_PROFILE_SCOPE(node->name().c_str());
-    const bNode &bnode = *params_provider.dnode->bnode();
-=======
     const bNode &bnode = *node->bnode();
->>>>>>> 933999db
 
     if (node_state.has_been_executed) {
       if (!node_supports_lazyness(node)) {
