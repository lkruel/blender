/*
 * This program is free software; you can redistribute it and/or
 * modify it under the terms of the GNU General Public License
 * as published by the Free Software Foundation; either version 2
 * of the License, or (at your option) any later version.
 *
 * This program is distributed in the hope that it will be useful,
 * but WITHOUT ANY WARRANTY; without even the implied warranty of
 * MERCHANTABILITY or FITNESS FOR A PARTICULAR PURPOSE.  See the
 * GNU General Public License for more details.
 *
 * You should have received a copy of the GNU General Public License
 * along with this program; if not, write to the Free Software Foundation,
 * Inc., 51 Franklin Street, Fifth Floor, Boston, MA 02110-1301, USA.
 */

/** \file
 * \ingroup DNA
 */

#ifndef __DNA_MODIFIER_TYPES_H__
#define __DNA_MODIFIER_TYPES_H__

#include "DNA_defs.h"
#include "DNA_listBase.h"

/* WARNING ALERT! TYPEDEF VALUES ARE WRITTEN IN FILES! SO DO NOT CHANGE!
 * (ONLY ADD NEW ITEMS AT THE END)
 */

struct Mesh;

typedef enum ModifierType {
  eModifierType_None = 0,
  eModifierType_Subsurf = 1,
  eModifierType_Lattice = 2,
  eModifierType_Curve = 3,
  eModifierType_Build = 4,
  eModifierType_Mirror = 5,
  eModifierType_Decimate = 6,
  eModifierType_Wave = 7,
  eModifierType_Armature = 8,
  eModifierType_Hook = 9,
  eModifierType_Softbody = 10,
  eModifierType_Boolean = 11,
  eModifierType_Array = 12,
  eModifierType_EdgeSplit = 13,
  eModifierType_Displace = 14,
  eModifierType_UVProject = 15,
  eModifierType_Smooth = 16,
  eModifierType_Cast = 17,
  eModifierType_MeshDeform = 18,
  eModifierType_ParticleSystem = 19,
  eModifierType_ParticleInstance = 20,
  eModifierType_Explode = 21,
  eModifierType_Cloth = 22,
  eModifierType_Collision = 23,
  eModifierType_Bevel = 24,
  eModifierType_Shrinkwrap = 25,
  eModifierType_Fluidsim = 26,
  eModifierType_Mask = 27,
  eModifierType_SimpleDeform = 28,
  eModifierType_Multires = 29,
  eModifierType_Surface = 30,
  eModifierType_Smoke = 31,
  eModifierType_ShapeKey = 32,
  eModifierType_Solidify = 33,
  eModifierType_Screw = 34,
  eModifierType_Warp = 35,
  eModifierType_WeightVGEdit = 36,
  eModifierType_WeightVGMix = 37,
  eModifierType_WeightVGProximity = 38,
  eModifierType_Ocean = 39,
  eModifierType_DynamicPaint = 40,
  eModifierType_Remesh = 41,
  eModifierType_Skin = 42,
  eModifierType_LaplacianSmooth = 43,
  eModifierType_Triangulate = 44,
  eModifierType_UVWarp = 45,
  eModifierType_MeshCache = 46,
  eModifierType_LaplacianDeform = 47,
  eModifierType_Wireframe = 48,
  eModifierType_DataTransfer = 49,
  eModifierType_NormalEdit = 50,
  eModifierType_CorrectiveSmooth = 51,
  eModifierType_MeshSequenceCache = 52,
  eModifierType_SurfaceDeform = 53,
  eModifierType_WeightedNormal = 54,
<<<<<<< HEAD
  eModifierType_Manta = 55,
=======
  eModifierType_Weld = 55,
>>>>>>> c30d6571
  NUM_MODIFIER_TYPES,
} ModifierType;

typedef enum ModifierMode {
  eModifierMode_Realtime = (1 << 0),
  eModifierMode_Render = (1 << 1),
  eModifierMode_Editmode = (1 << 2),
  eModifierMode_OnCage = (1 << 3),
  eModifierMode_Expanded = (1 << 4),
  eModifierMode_Virtual = (1 << 5),
  eModifierMode_ApplyOnSpline = (1 << 6),
  eModifierMode_DisableTemporary = (1u << 31),
} ModifierMode;

typedef struct ModifierData {
  struct ModifierData *next, *prev;

  int type, mode;
  int stackindex;
  short flag;
  char _pad[2];
  /** MAX_NAME. */
  char name[64];

  char *error;

  /* Pointer to a ModifierData in the original domain. */
  struct ModifierData *orig_modifier_data;
  void *runtime;
} ModifierData;

typedef enum {
  /* This modifier has been inserted in local override, and hence can be fully edited. */
  eModifierFlag_OverrideLibrary_Local = (1 << 0),
  /* This modifier does not own its caches, but instead shares them with another modifier. */
  eModifierFlag_SharedCaches = (1 << 1),
} ModifierFlag;

/* not a real modifier */
typedef struct MappingInfoModifierData {
  ModifierData modifier;

  struct Tex *texture;
  struct Object *map_object;
  /** MAX_CUSTOMDATA_LAYER_NAME. */
  char uvlayer_name[64];
  int uvlayer_tmp;
  int texmapping;
} MappingInfoModifierData;

typedef enum {
  eSubsurfModifierFlag_Incremental = (1 << 0),
  eSubsurfModifierFlag_DebugIncr = (1 << 1),
  eSubsurfModifierFlag_ControlEdges = (1 << 2),
  /* DEPRECATED, ONLY USED FOR DO-VERSIONS */
  eSubsurfModifierFlag_SubsurfUv_DEPRECATED = (1 << 3),
  eSubsurfModifierFlag_UseCrease = (1 << 4),
} SubsurfModifierFlag;

typedef enum {
  SUBSURF_TYPE_CATMULL_CLARK = 0,
  SUBSURF_TYPE_SIMPLE = 1,
} eSubsurfModifierType;

typedef enum {
  SUBSURF_UV_SMOOTH_NONE = 0,
  SUBSURF_UV_SMOOTH_PRESERVE_CORNERS = 1,
  SUBSURF_UV_SMOOTH_PRESERVE_CORNERS_AND_JUNCTIONS = 2,
  SUBSURF_UV_SMOOTH_PRESERVE_CORNERS_JUNCTIONS_AND_CONCAVE = 3,
  SUBSURF_UV_SMOOTH_PRESERVE_BOUNDARIES = 4,
  SUBSURF_UV_SMOOTH_ALL = 5,
} eSubsurfUVSmooth;

typedef struct SubsurfModifierData {
  ModifierData modifier;

  short subdivType, levels, renderLevels, flags;
  short uv_smooth;
  short quality;
  char _pad[4];

  /* TODO(sergey): Get rid of those with the old CCG subdivision code. */
  void *emCache, *mCache;
} SubsurfModifierData;

typedef struct LatticeModifierData {
  ModifierData modifier;

  struct Object *object;
  /** Optional vertexgroup name, MAX_VGROUP_NAME. */
  char name[64];
  float strength;
  char _pad[4];
} LatticeModifierData;

typedef struct CurveModifierData {
  ModifierData modifier;

  struct Object *object;
  /** Optional vertexgroup name, MAX_VGROUP_NAME. */
  char name[64];
  /** Axis along which curve deforms. */
  short defaxis;
  char _pad[6];
} CurveModifierData;

/* CurveModifierData->defaxis */
enum {
  MOD_CURVE_POSX = 1,
  MOD_CURVE_POSY = 2,
  MOD_CURVE_POSZ = 3,
  MOD_CURVE_NEGX = 4,
  MOD_CURVE_NEGY = 5,
  MOD_CURVE_NEGZ = 6,
};

typedef struct BuildModifierData {
  ModifierData modifier;

  float start, length;
  short flag;

  /** (bool) whether order of vertices is randomized - legacy files (for readfile conversion). */
  short randomize;
  /** (int) random seed. */
  int seed;
} BuildModifierData;

/* Build Modifier -> flag */
enum {
  /** order of vertices is randomized */
  MOD_BUILD_FLAG_RANDOMIZE = (1 << 0),
  /** frame range is reversed, resulting in a deconstruction effect */
  MOD_BUILD_FLAG_REVERSE = (1 << 1),
};

/* Mask Modifier */
typedef struct MaskModifierData {
  ModifierData modifier;

  /** Armature to use to in place of hardcoded vgroup. */
  struct Object *ob_arm;
  /** Name of vertex group to use to mask, MAX_VGROUP_NAME. */
  char vgroup[64];

  /** Using armature or hardcoded vgroup. */
  short mode;
  /** Flags for various things. */
  short flag;
  float threshold;
} MaskModifierData;

/* Mask Modifier -> mode */
enum {
  MOD_MASK_MODE_VGROUP = 0,
  MOD_MASK_MODE_ARM = 1,
};

/* Mask Modifier -> flag */
enum {
  MOD_MASK_INV = (1 << 0),
};

typedef struct ArrayModifierData {
  ModifierData modifier;

  /* the object with which to cap the start of the array  */
  struct Object *start_cap;
  /* the object with which to cap the end of the array  */
  struct Object *end_cap;
  /* the curve object to use for MOD_ARR_FITCURVE */
  struct Object *curve_ob;
  /* the object to use for object offset */
  struct Object *offset_ob;
  /* a constant duplicate offset;
   * 1 means the duplicates are 1 unit apart
   */
  float offset[3];
  /* a scaled factor for duplicate offsets;
   * 1 means the duplicates are 1 object-width apart
   */
  float scale[3];
  /* the length over which to distribute the duplicates */
  float length;
  /* the limit below which to merge vertices in adjacent duplicates */
  float merge_dist;
  /* determines how duplicate count is calculated; one of:
   * - MOD_ARR_FIXEDCOUNT -> fixed
   * - MOD_ARR_FITLENGTH  -> calculated to fit a set length
   * - MOD_ARR_FITCURVE   -> calculated to fit the length of a Curve object
   */
  int fit_type;
  /* flags specifying how total offset is calculated; binary OR of:
   * - MOD_ARR_OFF_CONST    -> total offset += offset
   * - MOD_ARR_OFF_RELATIVE -> total offset += relative * object width
   * - MOD_ARR_OFF_OBJ      -> total offset += offset_ob's matrix
   * total offset is the sum of the individual enabled offsets
   */
  int offset_type;
  /* general flags:
   * MOD_ARR_MERGE -> merge vertices in adjacent duplicates
   */
  int flags;
  /* the number of duplicates to generate for MOD_ARR_FIXEDCOUNT */
  int count;
  float uv_offset[2];
} ArrayModifierData;

/* ArrayModifierData->fit_type */
enum {
  MOD_ARR_FIXEDCOUNT = 0,
  MOD_ARR_FITLENGTH = 1,
  MOD_ARR_FITCURVE = 2,
};

/* ArrayModifierData->offset_type */
enum {
  MOD_ARR_OFF_CONST = (1 << 0),
  MOD_ARR_OFF_RELATIVE = (1 << 1),
  MOD_ARR_OFF_OBJ = (1 << 2),
};

/* ArrayModifierData->flags */
enum {
  MOD_ARR_MERGE = (1 << 0),
  MOD_ARR_MERGEFINAL = (1 << 1),
};

typedef struct MirrorModifierData {
  ModifierData modifier;

  /** Deprecated, use flag instead. */
  short axis DNA_DEPRECATED;
  short flag;
  float tolerance;
  float uv_offset[2];
  float uv_offset_copy[2];
  struct Object *mirror_ob;
} MirrorModifierData;

/* MirrorModifierData->flag */
enum {
  MOD_MIR_CLIPPING = (1 << 0),
  MOD_MIR_MIRROR_U = (1 << 1),
  MOD_MIR_MIRROR_V = (1 << 2),
  MOD_MIR_AXIS_X = (1 << 3),
  MOD_MIR_AXIS_Y = (1 << 4),
  MOD_MIR_AXIS_Z = (1 << 5),
  MOD_MIR_VGROUP = (1 << 6),
  MOD_MIR_NO_MERGE = (1 << 7),
  MOD_MIR_BISECT_AXIS_X = (1 << 8),
  MOD_MIR_BISECT_AXIS_Y = (1 << 9),
  MOD_MIR_BISECT_AXIS_Z = (1 << 10),
  MOD_MIR_BISECT_FLIP_AXIS_X = (1 << 11),
  MOD_MIR_BISECT_FLIP_AXIS_Y = (1 << 12),
  MOD_MIR_BISECT_FLIP_AXIS_Z = (1 << 13),
};

typedef struct EdgeSplitModifierData {
  ModifierData modifier;

  /** Angle above which edges should be split. */
  float split_angle;
  int flags;
} EdgeSplitModifierData;

/* EdgeSplitModifierData->flags */
enum {
  MOD_EDGESPLIT_FROMANGLE = (1 << 1),
  MOD_EDGESPLIT_FROMFLAG = (1 << 2),
};

typedef struct BevelModifierData {
  ModifierData modifier;

  /** The "raw" bevel value (distance/amount to bevel). */
  float value;
  /** The resolution (as originally coded, it is the number of recursive bevels). */
  int res;
  /** General option flags. */
  short flags;
  /** Used to interpret the bevel value. */
  short val_flags;
  /** Flags to tell the tool how to limit the bevel. */
  short lim_flags;
  /** Flags to direct how edge weights are applied to verts. */
  short e_flags;
  /** Material index if >= 0, else material inherited from surrounding faces. */
  short mat;
  short edge_flags;
  short face_str_mode;
  /** Patterns to use for mitering non-reflex and reflex miter edges */
  short miter_inner;
  short miter_outer;
  /** The method to use for creating >2-way intersections */
  short vmesh_method;
  /** Controls profile shape (0->1, .5 is round). */
  float profile;
  /** if the MOD_BEVEL_ANGLE is set,
   * this will be how "sharp" an edge must be before it gets beveled */
  float bevel_angle;
  float spread;
  /** if the MOD_BEVEL_VWEIGHT option is set,
   * this will be the name of the vert group, MAX_VGROUP_NAME */
  char defgrp_name[64];

  /** Curve info for the custom profile */
  struct CurveProfile *custom_profile;

} BevelModifierData;

/* BevelModifierData->flags and BevelModifierData->lim_flags */
enum {
  MOD_BEVEL_VERT = (1 << 1),
  /*  unused                  = (1 << 2), */
  MOD_BEVEL_ANGLE = (1 << 3),
  MOD_BEVEL_WEIGHT = (1 << 4),
  MOD_BEVEL_VGROUP = (1 << 5),
  MOD_BEVEL_CUSTOM_PROFILE = (1 << 7),
  MOD_BEVEL_SAMPLE_STRAIGHT = (1 << 8),
  /*  unused                  = (1 << 9), */
  /*  unused                  = (1 << 10), */
  /*  unused                  = (1 << 11), */
  /*  unused                  = (1 << 12), */
  MOD_BEVEL_OVERLAP_OK = (1 << 13),
  MOD_BEVEL_EVEN_WIDTHS = (1 << 14),
  MOD_BEVEL_HARDEN_NORMALS = (1 << 15),
};

/* BevelModifierData->val_flags (not used as flags any more) */
enum {
  MOD_BEVEL_AMT_OFFSET = 0,
  MOD_BEVEL_AMT_WIDTH = 1,
  MOD_BEVEL_AMT_DEPTH = 2,
  MOD_BEVEL_AMT_PERCENT = 3,
};

/* BevelModifierData->edge_flags */
enum {
  MOD_BEVEL_MARK_SEAM = (1 << 0),
  MOD_BEVEL_MARK_SHARP = (1 << 1),
};

/* BevelModifierData->face_str_mode */
enum {
  MOD_BEVEL_FACE_STRENGTH_NONE,
  MOD_BEVEL_FACE_STRENGTH_NEW,
  MOD_BEVEL_FACE_STRENGTH_AFFECTED,
  MOD_BEVEL_FACE_STRENGTH_ALL,
};

/* BevelModifier->miter_inner and ->miter_outer */
enum {
  MOD_BEVEL_MITER_SHARP,
  MOD_BEVEL_MITER_PATCH,
  MOD_BEVEL_MITER_ARC,
};

/* BevelModifier->vmesh_method */
enum {
  MOD_BEVEL_VMESH_ADJ,
  MOD_BEVEL_VMESH_CUTOFF,
};

typedef struct FluidModifierData {
  ModifierData modifier;

  struct FluidDomainSettings *domain;
  /** Inflow, outflow, smoke objects. */
  struct FluidFlowSettings *flow;
  /** Effector objects (collision, guiding). */
  struct FluidEffectorSettings *effector;
  float time;
  /** Domain, inflow, outflow, .... */
  int type;
} FluidModifierData;

/* Manta modifier flags */
enum {
  MOD_MANTA_TYPE_DOMAIN = (1 << 0),
  MOD_MANTA_TYPE_FLOW = (1 << 1),
  MOD_MANTA_TYPE_EFFEC = (1 << 2),
};

typedef struct DisplaceModifierData {
  ModifierData modifier;

  /* keep in sync with MappingInfoModifierData */
  struct Tex *texture;
  struct Object *map_object;
  /** MAX_CUSTOMDATA_LAYER_NAME. */
  char uvlayer_name[64];
  int uvlayer_tmp;
  int texmapping;
  /* end MappingInfoModifierData */

  float strength;
  int direction;
  /** MAX_VGROUP_NAME. */
  char defgrp_name[64];
  float midlevel;
  int space;
} DisplaceModifierData;

/* DisplaceModifierData->direction */
enum {
  MOD_DISP_DIR_X = 0,
  MOD_DISP_DIR_Y = 1,
  MOD_DISP_DIR_Z = 2,
  MOD_DISP_DIR_NOR = 3,
  MOD_DISP_DIR_RGB_XYZ = 4,
  MOD_DISP_DIR_CLNOR = 5,
};

/* DisplaceModifierData->texmapping */
enum {
  MOD_DISP_MAP_LOCAL = 0,
  MOD_DISP_MAP_GLOBAL = 1,
  MOD_DISP_MAP_OBJECT = 2,
  MOD_DISP_MAP_UV = 3,
};

/* DisplaceModifierData->space */
enum {
  MOD_DISP_SPACE_LOCAL = 0,
  MOD_DISP_SPACE_GLOBAL = 1,
};

typedef struct UVProjectModifierData {
  ModifierData modifier;

  /* the objects which do the projecting */
  /** MOD_UVPROJECT_MAXPROJECTORS. */
  struct Object *projectors[10];
  char _pad2[4];
  int num_projectors;
  float aspectx, aspecty;
  float scalex, scaley;
  /** MAX_CUSTOMDATA_LAYER_NAME. */
  char uvlayer_name[64];
  int uvlayer_tmp;
  char _pad[4];
} UVProjectModifierData;

#define MOD_UVPROJECT_MAXPROJECTORS 10

/* UVProjectModifierData->flags */
enum {
  MOD_UVPROJECT_OVERRIDEIMAGE = (1 << 0),
};

typedef struct DecimateModifierData {
  ModifierData modifier;

  /** (mode == MOD_DECIM_MODE_COLLAPSE). */
  float percent;
  /** (mode == MOD_DECIM_MODE_UNSUBDIV). */
  short iter;
  /** (mode == MOD_DECIM_MODE_DISSOLVE). */
  char delimit;
  /** (mode == MOD_DECIM_MODE_COLLAPSE). */
  char symmetry_axis;
  /** (mode == MOD_DECIM_MODE_DISSOLVE). */
  float angle;

  /** MAX_VGROUP_NAME. */
  char defgrp_name[64];
  float defgrp_factor;
  short flag, mode;

  /* runtime only */
  int face_count;
} DecimateModifierData;

enum {
  MOD_DECIM_FLAG_INVERT_VGROUP = (1 << 0),
  /** for collapse only. dont convert tri pairs back to quads */
  MOD_DECIM_FLAG_TRIANGULATE = (1 << 1),
  /** for dissolve only. collapse all verts between 2 faces */
  MOD_DECIM_FLAG_ALL_BOUNDARY_VERTS = (1 << 2),
  MOD_DECIM_FLAG_SYMMETRY = (1 << 3),
};

enum {
  MOD_DECIM_MODE_COLLAPSE,
  MOD_DECIM_MODE_UNSUBDIV,
  /** called planar in the UI */
  MOD_DECIM_MODE_DISSOLVE,
};

typedef struct SmoothModifierData {
  ModifierData modifier;
  float fac;
  /** MAX_VGROUP_NAME. */
  char defgrp_name[64];
  short flag, repeat;

} SmoothModifierData;

/* Smooth modifier flags */
enum {
  MOD_SMOOTH_X = (1 << 1),
  MOD_SMOOTH_Y = (1 << 2),
  MOD_SMOOTH_Z = (1 << 3),
};

typedef struct CastModifierData {
  ModifierData modifier;

  struct Object *object;
  float fac;
  float radius;
  float size;
  /** MAX_VGROUP_NAME. */
  char defgrp_name[64];
  short flag, type;
} CastModifierData;

/* Cast modifier flags */
enum {
  /* And what bout (1 << 0) flag? ;) */
  MOD_CAST_X = (1 << 1),
  MOD_CAST_Y = (1 << 2),
  MOD_CAST_Z = (1 << 3),
  MOD_CAST_USE_OB_TRANSFORM = (1 << 4),
  MOD_CAST_SIZE_FROM_RADIUS = (1 << 5),
};

/* Cast modifier projection types */
enum {
  MOD_CAST_TYPE_SPHERE = 0,
  MOD_CAST_TYPE_CYLINDER = 1,
  MOD_CAST_TYPE_CUBOID = 2,
};

typedef struct WaveModifierData {
  ModifierData modifier;

  /* keep in sync with MappingInfoModifierData */
  struct Tex *texture;
  struct Object *map_object;
  /** MAX_CUSTOMDATA_LAYER_NAME. */
  char uvlayer_name[64];
  int uvlayer_tmp;
  int texmapping;
  /* end MappingInfoModifierData */

  struct Object *objectcenter;
  /** MAX_VGROUP_NAME. */
  char defgrp_name[64];

  short flag;
  char _pad[2];

  float startx, starty, height, width;
  float narrow, speed, damp, falloff;

  float timeoffs, lifetime;
  char _pad1[4];
} WaveModifierData;

/* WaveModifierData.flag */
enum {
  /* And what bout (1 << 0) flag? ;) */
  MOD_WAVE_X = (1 << 1),
  MOD_WAVE_Y = (1 << 2),
  MOD_WAVE_CYCL = (1 << 3),
  MOD_WAVE_NORM = (1 << 4),
  MOD_WAVE_NORM_X = (1 << 5),
  MOD_WAVE_NORM_Y = (1 << 6),
  MOD_WAVE_NORM_Z = (1 << 7),
};

typedef struct ArmatureModifierData {
  ModifierData modifier;

  /** Deformflag replaces armature->deformflag. */
  short deformflag, multi;
  char _pad2[4];
  struct Object *object;
  /** Stored input of previous modifier, for vertexgroup blending. */
  float *prevCos;
  /** MAX_VGROUP_NAME. */
  char defgrp_name[64];
} ArmatureModifierData;

enum {
  MOD_HOOK_UNIFORM_SPACE = (1 << 0),
};

/* same as WarpModifierFalloff */
typedef enum {
  eHook_Falloff_None = 0,
  eHook_Falloff_Curve = 1,
  eHook_Falloff_Sharp = 2,     /* PROP_SHARP */
  eHook_Falloff_Smooth = 3,    /* PROP_SMOOTH */
  eHook_Falloff_Root = 4,      /* PROP_ROOT */
  eHook_Falloff_Linear = 5,    /* PROP_LIN */
  eHook_Falloff_Const = 6,     /* PROP_CONST */
  eHook_Falloff_Sphere = 7,    /* PROP_SPHERE */
  eHook_Falloff_InvSquare = 8, /* PROP_INVSQUARE */
  /* PROP_RANDOM not used */
} HookModifierFalloff;

typedef struct HookModifierData {
  ModifierData modifier;

  struct Object *object;
  /** Optional name of bone target, MAX_ID_NAME-2. */
  char subtarget[64];

  char flag;
  /** Use enums from WarpModifier (exact same functionality). */
  char falloff_type;
  char _pad[6];
  /** Matrix making current transform unmodified. */
  float parentinv[4][4];
  /** Visualization of hook. */
  float cent[3];
  /** If not zero, falloff is distance where influence zero. */
  float falloff;

  struct CurveMapping *curfalloff;

  /** If NULL, it's using vertexgroup. */
  int *indexar;
  int totindex;
  float force;
  /** Optional vertexgroup name, MAX_VGROUP_NAME. */
  char name[64];
} HookModifierData;

typedef struct SoftbodyModifierData {
  ModifierData modifier;
} SoftbodyModifierData;

typedef struct ClothModifierData {
  ModifierData modifier;

  /** The internal data structure for cloth. */
  struct Cloth *clothObject;
  /** Definition is in DNA_cloth_types.h. */
  struct ClothSimSettings *sim_parms;
  /** Definition is in DNA_cloth_types.h. */
  struct ClothCollSettings *coll_parms;

  /* PointCache can be shared with other instances of ClothModifierData.
   * Inspect (modifier.flag & eModifierFlag_SharedCaches) to find out. */
  /** Definition is in DNA_object_force_types.h. */
  struct PointCache *point_cache;
  struct ListBase ptcaches;

  /* XXX nasty hack, remove once hair can be separated from cloth modifier data */
  struct ClothHairData *hairdata;
  /* grid geometry values of hair continuum */
  float hair_grid_min[3];
  float hair_grid_max[3];
  int hair_grid_res[3];
  float hair_grid_cellsize;

  struct ClothSolverResult *solver_result;
} ClothModifierData;

typedef struct CollisionModifierData {
  ModifierData modifier;

  /** Position at the beginning of the frame. */
  struct MVert *x;
  /** Position at the end of the frame. */
  struct MVert *xnew;
  /** Unused atm, but was discussed during sprint. */
  struct MVert *xold;
  /** New position at the actual inter-frame step. */
  struct MVert *current_xnew;
  /** Position at the actual inter-frame step. */
  struct MVert *current_x;
  /** (xnew - x) at the actual inter-frame step. */
  struct MVert *current_v;

  struct MVertTri *tri;

  unsigned int mvert_num;
  unsigned int tri_num;
  /** Cfra time of modifier. */
  float time_x, time_xnew;
  /** Collider doesn't move this frame, i.e. x[].co==xnew[].co. */
  char is_static;
  char _pad[7];

  /** Bounding volume hierarchy for this cloth object. */
  struct BVHTree *bvhtree;
} CollisionModifierData;

typedef struct SurfaceModifierData {
  ModifierData modifier;

  /** Old position. */
  struct MVert *x;
  /** Velocity. */
  struct MVert *v;

  struct Mesh *mesh;

  /** Bounding volume hierarchy of the mesh faces. */
  struct BVHTreeFromMesh *bvhtree;

  int cfra, numverts;
} SurfaceModifierData;

typedef struct BooleanModifierData {
  ModifierData modifier;

  struct Object *object;
  char operation;
  char _pad[2];
  char bm_flag;
  float double_threshold;
} BooleanModifierData;

typedef enum {
  eBooleanModifierOp_Intersect = 0,
  eBooleanModifierOp_Union = 1,
  eBooleanModifierOp_Difference = 2,
} BooleanModifierOp;

/* bm_flag (only used when G_DEBUG) */
enum {
  eBooleanModifierBMeshFlag_BMesh_Separate = (1 << 0),
  eBooleanModifierBMeshFlag_BMesh_NoDissolve = (1 << 1),
  eBooleanModifierBMeshFlag_BMesh_NoConnectRegions = (1 << 2),
};

typedef struct MDefInfluence {
  int vertex;
  float weight;
} MDefInfluence;

typedef struct MDefCell {
  int offset;
  int totinfluence;
} MDefCell;

typedef struct MeshDeformModifierData {
  ModifierData modifier;

  /** Mesh object. */
  struct Object *object;
  /** Optional vertexgroup name, MAX_VGROUP_NAME. */
  char defgrp_name[64];

  short gridsize, flag;
  char _pad[4];

  /* result of static binding */
  /** Influences. */
  MDefInfluence *bindinfluences;
  /** Offsets into influences array. */
  int *bindoffsets;
  /** Coordinates that cage was bound with. */
  float *bindcagecos;
  /** Total vertices in mesh and cage. */
  int totvert, totcagevert;

  /* result of dynamic binding */
  /** Grid with dynamic binding cell points. */
  MDefCell *dyngrid;
  /** Dynamic binding vertex influences. */
  MDefInfluence *dyninfluences;
  /** Is this vertex bound or not?. */
  int *dynverts;
  /** Size of the dynamic bind grid. */
  int dyngridsize;
  /** Total number of vertex influences. */
  int totinfluence;
  /** Offset of the dynamic bind grid. */
  float dyncellmin[3];
  /** Width of dynamic bind cell. */
  float dyncellwidth;
  /** Matrix of cage at binding time. */
  float bindmat[4][4];

  /* deprecated storage */
  /** Deprecated inefficient storage. */
  float *bindweights;
  /** Deprecated storage of cage coords. */
  float *bindcos;

  /* runtime */
  void (*bindfunc)(struct MeshDeformModifierData *mmd,
                   struct Mesh *cagemesh,
                   float *vertexcos,
                   int totvert,
                   float cagemat[4][4]);
} MeshDeformModifierData;

enum {
  MOD_MDEF_INVERT_VGROUP = (1 << 0),
  MOD_MDEF_DYNAMIC_BIND = (1 << 1),
};

enum {
  MOD_MDEF_VOLUME = 0,
  MOD_MDEF_SURFACE = 1,
};

typedef struct ParticleSystemModifierData {
  ModifierData modifier;

  struct ParticleSystem *psys;
  /** Final Mesh - its topology may differ from orig mesh. */
  struct Mesh *mesh_final;
  /** Original mesh that particles are attached to. */
  struct Mesh *mesh_original;
  int totdmvert, totdmedge, totdmface;
  short flag;
  char _pad[2];
} ParticleSystemModifierData;

typedef enum {
  eParticleSystemFlag_Pars = (1 << 0),
  eParticleSystemFlag_psys_updated = (1 << 1),
  eParticleSystemFlag_file_loaded = (1 << 2),
} ParticleSystemModifierFlag;

typedef enum {
  eParticleInstanceFlag_Parents = (1 << 0),
  eParticleInstanceFlag_Children = (1 << 1),
  eParticleInstanceFlag_Path = (1 << 2),
  eParticleInstanceFlag_Unborn = (1 << 3),
  eParticleInstanceFlag_Alive = (1 << 4),
  eParticleInstanceFlag_Dead = (1 << 5),
  eParticleInstanceFlag_KeepShape = (1 << 6),
  eParticleInstanceFlag_UseSize = (1 << 7),
} ParticleInstanceModifierFlag;

typedef enum {
  eParticleInstanceSpace_World = 0,
  eParticleInstanceSpace_Local = 1,
} ParticleInstanceModifierSpace;

typedef struct ParticleInstanceModifierData {
  ModifierData modifier;

  struct Object *ob;
  short psys, flag, axis, space;
  float position, random_position;
  float rotation, random_rotation;
  float particle_amount, particle_offset;
  /** MAX_CUSTOMDATA_LAYER_NAME. */
  char index_layer_name[64];
  /** MAX_CUSTOMDATA_LAYER_NAME. */
  char value_layer_name[64];
} ParticleInstanceModifierData;

typedef enum {
  eExplodeFlag_CalcFaces = (1 << 0),
  eExplodeFlag_PaSize = (1 << 1),
  eExplodeFlag_EdgeCut = (1 << 2),
  eExplodeFlag_Unborn = (1 << 3),
  eExplodeFlag_Alive = (1 << 4),
  eExplodeFlag_Dead = (1 << 5),
} ExplodeModifierFlag;

typedef struct ExplodeModifierData {
  ModifierData modifier;

  int *facepa;
  short flag, vgroup;
  float protect;
  /** MAX_CUSTOMDATA_LAYER_NAME. */
  char uvname[64];
} ExplodeModifierData;

typedef struct MultiresModifierData {
  ModifierData modifier;

  char lvl, sculptlvl, renderlvl, totlvl;
  char simple, flags, _pad[2];
  short quality;
  short uv_smooth;
  char _pad2[4];
} MultiresModifierData;

typedef enum {
  eMultiresModifierFlag_ControlEdges = (1 << 0),
  /* DEPRECATED, only used for versioning. */
  eMultiresModifierFlag_PlainUv_DEPRECATED = (1 << 1),
  eMultiresModifierFlag_UseCrease = (1 << 2),
} MultiresModifierFlag;

/* DEPRECATED, only used for versioning. */
typedef struct FluidsimModifierData {
  ModifierData modifier;

  /** Definition is in DNA_object_fluidsim_types.h. */
  struct FluidsimSettings *fss;
} FluidsimModifierData;

/* DEPRECATED, only used for versioning. */
typedef struct SmokeModifierData {
  ModifierData modifier;
} SmokeModifierData;

typedef struct ShrinkwrapModifierData {
  ModifierData modifier;

  /** Shrink target. */
  struct Object *target;
  /** Additional shrink target. */
  struct Object *auxTarget;
  /** Optional vertexgroup name, MAX_VGROUP_NAME. */
  char vgroup_name[64];
  /** Distance offset to keep from mesh/projection point. */
  float keepDist;
  /** Shrink type projection. */
  short shrinkType;
  /** Shrink options. */
  char shrinkOpts;
  /** Shrink to surface mode. */
  char shrinkMode;
  /** Limit the projection ray cast. */
  float projLimit;
  /** Axis to project over. */
  char projAxis;

  /** If using projection over vertex normal this controls the level of subsurface that must be
   * done before getting the vertex coordinates and normal
   */
  char subsurfLevels;

  char _pad[2];
} ShrinkwrapModifierData;

/* Shrinkwrap->shrinkType */
enum {
  MOD_SHRINKWRAP_NEAREST_SURFACE = 0,
  MOD_SHRINKWRAP_PROJECT = 1,
  MOD_SHRINKWRAP_NEAREST_VERTEX = 2,
  MOD_SHRINKWRAP_TARGET_PROJECT = 3,
};

/* Shrinkwrap->shrinkMode */
enum {
  /** Move vertex to the surface of the target object (keepDist towards original position) */
  MOD_SHRINKWRAP_ON_SURFACE = 0,
  /** Move the vertex inside the target object; don't change if already inside */
  MOD_SHRINKWRAP_INSIDE = 1,
  /** Move the vertex outside the target object; don't change if already outside */
  MOD_SHRINKWRAP_OUTSIDE = 2,
  /** Move vertex to the surface of the target object, with keepDist towards the outside */
  MOD_SHRINKWRAP_OUTSIDE_SURFACE = 3,
  /** Move vertex to the surface of the target object, with keepDist along the normal */
  MOD_SHRINKWRAP_ABOVE_SURFACE = 4,
};

/* Shrinkwrap->shrinkOpts */
enum {
  /** allow shrinkwrap to move the vertex in the positive direction of axis */
  MOD_SHRINKWRAP_PROJECT_ALLOW_POS_DIR = (1 << 0),
  /** allow shrinkwrap to move the vertex in the negative direction of axis */
  MOD_SHRINKWRAP_PROJECT_ALLOW_NEG_DIR = (1 << 1),

  /** ignore vertex moves if a vertex ends projected on a front face of the target */
  MOD_SHRINKWRAP_CULL_TARGET_FRONTFACE = (1 << 3),
  /** ignore vertex moves if a vertex ends projected on a back face of the target */
  MOD_SHRINKWRAP_CULL_TARGET_BACKFACE = (1 << 4),

#ifdef DNA_DEPRECATED_ALLOW
  /** distance is measure to the front face of the target */
  MOD_SHRINKWRAP_KEEP_ABOVE_SURFACE = (1 << 5),
#endif

  MOD_SHRINKWRAP_INVERT_VGROUP = (1 << 6),
  MOD_SHRINKWRAP_INVERT_CULL_TARGET = (1 << 7),
};

#define MOD_SHRINKWRAP_CULL_TARGET_MASK \
  (MOD_SHRINKWRAP_CULL_TARGET_FRONTFACE | MOD_SHRINKWRAP_CULL_TARGET_BACKFACE)

/* Shrinkwrap->projAxis */
enum {
  /** projection over normal is used if no axis is selected */
  MOD_SHRINKWRAP_PROJECT_OVER_NORMAL = 0,
  MOD_SHRINKWRAP_PROJECT_OVER_X_AXIS = (1 << 0),
  MOD_SHRINKWRAP_PROJECT_OVER_Y_AXIS = (1 << 1),
  MOD_SHRINKWRAP_PROJECT_OVER_Z_AXIS = (1 << 2),
};

typedef struct SimpleDeformModifierData {
  ModifierData modifier;

  /** Object to control the origin of modifier space coordinates. */
  struct Object *origin;
  /** Optional vertexgroup name, MAX_VGROUP_NAME. */
  char vgroup_name[64];
  /** Factors to control simple deforms. */
  float factor;
  /** Lower and upper limit. */
  float limit[2];

  /** Deform function. */
  char mode;
  /** Lock axis (for taper and stretch). */
  char axis;
  /** Axis to perform the deform on (default is X, but can be overridden by origin. */
  char deform_axis;
  char flag;

} SimpleDeformModifierData;

/* SimpleDeform->flag */
enum {
  MOD_SIMPLEDEFORM_FLAG_INVERT_VGROUP = (1 << 0),
};

enum {
  MOD_SIMPLEDEFORM_MODE_TWIST = 1,
  MOD_SIMPLEDEFORM_MODE_BEND = 2,
  MOD_SIMPLEDEFORM_MODE_TAPER = 3,
  MOD_SIMPLEDEFORM_MODE_STRETCH = 4,
};

enum {
  MOD_SIMPLEDEFORM_LOCK_AXIS_X = (1 << 0),
  MOD_SIMPLEDEFORM_LOCK_AXIS_Y = (1 << 1),
  MOD_SIMPLEDEFORM_LOCK_AXIS_Z = (1 << 2),
};

typedef struct ShapeKeyModifierData {
  ModifierData modifier;
} ShapeKeyModifierData;

typedef struct SolidifyModifierData {
  ModifierData modifier;

  /** Name of vertex group to use, MAX_VGROUP_NAME. */
  char defgrp_name[64];
  /** New surface offset leve.l*/
  float offset;
  /** Midpoint of the offset . */
  float offset_fac;
  /** factor for the minimum weight to use when vgroups are used,
   * avoids 0.0 weights giving duplicate geometry */
  float offset_fac_vg;
  /** Clamp offset based on surrounding geometry. */
  float offset_clamp;
  char mode;

  /** Variables for #MOD_SOLIDIFY_MODE_NONMANIFOLD. */
  char nonmanifold_offset_mode;
  char nonmanifold_boundary_mode;

  char _pad;
  float crease_inner;
  float crease_outer;
  float crease_rim;
  int flag;
  short mat_ofs;
  short mat_ofs_rim;
} SolidifyModifierData;

/** #SolidifyModifierData.flag */
enum {
  MOD_SOLIDIFY_RIM = (1 << 0),
  MOD_SOLIDIFY_EVEN = (1 << 1),
  MOD_SOLIDIFY_NORMAL_CALC = (1 << 2),
  MOD_SOLIDIFY_VGROUP_INV = (1 << 3),
#ifdef DNA_DEPRECATED
  MOD_SOLIDIFY_RIM_MATERIAL = (1 << 4), /* deprecated, used in do_versions */
#endif
  MOD_SOLIDIFY_FLIP = (1 << 5),
  MOD_SOLIDIFY_NOSHELL = (1 << 6),
  MOD_SOLIDIFY_OFFSET_ANGLE_CLAMP = (1 << 7),
};

/** #SolidifyModifierData.mode */
enum {
  MOD_SOLIDIFY_MODE_EXTRUDE = 0,
  MOD_SOLIDIFY_MODE_NONMANIFOLD = 1,
};

/** #SolidifyModifierData.nonmanifold_offset_mode */
enum {
  MOD_SOLIDIFY_NONMANIFOLD_OFFSET_MODE_FIXED = 0,
  MOD_SOLIDIFY_NONMANIFOLD_OFFSET_MODE_EVEN = 1,
  MOD_SOLIDIFY_NONMANIFOLD_OFFSET_MODE_CONSTRAINTS = 2,
};

/** #SolidifyModifierData.nonmanifold_boundary_mode */
enum {
  MOD_SOLIDIFY_NONMANIFOLD_BOUNDARY_MODE_NONE = 0,
  MOD_SOLIDIFY_NONMANIFOLD_BOUNDARY_MODE_ROUND = 1,
  MOD_SOLIDIFY_NONMANIFOLD_BOUNDARY_MODE_FLAT = 2,
};

typedef struct ScrewModifierData {
  ModifierData modifier;

  struct Object *ob_axis;
  unsigned int steps;
  unsigned int render_steps;
  unsigned int iter;
  float screw_ofs;
  float angle;
  float merge_dist;
  short flag;
  char axis;
  char _pad[5];
} ScrewModifierData;

enum {
  MOD_SCREW_NORMAL_FLIP = (1 << 0),
  MOD_SCREW_NORMAL_CALC = (1 << 1),
  MOD_SCREW_OBJECT_OFFSET = (1 << 2),
  /*  MOD_SCREW_OBJECT_ANGLE   = (1 << 4), */
  MOD_SCREW_SMOOTH_SHADING = (1 << 5),
  MOD_SCREW_UV_STRETCH_U = (1 << 6),
  MOD_SCREW_UV_STRETCH_V = (1 << 7),
  MOD_SCREW_MERGE = (1 << 8),
};

typedef struct OceanModifierData {
  ModifierData modifier;

  struct Ocean *ocean;
  struct OceanCache *oceancache;

  int resolution;
  int spatial_size;

  float wind_velocity;

  float damp;
  float smallest_wave;
  float depth;

  float wave_alignment;
  float wave_direction;
  float wave_scale;

  float chop_amount;
  float foam_coverage;
  float time;

  int bakestart;
  int bakeend;

  /** FILE_MAX. */
  char cachepath[1024];
  /** MAX_CUSTOMDATA_LAYER_NAME. */
  char foamlayername[64];
  char cached;
  char geometry_mode;

  char flag;
  char _pad2;

  short repeat_x;
  short repeat_y;

  int seed;

  float size;

  float foam_fade;

  char _pad[4];
} OceanModifierData;

enum {
  MOD_OCEAN_GEOM_GENERATE = 0,
  MOD_OCEAN_GEOM_DISPLACE = 1,
  MOD_OCEAN_GEOM_SIM_ONLY = 2,
};

enum {
  MOD_OCEAN_GENERATE_FOAM = (1 << 0),
  MOD_OCEAN_GENERATE_NORMALS = (1 << 1),
};

typedef struct WarpModifierData {
  ModifierData modifier;
  /* keep in sync with MappingInfoModifierData */
  struct Tex *texture;
  struct Object *map_object;
  /** MAX_CUSTOMDATA_LAYER_NAME. */
  char uvlayer_name[64];
  int uvlayer_tmp;
  int texmapping;
  /* end MappingInfoModifierData */

  struct Object *object_from;
  struct Object *object_to;
  struct CurveMapping *curfalloff;
  /** Optional vertexgroup name, MAX_VGROUP_NAME. */
  char defgrp_name[64];
  float strength;
  float falloff_radius;
  /** Not used yet. */
  char flag;
  char falloff_type;
  char _pad[6];
} WarpModifierData;

#define MOD_WARP_VOLUME_PRESERVE 1

typedef enum {
  eWarp_Falloff_None = 0,
  eWarp_Falloff_Curve = 1,
  eWarp_Falloff_Sharp = 2,     /* PROP_SHARP */
  eWarp_Falloff_Smooth = 3,    /* PROP_SMOOTH */
  eWarp_Falloff_Root = 4,      /* PROP_ROOT */
  eWarp_Falloff_Linear = 5,    /* PROP_LIN */
  eWarp_Falloff_Const = 6,     /* PROP_CONST */
  eWarp_Falloff_Sphere = 7,    /* PROP_SPHERE */
  eWarp_Falloff_InvSquare = 8, /* PROP_INVSQUARE */
  /* PROP_RANDOM not used */
} WarpModifierFalloff;

typedef struct WeightVGEditModifierData {
  ModifierData modifier;

  /** Name of vertex group to edit. MAX_VGROUP_NAME. */
  char defgrp_name[64];

  /** Using MOD_WVG_EDIT_* flags. */
  short edit_flags;
  /** Using MOD_WVG_MAPPING_* defines. */
  short falloff_type;
  /** Weight for vertices not in vgroup. */
  float default_weight;

  /* Mapping stuff. */
  /** The custom mapping curve!. */
  struct CurveMapping *cmap_curve;

  /* The add/remove vertices weight thresholds. */
  float add_threshold, rem_threshold;

  /* Masking options. */
  /** The global "influence", if no vgroup nor tex is used as mask. */
  float mask_constant;
  /** Name of mask vertex group from which to get weight factors. MAX_VGROUP_NAME. */
  char mask_defgrp_name[64];

  /* Texture masking. */
  /** Which channel to use as weightf. */
  int mask_tex_use_channel;
  /** The texture. */
  struct Tex *mask_texture;
  /** Name of the map object. */
  struct Object *mask_tex_map_obj;
  /** How to map the texture (using MOD_DISP_MAP_* enums). */
  int mask_tex_mapping;
  /** Name of the UV map. MAX_CUSTOMDATA_LAYER_NAME. */
  char mask_tex_uvlayer_name[64];

  /* Padding... */
  char _pad0[4];
} WeightVGEditModifierData;

/* WeightVGEdit flags. */
enum {
  /* (1 << 0), (1 << 1) and (1 << 2) are free for future use! */
  /** Add vertices with higher weight than threshold to vgroup. */
  MOD_WVG_EDIT_ADD2VG = (1 << 3),
  /** Remove vertices with lower weight than threshold from vgroup. */
  MOD_WVG_EDIT_REMFVG = (1 << 4),
};

typedef struct WeightVGMixModifierData {
  ModifierData modifier;

  /** Name of vertex group to modify/weight. MAX_VGROUP_NAME. */
  char defgrp_name_a[64];
  /** Name of other vertex group to mix in. MAX_VGROUP_NAME. */
  char defgrp_name_b[64];
  /** Default weight value for first vgroup. */
  float default_weight_a;
  /** Default weight value to mix in. */
  float default_weight_b;
  /** How second vgroups weights affect first ones. */
  char mix_mode;
  /** What vertices to affect. */
  char mix_set;

  char _pad0[6];

  /* Masking options. */
  /** The global "influence", if no vgroup nor tex is used as mask. */
  float mask_constant;
  /** Name of mask vertex group from which to get weight factors. MAX_VGROUP_NAME. */
  char mask_defgrp_name[64];

  /* Texture masking. */
  /** Which channel to use as weightf. */
  int mask_tex_use_channel;
  /** The texture. */
  struct Tex *mask_texture;
  /** Name of the map object. */
  struct Object *mask_tex_map_obj;
  /** How to map the texture!. */
  int mask_tex_mapping;
  /** Name of the UV map. MAX_CUSTOMDATA_LAYER_NAME. */
  char mask_tex_uvlayer_name[64];

  /* Padding... */
  char _pad1[4];
} WeightVGMixModifierData;

/* How second vgroup's weights affect first ones. */
enum {
  /** Second weights replace weights. */
  MOD_WVG_MIX_SET = 1,
  /** Second weights are added to weights. */
  MOD_WVG_MIX_ADD = 2,
  /** Second weights are subtracted from weights. */
  MOD_WVG_MIX_SUB = 3,
  /** Second weights are multiplied with weights. */
  MOD_WVG_MIX_MUL = 4,
  /** Second weights divide weights. */
  MOD_WVG_MIX_DIV = 5,
  /** Difference between second weights and weights. */
  MOD_WVG_MIX_DIF = 6,
  /** Average of both weights. */
  MOD_WVG_MIX_AVG = 7,
};

/* What vertices to affect. */
enum {
  /** Affect all vertices. */
  MOD_WVG_SET_ALL = 1,
  /** Affect only vertices in first vgroup. */
  MOD_WVG_SET_A = 2,
  /** Affect only vertices in second vgroup. */
  MOD_WVG_SET_B = 3,
  /** Affect only vertices in one vgroup or the other. */
  MOD_WVG_SET_OR = 4,
  /** Affect only vertices in both vgroups. */
  MOD_WVG_SET_AND = 5,
};

typedef struct WeightVGProximityModifierData {
  ModifierData modifier;

  /** Name of vertex group to modify/weight. MAX_VGROUP_NAME. */
  char defgrp_name[64];

  /* Proximity modes. */
  int proximity_mode;
  int proximity_flags;

  /* Target object from which to calculate vertices distances. */
  struct Object *proximity_ob_target;

  /* Masking options. */
  /** The global "influence", if no vgroup nor tex is used as mask. */
  float mask_constant;
  /** Name of mask vertex group from which to get weight factors. MAX_VGROUP_NAME. */
  char mask_defgrp_name[64];

  /* Texture masking. */
  /** Which channel to use as weightf. */
  int mask_tex_use_channel;
  /** The texture. */
  struct Tex *mask_texture;
  /** Name of the map object. */
  struct Object *mask_tex_map_obj;
  /** How to map the texture!. */
  int mask_tex_mapping;
  /** Name of the UV Map. MAX_CUSTOMDATA_LAYER_NAME. */
  char mask_tex_uvlayer_name[64];

  /** Distances mapping to 0.0/1.0 weights. */
  float min_dist, max_dist;

  /* Put here to avoid breaking existing struct... */
  /** Using MOD_WVG_MAPPING_* enums. */
  short falloff_type;

  /* Padding... */
  char _pad0[2];
} WeightVGProximityModifierData;

/* Modes of proximity weighting. */
enum {
  MOD_WVG_PROXIMITY_OBJECT = 1,   /* source vertex to other location */
  MOD_WVG_PROXIMITY_GEOMETRY = 2, /* source vertex to other geometry */
};

/* Flags options for proximity weighting. */
enum {
  /* Use nearest vertices of target obj, in MOD_WVG_PROXIMITY_GEOMETRY mode. */
  MOD_WVG_PROXIMITY_GEOM_VERTS = (1 << 0),
  /* Use nearest edges of target obj, in MOD_WVG_PROXIMITY_GEOMETRY mode. */
  MOD_WVG_PROXIMITY_GEOM_EDGES = (1 << 1),
  /* Use nearest faces of target obj, in MOD_WVG_PROXIMITY_GEOMETRY mode. */
  MOD_WVG_PROXIMITY_GEOM_FACES = (1 << 2),
};

/* Defines common to all WeightVG modifiers. */
/* Mapping modes. */
enum {
  MOD_WVG_MAPPING_NONE = 0,
  MOD_WVG_MAPPING_CURVE = 1,
  MOD_WVG_MAPPING_SHARP = 2,  /* PROP_SHARP */
  MOD_WVG_MAPPING_SMOOTH = 3, /* PROP_SMOOTH */
  MOD_WVG_MAPPING_ROOT = 4,   /* PROP_ROOT */
  /* PROP_LIN not used (same as NONE, here...). */
  /* PROP_CONST not used. */
  MOD_WVG_MAPPING_SPHERE = 7, /* PROP_SPHERE */
  MOD_WVG_MAPPING_RANDOM = 8, /* PROP_RANDOM */
  MOD_WVG_MAPPING_STEP = 9,   /* Median Step. */
};

/* Tex channel to be used as mask. */
enum {
  MOD_WVG_MASK_TEX_USE_INT = 1,
  MOD_WVG_MASK_TEX_USE_RED = 2,
  MOD_WVG_MASK_TEX_USE_GREEN = 3,
  MOD_WVG_MASK_TEX_USE_BLUE = 4,
  MOD_WVG_MASK_TEX_USE_HUE = 5,
  MOD_WVG_MASK_TEX_USE_SAT = 6,
  MOD_WVG_MASK_TEX_USE_VAL = 7,
  MOD_WVG_MASK_TEX_USE_ALPHA = 8,
};

typedef struct DynamicPaintModifierData {
  ModifierData modifier;

  struct DynamicPaintCanvasSettings *canvas;
  struct DynamicPaintBrushSettings *brush;
  /** UI display: canvas / brush. */
  int type;
  char _pad[4];
} DynamicPaintModifierData;

/* Dynamic paint modifier flags */
enum {
  MOD_DYNAMICPAINT_TYPE_CANVAS = (1 << 0),
  MOD_DYNAMICPAINT_TYPE_BRUSH = (1 << 1),
};

/* Remesh modifier */
typedef enum eRemeshModifierFlags {
  MOD_REMESH_FLOOD_FILL = (1 << 0),
  MOD_REMESH_SMOOTH_SHADING = (1 << 1),
} RemeshModifierFlags;

typedef enum eRemeshModifierMode {
  /* blocky */
  MOD_REMESH_CENTROID = 0,
  /* smooth */
  MOD_REMESH_MASS_POINT = 1,
  /* keeps sharp edges */
  MOD_REMESH_SHARP_FEATURES = 2,
} eRemeshModifierMode;

typedef struct RemeshModifierData {
  ModifierData modifier;

  /* floodfill option, controls how small components can be before they are removed */
  float threshold;

  /* ratio between size of model and grid */
  float scale;

  float hermite_num;

  /* octree depth */
  char depth;

  char flag;
  char mode;
  char _pad;
} RemeshModifierData;

/* Skin modifier */
typedef struct SkinModifierData {
  ModifierData modifier;

  float branch_smoothing;

  char flag;

  char symmetry_axes;

  char _pad[2];
} SkinModifierData;

/* SkinModifierData.symmetry_axes */
enum {
  MOD_SKIN_SYMM_X = (1 << 0),
  MOD_SKIN_SYMM_Y = (1 << 1),
  MOD_SKIN_SYMM_Z = (1 << 2),
};

/* SkinModifierData.flag */
enum {
  MOD_SKIN_SMOOTH_SHADING = 1,
};

/* Triangulate modifier */
typedef struct TriangulateModifierData {
  ModifierData modifier;

  int flag;
  int quad_method;
  int ngon_method;
  int min_vertices;
} TriangulateModifierData;

/* TriangulateModifierData.flag */
enum {
#ifdef DNA_DEPRECATED
  MOD_TRIANGULATE_BEAUTY = (1 << 0), /* deprecated */
#endif
  MOD_TRIANGULATE_KEEP_CUSTOMLOOP_NORMALS = 1 << 1,
};

/* Triangulate methods - NGons */
enum {
  MOD_TRIANGULATE_NGON_BEAUTY = 0,
  MOD_TRIANGULATE_NGON_EARCLIP,
};

/* Triangulate methods - Quads */
enum {
  MOD_TRIANGULATE_QUAD_BEAUTY = 0,
  MOD_TRIANGULATE_QUAD_FIXED,
  MOD_TRIANGULATE_QUAD_ALTERNATE,
  MOD_TRIANGULATE_QUAD_SHORTEDGE,
};

typedef struct LaplacianSmoothModifierData {
  ModifierData modifier;

  float lambda, lambda_border;
  char _pad1[4];
  /** MAX_VGROUP_NAME. */
  char defgrp_name[64];
  short flag, repeat;
} LaplacianSmoothModifierData;

/* Smooth modifier flags */
enum {
  MOD_LAPLACIANSMOOTH_X = (1 << 1),
  MOD_LAPLACIANSMOOTH_Y = (1 << 2),
  MOD_LAPLACIANSMOOTH_Z = (1 << 3),
  MOD_LAPLACIANSMOOTH_PRESERVE_VOLUME = (1 << 4),
  MOD_LAPLACIANSMOOTH_NORMALIZED = (1 << 5),
};

typedef struct CorrectiveSmoothDeltaCache {
  /* delta's between the original positions and the smoothed positions */
  float (*deltas)[3];
  unsigned int totverts;

  /* Value of settings when creating the cache.
   * These are used to check if the cache should be recomputed. */
  float lambda;
  short repeat, flag;
  char smooth_type, rest_source;
  char _pad[2];
} CorrectiveSmoothDeltaCache;

typedef struct CorrectiveSmoothModifierData {
  ModifierData modifier;

  /* positions set during 'bind' operator
   * use for MOD_CORRECTIVESMOOTH_RESTSOURCE_BIND */
  float (*bind_coords)[3];

  /* note: -1 is used to bind */
  unsigned int bind_coords_num;

  float lambda;
  short repeat, flag;
  char smooth_type, rest_source;
  char _pad[2];

  /** MAX_VGROUP_NAME. */
  char defgrp_name[64];

  /* runtime-only cache */
  CorrectiveSmoothDeltaCache delta_cache;
} CorrectiveSmoothModifierData;

enum {
  MOD_CORRECTIVESMOOTH_SMOOTH_SIMPLE = 0,
  MOD_CORRECTIVESMOOTH_SMOOTH_LENGTH_WEIGHT = 1,
};

enum {
  MOD_CORRECTIVESMOOTH_RESTSOURCE_ORCO = 0,
  MOD_CORRECTIVESMOOTH_RESTSOURCE_BIND = 1,
};

/* Corrective Smooth modifier flags */
enum {
  MOD_CORRECTIVESMOOTH_INVERT_VGROUP = (1 << 0),
  MOD_CORRECTIVESMOOTH_ONLY_SMOOTH = (1 << 1),
  MOD_CORRECTIVESMOOTH_PIN_BOUNDARY = (1 << 2),
};

typedef struct UVWarpModifierData {
  ModifierData modifier;

  char axis_u, axis_v;
  char _pad[6];
  /** Used for rotate/scale. */
  float center[2];

  /** Source. */
  struct Object *object_src;
  /** Optional name of bone target, MAX_ID_NAME-2. */
  char bone_src[64];
  /** Target. */
  struct Object *object_dst;
  /** Optional name of bone target, MAX_ID_NAME-2. */
  char bone_dst[64];

  /** Optional vertexgroup name, MAX_VGROUP_NAME. */
  char vgroup_name[64];
  /** MAX_CUSTOMDATA_LAYER_NAME. */
  char uvlayer_name[64];
} UVWarpModifierData;

/* cache modifier */
typedef struct MeshCacheModifierData {
  ModifierData modifier;

  char flag;
  /** File format. */
  char type;
  char time_mode;
  char play_mode;

  /* axis conversion */
  char forward_axis;
  char up_axis;
  char flip_axis;

  char interp;

  float factor;
  char deform_mode;
  char _pad[7];

  /* play_mode == MOD_MESHCACHE_PLAY_CFEA */
  float frame_start;
  float frame_scale;

  /* play_mode == MOD_MESHCACHE_PLAY_EVAL */
  /* we could use one float for all these but their purpose is very different */
  float eval_frame;
  float eval_time;
  float eval_factor;

  /** FILE_MAX. */
  char filepath[1024];
} MeshCacheModifierData;

enum {
  MOD_MESHCACHE_TYPE_MDD = 1,
  MOD_MESHCACHE_TYPE_PC2 = 2,
};

enum {
  MOD_MESHCACHE_DEFORM_OVERWRITE = 0,
  MOD_MESHCACHE_DEFORM_INTEGRATE = 1,
};

enum {
  MOD_MESHCACHE_INTERP_NONE = 0,
  MOD_MESHCACHE_INTERP_LINEAR = 1,
  /*  MOD_MESHCACHE_INTERP_CARDINAL  = 2, */
};

enum {
  MOD_MESHCACHE_TIME_FRAME = 0,
  MOD_MESHCACHE_TIME_SECONDS = 1,
  MOD_MESHCACHE_TIME_FACTOR = 2,
};

enum {
  MOD_MESHCACHE_PLAY_CFEA = 0,
  MOD_MESHCACHE_PLAY_EVAL = 1,
};

typedef struct LaplacianDeformModifierData {
  ModifierData modifier;
  /** MAX_VGROUP_NAME. */
  char anchor_grp_name[64];
  int total_verts, repeat;
  float *vertexco;
  /** Runtime only. */
  void *cache_system;
  short flag;
  char _pad[6];

} LaplacianDeformModifierData;

/* Laplacian Deform modifier flags */
enum {
  MOD_LAPLACIANDEFORM_BIND = 1 << 0,
};

/* many of these options match 'solidify' */
typedef struct WireframeModifierData {
  ModifierData modifier;
  /** MAX_VGROUP_NAME. */
  char defgrp_name[64];
  float offset;
  float offset_fac;
  float offset_fac_vg;
  float crease_weight;
  short flag, mat_ofs;
  char _pad[4];
} WireframeModifierData;

enum {
  MOD_WIREFRAME_INVERT_VGROUP = (1 << 0),
  MOD_WIREFRAME_REPLACE = (1 << 1),
  MOD_WIREFRAME_BOUNDARY = (1 << 2),
  MOD_WIREFRAME_OFS_EVEN = (1 << 3),
  MOD_WIREFRAME_OFS_RELATIVE = (1 << 4),
  MOD_WIREFRAME_CREASE = (1 << 5),
};

typedef struct WeldModifierData {
  ModifierData modifier;

  /* The limit below which to merge vertices. */
  float merge_dist;
  unsigned int max_interactions;
  /* Name of vertex group to use to mask, MAX_VGROUP_NAME. */
  char defgrp_name[64];
} WeldModifierData;

typedef struct DataTransferModifierData {
  ModifierData modifier;

  struct Object *ob_source;

  /** See DT_TYPE_ enum in ED_object.h. */
  int data_types;

  /* See MREMAP_MODE_ enum in BKE_mesh_mapping.h */
  int vmap_mode;
  int emap_mode;
  int lmap_mode;
  int pmap_mode;

  float map_max_distance;
  float map_ray_radius;
  float islands_precision;

  char _pad1[4];

  /** DT_MULTILAYER_INDEX_MAX; See DT_FROMLAYERS_ enum in ED_object.h. */
  int layers_select_src[4];
  /** DT_MULTILAYER_INDEX_MAX; See DT_TOLAYERS_ enum in ED_object.h. */
  int layers_select_dst[4];

  /** See CDT_MIX_ enum in BKE_customdata.h. */
  int mix_mode;
  float mix_factor;
  /** MAX_VGROUP_NAME. */
  char defgrp_name[64];

  int flags;
} DataTransferModifierData;

/* DataTransferModifierData.flags */
enum {
  MOD_DATATRANSFER_OBSRC_TRANSFORM = 1 << 0,
  MOD_DATATRANSFER_MAP_MAXDIST = 1 << 1,
  MOD_DATATRANSFER_INVERT_VGROUP = 1 << 2,

  /* Only for UI really. */
  MOD_DATATRANSFER_USE_VERT = 1 << 28,
  MOD_DATATRANSFER_USE_EDGE = 1 << 29,
  MOD_DATATRANSFER_USE_LOOP = 1 << 30,
  MOD_DATATRANSFER_USE_POLY = 1u << 31,
};

/* Set Split Normals modifier */
typedef struct NormalEditModifierData {
  ModifierData modifier;
  /** MAX_VGROUP_NAME. */
  char defgrp_name[64];
  /** Source of normals, or center of ellipsoid. */
  struct Object *target;
  short mode;
  short flag;
  short mix_mode;
  char _pad[2];
  float mix_factor;
  float mix_limit;
  float offset[3];
  char _pad0[4];
} NormalEditModifierData;

/* NormalEditModifierData.mode */
enum {
  MOD_NORMALEDIT_MODE_RADIAL = 0,
  MOD_NORMALEDIT_MODE_DIRECTIONAL = 1,
};

/* NormalEditModifierData.flags */
enum {
  MOD_NORMALEDIT_INVERT_VGROUP = (1 << 0),
  MOD_NORMALEDIT_USE_DIRECTION_PARALLEL = (1 << 1),
  MOD_NORMALEDIT_NO_POLYNORS_FIX = (1 << 2),
};

/* NormalEditModifierData.mix_mode */
enum {
  MOD_NORMALEDIT_MIX_COPY = 0,
  MOD_NORMALEDIT_MIX_ADD = 1,
  MOD_NORMALEDIT_MIX_SUB = 2,
  MOD_NORMALEDIT_MIX_MUL = 3,
};

typedef struct MeshSeqCacheModifierData {
  ModifierData modifier;

  struct CacheFile *cache_file;
  /** 1024 = FILE_MAX. */
  char object_path[1024];

  char read_flag;
  char _pad[7];

  /* Runtime. */
  struct CacheReader *reader;
  char reader_object_path[1024];
} MeshSeqCacheModifierData;

/* MeshSeqCacheModifierData.read_flag */
enum {
  MOD_MESHSEQ_READ_VERT = (1 << 0),
  MOD_MESHSEQ_READ_POLY = (1 << 1),
  MOD_MESHSEQ_READ_UV = (1 << 2),
  MOD_MESHSEQ_READ_COLOR = (1 << 3),
};

typedef struct SDefBind {
  unsigned int *vert_inds;
  unsigned int numverts;
  int mode;
  float *vert_weights;
  float normal_dist;
  float influence;
} SDefBind;

typedef struct SDefVert {
  SDefBind *binds;
  unsigned int numbinds;
  char _pad[4];
} SDefVert;

typedef struct SurfaceDeformModifierData {
  ModifierData modifier;

  struct Depsgraph *depsgraph;
  /** Bind target object. */
  struct Object *target;
  /** Vertex bind data. */
  SDefVert *verts;
  float falloff;
  unsigned int numverts, numpoly;
  int flags;
  float mat[4][4];
} SurfaceDeformModifierData;

/* Surface Deform modifier flags */
enum {
  /* This indicates "do bind on next modifier evaluation" as well as "is bound". */
  MOD_SDEF_BIND = (1 << 0),

  MOD_SDEF_USES_LOOPTRI = (1 << 1),
  MOD_SDEF_HAS_CONCAVE = (1 << 2),
};

/* Surface Deform vertex bind modes */
enum {
  MOD_SDEF_MODE_LOOPTRI = 0,
  MOD_SDEF_MODE_NGON = 1,
  MOD_SDEF_MODE_CENTROID = 2,
};

typedef struct WeightedNormalModifierData {
  ModifierData modifier;

  /** MAX_VGROUP_NAME. */
  char defgrp_name[64];
  char mode, flag;
  short weight;
  float thresh;
} WeightedNormalModifierData;

/* Name/id of the generic PROP_INT cdlayer storing face weights. */
#define MOD_WEIGHTEDNORMALS_FACEWEIGHT_CDLAYER_ID "__mod_weightednormals_faceweight"

/* WeightedNormalModifierData.mode */
enum {
  MOD_WEIGHTEDNORMAL_MODE_FACE = 0,
  MOD_WEIGHTEDNORMAL_MODE_ANGLE = 1,
  MOD_WEIGHTEDNORMAL_MODE_FACE_ANGLE = 2,
};

/* WeightedNormalModifierData.flag */
enum {
  MOD_WEIGHTEDNORMAL_KEEP_SHARP = (1 << 0),
  MOD_WEIGHTEDNORMAL_INVERT_VGROUP = (1 << 1),
  MOD_WEIGHTEDNORMAL_FACE_INFLUENCE = (1 << 2),
};

#define MOD_MESHSEQ_READ_ALL \
  (MOD_MESHSEQ_READ_VERT | MOD_MESHSEQ_READ_POLY | MOD_MESHSEQ_READ_UV | MOD_MESHSEQ_READ_COLOR)

#endif /* __DNA_MODIFIER_TYPES_H__ */<|MERGE_RESOLUTION|>--- conflicted
+++ resolved
@@ -86,11 +86,8 @@
   eModifierType_MeshSequenceCache = 52,
   eModifierType_SurfaceDeform = 53,
   eModifierType_WeightedNormal = 54,
-<<<<<<< HEAD
-  eModifierType_Manta = 55,
-=======
   eModifierType_Weld = 55,
->>>>>>> c30d6571
+  eModifierType_Manta = 56,
   NUM_MODIFIER_TYPES,
 } ModifierType;
 
