--- conflicted
+++ resolved
@@ -86,16 +86,12 @@
   eModifierType_MeshSequenceCache = 52,
   eModifierType_SurfaceDeform = 53,
   eModifierType_WeightedNormal = 54,
-<<<<<<< HEAD
-  eModifierType_FunctionDeform = 55,
+  eModifierType_Weld = 55,
   eModifierType_FunctionPoints = 56,
   eModifierType_BParticles = 57,
   eModifierType_BParticlesOutput = 58,
-  NUM_MODIFIER_TYPES
-=======
-  eModifierType_Weld = 55,
+  eModifierType_FunctionDeform = 59,
   NUM_MODIFIER_TYPES,
->>>>>>> 059f7413
 } ModifierType;
 
 typedef enum ModifierMode {
