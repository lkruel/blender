--- conflicted
+++ resolved
@@ -101,24 +101,18 @@
 } bNodeSocket;
 
 /* sock->type */
-<<<<<<< HEAD
-#define SOCK_VALUE		0
-#define SOCK_VECTOR		1
-#define SOCK_RGBA		2
-#define	SOCK_SHADER		3
-=======
 #define SOCK_FLOAT			0
 #define SOCK_VECTOR			1
 #define SOCK_RGBA			2
-#define SOCK_INT			3
+#define	SOCK_SHADER			3
 #define SOCK_BOOLEAN		4
 #define SOCK_MESH			5
-#define NUM_SOCKET_TYPES	6	/* must be last! */
+#define SOCK_INT			6
+#define NUM_SOCKET_TYPES	7	/* must be last! */
 
 /* socket side (input/output) */
 #define SOCK_IN		1
 #define SOCK_OUT	2
->>>>>>> d87fcb07
 
 /* sock->flag, first bit is select */
 	/* hidden is user defined, to hide unused */
@@ -127,20 +121,14 @@
 #define SOCK_IN_USE				4	/* XXX deprecated */
 	/* unavailable is for dynamic sockets */
 #define SOCK_UNAVAIL			8
-<<<<<<< HEAD
-		/* socket collapsed in UI */
-#define SOCK_COLLAPSED			16
-
-/* sock->stack_type */
-#define SOCK_STACK_LOCAL		1	/* part of the local tree stack */
-#define SOCK_STACK_EXTERN		2	/* use input stack pointer */
-#define SOCK_STACK_CONST		3	/* use pointer to constant input value */
-=======
 	/* dynamic socket (can be modified by user) */
 #define SOCK_DYNAMIC			16
 	/* group socket should not be exposed */
 #define SOCK_INTERNAL			32
->>>>>>> d87fcb07
+	/* socket collapsed in UI */
+#define SOCK_COLLAPSED			64
+	/* hide socket value, if it gets auto default */
+#define SOCK_HIDE_VALUE			128
 
 typedef struct bNodePreview {
 	unsigned char *rect;
@@ -198,16 +186,14 @@
 	/* composite: don't do node but pass on buffer(s) */
 #define NODE_MUTED			512
 #define NODE_CUSTOM_NAME	1024	/* deprecated! */
-<<<<<<< HEAD
-#define NODE_ACTIVE_TEXTURE	2048
-=======
 	/* group node types: use const outputs by default */
 #define NODE_CONST_OUTPUT	(1<<11)
 	/* node is always behind others */
 #define NODE_BACKGROUND		(1<<12)
 	/* automatic flag for nodes included in transforms */
 #define NODE_TRANSFORM		(1<<13)
->>>>>>> d87fcb07
+	/* node is active texture */
+#define NODE_ACTIVE_TEXTURE	(1<<14)
 
 typedef struct bNodeLink {
 	struct bNodeLink *next, *prev;
