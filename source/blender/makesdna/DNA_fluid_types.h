/*
 * This program is free software; you can redistribute it and/or
 * modify it under the terms of the GNU General Public License
 * as published by the Free Software Foundation; either version 2
 * of the License, or (at your option) any later version.
 *
 * This program is distributed in the hope that it will be useful,
 * but WITHOUT ANY WARRANTY; without even the implied warranty of
 * MERCHANTABILITY or FITNESS FOR A PARTICULAR PURPOSE.  See the
 * GNU General Public License for more details.
 *
 * You should have received a copy of the GNU General Public License
 * along with this program; if not, write to the Free Software Foundation,
 * Inc., 51 Franklin Street, Fifth Floor, Boston, MA 02110-1301, USA.
 *
 * The Original Code is Copyright (C) 2006 by NaN Holding BV.
 * All rights reserved.
 */

/** \file
 * \ingroup DNA
 */

#ifndef __DNA_FLUID_TYPES_H__
#define __DNA_FLUID_TYPES_H__

#include "DNA_listBase.h"

/* Domain flags. */
enum {
  FLUID_DOMAIN_USE_NOISE = (1 << 1),        /* Use noise. */
  FLUID_DOMAIN_USE_DISSOLVE = (1 << 2),     /* Let smoke dissolve. */
  FLUID_DOMAIN_USE_DISSOLVE_LOG = (1 << 3), /* Using 1/x for dissolve. */

#ifdef DNA_DEPRECATED_ALLOW
  FLUID_DOMAIN_USE_HIGH_SMOOTH = (1 << 5), /* -- Deprecated -- */
#endif
  FLUID_DOMAIN_FILE_LOAD = (1 << 6), /* Flag for file load. */
  FLUID_DOMAIN_USE_ADAPTIVE_DOMAIN = (1 << 7),
  FLUID_DOMAIN_USE_ADAPTIVE_TIME = (1 << 8),    /* Adaptive time stepping in domain. */
  FLUID_DOMAIN_USE_MESH = (1 << 9),             /* Use mesh. */
  FLUID_DOMAIN_USE_GUIDE = (1 << 10),           /* Use guiding. */
  FLUID_DOMAIN_USE_SPEED_VECTORS = (1 << 11),   /* Generate mesh speed vectors. */
  FLUID_DOMAIN_EXPORT_MANTA_SCRIPT = (1 << 12), /* Export mantaflow script during bake. */
  FLUID_DOMAIN_USE_FRACTIONS = (1 << 13),       /* Use second order obstacles. */
  FLUID_DOMAIN_DELETE_IN_OBSTACLE = (1 << 14),  /* Delete fluid inside obstacles. */
  FLUID_DOMAIN_USE_DIFFUSION = (1 << 15), /* Use diffusion (e.g. viscosity, surface tension). */
  FLUID_DOMAIN_USE_RESUMABLE_CACHE = (1 << 16), /* Determine if cache should be resumable. */
};

/* Border collisions. */
enum {
  FLUID_DOMAIN_BORDER_FRONT = (1 << 1),
  FLUID_DOMAIN_BORDER_BACK = (1 << 2),
  FLUID_DOMAIN_BORDER_RIGHT = (1 << 3),
  FLUID_DOMAIN_BORDER_LEFT = (1 << 4),
  FLUID_DOMAIN_BORDER_TOP = (1 << 5),
  FLUID_DOMAIN_BORDER_BOTTOM = (1 << 6),
};

/* Cache file formats. */
enum {
  FLUID_DOMAIN_FILE_UNI = (1 << 0),
  FLUID_DOMAIN_FILE_OPENVDB = (1 << 1),
  FLUID_DOMAIN_FILE_RAW = (1 << 2),
  FLUID_DOMAIN_FILE_OBJECT = (1 << 3),
  FLUID_DOMAIN_FILE_BIN_OBJECT = (1 << 4),
};

/* Axis aligned method. */
enum {
  AXIS_SLICE_FULL = 0,
  AXIS_SLICE_SINGLE = 1,
};

/* Single slice direction. */
enum {
  SLICE_AXIS_AUTO = 0,
  SLICE_AXIS_X = 1,
  SLICE_AXIS_Y = 2,
  SLICE_AXIS_Z = 3,
};

/* Axis aligned method. */
enum {
  VOLUME_INTERP_LINEAR = 0,
  VOLUME_INTERP_CUBIC = 1,
  VOLUME_INTERP_RAW = 2,
};

enum {
  VECTOR_DRAW_NEEDLE = 0,
  VECTOR_DRAW_STREAMLINE = 1,
};

enum {
  VECTOR_DRAW_GRID_FLUID_VELOCITY = 0,
  VECTOR_DRAW_GRID_GUIDE_VELOCITY = 1,
};

enum {
  SNDPARTICLE_BOUNDARY_DELETE = 0,
  SNDPARTICLE_BOUNDARY_PUSHOUT = 1,
};

enum {
  SNDPARTICLE_COMBINED_EXPORT_OFF = 0,
  SNDPARTICLE_COMBINED_EXPORT_SPRAY_FOAM = 1,
  SNDPARTICLE_COMBINED_EXPORT_SPRAY_BUBBLE = 2,
  SNDPARTICLE_COMBINED_EXPORT_FOAM_BUBBLE = 3,
  SNDPARTICLE_COMBINED_EXPORT_SPRAY_FOAM_BUBBLE = 4,
};

enum {
  FLUID_DOMAIN_FIELD_DENSITY = 0,
  FLUID_DOMAIN_FIELD_HEAT = 1,
  FLUID_DOMAIN_FIELD_FUEL = 2,
  FLUID_DOMAIN_FIELD_REACT = 3,
  FLUID_DOMAIN_FIELD_FLAME = 4,
  FLUID_DOMAIN_FIELD_VELOCITY_X = 5,
  FLUID_DOMAIN_FIELD_VELOCITY_Y = 6,
  FLUID_DOMAIN_FIELD_VELOCITY_Z = 7,
  FLUID_DOMAIN_FIELD_COLOR_R = 8,
  FLUID_DOMAIN_FIELD_COLOR_G = 9,
  FLUID_DOMAIN_FIELD_COLOR_B = 10,
  FLUID_DOMAIN_FIELD_FORCE_X = 11,
  FLUID_DOMAIN_FIELD_FORCE_Y = 12,
  FLUID_DOMAIN_FIELD_FORCE_Z = 13,
  FLUID_DOMAIN_FIELD_PHI = 14,
  FLUID_DOMAIN_FIELD_PHI_IN = 15,
  FLUID_DOMAIN_FIELD_PHI_OUT = 16,
  FLUID_DOMAIN_FIELD_PHI_OBSTACLE = 17,
  FLUID_DOMAIN_FIELD_FLAGS = 18,
};

/* Fluid domain types. */
enum {
  FLUID_DOMAIN_TYPE_GAS = 0,
  FLUID_DOMAIN_TYPE_LIQUID = 1,
};

/* Smoke noise types. */
enum {
  FLUID_NOISE_TYPE_WAVELET = (1 << 0),
};

/* Mesh levelset generator types. */
enum {
  FLUID_DOMAIN_MESH_IMPROVED = 0,
  FLUID_DOMAIN_MESH_UNION = 1,
};

/* Guiding velocity source. */
enum {
  FLUID_DOMAIN_GUIDE_SRC_DOMAIN = 0,
  FLUID_DOMAIN_GUIDE_SRC_EFFECTOR = 1,
};

/* Fluid data fields (active_fields). */
enum {
  FLUID_DOMAIN_ACTIVE_HEAT = (1 << 0),
  FLUID_DOMAIN_ACTIVE_FIRE = (1 << 1),
  FLUID_DOMAIN_ACTIVE_COLORS = (1 << 2),
  FLUID_DOMAIN_ACTIVE_COLOR_SET = (1 << 3),
  FLUID_DOMAIN_ACTIVE_OBSTACLE = (1 << 4),
  FLUID_DOMAIN_ACTIVE_GUIDE = (1 << 5),
  FLUID_DOMAIN_ACTIVE_INVEL = (1 << 6),
  FLUID_DOMAIN_ACTIVE_OUTFLOW = (1 << 7),
};

/* Particle types. */
enum {
  FLUID_DOMAIN_PARTICLE_FLIP = (1 << 0),
  FLUID_DOMAIN_PARTICLE_SPRAY = (1 << 1),
  FLUID_DOMAIN_PARTICLE_BUBBLE = (1 << 2),
  FLUID_DOMAIN_PARTICLE_FOAM = (1 << 3),
  FLUID_DOMAIN_PARTICLE_TRACER = (1 << 4),
};

/* Liquid simulation methods. */
enum {
  FLUID_DOMAIN_METHOD_FLIP = (1 << 0),
  FLUID_DOMAIN_METHOD_APIC = (1 << 1),
};

/* Cache options. */
enum {
  FLUID_DOMAIN_BAKING_DATA = (1 << 0),
  FLUID_DOMAIN_BAKED_DATA = (1 << 1),
  FLUID_DOMAIN_BAKING_NOISE = (1 << 2),
  FLUID_DOMAIN_BAKED_NOISE = (1 << 3),
  FLUID_DOMAIN_BAKING_MESH = (1 << 4),
  FLUID_DOMAIN_BAKED_MESH = (1 << 5),
  FLUID_DOMAIN_BAKING_PARTICLES = (1 << 6),
  FLUID_DOMAIN_BAKED_PARTICLES = (1 << 7),
  FLUID_DOMAIN_BAKING_GUIDE = (1 << 8),
  FLUID_DOMAIN_BAKED_GUIDE = (1 << 9),
  FLUID_DOMAIN_OUTDATED_DATA = (1 << 10),
  FLUID_DOMAIN_OUTDATED_NOISE = (1 << 11),
  FLUID_DOMAIN_OUTDATED_MESH = (1 << 12),
  FLUID_DOMAIN_OUTDATED_PARTICLES = (1 << 13),
  FLUID_DOMAIN_OUTDATED_GUIDE = (1 << 14),
};

#define FLUID_DOMAIN_BAKING_ALL \
  (FLUID_DOMAIN_BAKING_DATA | FLUID_DOMAIN_BAKING_NOISE | FLUID_DOMAIN_BAKING_MESH | \
   FLUID_DOMAIN_BAKING_PARTICLES | FLUID_DOMAIN_BAKING_GUIDE)

#define FLUID_DOMAIN_BAKED_ALL \
  (FLUID_DOMAIN_BAKED_DATA | FLUID_DOMAIN_BAKED_NOISE | FLUID_DOMAIN_BAKED_MESH | \
   FLUID_DOMAIN_BAKED_PARTICLES | FLUID_DOMAIN_BAKED_GUIDE)

#define FLUID_DOMAIN_DIR_DEFAULT "cache_fluid"
#define FLUID_DOMAIN_DIR_CONFIG "config"
#define FLUID_DOMAIN_DIR_DATA "data"
#define FLUID_DOMAIN_DIR_NOISE "noise"
#define FLUID_DOMAIN_DIR_MESH "mesh"
#define FLUID_DOMAIN_DIR_PARTICLES "particles"
#define FLUID_DOMAIN_DIR_GUIDE "guiding"
#define FLUID_DOMAIN_DIR_SCRIPT "script"
#define FLUID_DOMAIN_SMOKE_SCRIPT "smoke_script.py"
#define FLUID_DOMAIN_LIQUID_SCRIPT "liquid_script.py"
#define FLUID_CACHE_VERSION "C01"

/* Cache file names. */
#define FLUID_NAME_CONFIG "config"
#define FLUID_NAME_DATA "fluid_data"
#define FLUID_NAME_NOISE "fluid_noise"
#define FLUID_NAME_MESH "fluid_mesh"
#define FLUID_NAME_PARTICLES "fluid_particles"
#define FLUID_NAME_GUIDING "fluid_guiding"

/* Fluid object names.*/
#define FLUID_NAME_FLAGS "flags"                   /* == OpenVDB grid attribute name. */
#define FLUID_NAME_VELOCITY "velocity"             /* == OpenVDB grid attribute name. */
#define FLUID_NAME_VELOCITYTMP "velocity_previous" /* == OpenVDB grid attribute name. */
#define FLUID_NAME_VELOCITYX "x_vel"
#define FLUID_NAME_VELOCITYY "y_vel"
#define FLUID_NAME_VELOCITYZ "z_vel"
#define FLUID_NAME_PRESSURE "pressure"
#define FLUID_NAME_PHIOBS "phi_obstacle" /* == OpenVDB grid attribute name. */
#define FLUID_NAME_PHISIN "phiSIn"
#define FLUID_NAME_PHIIN "phi_inflow" /* == OpenVDB grid attribute name. */
#define FLUID_NAME_PHIOUT "phi_out"   /* == OpenVDB grid attribute name. */
#define FLUID_NAME_FORCES "forces"
#define FLUID_NAME_FORCE_X "x_force"
#define FLUID_NAME_FORCE_Y "y_force"
#define FLUID_NAME_FORCE_Z "z_force"
#define FLUID_NAME_NUMOBS "numObs"
#define FLUID_NAME_PHIOBSSIN "phiObsSIn"
#define FLUID_NAME_PHIOBSIN "phi_obstacle_inflow"
#define FLUID_NAME_OBVEL "obvel"
#define FLUID_NAME_OBVELC "obvelC"
#define FLUID_NAME_OBVEL_X "x_obvel"
#define FLUID_NAME_OBVEL_Y "y_obvel"
#define FLUID_NAME_OBVEL_Z "z_obvel"
#define FLUID_NAME_FRACTIONS "fractions"
#define FLUID_NAME_INVELC "invelC"
#define FLUID_NAME_INVEL "invel"
#define FLUID_NAME_INVEL_X "x_invel"
#define FLUID_NAME_INVEL_Y "y_invel"
#define FLUID_NAME_INVEL_Z "z_invel"
#define FLUID_NAME_PHIOUTSIN "phiOutSIn"
#define FLUID_NAME_PHIOUTIN "phi_out_inflow"

/* Smoke object names. */
#define FLUID_NAME_SHADOW "shadow"     /* == OpenVDB grid attribute name. */
#define FLUID_NAME_EMISSION "emission" /* == OpenVDB grid attribute name. */
#define FLUID_NAME_EMISSIONIN "emissionIn"
#define FLUID_NAME_DENSITY "density"          /* == OpenVDB grid attribute name. */
#define FLUID_NAME_DENSITYIN "density_inflow" /* == OpenVDB grid attribute name. */
#define FLUID_NAME_HEAT "heat"
#define FLUID_NAME_HEATIN "heatIn"
#define FLUID_NAME_TEMPERATURE "temperature"          /* == OpenVDB grid attribute name. */
#define FLUID_NAME_TEMPERATUREIN "temperature_inflow" /* == OpenVDB grid attribute name. */
#define FLUID_NAME_COLORR "color_r"                   /* == OpenVDB grid attribute name. */
#define FLUID_NAME_COLORG "color_g"                   /* == OpenVDB grid attribute name. */
#define FLUID_NAME_COLORB "color_b"                   /* == OpenVDB grid attribute name. */
#define FLUID_NAME_COLORRIN "color_r_inflow"          /* == OpenVDB grid attribute name. */
#define FLUID_NAME_COLORGIN "color_g_inflow"          /* == OpenVDB grid attribute name. */
#define FLUID_NAME_COLORBIN "color_b_inflow"          /* == OpenVDB grid attribute name. */
#define FLUID_NAME_FLAME "flame"                      /* == OpenVDB grid attribute name. */
#define FLUID_NAME_FUEL "fuel"                        /* == OpenVDB grid attribute name. */
#define FLUID_NAME_REACT "react"                      /* == OpenVDB grid attribute name. */
#define FLUID_NAME_FUELIN "fuel_inflow"               /* == OpenVDB grid attribute name. */
#define FLUID_NAME_REACTIN "react_inflow"             /* == OpenVDB grid attribute name. */

/* Liquid object names. */
#define FLUID_NAME_PHIPARTS "phi_particles" /* == OpenVDB grid attribute name. */
#define FLUID_NAME_PHI "phi"                /* == OpenVDB grid attribute name. */
#define FLUID_NAME_PHITMP "phi_previous"    /* == OpenVDB grid attribute name. */
#define FLUID_NAME_VELOCITYOLD "velOld"
#define FLUID_NAME_VELOCITYPARTS "velParts"
#define FLUID_NAME_MAPWEIGHTS "mapWeights"
#define FLUID_NAME_PP "pp"
#define FLUID_NAME_PVEL "pVel"
#define FLUID_NAME_PARTS "particles"                  /* == OpenVDB grid attribute name. */
#define FLUID_NAME_PARTSVELOCITY "particles_velocity" /* == OpenVDB grid attribute name. */
#define FLUID_NAME_PINDEX "pindex"
#define FLUID_NAME_GPI "gpi"
#define FLUID_NAME_CURVATURE "gpi"

/* Noise object names. */
#define FLUID_NAME_VELOCITY_NOISE "velocity_noise"
#define FLUID_NAME_DENSITY_NOISE "density_noise" /* == OpenVDB grid attribute name. */
#define FLUID_NAME_PHIIN_NOISE "phiIn_noise"
#define FLUID_NAME_PHIOUT_NOISE "phiOut_noise"
#define FLUID_NAME_PHIOBS_NOISE "phiObs_noise"
#define FLUID_NAME_FLAGS_NOISE "flags_noise"
#define FLUID_NAME_TMPIN_NOISE "tmpIn_noise"
#define FLUID_NAME_EMISSIONIN_NOISE "emissionIn_noise"
#define FLUID_NAME_ENERGY "energy"
#define FLUID_NAME_TMPFLAGS "tmpFlags"
#define FLUID_NAME_TEXTURE_U "textureU"
#define FLUID_NAME_TEXTURE_V "textureV"
#define FLUID_NAME_TEXTURE_W "textureW"
#define FLUID_NAME_TEXTURE_U2 "textureU2"
#define FLUID_NAME_TEXTURE_V2 "textureV2"
#define FLUID_NAME_TEXTURE_W2 "textureW2"
#define FLUID_NAME_UV0 "uv_grid_0"              /* == OpenVDB grid attribute name. */
#define FLUID_NAME_UV1 "uv_grid_1"              /* == OpenVDB grid attribute name. */
#define FLUID_NAME_COLORR_NOISE "color_r_noise" /* == OpenVDB grid attribute name. */
#define FLUID_NAME_COLORG_NOISE "color_g_noise" /* == OpenVDB grid attribute name. */
#define FLUID_NAME_COLORB_NOISE "color_b_noise" /* == OpenVDB grid attribute name. */
#define FLUID_NAME_FLAME_NOISE "flame_noise"
#define FLUID_NAME_FUEL_NOISE "fuel_noise"
#define FLUID_NAME_REACT_NOISE "react_noise"

/* Mesh object names. */
#define FLUID_NAME_PHIPARTS_MESH "phiParts_mesh"
#define FLUID_NAME_PHI_MESH "phi_mesh"
#define FLUID_NAME_PP_MESH "pp_mesh"
#define FLUID_NAME_FLAGS_MESH "flags_mesh"
#define FLUID_NAME_LMESH "lMesh"
<<<<<<< HEAD
#define FLUID_NAME_VELOCITYVEC_MESH \
  "vertex_velocities_mesh" /* == OpenVDB grid attribute name. \
                            */
=======
/* == OpenVDB grid attribute name. */
#define FLUID_NAME_VELOCITYVEC_MESH "vertex_velocities_mesh"
>>>>>>> b0da7808
#define FLUID_NAME_VELOCITY_MESH "velocity_mesh"
#define FLUID_NAME_PINDEX_MESH "pindex_mesh"
#define FLUID_NAME_GPI_MESH "gpi_mesh"

/* Particles object names. */
#define FLUID_NAME_PP_PARTICLES "ppSnd"
#define FLUID_NAME_PVEL_PARTICLES "pVelSnd"
#define FLUID_NAME_PLIFE_PARTICLES "pLifeSnd"
#define FLUID_NAME_PFORCE_PARTICLES "pForceSnd"
/* == OpenVDB grid attribute name. */
#define FLUID_NAME_PARTS_PARTICLES "particles_secondary"
/* == OpenVDB grid attribute name. */
#define FLUID_NAME_PARTSVEL_PARTICLES "particles_velocity_secondary"
/* == OpenVDB grid attribute name. */
#define FLUID_NAME_PARTSLIFE_PARTICLES "particles_life_secondary"
#define FLUID_NAME_PARTSFORCE_PARTICLES "particles_force_secondary"
#define FLUID_NAME_VELOCITY_PARTICLES "velocity_secondary"
#define FLUID_NAME_FLAGS_PARTICLES "flags_secondary"
#define FLUID_NAME_PHI_PARTICLES "phi_secondary"
#define FLUID_NAME_PHIOBS_PARTICLES "phiObs_secondary"
#define FLUID_NAME_PHIOUT_PARTICLES "phiOut_secondary"
#define FLUID_NAME_NORMAL_PARTICLES "normal_secondary"
#define FLUID_NAME_NEIGHBORRATIO_PARTICLES "neighbor_ratio_secondary"
<<<<<<< HEAD
#define FLUID_NAME_TRAPPEDAIR_PARTICLES \
  "trapped_air_secondary" /* == OpenVDB grid attribute name. */
#define FLUID_NAME_WAVECREST_PARTICLES \
  "wave_crest_secondary" /* == OpenVDB grid attribute name. \
                          */
#define FLUID_NAME_KINETICENERGY_PARTICLES \
  "kinetic_energy_secondary" /* == OpenVDB grid attribute name. */
=======
/* == OpenVDB grid attribute name. */
#define FLUID_NAME_TRAPPEDAIR_PARTICLES "trapped_air_secondary"
/* == OpenVDB grid attribute name. */
#define FLUID_NAME_WAVECREST_PARTICLES "wave_crest_secondary"
/* == OpenVDB grid attribute name. */
#define FLUID_NAME_KINETICENERGY_PARTICLES "kinetic_energy_secondary"
>>>>>>> b0da7808

/* Guiding object names. */
#define FLUID_NAME_VELT "velT"
#define FLUID_NAME_WEIGHTGUIDE "weightGuide"
#define FLUID_NAME_NUMGUIDES "numGuides"
#define FLUID_NAME_PHIGUIDEIN "phiGuideIn"
#define FLUID_NAME_GUIDEVELC "guidevelC"
#define FLUID_NAME_GUIDEVEL_X "x_guidevel"
#define FLUID_NAME_GUIDEVEL_Y "y_guidevel"
#define FLUID_NAME_GUIDEVEL_Z "z_guidevel"
#define FLUID_NAME_GUIDEVEL "velocity_guide"

/* Cache file extensions. */
#define FLUID_DOMAIN_EXTENSION_UNI ".uni"
#define FLUID_DOMAIN_EXTENSION_OPENVDB ".vdb"
#define FLUID_DOMAIN_EXTENSION_RAW ".raw"
#define FLUID_DOMAIN_EXTENSION_OBJ ".obj"
#define FLUID_DOMAIN_EXTENSION_BINOBJ ".bobj.gz"

enum {
  FLUID_DOMAIN_GRID_FLOAT = 0,
  FLUID_DOMAIN_GRID_INT = 1,
  FLUID_DOMAIN_GRID_VEC3F = 2,
};

enum {
  FLUID_DOMAIN_CACHE_FILES_SINGLE = 0,
  FLUID_DOMAIN_CACHE_FILES_COMBINED = 1,
};

enum {
  FLUID_DOMAIN_CACHE_REPLAY = 0,
  FLUID_DOMAIN_CACHE_MODULAR = 1,
  FLUID_DOMAIN_CACHE_ALL = 2,
};

enum {
  VDB_COMPRESSION_BLOSC = 0,
  VDB_COMPRESSION_ZIP = 1,
  VDB_COMPRESSION_NONE = 2,
};

enum {
  VDB_PRECISION_HALF_FLOAT = 0,
  VDB_PRECISION_FULL_FLOAT = 1,
};

/* Deprecated values (i.e. all defines and enums below this line up until typedefs). */
/* Cache compression. */
enum {
  SM_CACHE_LIGHT = 0,
  SM_CACHE_HEAVY = 1,
};

/* High resolution sampling types. */
enum {
  SM_HRES_NEAREST = 0,
  SM_HRES_LINEAR = 1,
  SM_HRES_FULLSAMPLE = 2,
};

typedef struct FluidDomainVertexVelocity {
  float vel[3];
} FluidDomainVertexVelocity;

typedef struct FluidDomainSettings {

  /* -- Runtime-only fields (from here on). -- */

  struct FluidModifierData *fmd; /* For fast RNA access. */
  struct MANTA *fluid;
  struct MANTA *fluid_old; /* Adaptive domain needs access to old fluid state. */
  void *fluid_mutex;
  struct Collection *fluid_group;
  struct Collection *force_group;    /* UNUSED */
  struct Collection *effector_group; /* Effector objects group. */
  struct GPUTexture *tex_density;
  struct GPUTexture *tex_color;
  struct GPUTexture *tex_wt;
  struct GPUTexture *tex_shadow;
  struct GPUTexture *tex_flame;
  struct GPUTexture *tex_flame_coba;
  struct GPUTexture *tex_coba;
  struct GPUTexture *tex_field;
  struct GPUTexture *tex_velocity_x;
  struct GPUTexture *tex_velocity_y;
  struct GPUTexture *tex_velocity_z;
  struct Object *guide_parent;
  /** Vertex velocities of simulated fluid mesh. */
  struct FluidDomainVertexVelocity *mesh_velocities;
  struct EffectorWeights *effector_weights;

  /* Domain object data. */
  float p0[3];          /* Start point of BB in local space
                         * (includes sub-cell shift for adaptive domain). */
  float p1[3];          /* End point of BB in local space. */
  float dp0[3];         /* Difference from object center to grid start point. */
  float cell_size[3];   /* Size of simulation cell in local space. */
  float global_size[3]; /* Global size of domain axises. */
  float prev_loc[3];
  int shift[3];         /* Current domain shift in simulation cells. */
  float shift_f[3];     /* Exact domain shift. */
  float obj_shift_f[3]; /* How much object has shifted since previous smoke frame (used to "lock"
                         * domain while drawing). */
  float imat[4][4];     /* Domain object imat. */
  float obmat[4][4];    /* Domain obmat. */
  float fluidmat[4][4]; /* Low res fluid matrix. */
  float fluidmat_wt[4][4]; /* High res fluid matrix. */
  int base_res[3];         /* Initial "non-adapted" resolution. */
  int res_min[3];          /* Cell min. */
  int res_max[3];          /* Cell max. */
  int res[3];              /* Data resolution (res_max-res_min). */
  int total_cells;
  float dx;           /* 1.0f / res. */
  float scale;        /* Largest domain size. */
  int boundary_width; /* Usually this is just 1. */

  /* -- User-accesible fields (from here on). -- */

  /* Adaptive domain options. */
  int adapt_margin;
  int adapt_res;
  float adapt_threshold;
  char _pad1[4]; /* Unused. */

  /* Fluid domain options */
  int maxres;            /* Longest axis on the BB gets this resolution assigned. */
  int solver_res;        /* Dimension of manta solver, 2d or 3d. */
  int border_collisions; /* How domain border collisions are handled. */
  int flags;             /* Use-mesh, use-noise, etc. */
  float gravity[3];
  int active_fields;
  short type;    /* Gas, liquid. */
  char _pad2[6]; /* Unused. */

  /* Smoke domain options. */
  float alpha;
  float beta;
  int diss_speed; /* In frames. */
  float vorticity;
  float active_color[3]; /* Monitor smoke color. */
  int highres_sampling;

  /* Flame options. */
  float burning_rate, flame_smoke, flame_vorticity;
  float flame_ignition, flame_max_temp;
  float flame_smoke_color[3];

  /* Noise options. */
  float noise_strength;
  float noise_pos_scale;
  float noise_time_anim;
  int res_noise[3];
  int noise_scale;
  short noise_type; /* Noise type: wave, curl, anisotropic. */
  char _pad3[2];    /* Unused. */

  /* Liquid domain options. */
  float particle_randomness;
  int particle_number;
  int particle_minimum;
  int particle_maximum;
  float particle_radius;
  float particle_band_width;
  float fractions_threshold;
  float flip_ratio;
  short simulation_method;
  char _pad4[6];

  /* Diffusion options. */
  float surface_tension;
  float viscosity_base;
  int viscosity_exponent;

  /* Mesh options. */
  float mesh_concave_upper;
  float mesh_concave_lower;
  float mesh_particle_radius;
  int mesh_smoothen_pos;
  int mesh_smoothen_neg;
  int mesh_scale;
  int totvert;
  short mesh_generator;
  char _pad5[6]; /* Unused. */

  /* Secondary particle options. */
  int particle_type;
  int particle_scale;
  float sndparticle_tau_min_wc;
  float sndparticle_tau_max_wc;
  float sndparticle_tau_min_ta;
  float sndparticle_tau_max_ta;
  float sndparticle_tau_min_k;
  float sndparticle_tau_max_k;
  int sndparticle_k_wc;
  int sndparticle_k_ta;
  float sndparticle_k_b;
  float sndparticle_k_d;
  float sndparticle_l_min;
  float sndparticle_l_max;
  int sndparticle_potential_radius;
  int sndparticle_update_radius;
  char sndparticle_boundary;
  char sndparticle_combined_export;
  char _pad6[6]; /* Unused. */

  /* Fluid guiding options. */
  float guide_alpha;      /* Guiding weight scalar (determines strength). */
  int guide_beta;         /* Guiding blur radius (affects size of vortices). */
  float guide_vel_factor; /* Multiply guiding velocity by this factor. */
  int guide_res[3];       /* Res for velocity guide grids - independent from base res. */
  short guide_source;
  char _pad7[2]; /* Unused. */

  /* Cache options. */
  int cache_frame_start;
  int cache_frame_end;
  int cache_frame_pause_data;
  int cache_frame_pause_noise;
  int cache_frame_pause_mesh;
  int cache_frame_pause_particles;
  int cache_frame_pause_guide;
  int cache_frame_offset;
  int cache_flag;
  char cache_mesh_format;
  char cache_data_format;
  char cache_particle_format;
  char cache_noise_format;
  char cache_directory[1024];
  char error[64]; /* Bake error description. */
  short cache_type;
  char cache_id[4]; /* Run-time only */
  char _pad8[2];

  /* Time options. */
  float dt;
  float time_total;
  float time_per_frame;
  float frame_length;
  float time_scale;
  float cfl_condition;
  int timesteps_minimum;
  int timesteps_maximum;

  /* Display options. */
  float slice_per_voxel;
  float slice_depth;
  float display_thickness;
  float grid_scale;
  struct ColorBand *coba;
  float vector_scale;
  char axis_slice_method;
  char slice_axis;
  char show_gridlines;
  char draw_velocity;
  char vector_draw_type;
  char vector_draw_grid_type;
  char use_coba;
  char coba_field; /* Simulation field used for the color mapping. */
  char interp_method;
  char _pad9[3]; /* Unused. */

  /* OpenVDB cache options. */
  int openvdb_compression;
  float clipping;
  char openvdb_data_depth;
  char _pad10[7]; /* Unused. */

  /* -- Deprecated / unsed options (below). -- */

  /* View options. */
  int viewsettings;
  char _pad11[4]; /* Unused. */

  /* Pointcache options. */
  /* Smoke uses only one cache from now on (index [0]), but keeping the array for now for reading
   * old files. */
  struct PointCache *point_cache[2]; /* Definition is in DNA_object_force_types.h. */
  struct ListBase ptcaches[2];
  int cache_comp;
  int cache_high_comp;
  char cache_file_format;
  char _pad12[7]; /* Unused. */

} FluidDomainSettings;

/* Flow types. */
enum {
  FLUID_FLOW_TYPE_SMOKE = 1,
  FLUID_FLOW_TYPE_FIRE = 2,
  FLUID_FLOW_TYPE_SMOKEFIRE = 3,
  FLUID_FLOW_TYPE_LIQUID = 4,
};

/* Flow behavior types. */
enum {
  FLUID_FLOW_BEHAVIOR_INFLOW = 0,
  FLUID_FLOW_BEHAVIOR_OUTFLOW = 1,
  FLUID_FLOW_BEHAVIOR_GEOMETRY = 2,
};

/* Flow source types. */
enum {
  FLUID_FLOW_SOURCE_PARTICLES = 0,
  FLUID_FLOW_SOURCE_MESH = 1,
};

/* Flow texture types. */
enum {
  FLUID_FLOW_TEXTURE_MAP_AUTO = 0,
  FLUID_FLOW_TEXTURE_MAP_UV = 1,
};

/* Flow flags. */
enum {
  /* Old style emission. */
  FLUID_FLOW_ABSOLUTE = (1 << 1),
  /* Passes particles speed to the smoke. */
  FLUID_FLOW_INITVELOCITY = (1 << 2),
  /* Use texture to control emission speed. */
  FLUID_FLOW_TEXTUREEMIT = (1 << 3),
  /* Use specific size for particles instead of closest cell. */
  FLUID_FLOW_USE_PART_SIZE = (1 << 4),
  /* Control when to apply inflow. */
  FLUID_FLOW_USE_INFLOW = (1 << 5),
  /* Control how to initialize flow objects. */
  FLUID_FLOW_USE_PLANE_INIT = (1 << 6),
  /* Notify domain objects about state change (invalidate cache). */
  FLUID_FLOW_NEEDS_UPDATE = (1 << 7),
};

typedef struct FluidFlowSettings {

  /* -- Runtime-only fields (from here on). -- */

  /* For fast RNA access. */
  struct FluidModifierData *fmd;
  struct Mesh *mesh;
  struct ParticleSystem *psys;
  struct Tex *noise_texture;

  /* Initial velocity. */
  /* Previous vertex positions in domain space. */
  float *verts_old;
  int numverts;
  float vel_multi; /* Multiplier for inherited velocity. */
  float vel_normal;
  float vel_random;
  float vel_coord[3];
  char _pad1[4];

  /* -- User-accesible fields (from here on). -- */

  /* Emission. */
  float density;
  float color[3];
  float fuel_amount;
  /* Delta temperature (temp - ambient temp). */
  float temperature;
  /* Density emitted within mesh volume. */
  float volume_density;
  /* Maximum emission distance from mesh surface. */
  float surface_distance;
  float particle_size;
  int subframes;

  /* Texture control. */
  float texture_size;
  float texture_offset;
  char _pad2[4];
  /* MAX_CUSTOMDATA_LAYER_NAME. */
  char uvlayer_name[64];
  short vgroup_density;

  short type;     /* Smoke, flames, both, outflow, liquid.  */
  short behavior; /* Inflow, outflow, static.  */
  short source;
  short texture_type;
  short _pad3[3];
  int flags; /* Absolute emission etc. */
} FluidFlowSettings;

/* Effector types. */
enum {
  FLUID_EFFECTOR_TYPE_COLLISION = 0,
  FLUID_EFFECTOR_TYPE_GUIDE = 1,
};

/* Guiding velocity modes. */
enum {
  FLUID_EFFECTOR_GUIDE_MAX = 0,
  FLUID_EFFECTOR_GUIDE_MIN = 1,
  FLUID_EFFECTOR_GUIDE_OVERRIDE = 2,
  FLUID_EFFECTOR_GUIDE_AVERAGED = 3,
};

/* Effector flags. */
enum {
  /* Control when to apply inflow. */
  FLUID_EFFECTOR_USE_EFFEC = (1 << 1),
  /* Control how to initialize flow objects. */
  FLUID_EFFECTOR_USE_PLANE_INIT = (1 << 2),
  /* Notify domain objects about state change (invalidate cache). */
  FLUID_EFFECTOR_NEEDS_UPDATE = (1 << 3),
};

/* Collision objects (filled with smoke). */
typedef struct FluidEffectorSettings {

  /* -- Runtime-only fields (from here on). -- */

  /* For fast RNA access. */
  struct FluidModifierData *fmd;
  struct Mesh *mesh;
  float *verts_old;
  int numverts;

  /* -- User-accesible fields (from here on). -- */

  float surface_distance; /* Thickness of mesh surface, used in obstacle sdf. */
  int flags;
  int subframes;
  short type;
  char _pad1[6];

  /* Guiding options. */
  float vel_multi; /* Multiplier for object velocity. */
  short guide_mode;
  char _pad2[2];
} FluidEffectorSettings;

#endif<|MERGE_RESOLUTION|>--- conflicted
+++ resolved
@@ -332,14 +332,8 @@
 #define FLUID_NAME_PP_MESH "pp_mesh"
 #define FLUID_NAME_FLAGS_MESH "flags_mesh"
 #define FLUID_NAME_LMESH "lMesh"
-<<<<<<< HEAD
-#define FLUID_NAME_VELOCITYVEC_MESH \
-  "vertex_velocities_mesh" /* == OpenVDB grid attribute name. \
-                            */
-=======
 /* == OpenVDB grid attribute name. */
 #define FLUID_NAME_VELOCITYVEC_MESH "vertex_velocities_mesh"
->>>>>>> b0da7808
 #define FLUID_NAME_VELOCITY_MESH "velocity_mesh"
 #define FLUID_NAME_PINDEX_MESH "pindex_mesh"
 #define FLUID_NAME_GPI_MESH "gpi_mesh"
@@ -363,22 +357,12 @@
 #define FLUID_NAME_PHIOUT_PARTICLES "phiOut_secondary"
 #define FLUID_NAME_NORMAL_PARTICLES "normal_secondary"
 #define FLUID_NAME_NEIGHBORRATIO_PARTICLES "neighbor_ratio_secondary"
-<<<<<<< HEAD
-#define FLUID_NAME_TRAPPEDAIR_PARTICLES \
-  "trapped_air_secondary" /* == OpenVDB grid attribute name. */
-#define FLUID_NAME_WAVECREST_PARTICLES \
-  "wave_crest_secondary" /* == OpenVDB grid attribute name. \
-                          */
-#define FLUID_NAME_KINETICENERGY_PARTICLES \
-  "kinetic_energy_secondary" /* == OpenVDB grid attribute name. */
-=======
 /* == OpenVDB grid attribute name. */
 #define FLUID_NAME_TRAPPEDAIR_PARTICLES "trapped_air_secondary"
 /* == OpenVDB grid attribute name. */
 #define FLUID_NAME_WAVECREST_PARTICLES "wave_crest_secondary"
 /* == OpenVDB grid attribute name. */
 #define FLUID_NAME_KINETICENERGY_PARTICLES "kinetic_energy_secondary"
->>>>>>> b0da7808
 
 /* Guiding object names. */
 #define FLUID_NAME_VELT "velT"
