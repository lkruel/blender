/*
 * ***** BEGIN GPL LICENSE BLOCK *****
 *
 * This program is free software; you can redistribute it and/or
 * modify it under the terms of the GNU General Public License
 * as published by the Free Software Foundation; either version 2
 * of the License, or (at your option) any later version.
 *
 * This program is distributed in the hope that it will be useful,
 * but WITHOUT ANY WARRANTY; without even the implied warranty of
 * MERCHANTABILITY or FITNESS FOR A PARTICULAR PURPOSE.  See the
 * GNU General Public License for more details.
 *
 * You should have received a copy of the GNU General Public License
 * along with this program; if not, write to the Free Software Foundation,
 * Inc., 51 Franklin Street, Fifth Floor, Boston, MA 02110-1301, USA.
 *
 * The Original Code is Copyright (C) 2001-2002 by NaN Holding BV.
 * All rights reserved.
 *
 * The Original Code is: all of this file.
 *
 * Contributor(s): none yet.
 *
 * ***** END GPL LICENSE BLOCK *****
 */

/** \file DNA_view3d_types.h
 *  \ingroup DNA
 */

#ifndef __DNA_VIEW3D_TYPES_H__
#define __DNA_VIEW3D_TYPES_H__

struct ViewDepths;
struct Object;
struct Image;
struct SpaceLink;
struct BoundBox;
struct MovieClip;
struct MovieClipUser;
struct RenderEngine;
struct bGPdata;
struct SmoothView3DStore;
struct wmTimer;
struct Material;
struct GPUViewport;

#include "DNA_defs.h"
#include "DNA_listBase.h"
#include "DNA_image_types.h"
#include "DNA_object_types.h"
#include "DNA_movieclip_types.h"
#include "DNA_gpu_types.h"

/* ******************************** */

/* The near/far thing is a Win EXCEPTION, caused by indirect includes from <windows.h>.
 * Thus, leave near/far in the code, and undef for windows. */
#ifdef _WIN32
#  undef near
#  undef far
#endif

typedef struct RegionView3D {

	float winmat[4][4];			/* GL_PROJECTION matrix */
	float viewmat[4][4];		/* GL_MODELVIEW matrix */
	float viewinv[4][4];		/* inverse of viewmat */
	float persmat[4][4];		/* viewmat*winmat */
	float persinv[4][4];		/* inverse of persmat */
	float viewcamtexcofac[4];	/* offset/scale for camera glsl texcoords */

	/* viewmat/persmat multiplied with object matrix, while drawing and selection */
	float viewmatob[4][4];
	float persmatob[4][4];

	/* user defined clipping planes */
	float clip[6][4];
	float clip_local[6][4]; /* clip in object space, means we can test for clipping in editmode without first going into worldspace */
	struct BoundBox *clipbb;

	struct RegionView3D *localvd; /* allocated backup of its self while in localview */
	struct RenderEngine *render_engine;
	struct ViewDepths *depths;
	void *gpuoffscreen;

	/* animated smooth view */
	struct SmoothView3DStore *sms;
	struct wmTimer *smooth_timer;


	/* transform gizmo matrix */
	float twmat[4][4];
	/* min/max dot product on twmat xyz axis. */
	float tw_axis_min[3], tw_axis_max[3];
	float tw_axis_matrix[3][3];

	float gridview;

	float viewquat[4];			/* view rotation, must be kept normalized */
	float dist;					/* distance from 'ofs' along -viewinv[2] vector, where result is negative as is 'ofs' */
	float camdx, camdy;			/* camera view offsets, 1.0 = viewplane moves entire width/height */
	float pixsize;				/* runtime only */
	float ofs[3];				/* view center & orbit pivot, negative of worldspace location,
								 * also matches -viewinv[3][0:3] in ortho mode.*/
	float camzoom;				/* viewport zoom on the camera frame, see BKE_screen_view3d_zoom_to_fac */
	char is_persp;				/* check if persp/ortho view, since 'persp' cant be used for this since
								 * it can have cameras assigned as well. (only set in view3d_winmatrix_set) */
	char persp;
	char view;
	char viewlock;
	char viewlock_quad;			/* options for quadview (store while out of quad view) */
	char pad[3];
	float ofs_lock[2];			/* normalized offset for locked view: (-1, -1) bottom left, (1, 1) upper right */

	short twdrawflag; /* XXX can easily get rid of this (Julian) */
	short rflag;


	/* last view (use when switching out of camera view) */
	float lviewquat[4];
	short lpersp, lview; /* lpersp can never be set to 'RV3D_CAMOB' */

	/* active rotation from NDOF or elsewhere */
	float rot_angle;
	float rot_axis[3];
} RegionView3D;

typedef struct View3DCursor {
	float location[3];
	float rotation[4];
	char _pad[4];
} View3DCursor;

/* 3D Viewport Shading setings */
typedef struct View3DShading {
	short type;        /* Shading type (VIEW3D_SHADE_SOLID, ..) */
	short prev_type;   /* Runtime, for toggle between rendered viewport. */

	short flag;
	short color_type;

	short light;
	short background_type;
	short pad2[2];

	char studio_light[256]; /* FILE_MAXFILE */
	char matcap[256]; /* FILE_MAXFILE */

	float shadow_intensity;
	float single_color[3];

	float studiolight_rot_z;
	float studiolight_background;

	float object_outline_color[3];
	float xray_alpha;

	float cavity_valley_factor;
	float cavity_ridge_factor;

	float background_color[3];
	int pad;

} View3DShading;

/* 3D Viewport Overlay setings */
typedef struct View3DOverlay {
	int flag;

	/* Edit mode settings */
	int edit_flag;
	float normals_length;
	float backwire_opacity;

	/* Paint mode settings */
	int paint_flag;

	/* Alpha for texture, weight, vertex paint overlay */
	float texture_paint_mode_opacity;
	float vertex_paint_mode_opacity;
	float weight_paint_mode_opacity;

	/* Armature edit/pose mode settings */
	int arm_flag;
	float bone_select_alpha;

	/* Other settings */
	float wireframe_threshold;
	char _pad0[4];

	/* grease pencil setttings */
	float gpencil_grid_scale;
	float gpencil_paper_opacity;
	int   gpencil_grid_lines;
	int   gpencil_grid_axis;
	float gpencil_grid_opacity;
	char _pad1[4];

} View3DOverlay;

/* 3D ViewPort Struct */
typedef struct View3D {
	struct SpaceLink *next, *prev;
	ListBase regionbase;		/* storage of regions for inactive spaces */
	char spacetype;
	char link_flag;
	char _pad0[6];
	/* End 'SpaceLink' header. */

	float viewquat[4]  DNA_DEPRECATED;
	float dist         DNA_DEPRECATED;

	float bundle_size;			/* size of bundles in reconstructed data */
	char bundle_drawtype;		/* display style for bundle */
	char pad[3];

	unsigned int lay_prev; /* for active layer toggle */
	unsigned int lay_used; /* used while drawing */

	int object_type_exclude_viewport;
	int object_type_exclude_select;

	short persp  DNA_DEPRECATED;
	short view   DNA_DEPRECATED;

	struct Object *camera, *ob_centre;
	rctf render_border;

	struct View3D *localvd; /* allocated backup of its self while in localview */

	char ob_centre_bone[64];		/* optional string for armature bone to define center, MAXBONENAME */

	unsigned int lay;
	int layact;

	short ob_centre_cursor;		/* optional bool for 3d cursor to define center */
	short scenelock;
	short gp_flag;
	short flag;
	int flag2;

	float lens, grid;
	float near, far;
	float ofs[3]  DNA_DEPRECATED;			/* XXX deprecated */

	View3DCursor cursor;

	char _pad[4];

	short matcap_icon;			/* icon id */

	short gridlines;
	short gridsubdiv;	/* Number of subdivisions in the grid between each highlighted grid line */
	char gridflag;

	/* transform gizmo info */
	char _pad5[2], gizmo_flag;

	short _pad2;

	/* drawflags, denoting state */
	char _pad3;
	char transp, xray;

	char multiview_eye;				/* multiview current eye - for internal use */

	/* actually only used to define the opacity of the grease pencil vertex in edit mode */
<<<<<<< HEAD
	float vertex_opacity;                  
=======
	float vertex_opacity;
>>>>>>> 6cad7984

	/* note, 'fx_settings.dof' is currently _not_ allocated,
	 * instead set (temporarily) from camera */
	struct GPUFXSettings fx_settings;

	void *properties_storage;		/* Nkey panel stores stuff here (runtime only!) */

	/* XXX deprecated? */
	struct bGPdata *gpd  DNA_DEPRECATED;		/* Grease-Pencil Data (annotation layers) */

	/* Stereoscopy settings */
	short stereo3d_flag;
	char stereo3d_camera;
	char pad4;
	float stereo3d_convergence_factor;
	float stereo3d_volume_alpha;
	float stereo3d_convergence_alpha;

	/* Display settings */
	short drawtype DNA_DEPRECATED;
	short pad5[3];

	View3DShading shading;
	View3DOverlay overlay;
} View3D;


/* View3D->stereo_flag (short) */
#define V3D_S3D_DISPCAMERAS		(1 << 0)
#define V3D_S3D_DISPPLANE		(1 << 1)
#define V3D_S3D_DISPVOLUME		(1 << 2)

/* View3D->flag (short) */
/*#define V3D_FLAG_DEPRECATED_1 (1 << 0) */ /*UNUSED */
/*#define V3D_FLAG_DEPRECATED_2 (1 << 1) */ /* UNUSED */
#define V3D_HIDE_HELPLINES	4
#define V3D_INVALID_BACKBUF	8

/* #define V3D_FLAG_DEPRECATED_10 (1 << 10) */ /* UNUSED */
#define V3D_SELECT_OUTLINE	2048
#define V3D_ZBUF_SELECT		4096
#define V3D_GLOBAL_STATS	8192
#define V3D_DRAW_CENTERS	32768

/* RegionView3d->persp */
#define RV3D_ORTHO				0
#define RV3D_PERSP				1
#define RV3D_CAMOB				2

/* RegionView3d->rflag */
#define RV3D_CLIPPING				4
#define RV3D_NAVIGATING				8
#define RV3D_GPULIGHT_UPDATE		16
/*#define RV3D_IS_GAME_ENGINE			32 *//* UNUSED */
/**
 * Disable zbuffer offset, skip calls to #ED_view3d_polygon_offset.
 * Use when precise surface depth is needed and picking bias isn't, see T45434).
 */
#define RV3D_ZOFFSET_DISABLED		64

/* RegionView3d->viewlock */
#define RV3D_LOCKED			(1 << 0)
#define RV3D_BOXVIEW		(1 << 1)
#define RV3D_BOXCLIP		(1 << 2)
/* RegionView3d->viewlock_quad */
#define RV3D_VIEWLOCK_INIT	(1 << 7)

/* RegionView3d->view */
#define RV3D_VIEW_USER			 0
#define RV3D_VIEW_FRONT			 1
#define RV3D_VIEW_BACK			 2
#define RV3D_VIEW_LEFT			 3
#define RV3D_VIEW_RIGHT			 4
#define RV3D_VIEW_TOP			 5
#define RV3D_VIEW_BOTTOM		 6
#define RV3D_VIEW_CAMERA		 8

#define RV3D_VIEW_IS_AXIS(view) \
	(((view) >= RV3D_VIEW_FRONT) && ((view) <= RV3D_VIEW_BOTTOM))

/* View3d->flag2 (int) */
#define V3D_RENDER_OVERRIDE		(1 << 2)
#define V3D_SOLID_TEX			(1 << 3)
#define V3D_SHOW_ANNOTATION     (1 << 4)
#define V3D_LOCK_CAMERA			(1 << 5)
#define V3D_RENDER_SHADOW		(1 << 6)		/* This is a runtime only flag that's used to tell draw_mesh_object() that we're doing a shadow pass instead of a regular draw */
#define V3D_SHOW_RECONSTRUCTION	(1 << 7)
#define V3D_SHOW_CAMERAPATH		(1 << 8)
#define V3D_SHOW_BUNDLENAME		(1 << 9)
#define V3D_BACKFACE_CULLING	(1 << 10)
#define V3D_RENDER_BORDER		(1 << 11)
#define V3D_SOLID_MATCAP		(1 << 12)	/* user flag */
#define V3D_SHOW_SOLID_MATCAP	(1 << 13)	/* runtime flag */
#define V3D_OCCLUDE_WIRE		(1 << 14)
#define V3D_SHOW_MODE_SHADE_OVERRIDE (1 << 15) /* XXX: DNA deprecated */

<<<<<<< HEAD
/* View3d->flag3 (short) */
#define V3D_SHOW_WORLD		         (1 << 0) /* LEGACY replaced by V3D_SHADING_BACKGROUND_WORLD */
#define V3D_GP_SHOW_PAPER            (1 << 2) /* Activate paper to cover all viewport */
#define V3D_GP_SHOW_GRID             (1 << 3) /* Activate paper grid */
#define V3D_GP_SHOW_EDIT_LINES       (1 << 4)
#define V3D_GP_SHOW_MULTIEDIT_LINES  (1 << 5)
#define V3D_GP_SHOW_ONION_SKIN       (1 << 6) /* main switch at view level */
=======
/* View3d->gp_flag (short) */
#define V3D_GP_SHOW_PAPER            (1 << 0) /* Activate paper to cover all viewport */
#define V3D_GP_SHOW_GRID             (1 << 1) /* Activate paper grid */
#define V3D_GP_SHOW_EDIT_LINES       (1 << 2)
#define V3D_GP_SHOW_MULTIEDIT_LINES  (1 << 3)
#define V3D_GP_SHOW_ONION_SKIN       (1 << 4) /* main switch at view level */
>>>>>>> 6cad7984

/* View3DShading->light */
enum {
	V3D_LIGHTING_FLAT   = 0,
	V3D_LIGHTING_STUDIO = 1,
	V3D_LIGHTING_MATCAP = 2,
};

/* View3DShading->flag */
enum {
	V3D_SHADING_OBJECT_OUTLINE      = (1 << 0),
	V3D_SHADING_XRAY                = (1 << 1),
	V3D_SHADING_SHADOW              = (1 << 2),
	V3D_SHADING_SCENE_LIGHTS        = (1 << 3),
	V3D_SHADING_SPECULAR_HIGHLIGHT  = (1 << 4),
	V3D_SHADING_CAVITY              = (1 << 5),
	V3D_SHADING_MATCAP_FLIP_X       = (1 << 6),
	V3D_SHADING_SCENE_WORLD         = (1 << 7),
};

/* View3DShading->color_type */
enum {
	V3D_SHADING_MATERIAL_COLOR = 0,
	V3D_SHADING_RANDOM_COLOR   = 1,
	V3D_SHADING_SINGLE_COLOR   = 2,
	V3D_SHADING_TEXTURE_COLOR  = 3,
};

/* View3DShading->background_type */
enum {
	V3D_SHADING_BACKGROUND_THEME    = 0,
	V3D_SHADING_BACKGROUND_WORLD    = 1,
	V3D_SHADING_BACKGROUND_VIEWPORT = 2,
};

/* View3DOverlay->flag */
enum {
	V3D_OVERLAY_FACE_ORIENTATION  = (1 << 0),
	V3D_OVERLAY_HIDE_CURSOR       = (1 << 1),
	V3D_OVERLAY_BONE_SELECT       = (1 << 2),
	V3D_OVERLAY_LOOK_DEV          = (1 << 3),
	V3D_OVERLAY_WIREFRAMES        = (1 << 4),
	V3D_OVERLAY_HIDE_TEXT         = (1 << 5),
	V3D_OVERLAY_HIDE_MOTION_PATHS = (1 << 6),
	V3D_OVERLAY_ONION_SKINS       = (1 << 7),
	V3D_OVERLAY_HIDE_BONES        = (1 << 8),
	V3D_OVERLAY_HIDE_OBJECT_XTRAS = (1 << 9),
	V3D_OVERLAY_HIDE_OBJECT_ORIGINS = (1 << 10),
};

/* View3DOverlay->edit_flag */
enum {
	V3D_OVERLAY_EDIT_VERT_NORMALS = (1 << 0),
	V3D_OVERLAY_EDIT_LOOP_NORMALS = (1 << 1),
	V3D_OVERLAY_EDIT_FACE_NORMALS = (1 << 2),

	V3D_OVERLAY_EDIT_OCCLUDE_WIRE = (1 << 3),

	V3D_OVERLAY_EDIT_WEIGHT       = (1 << 4),
};

/* View3DOverlay->arm_flag */
enum {
	V3D_OVERLAY_ARM_TRANSP_BONES  = (1 << 0),
};

/* View3DOverlay->paint_flag */
enum {
	V3D_OVERLAY_PAINT_WIRE        = (1 << 0),
};

/* View3D->around */
enum {
	/* center of the bounding box */
	V3D_AROUND_CENTER_BOUNDS	= 0,
	/* center from the sum of all points divided by the total */
	V3D_AROUND_CENTER_MEAN		= 3,
	/* pivot around the 2D/3D cursor */
	V3D_AROUND_CURSOR			= 1,
	/* pivot around each items own origin */
	V3D_AROUND_LOCAL_ORIGINS	= 2,
	/* pivot around the active items origin */
	V3D_AROUND_ACTIVE			= 4,
};

/*View3D types (only used in tools, not actually saved)*/
#define V3D_VIEW_STEPLEFT		 1
#define V3D_VIEW_STEPRIGHT		 2
#define V3D_VIEW_STEPDOWN		 3
#define V3D_VIEW_STEPUP		 4
#define V3D_VIEW_PANLEFT		 5
#define V3D_VIEW_PANRIGHT		 6
#define V3D_VIEW_PANDOWN		 7
#define V3D_VIEW_PANUP			 8

/* View3d->gridflag */
#define V3D_SHOW_FLOOR			1
#define V3D_SHOW_X				2
#define V3D_SHOW_Y				4
#define V3D_SHOW_Z				8

/* Scene.orientation_type */
#define V3D_MANIP_GLOBAL		0
#define V3D_MANIP_LOCAL			1
#define V3D_MANIP_NORMAL		2
#define V3D_MANIP_VIEW			3
#define V3D_MANIP_GIMBAL		4
#define V3D_MANIP_CURSOR		5
#define V3D_MANIP_CUSTOM		1024

/* View3d.mpr_flag (also) */
enum {
	/** All gizmos. */
	V3D_GIZMO_HIDE                = (1 << 0),
	V3D_GIZMO_HIDE_NAVIGATE       = (1 << 1),
	V3D_GIZMO_HIDE_CONTEXT        = (1 << 2),
	V3D_GIZMO_HIDE_TOOL           = (1 << 3),
};

#define RV3D_CAMZOOM_MIN -30
#define RV3D_CAMZOOM_MAX 600

/* #BKE_screen_view3d_zoom_to_fac() values above */
#define RV3D_CAMZOOM_MIN_FACTOR  0.1657359312880714853f
#define RV3D_CAMZOOM_MAX_FACTOR 44.9852813742385702928f

/* View3d.gpencil_grid_axis */
enum {
	V3D_GP_GRID_AXIS_LOCK = (1 << 0),
	V3D_GP_GRID_AXIS_X    = (1 << 1),
	V3D_GP_GRID_AXIS_Y    = (1 << 2),
	V3D_GP_GRID_AXIS_Z    = (1 << 3),
};

#endif<|MERGE_RESOLUTION|>--- conflicted
+++ resolved
@@ -267,11 +267,7 @@
 	char multiview_eye;				/* multiview current eye - for internal use */
 
 	/* actually only used to define the opacity of the grease pencil vertex in edit mode */
-<<<<<<< HEAD
-	float vertex_opacity;                  
-=======
 	float vertex_opacity;
->>>>>>> 6cad7984
 
 	/* note, 'fx_settings.dof' is currently _not_ allocated,
 	 * instead set (temporarily) from camera */
@@ -368,22 +364,12 @@
 #define V3D_OCCLUDE_WIRE		(1 << 14)
 #define V3D_SHOW_MODE_SHADE_OVERRIDE (1 << 15) /* XXX: DNA deprecated */
 
-<<<<<<< HEAD
-/* View3d->flag3 (short) */
-#define V3D_SHOW_WORLD		         (1 << 0) /* LEGACY replaced by V3D_SHADING_BACKGROUND_WORLD */
-#define V3D_GP_SHOW_PAPER            (1 << 2) /* Activate paper to cover all viewport */
-#define V3D_GP_SHOW_GRID             (1 << 3) /* Activate paper grid */
-#define V3D_GP_SHOW_EDIT_LINES       (1 << 4)
-#define V3D_GP_SHOW_MULTIEDIT_LINES  (1 << 5)
-#define V3D_GP_SHOW_ONION_SKIN       (1 << 6) /* main switch at view level */
-=======
 /* View3d->gp_flag (short) */
 #define V3D_GP_SHOW_PAPER            (1 << 0) /* Activate paper to cover all viewport */
 #define V3D_GP_SHOW_GRID             (1 << 1) /* Activate paper grid */
 #define V3D_GP_SHOW_EDIT_LINES       (1 << 2)
 #define V3D_GP_SHOW_MULTIEDIT_LINES  (1 << 3)
 #define V3D_GP_SHOW_ONION_SKIN       (1 << 4) /* main switch at view level */
->>>>>>> 6cad7984
 
 /* View3DShading->light */
 enum {
