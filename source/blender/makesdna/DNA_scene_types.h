/*
 * ***** BEGIN GPL LICENSE BLOCK *****
 *
 * This program is free software; you can redistribute it and/or
 * modify it under the terms of the GNU General Public License
 * as published by the Free Software Foundation; either version 2
 * of the License, or (at your option) any later version.
 *
 * This program is distributed in the hope that it will be useful,
 * but WITHOUT ANY WARRANTY; without even the implied warranty of
 * MERCHANTABILITY or FITNESS FOR A PARTICULAR PURPOSE.  See the
 * GNU General Public License for more details.
 *
 * You should have received a copy of the GNU General Public License
 * along with this program; if not, write to the Free Software Foundation,
 * Inc., 51 Franklin Street, Fifth Floor, Boston, MA 02110-1301, USA.
 *
 * The Original Code is Copyright (C) 2001-2002 by NaN Holding BV.
 * All rights reserved.
 *
 * The Original Code is: all of this file.
 *
 * Contributor(s): none yet.
 *
 * ***** END GPL LICENSE BLOCK *****
 */

/** \file DNA_scene_types.h
 *  \ingroup DNA
 */

#ifndef __DNA_SCENE_TYPES_H__
#define __DNA_SCENE_TYPES_H__

#include "DNA_defs.h"

/* XXX, temp feature - campbell */
#define DURIAN_CAMERA_SWITCH

#ifdef __cplusplus
extern "C" {
#endif

#include "DNA_color_types.h"  /* color management */
#include "DNA_vec_types.h"
#include "DNA_listBase.h"
#include "DNA_ID.h"
#include "DNA_freestyle_types.h"
#include "DNA_gpu_types.h"
#include "DNA_collection_types.h"
#include "DNA_layer_types.h"
#include "DNA_material_types.h"
#include "DNA_userdef_types.h"
#include "DNA_view3d_types.h"

struct CurveMapping;
struct Object;
struct Brush;
struct World;
struct Scene;
struct Image;
struct Collection;
struct Text;
struct bNodeTree;
struct AnimData;
struct Editing;
struct SceneStats;
struct bGPdata;
struct MovieClip;
struct ColorSpace;
struct SceneCollection;

/* ************************************************************* */
/* Scene Data */

/* ************************************************************* */
/* Output Format Data */

typedef struct AviCodecData {
	void            *lpFormat;  /* save format */
	void            *lpParms;   /* compressor options */
	unsigned int cbFormat;          /* size of lpFormat buffer */
	unsigned int cbParms;           /* size of lpParms buffer */

	unsigned int fccType;               /* stream type, for consistency */
	unsigned int fccHandler;            /* compressor */
	unsigned int dwKeyFrameEvery;       /* keyframe rate */
	unsigned int dwQuality;             /* compress quality 0-10,000 */
	unsigned int dwBytesPerSecond;      /* bytes per second */
	unsigned int dwFlags;               /* flags... see below */
	unsigned int dwInterleaveEvery;     /* for non-video streams only */
	unsigned int pad;

	char avicodecname[128];
} AviCodecData;

typedef enum eFFMpegPreset {
	FFM_PRESET_NONE,

#ifdef DNA_DEPRECATED
	/* Previously used by h.264 to control encoding speed vs. file size. */
	FFM_PRESET_ULTRAFAST, /* DEPRECATED */
	FFM_PRESET_SUPERFAST, /* DEPRECATED */
	FFM_PRESET_VERYFAST,  /* DEPRECATED */
	FFM_PRESET_FASTER,    /* DEPRECATED */
	FFM_PRESET_FAST,      /* DEPRECATED */
	FFM_PRESET_MEDIUM,    /* DEPRECATED */
	FFM_PRESET_SLOW,      /* DEPRECATED */
	FFM_PRESET_SLOWER,    /* DEPRECATED */
	FFM_PRESET_VERYSLOW,  /* DEPRECATED */
#endif

	/* Used by WEBM/VP9 and h.264 to control encoding speed vs. file size.
	 * WEBM/VP9 use these values directly, whereas h.264 map those to
	 * respectively the MEDIUM, SLOWER, and SUPERFAST presets.
	 */
	FFM_PRESET_GOOD = 10, /* the default and recommended for most applications */
	FFM_PRESET_BEST, /* recommended if you have lots of time and want the best compression efficiency */
	FFM_PRESET_REALTIME, /* recommended for live / fast encoding */
} eFFMpegPreset;

/* Mapping from easily-understandable descriptions to CRF values.
 * Assumes we output 8-bit video. Needs to be remapped if 10-bit
 * is output.
 * We use a slightly wider than "subjectively sane range" according
 * to https://trac.ffmpeg.org/wiki/Encode/H.264#a1.ChooseaCRFvalue
 */
typedef enum eFFMpegCrf {
	FFM_CRF_NONE = -1,
	FFM_CRF_LOSSLESS = 0,
	FFM_CRF_PERC_LOSSLESS = 17,
	FFM_CRF_HIGH = 20,
	FFM_CRF_MEDIUM = 23,
	FFM_CRF_LOW = 26,
	FFM_CRF_VERYLOW = 29,
	FFM_CRF_LOWEST = 32,
} eFFMpegCrf;

typedef enum eFFMpegAudioChannels {
	FFM_CHANNELS_MONO = 1,
	FFM_CHANNELS_STEREO = 2,
	FFM_CHANNELS_SURROUND4 = 4,
	FFM_CHANNELS_SURROUND51 = 6,
	FFM_CHANNELS_SURROUND71 = 8,
} eFFMpegAudioChannels;

typedef struct FFMpegCodecData {
	int type;
	int codec;
	int audio_codec;
	int video_bitrate;
	int audio_bitrate;
	int audio_mixrate;
	int audio_channels;
	int audio_pad;
	float audio_volume;
	int gop_size;
	int max_b_frames; /* only used if FFMPEG_USE_MAX_B_FRAMES flag is set. */
	int flags;
	int constant_rate_factor;
	int ffmpeg_preset; /* see eFFMpegPreset */

	int rc_min_rate;
	int rc_max_rate;
	int rc_buffer_size;
	int mux_packet_size;
	int mux_rate;
	int pad1;

	IDProperty *properties;
} FFMpegCodecData;

/* ************************************************************* */
/* Audio */

typedef struct AudioData {
	int mixrate; // 2.5: now in FFMpegCodecData: audio_mixrate
	float main; // 2.5: now in FFMpegCodecData: audio_volume
	float speed_of_sound;
	float doppler_factor;
	int distance_model;
	short flag;
	short pad;
	float volume;
	float pad2;
} AudioData;

/* *************************************************************** */
/* Render Layers */

/* Render Layer */
typedef struct SceneRenderLayer {
	struct SceneRenderLayer *next, *prev;

	char name[64] DNA_DEPRECATED;   /* MAX_NAME */

	struct Material *mat_override DNA_DEPRECATED; /* Converted to ViewLayer override. */

	unsigned int lay DNA_DEPRECATED; /* Converted to LayerCollection cycles camera visibility override. */
	unsigned int lay_zmask DNA_DEPRECATED; /* Converted to LayerCollection cycles holdout override. */
	unsigned int lay_exclude DNA_DEPRECATED;
	int layflag DNA_DEPRECATED; /* Converted to ViewLayer layflag and flag. */

	/* pass_xor has to be after passflag */
	int passflag DNA_DEPRECATED; /* pass_xor has to be after passflag */
	int pass_xor DNA_DEPRECATED; /* Converted to ViewLayer passflag and flag. */

	int samples DNA_DEPRECATED; /* Converted to ViewLayer override. */
	float pass_alpha_threshold DNA_DEPRECATED; /* Converted to ViewLayer pass_alpha_threshold. */

	IDProperty *prop DNA_DEPRECATED; /* Converted to ViewLayer id_properties. */

	struct FreestyleConfig freestyleConfig DNA_DEPRECATED; /* Converted to ViewLayer freestyleConfig. */
} SceneRenderLayer;

/* SceneRenderLayer.layflag */
#define SCE_LAY_SOLID   1
#define SCE_LAY_ZTRA    2
#define SCE_LAY_HALO    4
#define SCE_LAY_EDGE    8
#define SCE_LAY_SKY     16
#define SCE_LAY_STRAND  32
#define SCE_LAY_FRS     64
#define SCE_LAY_AO      128
/* flags between 256 and 0x8000 are set to 1 already, for future options */

#define SCE_LAY_ALL_Z       0x8000
#define SCE_LAY_XOR         0x10000
#define SCE_LAY_DISABLE     0x20000
#define SCE_LAY_ZMASK       0x40000
#define SCE_LAY_NEG_ZMASK   0x80000

/* SceneRenderLayer.passflag */
typedef enum eScenePassType {
	SCE_PASS_COMBINED                 = (1 << 0),
	SCE_PASS_Z                        = (1 << 1),
	SCE_PASS_RGBA                     = (1 << 2),
	SCE_PASS_DIFFUSE                  = (1 << 3),
	SCE_PASS_SPEC                     = (1 << 4),
	SCE_PASS_SHADOW                   = (1 << 5),
	SCE_PASS_AO                       = (1 << 6),
	SCE_PASS_REFLECT                  = (1 << 7),
	SCE_PASS_NORMAL                   = (1 << 8),
	SCE_PASS_VECTOR                   = (1 << 9),
	SCE_PASS_REFRACT                  = (1 << 10),
	SCE_PASS_INDEXOB                  = (1 << 11),
	SCE_PASS_UV                       = (1 << 12),
	SCE_PASS_INDIRECT                 = (1 << 13),
	SCE_PASS_MIST                     = (1 << 14),
	SCE_PASS_RAYHITS                  = (1 << 15),
	SCE_PASS_EMIT                     = (1 << 16),
	SCE_PASS_ENVIRONMENT              = (1 << 17),
	SCE_PASS_INDEXMA                  = (1 << 18),
	SCE_PASS_DIFFUSE_DIRECT           = (1 << 19),
	SCE_PASS_DIFFUSE_INDIRECT         = (1 << 20),
	SCE_PASS_DIFFUSE_COLOR            = (1 << 21),
	SCE_PASS_GLOSSY_DIRECT            = (1 << 22),
	SCE_PASS_GLOSSY_INDIRECT          = (1 << 23),
	SCE_PASS_GLOSSY_COLOR             = (1 << 24),
	SCE_PASS_TRANSM_DIRECT            = (1 << 25),
	SCE_PASS_TRANSM_INDIRECT          = (1 << 26),
	SCE_PASS_TRANSM_COLOR             = (1 << 27),
	SCE_PASS_SUBSURFACE_DIRECT        = (1 << 28),
	SCE_PASS_SUBSURFACE_INDIRECT      = (1 << 29),
	SCE_PASS_SUBSURFACE_COLOR         = (1 << 30),
	SCE_PASS_ROUGHNESS                = (1 << 31),
} eScenePassType;

#define RE_PASSNAME_COMBINED "Combined"
#define RE_PASSNAME_Z "Depth"
#define RE_PASSNAME_VECTOR "Vector"
#define RE_PASSNAME_NORMAL "Normal"
#define RE_PASSNAME_UV "UV"
#define RE_PASSNAME_RGBA "Color"
#define RE_PASSNAME_EMIT "Emit"
#define RE_PASSNAME_DIFFUSE "Diffuse"
#define RE_PASSNAME_SPEC "Spec"
#define RE_PASSNAME_SHADOW "Shadow"

#define RE_PASSNAME_AO "AO"
#define RE_PASSNAME_ENVIRONMENT "Env"
#define RE_PASSNAME_INDIRECT "Indirect"
#define RE_PASSNAME_REFLECT "Reflect"
#define RE_PASSNAME_REFRACT "Refract"
#define RE_PASSNAME_INDEXOB "IndexOB"
#define RE_PASSNAME_INDEXMA "IndexMA"
#define RE_PASSNAME_MIST "Mist"

#define RE_PASSNAME_RAYHITS "RayHits"
#define RE_PASSNAME_DIFFUSE_DIRECT "DiffDir"
#define RE_PASSNAME_DIFFUSE_INDIRECT "DiffInd"
#define RE_PASSNAME_DIFFUSE_COLOR "DiffCol"
#define RE_PASSNAME_GLOSSY_DIRECT "GlossDir"
#define RE_PASSNAME_GLOSSY_INDIRECT "GlossInd"
#define RE_PASSNAME_GLOSSY_COLOR "GlossCol"
#define RE_PASSNAME_TRANSM_DIRECT "TransDir"
#define RE_PASSNAME_TRANSM_INDIRECT "TransInd"
#define RE_PASSNAME_TRANSM_COLOR "TransCol"

#define RE_PASSNAME_SUBSURFACE_DIRECT "SubsurfaceDir"
#define RE_PASSNAME_SUBSURFACE_INDIRECT "SubsurfaceInd"
#define RE_PASSNAME_SUBSURFACE_COLOR "SubsurfaceCol"


/* View - MultiView */
typedef struct SceneRenderView {
	struct SceneRenderView *next, *prev;

	char name[64];  /* MAX_NAME */
	char suffix[64];    /* MAX_NAME */

	int viewflag;
	int pad[2];
	char pad2[4];

} SceneRenderView;

/* SceneRenderView.viewflag */
#define SCE_VIEW_DISABLE        (1 << 0)

/* RenderData.views_format */
enum {
	SCE_VIEWS_FORMAT_STEREO_3D = 0,
	SCE_VIEWS_FORMAT_MULTIVIEW = 1,
};

/* ImageFormatData.views_format (also used for Sequence.views_format) */
enum {
	R_IMF_VIEWS_INDIVIDUAL = 0,
	R_IMF_VIEWS_STEREO_3D  = 1,
	R_IMF_VIEWS_MULTIVIEW  = 2,
};

typedef struct Stereo3dFormat {
	short flag;
	char display_mode; /* encoding mode */
	char anaglyph_type; /* anaglyph scheme for the user display */
	char interlace_type;  /* interlace type for the user display */
	char pad[3];
} Stereo3dFormat;

/* Stereo3dFormat.display_mode */
typedef enum eStereoDisplayMode {
	S3D_DISPLAY_ANAGLYPH    = 0,
	S3D_DISPLAY_INTERLACE   = 1,
	S3D_DISPLAY_PAGEFLIP    = 2,
	S3D_DISPLAY_SIDEBYSIDE  = 3,
	S3D_DISPLAY_TOPBOTTOM   = 4,
} eStereoDisplayMode;

/* Stereo3dFormat.flag */
typedef enum eStereo3dFlag {
	S3D_INTERLACE_SWAP        = (1 << 0),
	S3D_SIDEBYSIDE_CROSSEYED  = (1 << 1),
	S3D_SQUEEZED_FRAME        = (1 << 2),
} eStereo3dFlag;

/* Stereo3dFormat.anaglyph_type */
typedef enum eStereo3dAnaglyphType {
	S3D_ANAGLYPH_REDCYAN      = 0,
	S3D_ANAGLYPH_GREENMAGENTA = 1,
	S3D_ANAGLYPH_YELLOWBLUE   = 2,
} eStereo3dAnaglyphType;

/* Stereo3dFormat.interlace_type */
typedef enum eStereo3dInterlaceType {
	S3D_INTERLACE_ROW          = 0,
	S3D_INTERLACE_COLUMN       = 1,
	S3D_INTERLACE_CHECKERBOARD = 2,
} eStereo3dInterlaceType;

/* *************************************************************** */

/* Generic image format settings,
 * this is used for NodeImageFile and IMAGE_OT_save_as operator too.
 *
 * note: its a bit strange that even though this is an image format struct
 *  the imtype can still be used to select video formats.
 *  RNA ensures these enum's are only selectable for render output.
 */
typedef struct ImageFormatData {
	char imtype;   /* R_IMF_IMTYPE_PNG, R_... */
	               /* note, video types should only ever be set from this
	                * structure when used from RenderData */
	char depth;    /* bits per channel, R_IMF_CHAN_DEPTH_8 -> 32,
	                * not a flag, only set 1 at a time */

	char planes;   /* - R_IMF_PLANES_BW, R_IMF_PLANES_RGB, R_IMF_PLANES_RGBA */
	char flag;     /* generic options for all image types, alpha zbuffer */

	char quality;  /* (0 - 100), eg: jpeg quality */
	char compress; /* (0 - 100), eg: png compression */


	/* --- format specific --- */

	/* OpenEXR */
	char exr_codec;

	/* Cineon */
	char cineon_flag;
	short cineon_white, cineon_black;
	float cineon_gamma;

	/* Jpeg2000 */
	char jp2_flag;
	char jp2_codec;

	/* TIFF */
	char tiff_codec;

	char pad[4];

	/* Multiview */
	char views_format;
	Stereo3dFormat stereo3d_format;

	/* color management */
	ColorManagedViewSettings view_settings;
	ColorManagedDisplaySettings display_settings;
} ImageFormatData;


/* ImageFormatData.imtype */
#define R_IMF_IMTYPE_TARGA           0
#define R_IMF_IMTYPE_IRIS            1
/* #define R_HAMX                    2 */ /* hamx is nomore */
/* #define R_FTYPE                   3 */ /* ftype is nomore */
#define R_IMF_IMTYPE_JPEG90          4
/* #define R_MOVIE                   5 */ /* movie is nomore */
#define R_IMF_IMTYPE_IRIZ            7
#define R_IMF_IMTYPE_RAWTGA         14
#define R_IMF_IMTYPE_AVIRAW         15
#define R_IMF_IMTYPE_AVIJPEG        16
#define R_IMF_IMTYPE_PNG            17
/* #define R_IMF_IMTYPE_AVICODEC    18 */ /* avicodec is nomore */
/* #define R_IMF_IMTYPE_QUICKTIME   19 */ /* quicktime is nomore */
#define R_IMF_IMTYPE_BMP            20
#define R_IMF_IMTYPE_RADHDR         21
#define R_IMF_IMTYPE_TIFF           22
#define R_IMF_IMTYPE_OPENEXR        23
#define R_IMF_IMTYPE_FFMPEG         24
/* #define R_IMF_IMTYPE_FRAMESERVER    25 */ /* frame server is nomore */
#define R_IMF_IMTYPE_CINEON         26
#define R_IMF_IMTYPE_DPX            27
#define R_IMF_IMTYPE_MULTILAYER     28
#define R_IMF_IMTYPE_DDS            29
#define R_IMF_IMTYPE_JP2            30
#define R_IMF_IMTYPE_H264           31
#define R_IMF_IMTYPE_XVID           32
#define R_IMF_IMTYPE_THEORA         33
#define R_IMF_IMTYPE_PSD            34

#define R_IMF_IMTYPE_INVALID        255

/* ImageFormatData.flag */
#define R_IMF_FLAG_ZBUF         (1 << 0)   /* was R_OPENEXR_ZBUF */
#define R_IMF_FLAG_PREVIEW_JPG  (1 << 1)   /* was R_PREVIEW_JPG */

/* return values from BKE_imtype_valid_depths, note this is depts per channel */
#define R_IMF_CHAN_DEPTH_1  (1 << 0) /* 1bits  (unused) */
#define R_IMF_CHAN_DEPTH_8  (1 << 1) /* 8bits  (default) */
#define R_IMF_CHAN_DEPTH_10 (1 << 2) /* 10bits (uncommon, Cineon/DPX support) */
#define R_IMF_CHAN_DEPTH_12 (1 << 3) /* 12bits (uncommon, jp2/DPX support) */
#define R_IMF_CHAN_DEPTH_16 (1 << 4) /* 16bits (tiff, halff float exr) */
#define R_IMF_CHAN_DEPTH_24 (1 << 5) /* 24bits (unused) */
#define R_IMF_CHAN_DEPTH_32 (1 << 6) /* 32bits (full float exr) */

/* ImageFormatData.planes */
#define R_IMF_PLANES_RGB   24
#define R_IMF_PLANES_RGBA  32
#define R_IMF_PLANES_BW    8

/* ImageFormatData.exr_codec */
#define R_IMF_EXR_CODEC_NONE  0
#define R_IMF_EXR_CODEC_PXR24 1
#define R_IMF_EXR_CODEC_ZIP   2
#define R_IMF_EXR_CODEC_PIZ   3
#define R_IMF_EXR_CODEC_RLE   4
#define R_IMF_EXR_CODEC_ZIPS  5
#define R_IMF_EXR_CODEC_B44   6
#define R_IMF_EXR_CODEC_B44A  7
#define R_IMF_EXR_CODEC_DWAA  8
#define R_IMF_EXR_CODEC_DWAB  9
#define R_IMF_EXR_CODEC_MAX  10

/* ImageFormatData.jp2_flag */
#define R_IMF_JP2_FLAG_YCC          (1 << 0)  /* when disabled use RGB */ /* was R_JPEG2K_YCC */
#define R_IMF_JP2_FLAG_CINE_PRESET  (1 << 1)  /* was R_JPEG2K_CINE_PRESET */
#define R_IMF_JP2_FLAG_CINE_48      (1 << 2)  /* was R_JPEG2K_CINE_48FPS */

/* ImageFormatData.jp2_codec */
#define R_IMF_JP2_CODEC_JP2  0
#define R_IMF_JP2_CODEC_J2K  1

/* ImageFormatData.cineon_flag */
#define R_IMF_CINEON_FLAG_LOG (1 << 0)  /* was R_CINEON_LOG */

/* ImageFormatData.tiff_codec */
enum {
	R_IMF_TIFF_CODEC_DEFLATE   = 0,
	R_IMF_TIFF_CODEC_LZW       = 1,
	R_IMF_TIFF_CODEC_PACKBITS  = 2,
	R_IMF_TIFF_CODEC_NONE      = 3,
};

typedef struct BakeData {
	struct ImageFormatData im_format;

	char filepath[1024]; /* FILE_MAX */

	short width, height;
	short margin, flag;

	float cage_extrusion;
	int pass_filter;

	char normal_swizzle[3];
	char normal_space;

	char save_mode;
	char pad[3];

	char cage[64];  /* MAX_NAME */
} BakeData;

/* BakeData.normal_swizzle (char) */
typedef enum eBakeNormalSwizzle {
	R_BAKE_POSX = 0,
	R_BAKE_POSY = 1,
	R_BAKE_POSZ = 2,
	R_BAKE_NEGX = 3,
	R_BAKE_NEGY = 4,
	R_BAKE_NEGZ = 5,
} eBakeNormalSwizzle;

/* BakeData.save_mode (char) */
typedef enum eBakeSaveMode {
	R_BAKE_SAVE_INTERNAL = 0,
	R_BAKE_SAVE_EXTERNAL = 1,
} eBakeSaveMode;

/* BakeData.pass_filter */
typedef enum eBakePassFilter {
	R_BAKE_PASS_FILTER_NONE           = 0,
	R_BAKE_PASS_FILTER_AO             = (1 << 0),
	R_BAKE_PASS_FILTER_EMIT           = (1 << 1),
	R_BAKE_PASS_FILTER_DIFFUSE        = (1 << 2),
	R_BAKE_PASS_FILTER_GLOSSY         = (1 << 3),
	R_BAKE_PASS_FILTER_TRANSM         = (1 << 4),
	R_BAKE_PASS_FILTER_SUBSURFACE     = (1 << 5),
	R_BAKE_PASS_FILTER_DIRECT         = (1 << 6),
	R_BAKE_PASS_FILTER_INDIRECT       = (1 << 7),
	R_BAKE_PASS_FILTER_COLOR          = (1 << 8),
} eBakePassFilter;

#define R_BAKE_PASS_FILTER_ALL (~0)

/* RenderEngineSettingsClay.options */
typedef enum ClayFlagSettings {
	CLAY_USE_AO     = (1 << 0),
	CLAY_USE_HSV    = (1 << 1),
} ClayFlagSettings;

/* *************************************************************** */
/* Render Data */

typedef struct RenderData {
	struct ImageFormatData im_format;

	struct AviCodecData *avicodecdata;
	struct FFMpegCodecData ffcodecdata;

	int cfra, sfra, efra;   /* frames as in 'images' */
	float subframe;         /* subframe offset from cfra, in 0.0-1.0 */
	int psfra, pefra;       /* start+end frames of preview range */

	int images, framapto;
	short flag, threads;

	float framelen, blurfac;

	int frame_step;     /* frames to jump during render/playback */

	short stereomode DNA_DEPRECATED; /* standalone player stereo settings */     //  XXX deprecated since 2.5

	short dimensionspreset;     /* for the dimensions presets menu */

	short size; /* size in % */

	short pad6;

	/* from buttons: */
	/**
	 * The desired number of pixels in the x direction
	 */
	int xsch;
	/**
	 * The desired number of pixels in the y direction
	 */
	int ysch;

	/**
	 * render tile dimensions
	 */
	int tilex, tiley;

	short planes DNA_DEPRECATED, imtype DNA_DEPRECATED, subimtype DNA_DEPRECATED, quality DNA_DEPRECATED;     /*deprecated!*/

	/**
	 * Render to image editor, fullscreen or to new window.
	 */
	short displaymode;
	char use_lock_interface;
	char pad7;

	/**
	 * Flags for render settings. Use bit-masking to access the settings.
	 */
	int scemode;

	/**
	 * Flags for render settings. Use bit-masking to access the settings.
	 */
	int mode;

	/**
	 * What to do with the sky/background. Picks sky/premul/key
	 * blending for the background
	 */
	short alphamode;

	/**
	 * The number of samples to use per pixel.
	 */
	short osa;

	short frs_sec, pad[7];


	/* safety, border and display rect */
	rctf safety, border;
	rcti disprect;

	/* information on different layers to be rendered */
	ListBase layers DNA_DEPRECATED; /* Converted to Scene->view_layers. */
	short actlay DNA_DEPRECATED; /* Converted to Scene->active_layer. */
	short pad1;

	/**
	 * Adjustment factors for the aspect ratio in the x direction, was a short in 2.45
	 */
	float xasp, yasp;

	float frs_sec_base;

	/**
	 * Value used to define filter size for all filter options  */
	float gauss;


	/* color management settings - color profiles, gamma correction, etc */
	int color_mgt_flag;

	/* Dither noise intensity */
	float dither_intensity;

	/* Bake Render options */
	short bake_mode, bake_flag;
	short bake_filter, bake_samples;
	float bake_biasdist, bake_user_scale;

	/* path to render output */
	char pic[1024]; /* 1024 = FILE_MAX */

	/* stamps flags. */
	int stamp;
	short stamp_font_id, pad3; /* select one of blenders bitmap fonts */

	/* stamp info user data. */
	char stamp_udata[768];

	/* foreground/background color. */
	float fg_stamp[4];
	float bg_stamp[4];

	/* sequencer options */
	char seq_prev_type;
	char seq_rend_type;  /* UNUSED! */
	char seq_flag; /* flag use for sequence render/draw */
	char pad5[5];

	/* render simplify */
	short simplify_subsurf;
	short simplify_subsurf_render;
	short simplify_gpencil;
	short pad10;
	float simplify_particles;
	float simplify_particles_render;

	/* Freestyle line thickness options */
	int line_thickness_mode;
	float unit_line_thickness; /* in pixels */

	/* render engine */
	char engine[32];
	int pad2;

	/* Cycles baking */
	struct BakeData bake;

	int preview_start_resolution;
	short preview_pixel_size;

	/* Type of the debug pass to use.
	 * Only used when built with debug passes support.
	 */
	short debug_pass_type;

	/* MultiView */
	ListBase views;  /* SceneRenderView */
	short actview;
	short views_format;

	/* Hair Display */
	short hair_type, hair_subdiv;

	/* Motion blur shutter */
	struct CurveMapping mblur_shutter_curve;
} RenderData;

/* RenderData.hair_type */
typedef enum eHairType {
	SCE_HAIR_SHAPE_STRAND      = 0,
	SCE_HAIR_SHAPE_STRIP       = 1,
} eHairType;


/* *************************************************************** */
/* Render Conversion/Simplfication Settings */

/* control render convert and shading engine */
typedef struct RenderProfile {
	struct RenderProfile *next, *prev;
	char name[32];

	short particle_perc;
	short subsurf_max;
	short shadbufsample_max;
	short pad1;

	float ao_error, pad2;

} RenderProfile;

/* UV Paint */
/* ToolSettings.uv_sculpt_settings */
#define UV_SCULPT_LOCK_BORDERS              1
#define UV_SCULPT_ALL_ISLANDS               2

/* ToolSettings.uv_sculpt_tool */
#define UV_SCULPT_TOOL_PINCH                1
#define UV_SCULPT_TOOL_RELAX                2
#define UV_SCULPT_TOOL_GRAB                 3

/* ToolSettings.uv_relax_method */
#define UV_SCULPT_TOOL_RELAX_LAPLACIAN  1
#define UV_SCULPT_TOOL_RELAX_HC         2

/* Stereo Flags */
#define STEREO_RIGHT_NAME "right"
#define STEREO_LEFT_NAME "left"
#define STEREO_RIGHT_SUFFIX "_R"
#define STEREO_LEFT_SUFFIX "_L"

/* View3D.stereo3d_camera / View3D.multiview_eye / ImageUser.multiview_eye */
typedef enum eStereoViews {
	STEREO_LEFT_ID = 0,
	STEREO_RIGHT_ID = 1,
	STEREO_3D_ID = 2,
	STEREO_MONO_ID = 3,
} eStereoViews;

/* *************************************************************** */
/* Markers */

typedef struct TimeMarker {
	struct TimeMarker *next, *prev;
	int frame;
	char name[64];
	unsigned int flag;
	struct Object *camera;
} TimeMarker;

/* *************************************************************** */
/* Paint Mode/Tool Data */

#define PAINT_MAX_INPUT_SAMPLES 64

/* Paint Tool Base */
typedef struct Paint {
	struct Brush *brush;
	struct Palette *palette;
	struct CurveMapping *cavity_curve; /* cavity curve */

	/* WM Paint cursor */
	void *paint_cursor;
	unsigned char paint_cursor_col[4];

	/* enum ePaintFlags */
	int flags;

	/* Paint stroke can use up to PAINT_MAX_INPUT_SAMPLES inputs to
	 * smooth the stroke */
	int num_input_samples;

	/* flags used for symmetry */
	int symmetry_flags;

	float tile_offset[3];
	int pad2;
} Paint;

/* ------------------------------------------- */
/* Image Paint */

/* Texture/Image Editor */
typedef struct ImagePaintSettings {
	Paint paint;

	short flag, missing_data;

	/* for projection painting only */
	short seam_bleed, normal_angle;
	short screen_grab_size[2]; /* capture size for re-projection */

	int mode;                  /* mode used for texture painting */

	void *paintcursor;         /* wm handle */
	struct Image *stencil;     /* workaround until we support true layer masks */
	struct Image *clone;       /* clone layer for image mode for projective texture painting */
	struct Image *canvas;      /* canvas when the explicit system is used for painting */
	float stencil_col[3];
	float dither;              /* dither amount used when painting on byte images */
} ImagePaintSettings;

/* ------------------------------------------- */
/* Particle Edit */

/* Settings for a Particle Editing Brush */
typedef struct ParticleBrushData {
	short size;                     /* common setting */
	short step, invert, count;      /* for specific brushes only */
	int flag;
	float strength;
} ParticleBrushData;

/* Particle Edit Mode Settings */
typedef struct ParticleEditSettings {
	short flag;
	short totrekey;
	short totaddkey;
	short brushtype;

	ParticleBrushData brush[7];
	void *paintcursor;          /* runtime */

	float emitterdist, rt;

	int selectmode;
	int edittype;

	int draw_step, fade_frames;

	struct Scene *scene;
	struct Object *object;
	struct Object *shape_object;
} ParticleEditSettings;

/* ------------------------------------------- */
/* Sculpt */

/* Sculpt */
typedef struct Sculpt {
	Paint paint;

	/* For rotating around a pivot point */
	//float pivot[3]; XXX not used?
	int flags;

	/* Control tablet input */
	//char tablet_size, tablet_strength; XXX not used?
	int radial_symm[3];

	/* Maximum edge length for dynamic topology sculpting (in pixels) */
	float detail_size;

	/* Direction used for SCULPT_OT_symmetrize operator */
	int symmetrize_direction;

	/* gravity factor for sculpting */
	float gravity_factor;

	/* scale for constant detail size */
	float constant_detail; /* Constant detail resolution (Blender unit / constant_detail) */
	float detail_percent;
	float pad;

	struct Object *gravity_object;
} Sculpt;

typedef struct UvSculpt {
	Paint paint;
} UvSculpt;

/* grease pencil drawing brushes */
typedef struct GpPaint {
	Paint paint;
} GpPaint;

/* ------------------------------------------- */
/* Vertex Paint */

/* Vertex Paint */
typedef struct VPaint {
	Paint paint;
	char flag;
	char pad[3];
	int radial_symm[3]; /* For mirrored painting */
} VPaint;

/* VPaint.flag */
enum {
	/* weight paint only */
	VP_FLAG_VGROUP_RESTRICT     = (1 << 7)
};

/* ------------------------------------------- */
/* GPencil Stroke Sculpting */

/* GP_BrushEdit_Settings.brushtype */
typedef enum eGP_EditBrush_Types {
	GP_EDITBRUSH_TYPE_SMOOTH    = 0,
	GP_EDITBRUSH_TYPE_THICKNESS = 1,
	GP_EDITBRUSH_TYPE_STRENGTH  = 2,
	GP_EDITBRUSH_TYPE_GRAB      = 3,
	GP_EDITBRUSH_TYPE_PUSH      = 4,
	GP_EDITBRUSH_TYPE_TWIST     = 5,
	GP_EDITBRUSH_TYPE_PINCH     = 6,
	GP_EDITBRUSH_TYPE_RANDOMIZE = 7,
	GP_EDITBRUSH_TYPE_CLONE     = 8,
	GP_EDITBRUSH_TYPE_SUBDIVIDE = 9,
	GP_EDITBRUSH_TYPE_SIMPLIFY  = 10,
	/* add any sculpt brush above this value */
	GP_EDITBRUSH_TYPE_WEIGHT    = 11,
	/* add any weight paint brush below this value. Do no mix brushes */

	/* !!! Update GP_EditBrush_Data brush[###]; below !!! */
	TOT_GP_EDITBRUSH_TYPES
} eGP_EditBrush_Types;

/* GP_BrushEdit_Settings.lock_axis */
typedef enum eGP_Lockaxis_Types {
	GP_LOCKAXIS_NONE = 0,
	GP_LOCKAXIS_X = 1,
	GP_LOCKAXIS_Y = 2,
	GP_LOCKAXIS_Z = 3
} eGP_Lockaxis_Types;

/* Settings for a GPencil Stroke Sculpting Brush */
typedef struct GP_EditBrush_Data {
	short size;             /* radius of brush */
	short flag;             /* eGP_EditBrush_Flag */
	float strength;         /* strength of effect */
	float curcolor_add[3];  /* cursor color for add */
	float curcolor_sub[3];  /* cursor color for sub */
} GP_EditBrush_Data;

/* GP_EditBrush_Data.flag */
typedef enum eGP_EditBrush_Flag {
	/* invert the effect of the brush */
	GP_EDITBRUSH_FLAG_INVERT       = (1 << 0),
	/* adjust strength using pen pressure */
	GP_EDITBRUSH_FLAG_USE_PRESSURE = (1 << 1),

	/* strength of brush falls off with distance from cursor */
	GP_EDITBRUSH_FLAG_USE_FALLOFF  = (1 << 2),

	/* XXX: currently unused. */
	/* smooth brush affects pressure values as well */
	GP_EDITBRUSH_FLAG_SMOOTH_PRESSURE  = (1 << 3),
	/* enable screen cursor */
	GP_EDITBRUSH_FLAG_ENABLE_CURSOR = (1 << 4),
	/* temporary invert action */
	GP_EDITBRUSH_FLAG_TMP_INVERT = (1 << 5),
	/* adjust radius using pen pressure */
	GP_EDITBRUSH_FLAG_PRESSURE_RADIUS = (1 << 6),
} eGP_EditBrush_Flag;



/* GPencil Stroke Sculpting Settings */
typedef struct GP_BrushEdit_Settings {
	GP_EditBrush_Data brush[12];  /* TOT_GP_EDITBRUSH_TYPES */
	void *paintcursor;            /* runtime */

	int brushtype;                /* eGP_EditBrush_Types (sculpt) */
	int flag;                     /* eGP_BrushEdit_SettingsFlag */
	int lock_axis;                /* eGP_Lockaxis_Types lock drawing to one axis */
	char pad1[4];

	/* weight paint is a submode of sculpt but use its own index. All weight paint
	 * brushes must be defined at the end of the brush array.
	 */
	int weighttype;               /* eGP_EditBrush_Types (weight paint) */
	char pad[4];
	struct CurveMapping *cur_falloff; /* multiframe edit falloff effect by frame */
} GP_BrushEdit_Settings;

/* GP_BrushEdit_Settings.flag */
typedef enum eGP_BrushEdit_SettingsFlag {
	/* only affect selected points */
	GP_BRUSHEDIT_FLAG_SELECT_MASK = (1 << 0),
	/* apply brush to position */
	GP_BRUSHEDIT_FLAG_APPLY_POSITION = (1 << 1),
	/* apply brush to strength */
	GP_BRUSHEDIT_FLAG_APPLY_STRENGTH = (1 << 2),
	/* apply brush to thickness */
	GP_BRUSHEDIT_FLAG_APPLY_THICKNESS = (1 << 3),
	/* apply brush to thickness */
	GP_BRUSHEDIT_FLAG_WEIGHT_MODE = (1 << 4),
	/* enable falloff for multiframe editing */
	GP_BRUSHEDIT_FLAG_FRAME_FALLOFF = (1 << 5),
	/* apply brush to uv data */
	GP_BRUSHEDIT_FLAG_APPLY_UV = (1 << 6),
} eGP_BrushEdit_SettingsFlag;


/* Settings for GP Interpolation Operators */
typedef struct GP_Interpolate_Settings {
	short flag;                        /* eGP_Interpolate_SettingsFlag */

	char type;                         /* eGP_Interpolate_Type - Interpolation Mode */
	char easing;                       /* eBezTriple_Easing - Easing mode (if easing equation used) */

	float back;                        /* BEZT_IPO_BACK */
	float amplitude, period;           /* BEZT_IPO_ELASTIC */

	struct CurveMapping *custom_ipo;   /* custom interpolation curve (for use with GP_IPO_CURVEMAP) */
} GP_Interpolate_Settings;

/* GP_Interpolate_Settings.flag */
typedef enum eGP_Interpolate_SettingsFlag {
	/* apply interpolation to all layers */
	GP_TOOLFLAG_INTERPOLATE_ALL_LAYERS    = (1 << 0),
	/* apply interpolation to only selected */
	GP_TOOLFLAG_INTERPOLATE_ONLY_SELECTED = (1 << 1),
} eGP_Interpolate_SettingsFlag;

/* GP_Interpolate_Settings.type */
typedef enum eGP_Interpolate_Type {
	/* Traditional Linear Interpolation */
	GP_IPO_LINEAR   = 0,

	/* CurveMap Defined Interpolation */
	GP_IPO_CURVEMAP = 1,

	/* Easing Equations */
	GP_IPO_BACK = 3,
	GP_IPO_BOUNCE = 4,
	GP_IPO_CIRC = 5,
	GP_IPO_CUBIC = 6,
	GP_IPO_ELASTIC = 7,
	GP_IPO_EXPO = 8,
	GP_IPO_QUAD = 9,
	GP_IPO_QUART = 10,
	GP_IPO_QUINT = 11,
	GP_IPO_SINE = 12,
} eGP_Interpolate_Type;

/* *************************************************************** */
/* Unified Paint Settings
 */

/* These settings can override the equivalent fields in the active
 * Brush for any paint mode; the flag field controls whether these
 * values are used */
typedef struct UnifiedPaintSettings {
	/* unified radius of brush in pixels */
	int size;

	/* unified radius of brush in Blender units */
	float unprojected_radius;

	/* unified strength of brush */
	float alpha;

	/* unified brush weight, [0, 1] */
	float weight;

	/* unified brush color */
	float rgb[3];
	/* unified brush secondary color */
	float secondary_rgb[3];

	/* user preferences for sculpt and paint */
	int flag;

	/* rake rotation */

	/* record movement of mouse so that rake can start at an intuitive angle */
	float last_rake[2];
	float last_rake_angle;

	int last_stroke_valid;
	float average_stroke_accum[3];
	int average_stroke_counter;


	float brush_rotation;
	float brush_rotation_sec;

	/*******************************************************************************
	 * all data below are used to communicate with cursor drawing and tex sampling *
	 *******************************************************************************/
	int anchored_size;

	float overlap_factor; /* normalization factor due to accumulated value of curve along spacing.
	                       * Calculated when brush spacing changes to dampen strength of stroke
	                       * if space attenuation is used*/
	char draw_inverted;
	/* check is there an ongoing stroke right now */
	char stroke_active;

	char draw_anchored;
	char do_linear_conversion;

	/* store last location of stroke or whether the mesh was hit. Valid only while stroke is active */
	float last_location[3];
	int last_hit;

	float anchored_initial_mouse[2];

	/* radius of brush, premultiplied with pressure.
	 * In case of anchored brushes contains the anchored radius */
	float pixel_radius;

	/* drawing pressure */
	float size_pressure_value;

	/* position of mouse, used to sample the texture */
	float tex_mouse[2];

	/* position of mouse, used to sample the mask texture */
	float mask_tex_mouse[2];

	/* ColorSpace cache to avoid locking up during sampling */
	struct ColorSpace *colorspace;
} UnifiedPaintSettings;

/* UnifiedPaintSettings.flag */
typedef enum {
	UNIFIED_PAINT_SIZE  = (1 << 0),
	UNIFIED_PAINT_ALPHA = (1 << 1),
	UNIFIED_PAINT_WEIGHT = (1 << 5),
	UNIFIED_PAINT_COLOR = (1 << 6),

	/* only used if unified size is enabled, mirrors the brush flags
	 * BRUSH_LOCK_SIZE and BRUSH_SIZE_PRESSURE */
	UNIFIED_PAINT_BRUSH_LOCK_SIZE = (1 << 2),
	UNIFIED_PAINT_BRUSH_SIZE_PRESSURE   = (1 << 3),

	/* only used if unified alpha is enabled, mirrors the brush flag
	 * BRUSH_ALPHA_PRESSURE */
	UNIFIED_PAINT_BRUSH_ALPHA_PRESSURE  = (1 << 4)
} eUnifiedPaintSettingsFlags;


typedef struct CurvePaintSettings {
	char curve_type;
	char flag;
	char depth_mode;
	char surface_plane;
	char fit_method;
	char pad;
	short error_threshold;
	float radius_min, radius_max;
	float radius_taper_start, radius_taper_end;
	float surface_offset;
	float corner_angle;
} CurvePaintSettings;

/* CurvePaintSettings.flag */
enum {
	CURVE_PAINT_FLAG_CORNERS_DETECT             = (1 << 0),
	CURVE_PAINT_FLAG_PRESSURE_RADIUS            = (1 << 1),
	CURVE_PAINT_FLAG_DEPTH_STROKE_ENDPOINTS     = (1 << 2),
	CURVE_PAINT_FLAG_DEPTH_STROKE_OFFSET_ABS    = (1 << 3),
};

/* CurvePaintSettings.fit_method */
enum {
	CURVE_PAINT_FIT_METHOD_REFIT            = 0,
	CURVE_PAINT_FIT_METHOD_SPLIT            = 1,
};

/* CurvePaintSettings.depth_mode */
enum {
	CURVE_PAINT_PROJECT_CURSOR              = 0,
	CURVE_PAINT_PROJECT_SURFACE             = 1,
};

/* CurvePaintSettings.surface_plane */
enum {
	CURVE_PAINT_SURFACE_PLANE_NORMAL_VIEW           = 0,
	CURVE_PAINT_SURFACE_PLANE_NORMAL_SURFACE        = 1,
	CURVE_PAINT_SURFACE_PLANE_VIEW                  = 2,
};


/* *************************************************************** */
/* Stats */

/* Stats for Meshes */
typedef struct MeshStatVis {
	char type;
	char _pad1[2];

	/* overhang */
	char overhang_axis;
	float overhang_min, overhang_max;

	/* thickness */
	float thickness_min, thickness_max;
	char thickness_samples;
	char _pad2[3];

	/* distort */
	float distort_min, distort_max;

	/* sharp */
	float sharp_min, sharp_max;
} MeshStatVis;


/* *************************************************************** */
/* Tool Settings */

typedef struct ToolSettings {
	VPaint *vpaint;     /* vertex paint */
	VPaint *wpaint;     /* weight paint */
	Sculpt *sculpt;
	UvSculpt *uvsculpt; /* uv smooth */
	GpPaint *gp_paint;  /* gpencil paint */

	/* Vertex group weight - used only for editmode, not weight
	 * paint */
	float vgroup_weight;

	float doublimit;    /* remove doubles limit */
	char automerge;
	char object_flag;

	/* Selection Mode for Mesh */
	short selectmode;

	/* UV Calculation */
	char unwrapper;
	char uvcalc_flag;
	char uv_flag;
	char uv_selectmode;

	float uvcalc_margin;

	/* Auto-IK */
	short autoik_chainlen;  /* runtime only */

	/* Grease Pencil */
	char gpencil_flags;     /* flags/options for how the tool works */

	char gpencil_v3d_align; /* stroke placement settings: 3D View */
	char gpencil_v2d_align; /*                          : General 2D Editor */
	char gpencil_seq_align; /*                          : Sequencer Preview */
	char gpencil_ima_align; /*                          : Image Editor */

	/* Annotations */
	char annotate_v3d_align;  /* stroke placement settings - 3D View */

	short annotate_thickness; /* default stroke thickness for annotation strokes */
	short gpencil_selectmode; /* stroke selection mode */

	/* Grease Pencil Sculpt */
	struct GP_BrushEdit_Settings gp_sculpt;

	/* Grease Pencil Interpolation Tool(s) */
	struct GP_Interpolate_Settings gp_interpolate;

	/* Image Paint (8 bytes aligned please!) */
	struct ImagePaintSettings imapaint;

	/* Particle Editing */
	struct ParticleEditSettings particle;

	/* Transform Proportional Area of Effect */
	float proportional_size;

	/* Select Group Threshold */
	float select_thresh;

	/* Auto-Keying Mode */
	short autokey_mode, autokey_flag;   /* defines in DNA_userdef_types.h */
	char keyframe_type;                 /* keyframe type (see DNA_curve_types.h) */

	/* Multires */
	char multires_subdiv_type;

	/* Alt+RMB option */
	char edge_mode;
	char edge_mode_live_unwrap;

	/* SCE_MPR_LOC/SCAL */
	char gizmo_flag;

	/* Transform */
	char transform_pivot_point;
	char transform_flag;
	char snap_mode, snap_node_mode;
	char snap_uv_mode;
	char snap_flag;
	char snap_target;
	short proportional, prop_mode;
	char proportional_objects; /* proportional edit, object mode */
	char proportional_mask; /* proportional edit, mask editing */
	char proportional_action; /* proportional edit, action editor */
	char proportional_fcurve; /* proportional edit, graph editor */
	char lock_markers; /* lock marker editing */
	char pad4[5];

	char auto_normalize; /*auto normalizing mode in wpaint*/
	char multipaint; /* paint multiple bones in wpaint */
	char weightuser;
	char vgroupsubset; /* subset selection filter in wpaint */

	/* UV painting */
	char _pad2[2];
	char use_uv_sculpt;
	char uv_sculpt_settings;
	char uv_sculpt_tool;
	char uv_relax_method;
	/* XXX: these sculpt_paint_* fields are deprecated, use the
	 * unified_paint_settings field instead! */
	short sculpt_paint_settings DNA_DEPRECATED; short pad5;
	int sculpt_paint_unified_size DNA_DEPRECATED;
	float sculpt_paint_unified_unprojected_radius DNA_DEPRECATED;
	float sculpt_paint_unified_alpha DNA_DEPRECATED;

	/* Unified Paint Settings */
	struct UnifiedPaintSettings unified_paint_settings;

	struct CurvePaintSettings curve_paint_settings;

	struct MeshStatVis statvis;

	/* Normal Editing */
	float normal_vector[3];
	int face_strength;
} ToolSettings;

/* *************************************************************** */
/* Assorted Scene Data */

/* ------------------------------------------- */
/* Stats (show in Info header) */

typedef struct bStats {
	/* scene totals for visible layers */
	int totobj, totlamp, totobjsel, totcurve, totmesh, totarmature;
	int totvert, totface;
} bStats;

/* ------------------------------------------- */
/* Unit Settings */

typedef struct UnitSettings {
	/* Display/Editing unit options for each scene */
	float scale_length; /* maybe have other unit conversions? */
	char system; /* imperial, metric etc */
	char system_rotation; /* not implemented as a proper unit system yet */
	short flag;

	char length_unit;
	char mass_unit;
	char time_unit;

	char pad[5];
} UnitSettings;

/* ------------------------------------------- */
/* Global/Common Physics Settings */

typedef struct PhysicsSettings {
	float gravity[3];
	int flag, quick_cache_step, rt;
} PhysicsSettings;

/* ------------------------------------------- */
/* Safe Area options used in Camera View & VSE
 */
typedef struct DisplaySafeAreas {
	/* each value represents the (x,y) margins as a multiplier.
	 * 'center' in this context is just the name for a different kind of safe-area */

	float title[2];     /* Title Safe */
	float action[2];    /* Image/Graphics Safe */

	/* use for alternate aspect ratio */
	float title_center[2];
	float action_center[2];
} DisplaySafeAreas;

/* ------------------------------------------- */
/* Scene Display - used for store scene specific display settings for the 3d view */
typedef struct SceneDisplay {
	float light_direction[3];      /* light direction for shadows/highlight */
	float shadow_shift;

	/* Settings for Cavity Shader */
	float matcap_ssao_distance;
	float matcap_ssao_attenuation;
	int matcap_ssao_samples;
	int pad;

	/* OpenGL render engine settings. */
	View3DShading shading;
} SceneDisplay;

typedef struct SceneEEVEE {
	int flag;
	int gi_diffuse_bounces;
	int gi_cubemap_resolution;
	int gi_visibility_resolution;

	float gi_cubemap_draw_size;
	float gi_irradiance_draw_size;

	int taa_samples;
	int taa_render_samples;
	int sss_samples;
	float sss_jitter_threshold;

	float ssr_quality;
	float ssr_max_roughness;
	float ssr_thickness;
	float ssr_border_fade;
	float ssr_firefly_fac;

	float volumetric_start;
	float volumetric_end;
	int volumetric_tile_size;
	int volumetric_samples;
	float volumetric_sample_distribution;
	float volumetric_light_clamp;
	int volumetric_shadow_samples;

	float gtao_distance;
	float gtao_factor;
	float gtao_quality;

	float bokeh_max_size;
	float bokeh_threshold;

	float bloom_color[3];
	float bloom_threshold;
	float bloom_knee;
	float bloom_intensity;
	float bloom_radius;
	float bloom_clamp;

	int motion_blur_samples;
	float motion_blur_shutter;

	int shadow_method;
	int shadow_cube_size;
	int shadow_cascade_size;

	struct LightCache *light_cache;
	char light_cache_info[64];
} SceneEEVEE;


/* LANPR Global Config */

struct LANPR_RenderBuffer;
struct LANPR_LineLayer;

typedef struct SceneLANPR {

	int master_mode;

	int enable_vector_trace;
	int display_thinning_result;

	//int SizeCompensate;

	float depth_clamp;
	float depth_strength;
	float normal_clamp;
	float normal_strength;

	float line_thickness;

	int use_same_taper;
	float taper_left_distance;
	float taper_left_strength;
	float taper_right_distance;
	float taper_right_strength;

	int enable_tip_extend;
	float extend_length;

	int snake_sensitivity;

	/* shared */

	float contour_fade;          /* for dpix contour fading,reserved for future usage */
	float crease_threshold;      /* 0-1 range for cosine angle */
	float crease_fade_threshold; /* for dpix crease fading */

	float line_color[4];
	float background_color[4];

	float depth_width_influence;
	float depth_width_curve;
	float depth_alpha_influence;
	float depth_alpha_curve;

	/* states (needs optimization) */

	int reloaded;

	/* offline render */

	struct LANPR_RenderBuffer *render_buffer;      /* created when needed. for offline rendering */
	ListBase line_layers;                    /* now here!!! */
	struct LANPR_LineLayer    *active_layer;

	int enable_intersections;
	int enable_chaining;

} SceneLANPR;

/* *************************************************************** */
/* Scene ID-Block */

typedef struct Scene {
	ID id;
	struct AnimData *adt;   /* animation data (must be immediately after id for utilities to use it) */

	struct Object *camera;
	struct World *world;

	struct Scene *set;

	ListBase base DNA_DEPRECATED;
	struct Base  *basact DNA_DEPRECATED; /* active base */
	void *_pad1;

	View3DCursor cursor;            /* 3d cursor location */

	unsigned int lay DNA_DEPRECATED;	/* bitflags for layer visibility */
	int layact DNA_DEPRECATED;			/* active layer */
	unsigned int pad1;

	short flag;                             /* various settings */

	char use_nodes;
	char pad[1];

	struct bNodeTree *nodetree;

	struct Editing *ed;                             /* sequence editor data is allocated here */

	struct ToolSettings *toolsettings;      /* default allocated now */
	void *pad2;
	struct DisplaySafeAreas safe_areas;

	/* migrate or replace? depends on some internal things... */
	/* no, is on the right place (ton) */
	struct RenderData r;
	struct AudioData audio;

	ListBase markers;
	ListBase transform_spaces;

	int orientation_index_custom;
	int orientation_type;

	void *sound_scene;
	void *playback_handle;
	void *sound_scrub_handle;
	void *speaker_handles;

	void *fps_info;                 /* (runtime) info/cache used for presenting playback framerate info to the user */

	/* none of the dependency graph  vars is mean to be saved */
	struct GHash *depsgraph_hash;
	int pad7;

	/* User-Defined KeyingSets */
	int active_keyingset;           /* index of the active KeyingSet. first KeyingSet has index 1, 'none' active is 0, 'add new' is -1 */
	ListBase keyingsets;            /* KeyingSets for this scene */

	/* Units */
	struct UnitSettings unit;

	/* Grease Pencil - Annotations */
	struct bGPdata *gpd;

	/* Movie Tracking */
	struct MovieClip *clip;         /* active movie clip */

	/* Physics simulation settings */
	struct PhysicsSettings physics_settings;

	uint64_t customdata_mask;   /* XXX. runtime flag for drawing, actually belongs in the window, only used by BKE_object_handle_update() */
	uint64_t customdata_mask_modal; /* XXX. same as above but for temp operator use (gl renders) */


	/* Color Management */
	ColorManagedViewSettings view_settings;
	ColorManagedDisplaySettings display_settings;
	ColorManagedColorspaceSettings sequencer_colorspace_settings;

	/* RigidBody simulation world+settings */
	struct RigidBodyWorld *rigidbody_world;

	struct PreviewImage *preview;

	ListBase view_layers;
	/* Not an actual datablock, but memory owned by scene. */
	Collection *master_collection;
	struct SceneCollection *collection DNA_DEPRECATED;

	IDProperty *layer_properties;  /* settings to be override by workspaces */

	struct SceneDisplay display;
	struct SceneEEVEE eevee;

	/* LANPR stuff */
	struct SceneLANPR lanpr;
} Scene;

/* **************** RENDERDATA ********************* */

/* RenderData.flag */
/* use preview range */
#define SCER_PRV_RANGE  (1 << 0)
#define SCER_LOCK_FRAME_SELECTION   (1 << 1)
/* show/use subframes (for checking motion blur) */
#define SCER_SHOW_SUBFRAME  (1 << 3)

/* RenderData.mode */
#define R_OSA           0x0001
/* #define R_SHADOW		0x0002 */
/* #define R_GAMMA		0x0004 */
/* #define R_ORTHO		0x0008 */
/* #define R_ENVMAP		0x0010 */
/* #define R_EDGE		0x0020 */
/* #define R_FIELDS		0x0040 */
/*#define R_FIELDSTILL	0x0080 */
/*#define R_RADIO		0x0100 */ /* deprecated */
#define R_BORDER		0x0200
#define R_PANORAMA		0x0400 /* deprecated */
#define R_CROP          0x0800
/* Disable camera switching: runtime (DURIAN_CAMERA_SWITCH) */
#define R_NO_CAMERA_SWITCH  0x1000
/* #define R_ODDFIELD		0x2000 */
#define R_MBLUR         0x4000
/* unified was here */
/* #define R_RAYTRACE      0x10000 */
/* R_GAUSS is obsolete, but used to retrieve setting from old files */
/* #define R_GAUSS          0x20000 */
/* fbuf obsolete... */
/*#define R_FBUF			0x40000*/
/* threads obsolete... is there for old files, now use for autodetect threads */
#define R_THREADS       0x80000
/* Use the same flag for autothreads */
#define R_FIXED_THREADS     0x80000

/* #define R_SPEED				0x100000 */
/* #define R_SSS				0x200000 */
#define R_NO_OVERWRITE      0x400000  /* skip existing files */
#define R_TOUCH             0x800000  /* touch files before rendering */
#define R_SIMPLIFY          0x1000000
#define R_EDGE_FRS          0x2000000 /* R_EDGE reserved for Freestyle */
#define R_PERSISTENT_DATA   0x4000000 /* keep data around for re-render */
/* #define R_USE_WS_SHADING	0x8000000 */ /* use world space interpretation of lighting data */

/* RenderData.seq_flag */
enum {
	// R_SEQ_GL_PREV = (1 << 1),  // UNUSED, we just use setting from seq_prev_type now.
	// R_SEQ_GL_REND = (1 << 2),  // UNUSED, opengl render has its own operator now.
	R_SEQ_SOLID_TEX  = (1 << 3),
	R_SEQ_CAMERA_DOF = (1 << 4),
};

/* RenderData.displaymode */
#define R_OUTPUT_SCREEN 0
#define R_OUTPUT_AREA   1
#define R_OUTPUT_WINDOW 2
#define R_OUTPUT_NONE   3
/*#define R_OUTPUT_FORKED	4*/

/* RenderData.filtertype (used for nodes) */
#define R_FILTER_BOX    0
#define R_FILTER_TENT   1
#define R_FILTER_QUAD   2
#define R_FILTER_CUBIC  3
#define R_FILTER_CATROM 4
#define R_FILTER_GAUSS  5
#define R_FILTER_MITCH  6
#define R_FILTER_FAST_GAUSS 7

/* RenderData.scemode (int now) */
#define R_DOSEQ             0x0001
#define R_BG_RENDER         0x0002
/* passepartout is camera option now, keep this for backward compatibility */
#define R_PASSEPARTOUT      0x0004
#define R_BUTS_PREVIEW      0x0008
#define R_EXTENSION         0x0010
#define R_MATNODE_PREVIEW   0x0020
#define R_DOCOMP            0x0040
#define R_COMP_CROP         0x0080
/* #define R_FREE_IMAGE		0x0100 */
#define R_SINGLE_LAYER      0x0200
#define R_EXR_TILE_FILE     0x0400
/* #define R_COMP_FREE			0x0800 */
#define R_NO_IMAGE_LOAD     0x1000
/* #define R_NO_TEX			0x2000 */
#define R_NO_FRAME_UPDATE   0x4000
#define R_FULL_SAMPLE       0x8000
/* #define R_DEPRECATED		0x10000 */
/* #define R_RECURS_PROTECTION	0x20000 */
#define R_TEXNODE_PREVIEW   0x40000
/* #define R_VIEWPORT_PREVIEW	0x80000 */
#define R_EXR_CACHE_FILE    0x100000
#define R_MULTIVIEW         0x200000

/* RenderData.stamp */
#define R_STAMP_TIME    0x0001
#define R_STAMP_FRAME   0x0002
#define R_STAMP_DATE    0x0004
#define R_STAMP_CAMERA  0x0008
#define R_STAMP_SCENE   0x0010
#define R_STAMP_NOTE    0x0020
#define R_STAMP_DRAW    0x0040 /* draw in the image */
#define R_STAMP_MARKER  0x0080
#define R_STAMP_FILENAME    0x0100
#define R_STAMP_SEQSTRIP    0x0200
#define R_STAMP_RENDERTIME  0x0400
#define R_STAMP_CAMERALENS  0x0800
#define R_STAMP_STRIPMETA   0x1000
#define R_STAMP_MEMORY      0x2000
#define R_STAMP_HIDE_LABELS 0x4000
#define R_STAMP_FRAME_RANGE 0x8000
#define R_STAMP_ALL (R_STAMP_TIME | R_STAMP_FRAME | R_STAMP_DATE | R_STAMP_CAMERA | R_STAMP_SCENE | \
	                 R_STAMP_NOTE | R_STAMP_MARKER | R_STAMP_FILENAME | R_STAMP_SEQSTRIP |        \
	                 R_STAMP_RENDERTIME | R_STAMP_CAMERALENS | R_STAMP_MEMORY |                 \
	                 R_STAMP_HIDE_LABELS | R_STAMP_FRAME_RANGE)

/* RenderData.alphamode */
#define R_ADDSKY        0
#define R_ALPHAPREMUL   1
/*#define R_ALPHAKEY		2*/ /* deprecated, shouldn't be used */

/* RenderData.color_mgt_flag */
enum {
	R_COLOR_MANAGEMENT              = (1 << 0),  /* deprecated, should only be used in versioning code only */
	/*R_COLOR_MANAGEMENT_PREDIVIDE    = (1 << 1)*/  /* deprecated, shouldn't be used */
};

#ifdef DNA_DEPRECATED
/* RenderData.subimtype flag options for imtype */
enum {
	R_OPENEXR_HALF  = 1,  /*deprecated*/
	R_OPENEXR_ZBUF  = 2,  /*deprecated*/
	R_PREVIEW_JPG   = 4,  /*deprecated*/
	R_CINEON_LOG    = 8,  /*deprecated*/
	R_TIFF_16BIT    = 16, /*deprecated*/

	R_JPEG2K_12BIT          =     32,  /* Jpeg2000 */                    /*deprecated*/
	R_JPEG2K_16BIT          =     64,                                    /*deprecated*/
	R_JPEG2K_YCC            =     128,  /* when disabled use RGB */      /*deprecated*/
	R_JPEG2K_CINE_PRESET    =     256,                                   /*deprecated*/
	R_JPEG2K_CINE_48FPS     =     512,                                   /*deprecated*/
};
#endif

/* bake_mode: same as RE_BAKE_xxx defines */
/* RenderData.bake_flag */
#define R_BAKE_CLEAR        1
/* #define R_BAKE_OSA		2 */ /* deprecated */
#define R_BAKE_TO_ACTIVE    4
/* #define R_BAKE_NORMALIZE	8 */ /* deprecated */
#define R_BAKE_MULTIRES     16
#define R_BAKE_LORES_MESH   32
/* #define R_BAKE_VCOL		64 */ /* deprecated */
#define R_BAKE_USERSCALE    128
#define R_BAKE_CAGE         256
#define R_BAKE_SPLIT_MAT    512
#define R_BAKE_AUTO_NAME    1024

/* RenderData.bake_normal_space */
#define R_BAKE_SPACE_CAMERA  0
#define R_BAKE_SPACE_WORLD   1
#define R_BAKE_SPACE_OBJECT  2
#define R_BAKE_SPACE_TANGENT 3

/* RenderData.line_thickness_mode */
#define R_LINE_THICKNESS_ABSOLUTE 1
#define R_LINE_THICKNESS_RELATIVE 2

/* sequencer seq_prev_type seq_rend_type */

/* RenderData.engine (scene.c) */
extern const char *RE_engine_id_BLENDER_EEVEE;
extern const char *RE_engine_id_BLENDER_OPENGL;
extern const char *RE_engine_id_CYCLES;

/* **************** SCENE ********************* */

/* note that much higher maxframes give imprecise sub-frames, see: T46859 */
/* Current precision is 16 for the sub-frames closer to MAXFRAME. */

/* for general use */
#define MAXFRAME    1048574
#define MAXFRAMEF   1048574.0f

#define MINFRAME    0
#define MINFRAMEF   0.0f

/* (minimum frame number for current-frame) */
#define MINAFRAME   -1048574
#define MINAFRAMEF  -1048574.0f

/* deprecate this! */
#define TESTBASE(base)  (                                                     \
		(((base)->flag & BASE_SELECTED) != 0) &&                                  \
		(((base)->flag & BASE_VISIBLE) != 0))
#define TESTBASELIB(base)  (                                                  \
		(((base)->flag & BASE_SELECTED) != 0) &&                                  \
		((base)->object->id.lib == NULL) &&                                       \
		(((base)->flag & BASE_VISIBLE) != 0))
#define TESTBASELIB_BGMODE(base)  (                                           \
		(((base)->flag & BASE_SELECTED) != 0) &&                                  \
		((base)->object->id.lib == NULL) &&                                       \
		(((base)->flag & BASE_VISIBLE) != 0))
#define BASE_EDITABLE_BGMODE(base)  (                                         \
		((base)->object->id.lib == NULL) &&                                       \
		(((base)->flag & BASE_VISIBLE) != 0))
#define BASE_SELECTABLE(base)                                                 \
	(((base)->flag & BASE_SELECTABLE) != 0)
#define BASE_VISIBLE(base)  (                                                 \
		((base)->flag & BASE_VISIBLE) != 0)

#define FIRSTBASE(_view_layer)  ((_view_layer)->object_bases.first)
#define LASTBASE(_view_layer)   ((_view_layer)->object_bases.last)
#define BASACT(_view_layer)     ((_view_layer)->basact)
#define OBACT(_view_layer)      (BASACT(_view_layer) ? BASACT(_view_layer)->object : NULL)

#define OBEDIT_FROM_WORKSPACE(workspace, _view_layer) \
	(((workspace)->object_mode & OD_MODE_EDIT) ? OBACT(_view_layer) : NULL)
#define OBEDIT_FROM_OBACT(ob) \
	((ob) ? (((ob)->mode & OB_MODE_EDIT) ? ob : NULL) : NULL)
#define OBPOSE_FROM_OBACT(ob) \
	((ob) ? (((ob)->mode & OB_MODE_POSE) ? ob : NULL) : NULL)
#define OBEDIT_FROM_VIEW_LAYER(view_layer) \
	OBEDIT_FROM_OBACT(OBACT(view_layer))

#define V3D_CAMERA_LOCAL(v3d) ((!(v3d)->scenelock && (v3d)->camera) ? (v3d)->camera : NULL)
#define V3D_CAMERA_SCENE(scene, v3d) ((!(v3d)->scenelock && (v3d)->camera) ? (v3d)->camera : (scene)->camera)

#define CFRA            (scene->r.cfra)
#define SUBFRA          (scene->r.subframe)
#define SFRA            (scene->r.sfra)
#define EFRA            (scene->r.efra)
#define PRVRANGEON      (scene->r.flag & SCER_PRV_RANGE)
#define PSFRA           ((PRVRANGEON) ? (scene->r.psfra) : (scene->r.sfra))
#define PEFRA           ((PRVRANGEON) ? (scene->r.pefra) : (scene->r.efra))
#define FRA2TIME(a)     ((((double)scene->r.frs_sec_base) * (double)(a)) / (double)scene->r.frs_sec)
#define TIME2FRA(a)     ((((double)scene->r.frs_sec) * (double)(a)) / (double)scene->r.frs_sec_base)
#define FPS              (((double)scene->r.frs_sec) / (double)scene->r.frs_sec_base)

/* Base.flag is in DNA_object_types.h */

/* ToolSettings.transform_flag */
enum {
	SCE_XFORM_AXIS_ALIGN = (1 << 0),
};

/* ToolSettings.object_flag */
enum {
	SCE_OBJECT_MODE_LOCK = (1 << 0),
};

/* ToolSettings.snap_flag */
#define SCE_SNAP                1
#define SCE_SNAP_ROTATE         2
#define SCE_SNAP_PEEL_OBJECT    4
#define SCE_SNAP_PROJECT        8
#define SCE_SNAP_NO_SELF        16
#define SCE_SNAP_ABS_GRID       32

/* ToolSettings.snap_target */
#define SCE_SNAP_TARGET_CLOSEST 0
#define SCE_SNAP_TARGET_CENTER  1
#define SCE_SNAP_TARGET_MEDIAN  2
#define SCE_SNAP_TARGET_ACTIVE  3

/* ToolSettings.snap_mode */
#define SCE_SNAP_MODE_VERTEX    (1 << 0)
#define SCE_SNAP_MODE_EDGE      (1 << 1)
#define SCE_SNAP_MODE_FACE      (1 << 2)
#define SCE_SNAP_MODE_VOLUME    (1 << 3)
#define SCE_SNAP_MODE_INCREMENT (1 << 4)

/* ToolSettings.snap_node_mode */
#define SCE_SNAP_MODE_GRID      (1 << 5)
#define SCE_SNAP_MODE_NODE_X    (1 << 6)
#define SCE_SNAP_MODE_NODE_Y    (1 << 7)

/* ToolSettings.selectmode */
#define SCE_SELECT_VERTEX   1 /* for mesh */
#define SCE_SELECT_EDGE     2
#define SCE_SELECT_FACE     4

/* MeshStatVis.type */
#define SCE_STATVIS_OVERHANG    0
#define SCE_STATVIS_THICKNESS   1
#define SCE_STATVIS_INTERSECT   2
#define SCE_STATVIS_DISTORT     3
#define SCE_STATVIS_SHARP       4

/* ParticleEditSettings.selectmode for particles */
#define SCE_SELECT_PATH     1
#define SCE_SELECT_POINT    2
#define SCE_SELECT_END      4

/* ToolSettings.prop_mode (proportional falloff) */
#define PROP_SMOOTH            0
#define PROP_SPHERE            1
#define PROP_ROOT              2
#define PROP_SHARP             3
#define PROP_LIN               4
#define PROP_CONST             5
#define PROP_RANDOM            6
#define PROP_INVSQUARE         7
#define PROP_MODE_MAX          8

/* ToolSettings.proportional */
#define PROP_EDIT_OFF           0
#define PROP_EDIT_ON            1
#define PROP_EDIT_CONNECTED     2
#define PROP_EDIT_PROJECTED     3

/* ToolSettings.weightuser */
enum {
	OB_DRAW_GROUPUSER_NONE      = 0,
	OB_DRAW_GROUPUSER_ACTIVE    = 1,
	OB_DRAW_GROUPUSER_ALL       = 2
};

/* toolsettings->face_strength */
enum {
	FACE_STRENGTH_WEAK = -16384,
	FACE_STRENGTH_MEDIUM = 0,
	FACE_STRENGTH_STRONG = 16384,
};

/* object_vgroup.c */
/* ToolSettings.vgroupsubset */
typedef enum eVGroupSelect {
	WT_VGROUP_ALL = 0,
	WT_VGROUP_ACTIVE = 1,
	WT_VGROUP_BONE_SELECT = 2,
	WT_VGROUP_BONE_DEFORM = 3,
	WT_VGROUP_BONE_DEFORM_OFF = 4
} eVGroupSelect;

#define WT_VGROUP_MASK_ALL \
	((1 << WT_VGROUP_ACTIVE) | \
	 (1 << WT_VGROUP_BONE_SELECT) | \
	 (1 << WT_VGROUP_BONE_DEFORM) | \
	 (1 << WT_VGROUP_BONE_DEFORM_OFF) | \
	 (1 << WT_VGROUP_ALL))


/* Scene.flag */
#define SCE_DS_SELECTED         (1 << 0)
#define SCE_DS_COLLAPSED        (1 << 1)
#define SCE_NLA_EDIT_ON         (1 << 2)
#define SCE_FRAME_DROP          (1 << 3)
#define SCE_KEYS_NO_SELONLY     (1 << 4)

/* return flag BKE_scene_base_iter_next functions */
/* #define F_ERROR			-1 */  /* UNUSED */
#define F_START         0
#define F_SCENE         1
#define F_DUPLI         3

/* AudioData.flag */
#define AUDIO_MUTE                (1 << 0)
#define AUDIO_SYNC                (1 << 1)
#define AUDIO_SCRUB               (1 << 2)
#define AUDIO_VOLUME_ANIMATED     (1 << 3)

/* FFMpegCodecData.flags */
enum {
#ifdef DNA_DEPRECATED
	FFMPEG_MULTIPLEX_AUDIO  = 1,  /* deprecated, you can choose none as audiocodec now */
#endif
	FFMPEG_AUTOSPLIT_OUTPUT = 2,
	FFMPEG_LOSSLESS_OUTPUT  = 4,
	FFMPEG_USE_MAX_B_FRAMES = (1 << 3),
};

/* Paint.flags */
typedef enum ePaintFlags {
	PAINT_SHOW_BRUSH = (1 << 0),
	PAINT_FAST_NAVIGATE = (1 << 1),
	PAINT_SHOW_BRUSH_ON_SURFACE = (1 << 2),
	PAINT_USE_CAVITY_MASK = (1 << 3)
} ePaintFlags;

/* Paint.symmetry_flags
 * (for now just a duplicate of sculpt symmetry flags) */
typedef enum ePaintSymmetryFlags {
	PAINT_SYMM_X = (1 << 0),
	PAINT_SYMM_Y = (1 << 1),
	PAINT_SYMM_Z = (1 << 2),
	PAINT_SYMMETRY_FEATHER = (1 << 3),
	PAINT_TILE_X = (1 << 4),
	PAINT_TILE_Y = (1 << 5),
	PAINT_TILE_Z = (1 << 6),
} ePaintSymmetryFlags;

#define PAINT_SYMM_AXIS_ALL (PAINT_SYMM_X | PAINT_SYMM_Y | PAINT_SYMM_Z)

/* Sculpt.flags */
/* These can eventually be moved to paint flags? */
typedef enum eSculptFlags {
#ifdef DNA_DEPRECATED
	/* deprecated, part of paint struct symmetry_flags now */
	SCULPT_SYMM_X = (1 << 0),
	SCULPT_SYMM_Y = (1 << 1),
	SCULPT_SYMM_Z = (1 << 2),
#endif

	SCULPT_LOCK_X = (1 << 3),
	SCULPT_LOCK_Y = (1 << 4),
	SCULPT_LOCK_Z = (1 << 5),
	/* deprecated, part of paint struct symmetry_flags now */
	SCULPT_SYMMETRY_FEATHER = (1 << 6),

	SCULPT_USE_OPENMP = (1 << 7),
	SCULPT_ONLY_DEFORM = (1 << 8),
	SCULPT_SHOW_DIFFUSE = (1 << 9),

	/* If set, the mesh will be drawn with smooth-shading in
	 * dynamic-topology mode */
	SCULPT_DYNTOPO_SMOOTH_SHADING = (1 << 10),

	/* If set, dynamic-topology brushes will subdivide short edges */
	SCULPT_DYNTOPO_SUBDIVIDE = (1 << 12),
	/* If set, dynamic-topology brushes will collapse short edges */
	SCULPT_DYNTOPO_COLLAPSE = (1 << 11),

	/* If set, dynamic-topology detail size will be constant in object space */
	SCULPT_DYNTOPO_DETAIL_CONSTANT = (1 << 13),
	SCULPT_DYNTOPO_DETAIL_BRUSH = (1 << 14),
	SCULPT_DYNTOPO_DETAIL_MANUAL = (1 << 16),

	/* Don't display mask in viewport, but still use it for strokes. */
	SCULPT_HIDE_MASK = (1 << 15),
} eSculptFlags;

/* ImagePaintSettings.mode */
typedef enum eImagePaintMode {
	IMAGEPAINT_MODE_MATERIAL, /* detect texture paint slots from the material */
	IMAGEPAINT_MODE_IMAGE,    /* select texture paint image directly */
} eImagePaintMode;

/* ImagePaintSettings.flag */
#define IMAGEPAINT_DRAWING              1
// #define IMAGEPAINT_DRAW_TOOL			2 // deprecated
// #define IMAGEPAINT_DRAW_TOOL_DRAWING	4 // deprecated

/* projection painting only */
/* ImagePaintSettings.flag */
#define IMAGEPAINT_PROJECT_XRAY         (1 << 4)
#define IMAGEPAINT_PROJECT_BACKFACE     (1 << 5)
#define IMAGEPAINT_PROJECT_FLAT         (1 << 6)
#define IMAGEPAINT_PROJECT_LAYER_CLONE  (1 << 7)
#define IMAGEPAINT_PROJECT_LAYER_STENCIL    (1 << 8)
#define IMAGEPAINT_PROJECT_LAYER_STENCIL_INV    (1 << 9)

/* ImagePaintSettings.missing_data */
#define IMAGEPAINT_MISSING_UVS       (1 << 0)
#define IMAGEPAINT_MISSING_MATERIAL  (1 << 1)
#define IMAGEPAINT_MISSING_TEX       (1 << 2)
#define IMAGEPAINT_MISSING_STENCIL   (1 << 3)

/* ToolSettings.uvcalc_flag */
#define UVCALC_FILLHOLES            1
#define UVCALC_NO_ASPECT_CORRECT    2   /* would call this UVCALC_ASPECT_CORRECT, except it should be default with old file */
#define UVCALC_TRANSFORM_CORRECT    4   /* adjust UV's while transforming to avoid distortion */
#define UVCALC_USESUBSURF           8   /* Use mesh data after subsurf to compute UVs*/

/* ToolSettings.uv_flag */
#define UV_SYNC_SELECTION   1
#define UV_SHOW_SAME_IMAGE  2

/* ToolSettings.uv_selectmode */
#define UV_SELECT_VERTEX    1
#define UV_SELECT_EDGE      2
#define UV_SELECT_FACE      4
#define UV_SELECT_ISLAND    8

/* ToolSettings.edge_mode */
#define EDGE_MODE_SELECT                0
#define EDGE_MODE_TAG_SEAM              1
#define EDGE_MODE_TAG_SHARP             2
#define EDGE_MODE_TAG_CREASE            3
#define EDGE_MODE_TAG_BEVEL             4
#define EDGE_MODE_TAG_FREESTYLE         5

/* ToolSettings.gizmo_flag */
enum {
	SCE_GIZMO_SHOW_TRANSLATE = (1 << 0),
	SCE_GIZMO_SHOW_ROTATE    = (1 << 1),
	SCE_GIZMO_SHOW_SCALE     = (1 << 2),
};

/* ToolSettings.gpencil_flags */
typedef enum eGPencil_Flags {
	/* When creating new frames, the last frame gets used as the basis for the new one */
	GP_TOOL_FLAG_RETAIN_LAST            = (1 << 1),
	/* Add the strokes below all strokes in the layer */
	GP_TOOL_FLAG_PAINT_ONBACK           = (1 << 2),
	/* Show compact list of colors */
	GP_TOOL_FLAG_THUMBNAIL_LIST         = (1 << 3),
	/* Generate wheight data for new strokes */
	GP_TOOL_FLAG_CREATE_WEIGHTS         = (1 << 4),
} eGPencil_Flags;

/* scene->r.simplify_gpencil */
typedef enum eGPencil_SimplifyFlags {
	/* Simplify */
	SIMPLIFY_GPENCIL_ENABLE           = (1 << 0),
	/* Simplify on play */
	SIMPLIFY_GPENCIL_ON_PLAY          = (1 << 1),
	/* Simplify fill on viewport */
	SIMPLIFY_GPENCIL_FILL             = (1 << 2),
	/* Simplify modifier on viewport */
	SIMPLIFY_GPENCIL_MODIFIER         = (1 << 3),
	/* Remove fill external line */
	SIMPLIFY_GPENCIL_REMOVE_FILL_LINE = (1 << 4),
	/* Simplify Shader FX */
	SIMPLIFY_GPENCIL_FX               = (1 << 5)
} eGPencil_SimplifyFlags;

/* ToolSettings.gpencil_*_align - Stroke Placement mode flags */
typedef enum eGPencil_Placement_Flags {
	/* New strokes are added in viewport/data space (i.e. not screen space) */
	GP_PROJECT_VIEWSPACE    = (1 << 0),

	/* Viewport space, but relative to render canvas (Sequencer Preview Only) */
	GP_PROJECT_CANVAS       = (1 << 1),

	/* Project into the screen's Z values */
	GP_PROJECT_DEPTH_VIEW   = (1 << 2),
	GP_PROJECT_DEPTH_STROKE = (1 << 3),

	/* "Use Endpoints" */
	GP_PROJECT_DEPTH_STROKE_ENDPOINTS = (1 << 4),
	GP_PROJECT_CURSOR = (1 << 5),
} eGPencil_Placement_Flags;

/* ToolSettings.gpencil_selectmode */
typedef enum eGPencil_Selectmode_types {
	GP_SELECTMODE_POINT  = 0,
	GP_SELECTMODE_STROKE = 1
} eGPencil_Selectmode_types;

/* ToolSettings.particle flag */
#define PE_KEEP_LENGTHS         1
#define PE_LOCK_FIRST           2
#define PE_DEFLECT_EMITTER      4
#define PE_INTERPOLATE_ADDED    8
#define PE_DRAW_PART            16
/* #define PE_X_MIRROR			64 */	/* deprecated */
#define PE_FADE_TIME            128
#define PE_AUTO_VELOCITY        256

/* ParticleEditSettings.brushtype */
#define PE_BRUSH_NONE       -1
#define PE_BRUSH_COMB       0
#define PE_BRUSH_CUT        1
#define PE_BRUSH_LENGTH     2
#define PE_BRUSH_PUFF       3
#define PE_BRUSH_ADD        4
#define PE_BRUSH_SMOOTH     5
#define PE_BRUSH_WEIGHT     6

/* ParticleBrushData.flag */
#define PE_BRUSH_DATA_PUFF_VOLUME 1

/* ParticleBrushData.edittype */
#define PE_TYPE_PARTICLES   0
#define PE_TYPE_SOFTBODY    1
#define PE_TYPE_CLOTH       2

/* PhysicsSettings.flag */
#define PHYS_GLOBAL_GRAVITY     1

/* UnitSettings */

#define USER_UNIT_ADAPTIVE 0xFF
/* UnitSettings.system */
#define USER_UNIT_NONE          0
#define USER_UNIT_METRIC        1
#define USER_UNIT_IMPERIAL      2
/* UnitSettings.flag */
#define USER_UNIT_OPT_SPLIT     1
#define USER_UNIT_ROT_RADIANS   2

/* SceneEEVEE->flag */
enum {
	SCE_EEVEE_VOLUMETRIC_ENABLED    = (1 << 0),
	SCE_EEVEE_VOLUMETRIC_LIGHTS     = (1 << 1),
	SCE_EEVEE_VOLUMETRIC_SHADOWS    = (1 << 2),
//	SCE_EEVEE_VOLUMETRIC_COLORED	= (1 << 3), /* Unused */
<<<<<<< HEAD
	SCE_EEVEE_GTAO_ENABLED          = (1 << 4),
	SCE_EEVEE_GTAO_BENT_NORMALS     = (1 << 5),
	SCE_EEVEE_GTAO_BOUNCE           = (1 << 6),
	SCE_EEVEE_DOF_ENABLED           = (1 << 7),
	SCE_EEVEE_BLOOM_ENABLED         = (1 << 8),
	SCE_EEVEE_MOTION_BLUR_ENABLED   = (1 << 9),
	SCE_EEVEE_SHADOW_HIGH_BITDEPTH  = (1 << 10),
	SCE_EEVEE_TAA_REPROJECTION      = (1 << 11),
	SCE_EEVEE_SSS_ENABLED           = (1 << 12),
	SCE_EEVEE_SSS_SEPARATE_ALBEDO   = (1 << 13),
	SCE_EEVEE_SSR_ENABLED           = (1 << 14),
	SCE_EEVEE_SSR_REFRACTION        = (1 << 15),
	SCE_EEVEE_SSR_HALF_RESOLUTION   = (1 << 16),
	SCE_EEVEE_SHOW_IRRADIANCE       = (1 << 17),
	SCE_EEVEE_SHOW_CUBEMAPS         = (1 << 18),
	SCE_EEVEE_GI_AUTOBAKE           = (1 << 19),
=======
	SCE_EEVEE_GTAO_ENABLED			= (1 << 4),
	SCE_EEVEE_GTAO_BENT_NORMALS		= (1 << 5),
	SCE_EEVEE_GTAO_BOUNCE			= (1 << 6),
	SCE_EEVEE_DOF_ENABLED			= (1 << 7),
	SCE_EEVEE_BLOOM_ENABLED			= (1 << 8),
	SCE_EEVEE_MOTION_BLUR_ENABLED	= (1 << 9),
	SCE_EEVEE_SHADOW_HIGH_BITDEPTH	= (1 << 10),
	SCE_EEVEE_TAA_REPROJECTION		= (1 << 11),
	SCE_EEVEE_SSS_ENABLED			= (1 << 12),
	SCE_EEVEE_SSS_SEPARATE_ALBEDO	= (1 << 13),
	SCE_EEVEE_SSR_ENABLED			= (1 << 14),
	SCE_EEVEE_SSR_REFRACTION		= (1 << 15),
	SCE_EEVEE_SSR_HALF_RESOLUTION	= (1 << 16),
	SCE_EEVEE_SHOW_IRRADIANCE		= (1 << 17),
	SCE_EEVEE_SHOW_CUBEMAPS			= (1 << 18),
	SCE_EEVEE_GI_AUTOBAKE			= (1 << 19),
	SCE_EEVEE_SHADOW_SOFT			= (1 << 20),
>>>>>>> 2d37f555
};

/* SceneEEVEE->shadow_method */
enum {
	SHADOW_ESM = 1,
	SHADOW_VSM = 2,
	SHADOW_METHOD_MAX = 3,
};

#ifdef __cplusplus
}
#endif

#endif  /* __DNA_SCENE_TYPES_H__ */<|MERGE_RESOLUTION|>--- conflicted
+++ resolved
@@ -2240,7 +2240,6 @@
 	SCE_EEVEE_VOLUMETRIC_LIGHTS     = (1 << 1),
 	SCE_EEVEE_VOLUMETRIC_SHADOWS    = (1 << 2),
 //	SCE_EEVEE_VOLUMETRIC_COLORED	= (1 << 3), /* Unused */
-<<<<<<< HEAD
 	SCE_EEVEE_GTAO_ENABLED          = (1 << 4),
 	SCE_EEVEE_GTAO_BENT_NORMALS     = (1 << 5),
 	SCE_EEVEE_GTAO_BOUNCE           = (1 << 6),
@@ -2257,25 +2256,7 @@
 	SCE_EEVEE_SHOW_IRRADIANCE       = (1 << 17),
 	SCE_EEVEE_SHOW_CUBEMAPS         = (1 << 18),
 	SCE_EEVEE_GI_AUTOBAKE           = (1 << 19),
-=======
-	SCE_EEVEE_GTAO_ENABLED			= (1 << 4),
-	SCE_EEVEE_GTAO_BENT_NORMALS		= (1 << 5),
-	SCE_EEVEE_GTAO_BOUNCE			= (1 << 6),
-	SCE_EEVEE_DOF_ENABLED			= (1 << 7),
-	SCE_EEVEE_BLOOM_ENABLED			= (1 << 8),
-	SCE_EEVEE_MOTION_BLUR_ENABLED	= (1 << 9),
-	SCE_EEVEE_SHADOW_HIGH_BITDEPTH	= (1 << 10),
-	SCE_EEVEE_TAA_REPROJECTION		= (1 << 11),
-	SCE_EEVEE_SSS_ENABLED			= (1 << 12),
-	SCE_EEVEE_SSS_SEPARATE_ALBEDO	= (1 << 13),
-	SCE_EEVEE_SSR_ENABLED			= (1 << 14),
-	SCE_EEVEE_SSR_REFRACTION		= (1 << 15),
-	SCE_EEVEE_SSR_HALF_RESOLUTION	= (1 << 16),
-	SCE_EEVEE_SHOW_IRRADIANCE		= (1 << 17),
-	SCE_EEVEE_SHOW_CUBEMAPS			= (1 << 18),
-	SCE_EEVEE_GI_AUTOBAKE			= (1 << 19),
 	SCE_EEVEE_SHADOW_SOFT			= (1 << 20),
->>>>>>> 2d37f555
 };
 
 /* SceneEEVEE->shadow_method */
