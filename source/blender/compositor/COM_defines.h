--- conflicted
+++ resolved
@@ -52,36 +52,6 @@
 constexpr int COM_DATA_TYPE_VALUE_CHANNELS = COM_data_type_num_channels(DataType::Value);
 constexpr int COM_DATA_TYPE_COLOR_CHANNELS = COM_data_type_num_channels(DataType::Color);
 
-<<<<<<< HEAD
-/**
- * \brief Possible quality settings
- * \see CompositorContext.quality
- * \ingroup Execution
- */
-enum class CompositorQuality {
-  /** \brief High quality setting */
-  High = 0,
-  /** \brief Medium quality setting */
-  Medium = 1,
-  /** \brief Low quality setting */
-  Low = 2,
-};
-
-/**
- * \brief Possible priority settings
- * \ingroup Execution
- */
-enum class CompositorPriority {
-  /** \brief High quality setting */
-  High = 2,
-  /** \brief Medium quality setting */
-  Medium = 1,
-  /** \brief Low quality setting */
-  Low = 0,
-  /** No priority set. Is used to mark WorkPackages that aren't used. */
-  Unset = -1,
-};
-
 enum class eSchedulingMode {
   /**
    * Input based scheduling mode. Scheduling starts from input nodes. When a work package is
@@ -97,27 +67,6 @@
 };
 static constexpr eSchedulingMode COM_SCHEDULING_MODE = eSchedulingMode::OutputToInput;
 
-/**
- * \brief the execution state of a chunk in an ExecutionGroup
- * \ingroup Execution
- */
-enum class eChunkExecutionState {
-  /**
-   * \brief chunk is not yet scheduled
-   */
-  NotScheduled = 0,
-  /**
-   * \brief chunk is scheduled, but not yet executed
-   */
-  Scheduled = 1,
-  /**
-   * \brief chunk is executed.
-   */
-  Executed = 2,
-};
-
-=======
->>>>>>> 19ff2479
 // configurable items
 
 // chunk size determination
