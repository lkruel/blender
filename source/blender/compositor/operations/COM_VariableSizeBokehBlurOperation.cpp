--- conflicted
+++ resolved
@@ -57,11 +57,7 @@
 	this->m_inputBokehProgram = getInputSocketReader(1);
 	this->m_inputSizeProgram = getInputSocketReader(2);
 #ifdef COM_DEFOCUS_SEARCH
-<<<<<<< HEAD
-	this->m_inputSearchProgram = getInputSocketReader(4);
-=======
 	this->m_inputSearchProgram = getInputSocketReader(3);
->>>>>>> 9b515033
 #endif
 	QualityStepHelper::initExecution(COM_QH_INCREASE);
 }
@@ -97,11 +93,7 @@
 
 #ifdef COM_DEFOCUS_SEARCH
 	float search[4];
-<<<<<<< HEAD
-	this->inputSearchProgram->read(search, x/InverseSearchRadiusOperation::DIVIDER, y / InverseSearchRadiusOperation::DIVIDER, inputBuffers, NULL);
-=======
 	this->m_inputSearchProgram->read(search, x/InverseSearchRadiusOperation::DIVIDER, y / InverseSearchRadiusOperation::DIVIDER, NULL);
->>>>>>> 9b515033
 	int minx = search[0];
 	int miny = search[1];
 	int maxx = search[2];
@@ -113,38 +105,13 @@
 	int maxy = MIN2(y + this->m_maxBlur, m_height);
 #endif
 	{
-<<<<<<< HEAD
-		this->m_inputSizeProgram->read(tempSize, x, y, COM_PS_NEAREST, inputBuffers);
-		this->m_inputProgram->read(readColor, x, y, COM_PS_NEAREST, inputBuffers);
-=======
 		inputSizeBuffer->readNoCheck(tempSize, x, y);
 		inputProgramBuffer->readNoCheck(readColor, x, y);
 
->>>>>>> 9b515033
 		add_v4_v4(color_accum, readColor);
 		add_v4_fl(multiplier_accum, 1.0f);
 		float sizeCenter = tempSize[0];
 		
-<<<<<<< HEAD
-		for (int ny = miny; ny < maxy; ny += QualityStepHelper::getStep()) {
-			for (int nx = minx; nx < maxx; nx += QualityStepHelper::getStep()) {
-				if (nx >= 0 && nx < this->getWidth() && ny >= 0 && ny < getHeight()) {
-					this->m_inputSizeProgram->read(tempSize, nx, ny, COM_PS_NEAREST, inputBuffers);
-					float size = tempSize[0];
-					float fsize = fabsf(size);
-					if (sizeCenter > this->m_threshold && size > this->m_threshold) {
-						float dx = nx - x;
-						float dy = ny - y;
-						if (nx == x && ny == y) {
-						}
-						else if (fsize > fabsf(dx) && fsize > fabsf(dy)) {
-							float u = (256 + (dx/size) * 256);
-							float v = (256 + (dy/size) * 256);
-							this->m_inputBokehProgram->read(bokeh, u, v, COM_PS_NEAREST, inputBuffers);
-							this->m_inputProgram->read(readColor, nx, ny, COM_PS_NEAREST, inputBuffers);
-							madd_v4_v4v4(color_accum, bokeh, readColor);
-							add_v4_v4(multiplier_accum, bokeh);
-=======
 		const int addXStep = QualityStepHelper::getStep()*COM_NUMBER_OF_CHANNELS;
 		
 		if (sizeCenter > this->m_threshold) {
@@ -166,7 +133,6 @@
 								madd_v4_v4v4(color_accum, bokeh, &inputProgramFloatBuffer[offsetNxNy]);
 								add_v4_v4(multiplier_accum, bokeh);
 							}
->>>>>>> 9b515033
 						}
 					}
 					offsetNxNy += addXStep;
@@ -245,11 +211,7 @@
 	searchInput.xmin = (input->xmin / InverseSearchRadiusOperation::DIVIDER) - 1;
 	searchInput.ymax = (input->ymax / InverseSearchRadiusOperation::DIVIDER) + 1;
 	searchInput.ymin = (input->ymin / InverseSearchRadiusOperation::DIVIDER) - 1;
-<<<<<<< HEAD
-	operation = getInputOperation(4);
-=======
 	operation = getInputOperation(3);
->>>>>>> 9b515033
 	if (operation->determineDependingAreaOfInterest(&searchInput, readOperation, output) ) {
 		return true;
 	}
@@ -266,76 +228,13 @@
 InverseSearchRadiusOperation::InverseSearchRadiusOperation() : NodeOperation() 
 {
 	this->addInputSocket(COM_DT_VALUE, COM_SC_NO_RESIZE); // radius
-<<<<<<< HEAD
-	this->addInputSocket(COM_DT_VALUE, COM_SC_NO_RESIZE); // depth
-	this->addOutputSocket(COM_DT_COLOR);
-	this->setComplex(true);
-	this->inputRadius = NULL;
-	this->inputDepth = NULL;
-=======
 	this->addOutputSocket(COM_DT_COLOR);
 	this->setComplex(true);
 	this->m_inputRadius = NULL;
->>>>>>> 9b515033
 }
 
 void InverseSearchRadiusOperation::initExecution() 
 {
-<<<<<<< HEAD
-	this->inputRadius = this->getInputSocketReader(0);
-	this->inputDepth = this->getInputSocketReader(1);
-}
-
-void* InverseSearchRadiusOperation::initializeTileData(rcti *rect, MemoryBuffer **memoryBuffers) 
-{
-	MemoryBuffer * data = new MemoryBuffer(NULL, rect);
-	int x, y;
-	float width = this->inputRadius->getWidth();
-	float height = this->inputRadius->getHeight();
-	        
-	for (x = rect->xmin; x < rect->xmax ; x++) {
-		for (y = rect->ymin; y < rect->ymax ; y++) {
-			float[4] temp;
-			int rx = x * DIVIDER;
-			int ry = y * DIVIDER;
-			this->inputRadius->read(temp, rx, ry, memoryBuffers, NULL);
-			float centerRadius = temp[0];
-			this->inputDepth->read(temp, rx, ry, memoryBuffers, NULL);
-			float centerDepth = temp[0];
-			t[0] = MAX2(rx - this->maxBlur, 0.0f);
-			t[1] = MAX2(ry - this->maxBlur, 0.0f);
-			t[2] = MIN2(rx + this->maxBlur, width);
-			t[3] = MIN2(ry + this->maxBlur, height);
-			int minx = t[0];
-			int miny = t[1];
-			int maxx = t[2];
-			int maxy = t[3];
-			int sminx = rx;
-			int smaxx = rx;
-			int sminy = ry;
-			int smaxy = ry;
-			for (int nx = minx ; nx < maxx ; nx ++) {
-				for (int ny = miny ; ny < maxy ; ny ++) {
-					this->inputRadius->read(temp, nx, ny, memoryBuffers, NULL);
-					if (nx < rx && temp[0])
-					
-				}
-			}
-			float t[4];
-			data->writePixel(x, y, t);
-		}
-	}
-	return data;
-}
-
-void InverseSearchRadiusOperation::executePixel(float *color, int x, int y, MemoryBuffer *inputBuffers[], void *data) 
-{
-	MemoryBuffer *buffer = (MemoryBuffer*)data;
-	buffer->read(color, x, y);
-}
-
-void InverseSearchRadiusOperation::deinitializeTileData(rcti *rect, MemoryBuffer **memoryBuffers, void *data) 
-=======
 	this->m_inputRadius = this->getInputSocketReader(0);
 }
 
@@ -400,7 +299,6 @@
 }
 
 void InverseSearchRadiusOperation::deinitializeTileData(rcti *rect, void *data) 
->>>>>>> 9b515033
 {
 	if (data) {
 		MemoryBuffer* mb = (MemoryBuffer*)data;
@@ -410,12 +308,7 @@
 
 void InverseSearchRadiusOperation::deinitExecution() 
 {
-<<<<<<< HEAD
-	this->inputRadius = NULL;
-	this->inputDepth = NULL;
-=======
 	this->m_inputRadius = NULL;
->>>>>>> 9b515033
 }
 
 void InverseSearchRadiusOperation::determineResolution(unsigned int resolution[], unsigned int preferredResolution[])
@@ -428,17 +321,10 @@
 bool InverseSearchRadiusOperation::determineDependingAreaOfInterest(rcti *input, ReadBufferOperation *readOperation, rcti *output)
 {
 	rcti newRect;
-<<<<<<< HEAD
-	newRect.ymin = input->ymin*DIVIDER;
-	newRect.ymax = input->ymax*DIVIDER;
-	newRect.xmin = input->xmin*DIVIDER;
-	newRect.xmax = input->xmax*DIVIDER;
-=======
 	newRect.ymin = input->ymin*DIVIDER - m_maxBlur;
 	newRect.ymax = input->ymax*DIVIDER + m_maxBlur;
 	newRect.xmin = input->xmin*DIVIDER - m_maxBlur;
 	newRect.xmax = input->xmax*DIVIDER + m_maxBlur;
->>>>>>> 9b515033
 	return NodeOperation::determineDependingAreaOfInterest(&newRect, readOperation, output);
 }
 #endif