--- conflicted
+++ resolved
@@ -1078,13 +1078,9 @@
  * Take care using 'use_active_win', since we wont want the currently active window
  * to change which scene renders (currently only used for undo).
  */
-<<<<<<< HEAD
-static void current_screen_compat(Main *mainvar, bScreen **r_screen, Scene **r_scene, bool use_active_win)
-=======
 static void current_screen_compat(
         Main *mainvar, bool use_active_win,
         bScreen **r_screen, Scene **r_scene, SceneLayer **r_render_layer)
->>>>>>> ee1177c8
 {
 	wmWindowManager *wm;
 	wmWindow *window = NULL;
@@ -1116,10 +1112,7 @@
 
 	*r_screen = (window) ? BKE_workspace_active_screen_get(window->workspace_hook) : NULL;
 	*r_scene = (window) ? window->scene : NULL;
-<<<<<<< HEAD
-=======
 	*r_render_layer = (window) ? BKE_workspace_render_layer_get(workspace) : NULL;
->>>>>>> ee1177c8
 }
 
 typedef struct RenderInfo {
@@ -1139,11 +1132,7 @@
 	RenderInfo data;
 
 	/* XXX in future, handle multiple windows with multiple screens? */
-<<<<<<< HEAD
-	current_screen_compat(mainvar, &curscreen, &curscene, false);
-=======
 	current_screen_compat(mainvar, false, &curscreen, &curscene, &render_layer);
->>>>>>> ee1177c8
 
 	for (sce = mainvar->scene.first; sce; sce = sce->id.next) {
 		if (sce->id.lib == NULL && (sce == curscene || (sce->r.scemode & R_BG_RENDER))) {
@@ -3862,10 +3851,7 @@
 	FileGlobal fg;
 	bScreen *screen;
 	Scene *scene;
-<<<<<<< HEAD
-=======
 	SceneLayer *render_layer;
->>>>>>> ee1177c8
 	char subvstr[8];
 
 	/* prevent mem checkers from complaining */
@@ -3873,19 +3859,12 @@
 	memset(fg.filename, 0, sizeof(fg.filename));
 	memset(fg.build_hash, 0, sizeof(fg.build_hash));
 
-<<<<<<< HEAD
-	current_screen_compat(mainvar, &screen, &scene, is_undo);
-=======
 	current_screen_compat(mainvar, is_undo, &screen, &scene, &render_layer);
->>>>>>> ee1177c8
 
 	/* XXX still remap G */
 	fg.curscreen = screen;
 	fg.curscene = scene;
-<<<<<<< HEAD
-=======
 	fg.cur_render_layer = render_layer;
->>>>>>> ee1177c8
 
 	/* prevent to save this, is not good convention, and feature with concerns... */
 	fg.fileflags = (fileflags & ~G_FILE_FLAGS_RUNTIME);
