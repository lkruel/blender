--- conflicted
+++ resolved
@@ -971,12 +971,8 @@
 		}
 	}
 
-<<<<<<< HEAD
-	if (!DNA_struct_find(fd->filesdna, "SpaceTopBar")) {
-=======
 	if (!MAIN_VERSION_ATLEAST(main, 280, 11)) {
 
->>>>>>> 570455fb
 		/* Remove info editor, but only if at the top of the window. */
 		for (bScreen *screen = main->screen.first; screen; screen = screen->id.next) {
 			/* Calculate window width/height from screen vertices */
@@ -1008,10 +1004,6 @@
 		}
 	}
 
-<<<<<<< HEAD
-#ifdef WITH_REDO_REGION_REMOVAL
-	if (!MAIN_VERSION_ATLEAST(main, 280, TO_BE_DETERMINED)) {
-=======
 	if (!MAIN_VERSION_ATLEAST(main, 280, 11)) {
 		for (Lamp *lamp = main->lamp.first; lamp; lamp = lamp->id.next) {
 			if (lamp->mode & (1 << 13)) { /* LA_SHAD_RAY */
@@ -1022,7 +1014,6 @@
 	}
 
 	if (!MAIN_VERSION_ATLEAST(main, 280, 12)) {
->>>>>>> 570455fb
 		/* Remove tool property regions. */
 		for (bScreen *screen = main->screen.first; screen; screen = screen->id.next) {
 			for (ScrArea *sa = screen->areabase.first; sa; sa = sa->next) {
@@ -1043,9 +1034,6 @@
 			}
 		}
 	}
-<<<<<<< HEAD
-#endif
-=======
 
 	if (!MAIN_VERSION_ATLEAST(main, 280, 13)) {
 		/* Initialize specular factor. */
@@ -1106,5 +1094,4 @@
 			}
 		}
 	}
->>>>>>> 570455fb
 }