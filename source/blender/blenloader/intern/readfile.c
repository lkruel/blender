/*
 * ***** BEGIN GPL LICENSE BLOCK *****
 *
 * This program is free software; you can redistribute it and/or
 * modify it under the terms of the GNU General Public License
 * as published by the Free Software Foundation; either version 2
 * of the License, or (at your option) any later version.
 *
 * This program is distributed in the hope that it will be useful,
 * but WITHOUT ANY WARRANTY; without even the implied warranty of
 * MERCHANTABILITY or FITNESS FOR A PARTICULAR PURPOSE.  See the
 * GNU General Public License for more details.
 *
 * You should have received a copy of the GNU General Public License
 * along with this program; if not, write to the Free Software Foundation,
 * Inc., 51 Franklin Street, Fifth Floor, Boston, MA 02110-1301, USA.
 *
 * The Original Code is Copyright (C) 2001-2002 by NaN Holding BV.
 * All rights reserved.
 *
 *
 * Contributor(s): Blender Foundation
 *
 * ***** END GPL LICENSE BLOCK *****
 *
 */

/** \file blender/blenloader/intern/readfile.c
 *  \ingroup blenloader
 */


#include "zlib.h"

#include <limits.h>
#include <stdio.h> // for printf fopen fwrite fclose sprintf FILE
#include <stdlib.h> // for getenv atoi
#include <stddef.h> // for offsetof
#include <fcntl.h> // for open
#include <string.h> // for strrchr strncmp strstr
#include <math.h> // for fabs
#include <stdarg.h> /* for va_start/end */
#include <time.h> /* for gmtime */

#include "BLI_utildefines.h"
#ifndef WIN32
#  include <unistd.h> // for read close
#else
#  include <io.h> // for open close read
#  include "winsock2.h"
#  include "BLI_winstuff.h"
#endif

/* allow readfile to use deprecated functionality */
#define DNA_DEPRECATED_ALLOW

#include "DNA_anim_types.h"
#include "DNA_armature_types.h"
#include "DNA_actuator_types.h"
#include "DNA_brush_types.h"
#include "DNA_camera_types.h"
#include "DNA_cachefile_types.h"
#include "DNA_cloth_types.h"
#include "DNA_controller_types.h"
#include "DNA_constraint_types.h"
#include "DNA_dynamicpaint_types.h"
#include "DNA_effect_types.h"
#include "DNA_fileglobal_types.h"
#include "DNA_genfile.h"
#include "DNA_group_types.h"
#include "DNA_gpencil_types.h"
#include "DNA_ipo_types.h"
#include "DNA_key_types.h"
#include "DNA_lattice_types.h"
#include "DNA_layer_types.h"
#include "DNA_lamp_types.h"
#include "DNA_linestyle_types.h"
#include "DNA_meta_types.h"
#include "DNA_material_types.h"
#include "DNA_mesh_types.h"
#include "DNA_meshdata_types.h"
#include "DNA_nla_types.h"
#include "DNA_node_types.h"
#include "DNA_object_fluidsim.h" // NT
#include "DNA_object_types.h"
#include "DNA_packedFile_types.h"
#include "DNA_particle_types.h"
#include "DNA_property_types.h"
#include "DNA_rigidbody_types.h"
#include "DNA_text_types.h"
#include "DNA_view3d_types.h"
#include "DNA_screen_types.h"
#include "DNA_sensor_types.h"
#include "DNA_sdna_types.h"
#include "DNA_scene_types.h"
#include "DNA_sequence_types.h"
#include "DNA_smoke_types.h"
#include "DNA_speaker_types.h"
#include "DNA_sound_types.h"
#include "DNA_space_types.h"
#include "DNA_vfont_types.h"
#include "DNA_world_types.h"
#include "DNA_movieclip_types.h"
#include "DNA_mask_types.h"

#include "RNA_access.h"

#include "MEM_guardedalloc.h"

#include "BLI_endian_switch.h"
#include "BLI_blenlib.h"
#include "BLI_math.h"
#include "BLI_threads.h"
#include "BLI_mempool.h"

#include "BLT_translation.h"

#include "BKE_action.h"
#include "BKE_armature.h"
#include "BKE_brush.h"
#include "BKE_cachefile.h"
#include "BKE_cloth.h"
#include "BKE_constraint.h"
#include "BKE_context.h"
#include "BKE_curve.h"
#include "BKE_depsgraph.h"
#include "BKE_effect.h"
#include "BKE_fcurve.h"
#include "BKE_global.h" // for G
#include "BKE_group.h"
#include "BKE_library.h" // for which_libbase
#include "BKE_library_idmap.h"
#include "BKE_library_query.h"
#include "BKE_idcode.h"
#include "BKE_material.h"
#include "BKE_main.h" // for Main
#include "BKE_mesh.h" // for ME_ defines (patching)
#include "BKE_modifier.h"
#include "BKE_multires.h"
#include "BKE_node.h" // for tree type defines
#include "BKE_object.h"
#include "BKE_paint.h"
#include "BKE_particle.h"
#include "BKE_pointcache.h"
#include "BKE_report.h"
#include "BKE_sca.h" // for init_actuator
#include "BKE_scene.h"
#include "BKE_screen.h"
#include "BKE_sequencer.h"
#include "BKE_outliner_treehash.h"
#include "BKE_sound.h"
#include "BKE_colortools.h"
#include "BKE_workspace.h"

#include "NOD_common.h"
#include "NOD_socket.h"

#include "BLO_readfile.h"
#include "BLO_undofile.h"
#include "BLO_blend_defs.h"

#include "RE_engine.h"

#include "readfile.h"


#include <errno.h>

/**
 * READ
 * ====
 *
 * - Existing Library (#Main) push or free
 * - allocate new #Main
 * - load file
 * - read #SDNA
 * - for each LibBlock
 *   - read LibBlock
 *   - if a Library
 *     - make a new #Main
 *     - attach ID's to it
 *   - else
 *     - read associated 'direct data'
 *     - link direct data (internal and to LibBlock)
 * - read #FileGlobal
 * - read #USER data, only when indicated (file is ``~/X.XX/startup.blend``)
 * - free file
 * - per Library (per #Main)
 *   - read file
 *   - read #SDNA
 *   - find LibBlocks and attach #ID's to #Main
 *     - if external LibBlock
 *       - search all #Main's
 *         - or it's already read,
 *         - or not read yet
 *         - or make new #Main
 *   - per LibBlock
 *     - read recursive
 *     - read associated direct data
 *     - link direct data (internal and to LibBlock)
 *   - free file
 * - per Library with unread LibBlocks
 *   - read file
 *   - read #SDNA
 *   - per LibBlock
 *     - read recursive
 *     - read associated direct data
 *     - link direct data (internal and to LibBlock)
 *   - free file
 * - join all #Main's
 * - link all LibBlocks and indirect pointers to libblocks
 * - initialize #FileGlobal and copy pointers to #Global
 *
 * \note Still a weak point is the new-address function, that doesnt solve reading from
 * multiple files at the same time.
 * (added remark: oh, i thought that was solved? will look at that... (ton).
 */

/* use GHash for BHead name-based lookups (speeds up linking) */
#define USE_GHASH_BHEAD

/* Use GHash for restoring pointers by name */
#define USE_GHASH_RESTORE_POINTER

/***/

typedef struct OldNew {
	const void *old;
	void *newp;
	int nr;
} OldNew;

typedef struct OldNewMap {
	OldNew *entries;
	int nentries, entriessize;
	bool sorted;
	int lasthit;
} OldNewMap;


/* local prototypes */
static void *read_struct(FileData *fd, BHead *bh, const char *blockname);
static void direct_link_modifiers(FileData *fd, ListBase *lb);
static void convert_tface_mt(FileData *fd, Main *main);
static BHead *find_bhead_from_code_name(FileData *fd, const short idcode, const char *name);
static BHead *find_bhead_from_idname(FileData *fd, const char *idname);

/* this function ensures that reports are printed,
 * in the case of libraray linking errors this is important!
 *
 * bit kludge but better then doubling up on prints,
 * we could alternatively have a versions of a report function which forces printing - campbell
 */

void blo_reportf_wrap(ReportList *reports, ReportType type, const char *format, ...)
{
	char fixed_buf[1024]; /* should be long enough */
	
	va_list args;
	
	va_start(args, format);
	vsnprintf(fixed_buf, sizeof(fixed_buf), format, args);
	va_end(args);
	
	fixed_buf[sizeof(fixed_buf) - 1] = '\0';
	
	BKE_report(reports, type, fixed_buf);
	
	if (G.background == 0) {
		printf("%s: %s\n", BKE_report_type_str(type), fixed_buf);
	}
}

/* for reporting linking messages */
static const char *library_parent_filepath(Library *lib)
{
	return lib->parent ? lib->parent->filepath : "<direct>";
}

static OldNewMap *oldnewmap_new(void) 
{
	OldNewMap *onm= MEM_callocN(sizeof(*onm), "OldNewMap");
	
	onm->entriessize = 1024;
	onm->entries = MEM_mallocN(sizeof(*onm->entries)*onm->entriessize, "OldNewMap.entries");
	
	return onm;
}

static int verg_oldnewmap(const void *v1, const void *v2)
{
	const struct OldNew *x1=v1, *x2=v2;
	
	if (x1->old > x2->old) return 1;
	else if (x1->old < x2->old) return -1;
	return 0;
}


static void oldnewmap_sort(FileData *fd) 
{
	BLI_assert(fd->libmap->sorted == false);
	qsort(fd->libmap->entries, fd->libmap->nentries, sizeof(OldNew), verg_oldnewmap);
	fd->libmap->sorted = 1;
}

/* nr is zero for data, and ID code for libdata */
static void oldnewmap_insert(OldNewMap *onm, const void *oldaddr, void *newaddr, int nr)
{
	OldNew *entry;
	
	if (oldaddr==NULL || newaddr==NULL) return;
	
	if (UNLIKELY(onm->nentries == onm->entriessize)) {
		onm->entriessize *= 2;
		onm->entries = MEM_reallocN(onm->entries, sizeof(*onm->entries) * onm->entriessize);
	}

	entry = &onm->entries[onm->nentries++];
	entry->old = oldaddr;
	entry->newp = newaddr;
	entry->nr = nr;
}

void blo_do_versions_oldnewmap_insert(OldNewMap *onm, const void *oldaddr, void *newaddr, int nr)
{
	oldnewmap_insert(onm, oldaddr, newaddr, nr);
}

/**
 * Do a full search (no state).
 *
 * \param lasthit: Use as a reference position to avoid a full search
 * from either end of the array, giving more efficient lookups.
 *
 * \note This would seem an ideal case for hash or btree lookups.
 * However the data is written in-order, using the \a lasthit will normally avoid calling this function.
 * Creating a btree/hash structure adds overhead for the common-case to optimize the corner-case
 * (since most entries will never be retrieved).
 * So just keep full lookups as a fall-back.
 */
static int oldnewmap_lookup_entry_full(const OldNewMap *onm, const void *addr, int lasthit)
{
	const int nentries = onm->nentries;
	const OldNew *entries = onm->entries;
	int i;

	/* search relative to lasthit where possible */
	if (lasthit >= 0 && lasthit < nentries) {

		/* search forwards */
		i = lasthit;
		while (++i != nentries) {
			if (entries[i].old == addr) {
				return i;
			}
		}

		/* search backwards */
		i = lasthit + 1;
		while (i--) {
			if (entries[i].old == addr) {
				return i;
			}
		}
	}
	else {
		/* search backwards (full) */
		i = nentries;
		while (i--) {
			if (entries[i].old == addr) {
				return i;
			}
		}
	}

	return -1;
}

static void *oldnewmap_lookup_and_inc(OldNewMap *onm, const void *addr, bool increase_users)
{
	int i;
	
	if (addr == NULL) return NULL;
	
	if (onm->lasthit < onm->nentries-1) {
		OldNew *entry = &onm->entries[++onm->lasthit];
		
		if (entry->old == addr) {
			if (increase_users)
				entry->nr++;
			return entry->newp;
		}
	}
	
	i = oldnewmap_lookup_entry_full(onm, addr, onm->lasthit);
	if (i != -1) {
		OldNew *entry = &onm->entries[i];
		BLI_assert(entry->old == addr);
		onm->lasthit = i;
		if (increase_users)
			entry->nr++;
		return entry->newp;
	}
	
	return NULL;
}

/* for libdata, nr has ID code, no increment */
static void *oldnewmap_liblookup(OldNewMap *onm, const void *addr, const void *lib)
{
	if (addr == NULL) {
		return NULL;
	}

	/* lasthit works fine for non-libdata, linking there is done in same sequence as writing */
	if (onm->sorted) {
		const OldNew entry_s = {.old = addr};
		OldNew *entry = bsearch(&entry_s, onm->entries, onm->nentries, sizeof(OldNew), verg_oldnewmap);
		if (entry) {
			ID *id = entry->newp;

			if (id && (!lib || id->lib)) {
				return id;
			}
		}
	}
	else {
		/* note, this can be a bottle neck when loading some files */
		const int i = oldnewmap_lookup_entry_full(onm, addr, -1);
		if (i != -1) {
			OldNew *entry = &onm->entries[i];
			ID *id = entry->newp;
			BLI_assert(entry->old == addr);
			if (id && (!lib || id->lib)) {
				return id;
			}
		}
	}

	return NULL;
}

static void oldnewmap_free_unused(OldNewMap *onm) 
{
	int i;

	for (i = 0; i < onm->nentries; i++) {
		OldNew *entry = &onm->entries[i];
		if (entry->nr == 0) {
			MEM_freeN(entry->newp);
			entry->newp = NULL;
		}
	}
}

static void oldnewmap_clear(OldNewMap *onm) 
{
	onm->nentries = 0;
	onm->lasthit = 0;
}

static void oldnewmap_free(OldNewMap *onm) 
{
	MEM_freeN(onm->entries);
	MEM_freeN(onm);
}

/***/

static void read_libraries(FileData *basefd, ListBase *mainlist);

/* ************ help functions ***************** */

static void add_main_to_main(Main *mainvar, Main *from)
{
	ListBase *lbarray[MAX_LIBARRAY], *fromarray[MAX_LIBARRAY];
	int a;
	
	set_listbasepointers(mainvar, lbarray);
	a = set_listbasepointers(from, fromarray);
	while (a--) {
		BLI_movelisttolist(lbarray[a], fromarray[a]);
	}
}

void blo_join_main(ListBase *mainlist)
{
	Main *tojoin, *mainl;
	
	mainl = mainlist->first;
	while ((tojoin = mainl->next)) {
		add_main_to_main(mainl, tojoin);
		BLI_remlink(mainlist, tojoin);
		BKE_main_free(tojoin);
	}
}

static void split_libdata(ListBase *lb_src, Main **lib_main_array, const unsigned int lib_main_array_len)
{
	for (ID *id = lb_src->first, *idnext; id; id = idnext) {
		idnext = id->next;

		if (id->lib) {
			if (((unsigned int)id->lib->temp_index < lib_main_array_len) &&
			    /* this check should never fail, just incase 'id->lib' is a dangling pointer. */
			    (lib_main_array[id->lib->temp_index]->curlib == id->lib))
			{
				Main *mainvar = lib_main_array[id->lib->temp_index];
				ListBase *lb_dst = which_libbase(mainvar, GS(id->name));
				BLI_remlink(lb_src, id);
				BLI_addtail(lb_dst, id);
			}
			else {
				printf("%s: invalid library for '%s'\n", __func__, id->name);
				BLI_assert(0);
			}
		}
	}
}

void blo_split_main(ListBase *mainlist, Main *main)
{
	mainlist->first = mainlist->last = main;
	main->next = NULL;
	
	if (BLI_listbase_is_empty(&main->library))
		return;
	
	/* (Library.temp_index -> Main), lookup table */
	const unsigned int lib_main_array_len = BLI_listbase_count(&main->library);
	Main             **lib_main_array     = MEM_mallocN(lib_main_array_len * sizeof(*lib_main_array), __func__);

	int i = 0;
	for (Library *lib = main->library.first; lib; lib = lib->id.next, i++) {
		Main *libmain = BKE_main_new();
		libmain->curlib = lib;
		libmain->versionfile = lib->versionfile;
		libmain->subversionfile = lib->subversionfile;
		BLI_addtail(mainlist, libmain);
		lib->temp_index = i;
		lib_main_array[i] = libmain;
	}
	
	ListBase *lbarray[MAX_LIBARRAY];
	i = set_listbasepointers(main, lbarray);
	while (i--) {
		split_libdata(lbarray[i], lib_main_array, lib_main_array_len);
	}

	MEM_freeN(lib_main_array);
}

static void read_file_version(FileData *fd, Main *main)
{
	BHead *bhead;
	
	for (bhead= blo_firstbhead(fd); bhead; bhead= blo_nextbhead(fd, bhead)) {
		if (bhead->code == GLOB) {
			FileGlobal *fg= read_struct(fd, bhead, "Global");
			if (fg) {
				main->subversionfile= fg->subversion;
				main->minversionfile= fg->minversion;
				main->minsubversionfile= fg->minsubversion;
				MEM_freeN(fg);
			}
			else if (bhead->code == ENDB)
				break;
		}
	}
	if (main->curlib) {
		main->curlib->versionfile = main->versionfile;
		main->curlib->subversionfile = main->subversionfile;
	}
}

#ifdef USE_GHASH_BHEAD
static void read_file_bhead_idname_map_create(FileData *fd)
{
	BHead *bhead;

	/* dummy values */
	bool is_link = false;
	int code_prev = ENDB;
	unsigned int reserve = 0;

	for (bhead = blo_firstbhead(fd); bhead; bhead = blo_nextbhead(fd, bhead)) {
		if (code_prev != bhead->code) {
			code_prev = bhead->code;
			is_link = BKE_idcode_is_valid(code_prev) ?
			              /* insert both, linkable and appendable IDs */
			              (BKE_idcode_is_linkable(code_prev) || BKE_idcode_is_appendable(code_prev)) : false;
		}

		if (is_link) {
			reserve += 1;
		}
	}

	BLI_assert(fd->bhead_idname_hash == NULL);

	fd->bhead_idname_hash = BLI_ghash_str_new_ex(__func__, reserve);

	for (bhead = blo_firstbhead(fd); bhead; bhead = blo_nextbhead(fd, bhead)) {
		if (code_prev != bhead->code) {
			code_prev = bhead->code;
			is_link = BKE_idcode_is_valid(code_prev) ?
			              /* insert both, linkable and appendable IDs */
			              (BKE_idcode_is_linkable(code_prev) || BKE_idcode_is_appendable(code_prev)) : false;
		}

		if (is_link) {
			BLI_ghash_insert(fd->bhead_idname_hash, (void *)bhead_id_name(fd, bhead), bhead);
		}
	}
}
#endif


static Main *blo_find_main(FileData *fd, const char *filepath, const char *relabase)
{
	ListBase *mainlist = fd->mainlist;
	Main *m;
	Library *lib;
	char name1[FILE_MAX];
	
	BLI_strncpy(name1, filepath, sizeof(name1));
	BLI_cleanup_path(relabase, name1);
	
//	printf("blo_find_main: relabase  %s\n", relabase);
//	printf("blo_find_main: original in  %s\n", filepath);
//	printf("blo_find_main: converted to %s\n", name1);
	
	for (m = mainlist->first; m; m = m->next) {
		const char *libname = (m->curlib) ? m->curlib->filepath : m->name;
		
		if (BLI_path_cmp(name1, libname) == 0) {
			if (G.debug & G_DEBUG) printf("blo_find_main: found library %s\n", libname);
			return m;
		}
	}
	
	m = BKE_main_new();
	BLI_addtail(mainlist, m);
	
	/* Add library datablock itself to 'main' Main, since libraries are **never** linked data.
	 * Fixes bug where you could end with all ID_LI datablocks having the same name... */
	lib = BKE_libblock_alloc(mainlist->first, ID_LI, "Lib");
	lib->id.us = ID_FAKE_USERS(lib);  /* Important, consistency with main ID reading code from read_libblock(). */
	BLI_strncpy(lib->name, filepath, sizeof(lib->name));
	BLI_strncpy(lib->filepath, name1, sizeof(lib->filepath));
	
	m->curlib = lib;
	
	read_file_version(fd, m);
	
	if (G.debug & G_DEBUG) printf("blo_find_main: added new lib %s\n", filepath);
	return m;
}


/* ************ FILE PARSING ****************** */

static void switch_endian_bh4(BHead4 *bhead)
{
	/* the ID_.. codes */
	if ((bhead->code & 0xFFFF)==0) bhead->code >>= 16;
	
	if (bhead->code != ENDB) {
		BLI_endian_switch_int32(&bhead->len);
		BLI_endian_switch_int32(&bhead->SDNAnr);
		BLI_endian_switch_int32(&bhead->nr);
	}
}

static void switch_endian_bh8(BHead8 *bhead)
{
	/* the ID_.. codes */
	if ((bhead->code & 0xFFFF)==0) bhead->code >>= 16;
	
	if (bhead->code != ENDB) {
		BLI_endian_switch_int32(&bhead->len);
		BLI_endian_switch_int32(&bhead->SDNAnr);
		BLI_endian_switch_int32(&bhead->nr);
	}
}

static void bh4_from_bh8(BHead *bhead, BHead8 *bhead8, int do_endian_swap)
{
	BHead4 *bhead4 = (BHead4 *) bhead;
	int64_t old;

	bhead4->code = bhead8->code;
	bhead4->len = bhead8->len;

	if (bhead4->code != ENDB) {
		/* perform a endian swap on 64bit pointers, otherwise the pointer might map to zero
		 * 0x0000000000000000000012345678 would become 0x12345678000000000000000000000000
		 */
		if (do_endian_swap) {
			BLI_endian_switch_int64(&bhead8->old);
		}
		
		/* this patch is to avoid a long long being read from not-eight aligned positions
		 * is necessary on any modern 64bit architecture) */
		memcpy(&old, &bhead8->old, 8);
		bhead4->old = (int) (old >> 3);
		
		bhead4->SDNAnr = bhead8->SDNAnr;
		bhead4->nr = bhead8->nr;
	}
}

static void bh8_from_bh4(BHead *bhead, BHead4 *bhead4)
{
	BHead8 *bhead8 = (BHead8 *) bhead;
	
	bhead8->code = bhead4->code;
	bhead8->len = bhead4->len;
	
	if (bhead8->code != ENDB) {
		bhead8->old = bhead4->old;
		bhead8->SDNAnr = bhead4->SDNAnr;
		bhead8->nr= bhead4->nr;
	}
}

static BHeadN *get_bhead(FileData *fd)
{
	BHeadN *new_bhead = NULL;
	int readsize;
	
	if (fd) {
		if (!fd->eof) {
			/* initializing to zero isn't strictly needed but shuts valgrind up
			 * since uninitialized memory gets compared */
			BHead8 bhead8 = {0};
			BHead4 bhead4 = {0};
			BHead  bhead = {0};
			
			/* First read the bhead structure.
			 * Depending on the platform the file was written on this can
			 * be a big or little endian BHead4 or BHead8 structure.
			 *
			 * As usual 'ENDB' (the last *partial* bhead of the file)
			 * needs some special handling. We don't want to EOF just yet.
			 */
			if (fd->flags & FD_FLAGS_FILE_POINTSIZE_IS_4) {
				bhead4.code = DATA;
				readsize = fd->read(fd, &bhead4, sizeof(bhead4));
				
				if (readsize == sizeof(bhead4) || bhead4.code == ENDB) {
					if (fd->flags & FD_FLAGS_SWITCH_ENDIAN) {
						switch_endian_bh4(&bhead4);
					}
					
					if (fd->flags & FD_FLAGS_POINTSIZE_DIFFERS) {
						bh8_from_bh4(&bhead, &bhead4);
					}
					else {
						memcpy(&bhead, &bhead4, sizeof(bhead));
					}
				}
				else {
					fd->eof = 1;
					bhead.len= 0;
				}
			}
			else {
				bhead8.code = DATA;
				readsize = fd->read(fd, &bhead8, sizeof(bhead8));
				
				if (readsize == sizeof(bhead8) || bhead8.code == ENDB) {
					if (fd->flags & FD_FLAGS_SWITCH_ENDIAN) {
						switch_endian_bh8(&bhead8);
					}
					
					if (fd->flags & FD_FLAGS_POINTSIZE_DIFFERS) {
						bh4_from_bh8(&bhead, &bhead8, (fd->flags & FD_FLAGS_SWITCH_ENDIAN));
					}
					else {
						memcpy(&bhead, &bhead8, sizeof(bhead));
					}
				}
				else {
					fd->eof = 1;
					bhead.len= 0;
				}
			}
			
			/* make sure people are not trying to pass bad blend files */
			if (bhead.len < 0) fd->eof = 1;
			
			/* bhead now contains the (converted) bhead structure. Now read
			 * the associated data and put everything in a BHeadN (creative naming !)
			 */
			if (!fd->eof) {
				new_bhead = MEM_mallocN(sizeof(BHeadN) + bhead.len, "new_bhead");
				if (new_bhead) {
					new_bhead->next = new_bhead->prev = NULL;
					new_bhead->bhead = bhead;
					
					readsize = fd->read(fd, new_bhead + 1, bhead.len);
					
					if (readsize != bhead.len) {
						fd->eof = 1;
						MEM_freeN(new_bhead);
						new_bhead = NULL;
					}
				}
				else {
					fd->eof = 1;
				}
			}
		}
	}

	/* We've read a new block. Now add it to the list
	 * of blocks.
	 */
	if (new_bhead) {
		BLI_addtail(&fd->listbase, new_bhead);
	}
	
	return(new_bhead);
}

BHead *blo_firstbhead(FileData *fd)
{
	BHeadN *new_bhead;
	BHead *bhead = NULL;
	
	/* Rewind the file
	 * Read in a new block if necessary
	 */
	new_bhead = fd->listbase.first;
	if (new_bhead == NULL) {
		new_bhead = get_bhead(fd);
	}
	
	if (new_bhead) {
		bhead = &new_bhead->bhead;
	}
	
	return(bhead);
}

BHead *blo_prevbhead(FileData *UNUSED(fd), BHead *thisblock)
{
	BHeadN *bheadn = (BHeadN *)POINTER_OFFSET(thisblock, -offsetof(BHeadN, bhead));
	BHeadN *prev = bheadn->prev;
	
	return (prev) ? &prev->bhead : NULL;
}

BHead *blo_nextbhead(FileData *fd, BHead *thisblock)
{
	BHeadN *new_bhead = NULL;
	BHead *bhead = NULL;
	
	if (thisblock) {
		/* bhead is actually a sub part of BHeadN
		 * We calculate the BHeadN pointer from the BHead pointer below */
		new_bhead = (BHeadN *)POINTER_OFFSET(thisblock, -offsetof(BHeadN, bhead));
		
		/* get the next BHeadN. If it doesn't exist we read in the next one */
		new_bhead = new_bhead->next;
		if (new_bhead == NULL) {
			new_bhead = get_bhead(fd);
		}
	}
	
	if (new_bhead) {
		/* here we do the reverse:
		 * go from the BHeadN pointer to the BHead pointer */
		bhead = &new_bhead->bhead;
	}
	
	return(bhead);
}

/* Warning! Caller's responsability to ensure given bhead **is** and ID one! */
const char *bhead_id_name(const FileData *fd, const BHead *bhead)
{
	return (const char *)POINTER_OFFSET(bhead, sizeof(*bhead) + fd->id_name_offs);
}

static void decode_blender_header(FileData *fd)
{
	char header[SIZEOFBLENDERHEADER], num[4];
	int readsize;
	
	/* read in the header data */
	readsize = fd->read(fd, header, sizeof(header));
	
	if (readsize == sizeof(header)) {
		if (STREQLEN(header, "BLENDER", 7)) {
			fd->flags |= FD_FLAGS_FILE_OK;
			
			/* what size are pointers in the file ? */
			if (header[7]=='_') {
				fd->flags |= FD_FLAGS_FILE_POINTSIZE_IS_4;
				if (sizeof(void *) != 4) {
					fd->flags |= FD_FLAGS_POINTSIZE_DIFFERS;
				}
			}
			else {
				if (sizeof(void *) != 8) {
					fd->flags |= FD_FLAGS_POINTSIZE_DIFFERS;
				}
			}
			
			/* is the file saved in a different endian
			 * than we need ?
			 */
			if (((header[8] == 'v') ? L_ENDIAN : B_ENDIAN) != ENDIAN_ORDER) {
				fd->flags |= FD_FLAGS_SWITCH_ENDIAN;
			}
			
			/* get the version number */
			memcpy(num, header + 9, 3);
			num[3] = 0;
			fd->fileversion = atoi(num);
		}
	}
}

/**
 * \return Success if the file is read correctly, else set \a r_error_message.
 */
static bool read_file_dna(FileData *fd, const char **r_error_message)
{
	BHead *bhead;
	
	for (bhead = blo_firstbhead(fd); bhead; bhead = blo_nextbhead(fd, bhead)) {
		if (bhead->code == DNA1) {
			const bool do_endian_swap = (fd->flags & FD_FLAGS_SWITCH_ENDIAN) != 0;
			
			fd->filesdna = DNA_sdna_from_data(&bhead[1], bhead->len, do_endian_swap, true, r_error_message);
			if (fd->filesdna) {
				fd->compflags = DNA_struct_get_compareflags(fd->filesdna, fd->memsdna);
				/* used to retrieve ID names from (bhead+1) */
				fd->id_name_offs = DNA_elem_offset(fd->filesdna, "ID", "char", "name[]");

				return true;
			}
			else {
				return false;
			}
			
		}
		else if (bhead->code == ENDB)
			break;
	}
	
	*r_error_message = "Missing DNA block";
	return false;
}

static int *read_file_thumbnail(FileData *fd)
{
	BHead *bhead;
	int *blend_thumb = NULL;

	for (bhead = blo_firstbhead(fd); bhead; bhead = blo_nextbhead(fd, bhead)) {
		if (bhead->code == TEST) {
			const bool do_endian_swap = (fd->flags & FD_FLAGS_SWITCH_ENDIAN) != 0;
			int *data = (int *)(bhead + 1);

			if (bhead->len < (2 * sizeof(int))) {
				break;
			}

			if (do_endian_swap) {
				BLI_endian_switch_int32(&data[0]);
				BLI_endian_switch_int32(&data[1]);
			}

			if (bhead->len < BLEN_THUMB_MEMSIZE_FILE(data[0], data[1])) {
				break;
			}

			blend_thumb = data;
			break;
		}
		else if (bhead->code != REND) {
			/* Thumbnail is stored in TEST immediately after first REND... */
			break;
		}
	}

	return blend_thumb;
}

static int fd_read_from_file(FileData *filedata, void *buffer, unsigned int size)
{
	int readsize = read(filedata->filedes, buffer, size);
	
	if (readsize < 0) {
		readsize = EOF;
	}
	else {
		filedata->seek += readsize;
	}
	
	return readsize;
}

static int fd_read_gzip_from_file(FileData *filedata, void *buffer, unsigned int size)
{
	int readsize = gzread(filedata->gzfiledes, buffer, size);
	
	if (readsize < 0) {
		readsize = EOF;
	}
	else {
		filedata->seek += readsize;
	}
	
	return (readsize);
}

static int fd_read_from_memory(FileData *filedata, void *buffer, unsigned int size)
{
	/* don't read more bytes then there are available in the buffer */
	int readsize = (int)MIN2(size, (unsigned int)(filedata->buffersize - filedata->seek));
	
	memcpy(buffer, filedata->buffer + filedata->seek, readsize);
	filedata->seek += readsize;
	
	return (readsize);
}

static int fd_read_from_memfile(FileData *filedata, void *buffer, unsigned int size)
{
	static unsigned int seek = (1<<30);	/* the current position */
	static unsigned int offset = 0;		/* size of previous chunks */
	static MemFileChunk *chunk = NULL;
	unsigned int chunkoffset, readsize, totread;
	
	if (size == 0) return 0;
	
	if (seek != (unsigned int)filedata->seek) {
		chunk = filedata->memfile->chunks.first;
		seek = 0;
		
		while (chunk) {
			if (seek + chunk->size > (unsigned) filedata->seek) break;
			seek += chunk->size;
			chunk = chunk->next;
		}
		offset = seek;
		seek = filedata->seek;
	}
	
	if (chunk) {
		totread = 0;
		
		do {
			/* first check if it's on the end if current chunk */
			if (seek-offset == chunk->size) {
				offset += chunk->size;
				chunk = chunk->next;
			}
			
			/* debug, should never happen */
			if (chunk == NULL) {
				printf("illegal read, chunk zero\n");
				return 0;
			}
			
			chunkoffset = seek-offset;
			readsize = size-totread;
			
			/* data can be spread over multiple chunks, so clamp size
			 * to within this chunk, and then it will read further in
			 * the next chunk */
			if (chunkoffset+readsize > chunk->size)
				readsize= chunk->size-chunkoffset;
			
			memcpy(POINTER_OFFSET(buffer, totread), chunk->buf + chunkoffset, readsize);
			totread += readsize;
			filedata->seek += readsize;
			seek += readsize;
		} while (totread < size);
		
		return totread;
	}
	
	return 0;
}

static FileData *filedata_new(void)
{
	FileData *fd = MEM_callocN(sizeof(FileData), "FileData");
	
	fd->filedes = -1;
	fd->gzfiledes = NULL;

	fd->memsdna = DNA_sdna_current_get();

	fd->datamap = oldnewmap_new();
	fd->globmap = oldnewmap_new();
	fd->libmap = oldnewmap_new();
	
	return fd;
}

static FileData *blo_decode_and_check(FileData *fd, ReportList *reports)
{
	decode_blender_header(fd);
	
	if (fd->flags & FD_FLAGS_FILE_OK) {
		const char *error_message = NULL;
		if (read_file_dna(fd, &error_message) == false) {
			BKE_reportf(reports, RPT_ERROR,
			            "Failed to read blend file '%s': %s",
			            fd->relabase, error_message);
			blo_freefiledata(fd);
			fd = NULL;
		}
	}
	else {
		BKE_reportf(reports, RPT_ERROR, "Failed to read blend file '%s', not a blend file", fd->relabase);
		blo_freefiledata(fd);
		fd = NULL;
	}
	
	return fd;
}

/* cannot be called with relative paths anymore! */
/* on each new library added, it now checks for the current FileData and expands relativeness */
FileData *blo_openblenderfile(const char *filepath, ReportList *reports)
{
	gzFile gzfile;
	errno = 0;
	gzfile = BLI_gzopen(filepath, "rb");
	
	if (gzfile == (gzFile)Z_NULL) {
		BKE_reportf(reports, RPT_WARNING, "Unable to open '%s': %s",
		            filepath, errno ? strerror(errno) : TIP_("unknown error reading file"));
		return NULL;
	}
	else {
		FileData *fd = filedata_new();
		fd->gzfiledes = gzfile;
		fd->read = fd_read_gzip_from_file;
		
		/* needed for library_append and read_libraries */
		BLI_strncpy(fd->relabase, filepath, sizeof(fd->relabase));
		
		return blo_decode_and_check(fd, reports);
	}
}

/**
 * Same as blo_openblenderfile(), but does not reads DNA data, only header. Use it for light access
 * (e.g. thumbnail reading).
 */
static FileData *blo_openblenderfile_minimal(const char *filepath)
{
	gzFile gzfile;
	errno = 0;
	gzfile = BLI_gzopen(filepath, "rb");

	if (gzfile != (gzFile)Z_NULL) {
		FileData *fd = filedata_new();
		fd->gzfiledes = gzfile;
		fd->read = fd_read_gzip_from_file;

		decode_blender_header(fd);

		if (fd->flags & FD_FLAGS_FILE_OK) {
			return fd;
		}

		blo_freefiledata(fd);
	}

	return NULL;
}

static int fd_read_gzip_from_memory(FileData *filedata, void *buffer, unsigned int size)
{
	int err;

	filedata->strm.next_out = (Bytef *) buffer;
	filedata->strm.avail_out = size;

	// Inflate another chunk.
	err = inflate (&filedata->strm, Z_SYNC_FLUSH);

	if (err == Z_STREAM_END) {
		return 0;
	}
	else if (err != Z_OK) {
		printf("fd_read_gzip_from_memory: zlib error\n");
		return 0;
	}

	filedata->seek += size;

	return (size);
}

static int fd_read_gzip_from_memory_init(FileData *fd)
{

	fd->strm.next_in = (Bytef *) fd->buffer;
	fd->strm.avail_in = fd->buffersize;
	fd->strm.total_out = 0;
	fd->strm.zalloc = Z_NULL;
	fd->strm.zfree = Z_NULL;
	
	if (inflateInit2(&fd->strm, (16+MAX_WBITS)) != Z_OK)
		return 0;

	fd->read = fd_read_gzip_from_memory;
	
	return 1;
}

FileData *blo_openblendermemory(const void *mem, int memsize, ReportList *reports)
{
	if (!mem || memsize<SIZEOFBLENDERHEADER) {
		BKE_report(reports, RPT_WARNING, (mem) ? TIP_("Unable to read"): TIP_("Unable to open"));
		return NULL;
	}
	else {
		FileData *fd = filedata_new();
		const char *cp = mem;
		
		fd->buffer = mem;
		fd->buffersize = memsize;
		
		/* test if gzip */
		if (cp[0] == 0x1f && cp[1] == 0x8b) {
			if (0 == fd_read_gzip_from_memory_init(fd)) {
				blo_freefiledata(fd);
				return NULL;
			}
		}
		else
			fd->read = fd_read_from_memory;
			
		fd->flags |= FD_FLAGS_NOT_MY_BUFFER;

		return blo_decode_and_check(fd, reports);
	}
}

FileData *blo_openblendermemfile(MemFile *memfile, ReportList *reports)
{
	if (!memfile) {
		BKE_report(reports, RPT_WARNING, "Unable to open blend <memory>");
		return NULL;
	}
	else {
		FileData *fd = filedata_new();
		fd->memfile = memfile;
		
		fd->read = fd_read_from_memfile;
		fd->flags |= FD_FLAGS_NOT_MY_BUFFER;
		
		return blo_decode_and_check(fd, reports);
	}
}


void blo_freefiledata(FileData *fd)
{
	if (fd) {
		if (fd->filedes != -1) {
			close(fd->filedes);
		}
		
		if (fd->gzfiledes != NULL) {
			gzclose(fd->gzfiledes);
		}
		
		if (fd->strm.next_in) {
			if (inflateEnd(&fd->strm) != Z_OK) {
				printf("close gzip stream error\n");
			}
		}
		
		if (fd->buffer && !(fd->flags & FD_FLAGS_NOT_MY_BUFFER)) {
			MEM_freeN((void *)fd->buffer);
			fd->buffer = NULL;
		}
		
		// Free all BHeadN data blocks
		BLI_freelistN(&fd->listbase);

		if (fd->filesdna)
			DNA_sdna_free(fd->filesdna);
		if (fd->compflags)
			MEM_freeN((void *)fd->compflags);
		
		if (fd->datamap)
			oldnewmap_free(fd->datamap);
		if (fd->globmap)
			oldnewmap_free(fd->globmap);
		if (fd->imamap)
			oldnewmap_free(fd->imamap);
		if (fd->movieclipmap)
			oldnewmap_free(fd->movieclipmap);
		if (fd->soundmap)
			oldnewmap_free(fd->soundmap);
		if (fd->packedmap)
			oldnewmap_free(fd->packedmap);
		if (fd->libmap && !(fd->flags & FD_FLAGS_NOT_MY_LIBMAP))
			oldnewmap_free(fd->libmap);
		if (fd->bheadmap)
			MEM_freeN(fd->bheadmap);
		
#ifdef USE_GHASH_BHEAD
		if (fd->bhead_idname_hash) {
			BLI_ghash_free(fd->bhead_idname_hash, NULL, NULL);
		}
#endif

		MEM_freeN(fd);
	}
}

/* ************ DIV ****************** */

/**
 * Check whether given path ends with a blend file compatible extension (.blend, .ble or .blend.gz).
 *
 * \param str The path to check.
 * \return true is this path ends with a blender file extension.
 */
bool BLO_has_bfile_extension(const char *str)
{
	const char *ext_test[4] = {".blend", ".ble", ".blend.gz", NULL};
	return BLI_testextensie_array(str, ext_test);
}

/**
 * Try to explode given path into its 'library components' (i.e. a .blend file, id type/group, and datablock itself).
 *
 * \param path the full path to explode.
 * \param r_dir the string that'll contain path up to blend file itself ('library' path).
 *              WARNING! Must be FILE_MAX_LIBEXTRA long (it also stores group and name strings)!
 * \param r_group the string that'll contain 'group' part of the path, if any. May be NULL.
 * \param r_name the string that'll contain data's name part of the path, if any. May be NULL.
 * \return true if path contains a blend file.
 */
bool BLO_library_path_explode(const char *path, char *r_dir, char **r_group, char **r_name)
{
	/* We might get some data names with slashes, so we have to go up in path until we find blend file itself,
	 * then we now next path item is group, and everything else is data name. */
	char *slash = NULL, *prev_slash = NULL, c = '\0';

	r_dir[0] = '\0';
	if (r_group) {
		*r_group = NULL;
	}
	if (r_name) {
		*r_name = NULL;
	}

	/* if path leads to an existing directory, we can be sure we're not (in) a library */
	if (BLI_is_dir(path)) {
		return false;
	}

	strcpy(r_dir, path);

	while ((slash = (char *)BLI_last_slash(r_dir))) {
		char tc = *slash;
		*slash = '\0';
		if (BLO_has_bfile_extension(r_dir) && BLI_is_file(r_dir)) {
			break;
		}

		if (prev_slash) {
			*prev_slash = c;
		}
		prev_slash = slash;
		c = tc;
	}

	if (!slash) {
		return false;
	}

	if (slash[1] != '\0') {
		BLI_assert(strlen(slash + 1) < BLO_GROUP_MAX);
		if (r_group) {
			*r_group = slash + 1;
		}
	}

	if (prev_slash && (prev_slash[1] != '\0')) {
		BLI_assert(strlen(prev_slash + 1) < MAX_ID_NAME - 2);
		if (r_name) {
			*r_name = prev_slash + 1;
		}
	}

	return true;
}

/**
 * Does a very light reading of given .blend file to extract its stored thumbnail.
 *
 * \param filepath The path of the file to extract thumbnail from.
 * \return The raw thumbnail
 *         (MEM-allocated, as stored in file, use BKE_main_thumbnail_to_imbuf() to convert it to ImBuf image).
 */
BlendThumbnail *BLO_thumbnail_from_file(const char *filepath)
{
	FileData *fd;
	BlendThumbnail *data;
	int *fd_data;

	fd = blo_openblenderfile_minimal(filepath);
	fd_data = fd ? read_file_thumbnail(fd) : NULL;

	if (fd_data) {
		const size_t sz = BLEN_THUMB_MEMSIZE(fd_data[0], fd_data[1]);
		data = MEM_mallocN(sz, __func__);

		BLI_assert((sz - sizeof(*data)) == (BLEN_THUMB_MEMSIZE_FILE(fd_data[0], fd_data[1]) - (sizeof(*fd_data) * 2)));
		data->width = fd_data[0];
		data->height = fd_data[1];
		memcpy(data->rect, &fd_data[2], sz - sizeof(*data));
	}
	else {
		data = NULL;
	}

	blo_freefiledata(fd);

	return data;
}

/* ************** OLD POINTERS ******************* */

static void *newdataadr(FileData *fd, const void *adr)		/* only direct databocks */
{
	return oldnewmap_lookup_and_inc(fd->datamap, adr, true);
}

/* This is a special version of newdataadr() which allows us to keep lasthit of
 * map unchanged. In certain cases this makes file loading time significantly
 * faster.
 *
 * Use this function in cases like restoring pointer from one list element to
 * another list element, but keep lasthit value so we can continue restoring
 * pointers efficiently.
 *
 * Example of this could be found in direct_link_fcurves() which restores the
 * fcurve group pointer and keeps lasthit optimal for linking all further
 * fcurves.
 */
static void *newdataadr_ex(FileData *fd, const void *adr, bool increase_lasthit)		/* only direct databocks */
{
	if (increase_lasthit) {
		return newdataadr(fd, adr);
	}
	else {
		int lasthit = fd->datamap->lasthit;
		void *newadr = newdataadr(fd, adr);
		fd->datamap->lasthit = lasthit;
		return newadr;
	}
}

static void *newdataadr_no_us(FileData *fd, const void *adr)		/* only direct databocks */
{
	return oldnewmap_lookup_and_inc(fd->datamap, adr, false);
}

static void *newglobadr(FileData *fd, const void *adr)	    /* direct datablocks with global linking */
{
	return oldnewmap_lookup_and_inc(fd->globmap, adr, true);
}

static void *newimaadr(FileData *fd, const void *adr)		    /* used to restore image data after undo */
{
	if (fd->imamap && adr)
		return oldnewmap_lookup_and_inc(fd->imamap, adr, true);
	return NULL;
}

static void *newmclipadr(FileData *fd, const void *adr)      /* used to restore movie clip data after undo */
{
	if (fd->movieclipmap && adr)
		return oldnewmap_lookup_and_inc(fd->movieclipmap, adr, true);
	return NULL;
}

static void *newsoundadr(FileData *fd, const void *adr)      /* used to restore sound data after undo */
{
	if (fd->soundmap && adr)
		return oldnewmap_lookup_and_inc(fd->soundmap, adr, true);
	return NULL;
}

static void *newpackedadr(FileData *fd, const void *adr)      /* used to restore packed data after undo */
{
	if (fd->packedmap && adr)
		return oldnewmap_lookup_and_inc(fd->packedmap, adr, true);
	
	return oldnewmap_lookup_and_inc(fd->datamap, adr, true);
}


static void *newlibadr(FileData *fd, const void *lib, const void *adr)		/* only lib data */
{
	return oldnewmap_liblookup(fd->libmap, adr, lib);
}

void *blo_do_versions_newlibadr(FileData *fd, const void *lib, const void *adr)		/* only lib data */
{
	return newlibadr(fd, lib, adr);
}

static void *newlibadr_us(FileData *fd, const void *lib, const void *adr)	/* increases user number */
{
	ID *id = newlibadr(fd, lib, adr);
	
	id_us_plus_no_lib(id);
	
	return id;
}

void *blo_do_versions_newlibadr_us(FileData *fd, const void *lib, const void *adr)	/* increases user number */
{
	return newlibadr_us(fd, lib, adr);
}

static void *newlibadr_real_us(FileData *fd, const void *lib, const void *adr)	/* ensures real user */
{
	ID *id = newlibadr(fd, lib, adr);

	id_us_ensure_real(id);

	return id;
}

static void change_idid_adr_fd(FileData *fd, const void *old, void *new)
{
	int i;
	
	/* use a binary search if we have a sorted libmap, for now it's not needed. */
	BLI_assert(fd->libmap->sorted == false);

	for (i = 0; i < fd->libmap->nentries; i++) {
		OldNew *entry = &fd->libmap->entries[i];
		
		if (old==entry->newp && entry->nr==ID_ID) {
			entry->newp = new;
			if (new) entry->nr = GS( ((ID *)new)->name );
		}
	}
}

static void change_idid_adr(ListBase *mainlist, FileData *basefd, void *old, void *new)
{
	Main *mainptr;
	
	for (mainptr = mainlist->first; mainptr; mainptr = mainptr->next) {
		FileData *fd;
		
		if (mainptr->curlib)
			fd = mainptr->curlib->filedata;
		else
			fd = basefd;
		
		if (fd) {
			change_idid_adr_fd(fd, old, new);
		}
	}
}

/* lib linked proxy objects point to our local data, we need
 * to clear that pointer before reading the undo memfile since
 * the object might be removed, it is set again in reading
 * if the local object still exists */
void blo_clear_proxy_pointers_from_lib(Main *oldmain)
{
	Object *ob = oldmain->object.first;
	
	for (; ob; ob= ob->id.next) {
		if (ob->id.lib)
			ob->proxy_from = NULL;
	}
}

void blo_make_image_pointer_map(FileData *fd, Main *oldmain)
{
	Image *ima = oldmain->image.first;
	Scene *sce = oldmain->scene.first;
	int a;
	
	fd->imamap = oldnewmap_new();
	
	for (; ima; ima = ima->id.next) {
		if (ima->cache)
			oldnewmap_insert(fd->imamap, ima->cache, ima->cache, 0);
		for (a = 0; a < TEXTARGET_COUNT; a++)
			if (ima->gputexture[a])
				oldnewmap_insert(fd->imamap, ima->gputexture[a], ima->gputexture[a], 0);
		if (ima->rr)
			oldnewmap_insert(fd->imamap, ima->rr, ima->rr, 0);
		for (a=0; a < IMA_MAX_RENDER_SLOT; a++)
			if (ima->renders[a])
				oldnewmap_insert(fd->imamap, ima->renders[a], ima->renders[a], 0);
	}
	for (; sce; sce = sce->id.next) {
		if (sce->nodetree && sce->nodetree->previews) {
			bNodeInstanceHashIterator iter;
			NODE_INSTANCE_HASH_ITER(iter, sce->nodetree->previews) {
				bNodePreview *preview = BKE_node_instance_hash_iterator_get_value(&iter);
				oldnewmap_insert(fd->imamap, preview, preview, 0);
			}
		}
	}
}

/* set old main image ibufs to zero if it has been restored */
/* this works because freeing old main only happens after this call */
void blo_end_image_pointer_map(FileData *fd, Main *oldmain)
{
	OldNew *entry = fd->imamap->entries;
	Image *ima = oldmain->image.first;
	Scene *sce = oldmain->scene.first;
	int i;
	
	/* used entries were restored, so we put them to zero */
	for (i = 0; i < fd->imamap->nentries; i++, entry++) {
		if (entry->nr > 0)
			entry->newp = NULL;
	}
	
	for (; ima; ima = ima->id.next) {
		ima->cache = newimaadr(fd, ima->cache);
		if (ima->cache == NULL) {
			ima->tpageflag &= ~IMA_GLBIND_IS_DATA;
			for (i = 0; i < TEXTARGET_COUNT; i++) {
				ima->bindcode[i] = 0;
				ima->gputexture[i] = NULL;
			}
			ima->rr = NULL;
		}
		for (i = 0; i < IMA_MAX_RENDER_SLOT; i++)
			ima->renders[i] = newimaadr(fd, ima->renders[i]);
		
		for (i = 0; i < TEXTARGET_COUNT; i++)
			ima->gputexture[i] = newimaadr(fd, ima->gputexture[i]);
		ima->rr = newimaadr(fd, ima->rr);
	}
	for (; sce; sce = sce->id.next) {
		if (sce->nodetree && sce->nodetree->previews) {
			bNodeInstanceHash *new_previews = BKE_node_instance_hash_new("node previews");
			bNodeInstanceHashIterator iter;
			
			/* reconstruct the preview hash, only using remaining pointers */
			NODE_INSTANCE_HASH_ITER(iter, sce->nodetree->previews) {
				bNodePreview *preview = BKE_node_instance_hash_iterator_get_value(&iter);
				if (preview) {
					bNodePreview *new_preview = newimaadr(fd, preview);
					if (new_preview) {
						bNodeInstanceKey key = BKE_node_instance_hash_iterator_get_key(&iter);
						BKE_node_instance_hash_insert(new_previews, key, new_preview);
					}
				}
			}
			BKE_node_instance_hash_free(sce->nodetree->previews, NULL);
			sce->nodetree->previews = new_previews;
		}
	}
}

void blo_make_movieclip_pointer_map(FileData *fd, Main *oldmain)
{
	MovieClip *clip = oldmain->movieclip.first;
	Scene *sce = oldmain->scene.first;
	
	fd->movieclipmap = oldnewmap_new();
	
	for (; clip; clip = clip->id.next) {
		if (clip->cache)
			oldnewmap_insert(fd->movieclipmap, clip->cache, clip->cache, 0);
		
		if (clip->tracking.camera.intrinsics)
			oldnewmap_insert(fd->movieclipmap, clip->tracking.camera.intrinsics, clip->tracking.camera.intrinsics, 0);
	}
	
	for (; sce; sce = sce->id.next) {
		if (sce->nodetree) {
			bNode *node;
			for (node = sce->nodetree->nodes.first; node; node = node->next)
				if (node->type == CMP_NODE_MOVIEDISTORTION)
					oldnewmap_insert(fd->movieclipmap, node->storage, node->storage, 0);
		}
	}
}

/* set old main movie clips caches to zero if it has been restored */
/* this works because freeing old main only happens after this call */
void blo_end_movieclip_pointer_map(FileData *fd, Main *oldmain)
{
	OldNew *entry = fd->movieclipmap->entries;
	MovieClip *clip = oldmain->movieclip.first;
	Scene *sce = oldmain->scene.first;
	int i;
	
	/* used entries were restored, so we put them to zero */
	for (i=0; i < fd->movieclipmap->nentries; i++, entry++) {
		if (entry->nr > 0)
			entry->newp = NULL;
	}
	
	for (; clip; clip = clip->id.next) {
		clip->cache = newmclipadr(fd, clip->cache);
		clip->tracking.camera.intrinsics = newmclipadr(fd, clip->tracking.camera.intrinsics);
	}
	
	for (; sce; sce = sce->id.next) {
		if (sce->nodetree) {
			bNode *node;
			for (node = sce->nodetree->nodes.first; node; node = node->next)
				if (node->type == CMP_NODE_MOVIEDISTORTION)
					node->storage = newmclipadr(fd, node->storage);
		}
	}
}

void blo_make_sound_pointer_map(FileData *fd, Main *oldmain)
{
	bSound *sound = oldmain->sound.first;
	
	fd->soundmap = oldnewmap_new();
	
	for (; sound; sound = sound->id.next) {
		if (sound->waveform)
			oldnewmap_insert(fd->soundmap, sound->waveform, sound->waveform, 0);			
	}
}

/* set old main sound caches to zero if it has been restored */
/* this works because freeing old main only happens after this call */
void blo_end_sound_pointer_map(FileData *fd, Main *oldmain)
{
	OldNew *entry = fd->soundmap->entries;
	bSound *sound = oldmain->sound.first;
	int i;
	
	/* used entries were restored, so we put them to zero */
	for (i = 0; i < fd->soundmap->nentries; i++, entry++) {
		if (entry->nr > 0)
			entry->newp = NULL;
	}
	
	for (; sound; sound = sound->id.next) {
		sound->waveform = newsoundadr(fd, sound->waveform);
	}
}

/* XXX disabled this feature - packed files also belong in temp saves and quit.blend, to make restore work */

static void insert_packedmap(FileData *fd, PackedFile *pf)
{
	oldnewmap_insert(fd->packedmap, pf, pf, 0);
	oldnewmap_insert(fd->packedmap, pf->data, pf->data, 0);
}

void blo_make_packed_pointer_map(FileData *fd, Main *oldmain)
{
	Image *ima;
	VFont *vfont;
	bSound *sound;
	Library *lib;
	
	fd->packedmap = oldnewmap_new();
	
	for (ima = oldmain->image.first; ima; ima = ima->id.next) {
		ImagePackedFile *imapf;

		if (ima->packedfile)
			insert_packedmap(fd, ima->packedfile);

		for (imapf = ima->packedfiles.first; imapf; imapf = imapf->next)
			if (imapf->packedfile)
				insert_packedmap(fd, imapf->packedfile);
	}
			
	for (vfont = oldmain->vfont.first; vfont; vfont = vfont->id.next)
		if (vfont->packedfile)
			insert_packedmap(fd, vfont->packedfile);
	
	for (sound = oldmain->sound.first; sound; sound = sound->id.next)
		if (sound->packedfile)
			insert_packedmap(fd, sound->packedfile);
	
	for (lib = oldmain->library.first; lib; lib = lib->id.next)
		if (lib->packedfile)
			insert_packedmap(fd, lib->packedfile);

}

/* set old main packed data to zero if it has been restored */
/* this works because freeing old main only happens after this call */
void blo_end_packed_pointer_map(FileData *fd, Main *oldmain)
{
	Image *ima;
	VFont *vfont;
	bSound *sound;
	Library *lib;
	OldNew *entry = fd->packedmap->entries;
	int i;
	
	/* used entries were restored, so we put them to zero */
	for (i=0; i < fd->packedmap->nentries; i++, entry++) {
		if (entry->nr > 0)
			entry->newp = NULL;
	}
	
	for (ima = oldmain->image.first; ima; ima = ima->id.next) {
		ImagePackedFile *imapf;

		ima->packedfile = newpackedadr(fd, ima->packedfile);

		for (imapf = ima->packedfiles.first; imapf; imapf = imapf->next)
			imapf->packedfile = newpackedadr(fd, imapf->packedfile);
	}
	
	for (vfont = oldmain->vfont.first; vfont; vfont = vfont->id.next)
		vfont->packedfile = newpackedadr(fd, vfont->packedfile);

	for (sound = oldmain->sound.first; sound; sound = sound->id.next)
		sound->packedfile = newpackedadr(fd, sound->packedfile);
		
	for (lib = oldmain->library.first; lib; lib = lib->id.next)
		lib->packedfile = newpackedadr(fd, lib->packedfile);
}


/* undo file support: add all library pointers in lookup */
void blo_add_library_pointer_map(ListBase *old_mainlist, FileData *fd)
{
	Main *ptr = old_mainlist->first;
	ListBase *lbarray[MAX_LIBARRAY];
	
	for (ptr = ptr->next; ptr; ptr = ptr->next) {
		int i = set_listbasepointers(ptr, lbarray);
		while (i--) {
			ID *id;
			for (id = lbarray[i]->first; id; id = id->next)
				oldnewmap_insert(fd->libmap, id, id, GS(id->name));
		}
	}

	fd->old_mainlist = old_mainlist;
}


/* ********** END OLD POINTERS ****************** */
/* ********** READ FILE ****************** */

static void switch_endian_structs(const struct SDNA *filesdna, BHead *bhead)
{
	int blocksize, nblocks;
	char *data;
	
	data = (char *)(bhead+1);
	blocksize = filesdna->typelens[ filesdna->structs[bhead->SDNAnr][0] ];
	
	nblocks = bhead->nr;
	while (nblocks--) {
		DNA_struct_switch_endian(filesdna, bhead->SDNAnr, data);
		
		data += blocksize;
	}
}

static void *read_struct(FileData *fd, BHead *bh, const char *blockname)
{
	void *temp = NULL;
	
	if (bh->len) {
		/* switch is based on file dna */
		if (bh->SDNAnr && (fd->flags & FD_FLAGS_SWITCH_ENDIAN))
			switch_endian_structs(fd->filesdna, bh);
		
		if (fd->compflags[bh->SDNAnr] != SDNA_CMP_REMOVED) {
			if (fd->compflags[bh->SDNAnr] == SDNA_CMP_NOT_EQUAL) {
				temp = DNA_struct_reconstruct(fd->memsdna, fd->filesdna, fd->compflags, bh->SDNAnr, bh->nr, (bh+1));
			}
			else {
				/* SDNA_CMP_EQUAL */
				temp = MEM_mallocN(bh->len, blockname);
				memcpy(temp, (bh+1), bh->len);
			}
		}
	}

	return temp;
}

typedef void (*link_list_cb)(FileData *fd, void *data);

static void link_list_ex(FileData *fd, ListBase *lb, link_list_cb callback)		/* only direct data */
{
	Link *ln, *prev;
	
	if (BLI_listbase_is_empty(lb)) return;
	
	lb->first = newdataadr(fd, lb->first);
	if (callback != NULL) {
		callback(fd, lb->first);
	}
	ln = lb->first;
	prev = NULL;
	while (ln) {
		ln->next = newdataadr(fd, ln->next);
		if (ln->next != NULL && callback != NULL) {
			callback(fd, ln->next);
		}
		ln->prev = prev;
		prev = ln;
		ln = ln->next;
	}
	lb->last = prev;
}

static void link_list(FileData *fd, ListBase *lb)		/* only direct data */
{
	link_list_ex(fd, lb, NULL);
}

static void link_glob_list(FileData *fd, ListBase *lb)		/* for glob data */
{
	Link *ln, *prev;
	void *poin;

	if (BLI_listbase_is_empty(lb)) return;
	poin = newdataadr(fd, lb->first);
	if (lb->first) {
		oldnewmap_insert(fd->globmap, lb->first, poin, 0);
	}
	lb->first = poin;
	
	ln = lb->first;
	prev = NULL;
	while (ln) {
		poin = newdataadr(fd, ln->next);
		if (ln->next) {
			oldnewmap_insert(fd->globmap, ln->next, poin, 0);
		}
		ln->next = poin;
		ln->prev = prev;
		prev = ln;
		ln = ln->next;
	}
	lb->last = prev;
}

static void test_pointer_array(FileData *fd, void **mat)
{
	int64_t *lpoin, *lmat;
	int *ipoin, *imat;
	size_t len;

		/* manually convert the pointer array in
		 * the old dna format to a pointer array in
		 * the new dna format.
		 */
	if (*mat) {
		len = MEM_allocN_len(*mat)/fd->filesdna->pointerlen;
			
		if (fd->filesdna->pointerlen==8 && fd->memsdna->pointerlen==4) {
			ipoin=imat= MEM_mallocN(len * 4, "newmatar");
			lpoin= *mat;
			
			while (len-- > 0) {
				if ((fd->flags & FD_FLAGS_SWITCH_ENDIAN))
					BLI_endian_switch_int64(lpoin);
				*ipoin = (int)((*lpoin) >> 3);
				ipoin++;
				lpoin++;
			}
			MEM_freeN(*mat);
			*mat = imat;
		}
		
		if (fd->filesdna->pointerlen==4 && fd->memsdna->pointerlen==8) {
			lpoin = lmat = MEM_mallocN(len * 8, "newmatar");
			ipoin = *mat;
			
			while (len-- > 0) {
				*lpoin = *ipoin;
				ipoin++;
				lpoin++;
			}
			MEM_freeN(*mat);
			*mat= lmat;
		}
	}
}

/* ************ READ ID Properties *************** */

static void IDP_DirectLinkProperty(IDProperty *prop, int switch_endian, FileData *fd);
static void IDP_LibLinkProperty(IDProperty *prop, int switch_endian, FileData *fd);

static void IDP_DirectLinkIDPArray(IDProperty *prop, int switch_endian, FileData *fd)
{
	IDProperty *array;
	int i;
	
	/* since we didn't save the extra buffer, set totallen to len */
	prop->totallen = prop->len;
	prop->data.pointer = newdataadr(fd, prop->data.pointer);

	array = (IDProperty *)prop->data.pointer;
	
	/* note!, idp-arrays didn't exist in 2.4x, so the pointer will be cleared
	 * theres not really anything we can do to correct this, at least don't crash */
	if (array == NULL) {
		prop->len = 0;
		prop->totallen = 0;
	}
	
	
	for (i = 0; i < prop->len; i++)
		IDP_DirectLinkProperty(&array[i], switch_endian, fd);
}

static void IDP_DirectLinkArray(IDProperty *prop, int switch_endian, FileData *fd)
{
	IDProperty **array;
	int i;
	
	/* since we didn't save the extra buffer, set totallen to len */
	prop->totallen = prop->len;
	prop->data.pointer = newdataadr(fd, prop->data.pointer);
	
	if (prop->subtype == IDP_GROUP) {
		test_pointer_array(fd, prop->data.pointer);
		array = prop->data.pointer;
		
		for (i = 0; i < prop->len; i++)
			IDP_DirectLinkProperty(array[i], switch_endian, fd);
	}
	else if (prop->subtype == IDP_DOUBLE) {
		if (switch_endian) {
			BLI_endian_switch_double_array(prop->data.pointer, prop->len);
		}
	}
	else {
		if (switch_endian) {
			/* also used for floats */
			BLI_endian_switch_int32_array(prop->data.pointer, prop->len);
		}
	}
}

static void IDP_DirectLinkString(IDProperty *prop, FileData *fd)
{
	/*since we didn't save the extra string buffer, set totallen to len.*/
	prop->totallen = prop->len;
	prop->data.pointer = newdataadr(fd, prop->data.pointer);
}

static void IDP_DirectLinkGroup(IDProperty *prop, int switch_endian, FileData *fd)
{
	ListBase *lb = &prop->data.group;
	IDProperty *loop;
	
	link_list(fd, lb);
	
	/*Link child id properties now*/
	for (loop=prop->data.group.first; loop; loop=loop->next) {
		IDP_DirectLinkProperty(loop, switch_endian, fd);
	}
}

static void IDP_DirectLinkProperty(IDProperty *prop, int switch_endian, FileData *fd)
{
	switch (prop->type) {
		case IDP_GROUP:
			IDP_DirectLinkGroup(prop, switch_endian, fd);
			break;
		case IDP_STRING:
			IDP_DirectLinkString(prop, fd);
			break;
		case IDP_ARRAY:
			IDP_DirectLinkArray(prop, switch_endian, fd);
			break;
		case IDP_IDPARRAY:
			IDP_DirectLinkIDPArray(prop, switch_endian, fd);
			break;
		case IDP_DOUBLE:
			/* erg, stupid doubles.  since I'm storing them
			 * in the same field as int val; val2 in the
			 * IDPropertyData struct, they have to deal with
			 * endianness specifically
			 *
			 * in theory, val and val2 would've already been swapped
			 * if switch_endian is true, so we have to first unswap
			 * them then reswap them as a single 64-bit entity.
			 */
			
			if (switch_endian) {
				BLI_endian_switch_int32(&prop->data.val);
				BLI_endian_switch_int32(&prop->data.val2);
				BLI_endian_switch_int64((int64_t *)&prop->data.val);
			}
			
			break;
	}
}

#define IDP_DirectLinkGroup_OrFree(prop, switch_endian, fd) \
       _IDP_DirectLinkGroup_OrFree(prop, switch_endian, fd, __func__)

static void _IDP_DirectLinkGroup_OrFree(IDProperty **prop, int switch_endian, FileData *fd,
                                        const char *caller_func_id)
{
	if (*prop) {
		if ((*prop)->type == IDP_GROUP) {
			IDP_DirectLinkGroup(*prop, switch_endian, fd);
		}
		else {
			/* corrupt file! */
			printf("%s: found non group data, freeing type %d!\n",
			       caller_func_id, (*prop)->type);
			/* don't risk id, data's likely corrupt. */
			// IDP_FreeProperty(*prop);
			*prop = NULL;
		}
	}
}

/* stub function */
static void IDP_LibLinkProperty(IDProperty *UNUSED(prop), int UNUSED(switch_endian), FileData *UNUSED(fd))
{
	/* Should we do something here, prop should be ensured to be non-NULL first... */
}

/* ************ READ IMAGE PREVIEW *************** */

static PreviewImage *direct_link_preview_image(FileData *fd, PreviewImage *old_prv)
{
	PreviewImage *prv = newdataadr(fd, old_prv);
	
	if (prv) {
		int i;
		for (i = 0; i < NUM_ICON_SIZES; ++i) {
			if (prv->rect[i]) {
				prv->rect[i] = newdataadr(fd, prv->rect[i]);
			}
			prv->gputexture[i] = NULL;
		}
		prv->icon_id = 0;
		prv->tag = 0;
	}
	
	return prv;
}

/* ************ READ ID *************** */

static void direct_link_id(FileData *fd, ID *id)
{
	/*link direct data of ID properties*/
	if (id->properties) {
		id->properties = newdataadr(fd, id->properties);
		/* this case means the data was written incorrectly, it should not happen */
		IDP_DirectLinkGroup_OrFree(&id->properties, (fd->flags & FD_FLAGS_SWITCH_ENDIAN), fd);
	}
}

/* ************ READ CurveMapping *************** */

/* cuma itself has been read! */
static void direct_link_curvemapping(FileData *fd, CurveMapping *cumap)
{
	int a;
	
	/* flag seems to be able to hang? Maybe old files... not bad to clear anyway */
	cumap->flag &= ~CUMA_PREMULLED;
	
	for (a = 0; a < CM_TOT; a++) {
		cumap->cm[a].curve = newdataadr(fd, cumap->cm[a].curve);
		cumap->cm[a].table = NULL;
		cumap->cm[a].premultable = NULL;
	}
}

/* ************ READ Brush *************** */
/* library brush linking after fileread */
static void lib_link_brush(FileData *fd, Main *main)
{
	Brush *brush;
	
	/* only link ID pointers */
	for (brush = main->brush.first; brush; brush = brush->id.next) {
		if (brush->id.tag & LIB_TAG_NEED_LINK) {
			brush->id.tag &= ~LIB_TAG_NEED_LINK;
			
			/* brush->(mask_)mtex.obj is ignored on purpose? */
			brush->mtex.tex = newlibadr_us(fd, brush->id.lib, brush->mtex.tex);
			brush->mask_mtex.tex = newlibadr_us(fd, brush->id.lib, brush->mask_mtex.tex);
			brush->clone.image = newlibadr(fd, brush->id.lib, brush->clone.image);
			brush->toggle_brush = newlibadr(fd, brush->id.lib, brush->toggle_brush);
			brush->paint_curve = newlibadr_us(fd, brush->id.lib, brush->paint_curve);
		}
	}
}

static void direct_link_brush(FileData *fd, Brush *brush)
{
	/* brush itself has been read */

	/* fallof curve */
	brush->curve = newdataadr(fd, brush->curve);
	brush->gradient = newdataadr(fd, brush->gradient);

	if (brush->curve)
		direct_link_curvemapping(fd, brush->curve);
	else
		BKE_brush_curve_preset(brush, CURVE_PRESET_SHARP);

	brush->preview = NULL;
	brush->icon_imbuf = NULL;
}

/* ************ READ Palette *************** */
static void lib_link_palette(FileData *UNUSED(fd), Main *main)
{
	Palette *palette;

	/* only link ID pointers */
	for (palette = main->palettes.first; palette; palette = palette->id.next) {
		if (palette->id.tag & LIB_TAG_NEED_LINK) {
			palette->id.tag &= ~LIB_TAG_NEED_LINK;
		}
	}
}

static void direct_link_palette(FileData *fd, Palette *palette)
{
	/* palette itself has been read */
	link_list(fd, &palette->colors);
}

static void lib_link_paint_curve(FileData *UNUSED(fd), Main *main)
{
	PaintCurve *pc;

	/* only link ID pointers */
	for (pc = main->paintcurves.first; pc; pc = pc->id.next) {
		if (pc->id.tag & LIB_TAG_NEED_LINK) {
			pc->id.tag &= ~LIB_TAG_NEED_LINK;
		}
	}
}

static void direct_link_paint_curve(FileData *fd, PaintCurve *pc)
{
	pc->points = newdataadr(fd, pc->points);
}

/* ************ READ PACKEDFILE *************** */

static PackedFile *direct_link_packedfile(FileData *fd, PackedFile *oldpf)
{
	PackedFile *pf = newpackedadr(fd, oldpf);

	if (pf) {
		pf->data = newpackedadr(fd, pf->data);
	}
	
	return pf;
}

/* ************ READ ANIMATION STUFF ***************** */

/* Legacy Data Support (for Version Patching) ----------------------------- */

// XXX deprecated - old animation system
static void lib_link_ipo(FileData *fd, Main *main)
{
	Ipo *ipo;
	
	for (ipo = main->ipo.first; ipo; ipo = ipo->id.next) {
		if (ipo->id.tag & LIB_TAG_NEED_LINK) {
			IpoCurve *icu;
			for (icu = ipo->curve.first; icu; icu = icu->next) {
				if (icu->driver)
					icu->driver->ob = newlibadr(fd, ipo->id.lib, icu->driver->ob);
			}
			ipo->id.tag &= ~LIB_TAG_NEED_LINK;
		}
	}
}

// XXX deprecated - old animation system
static void direct_link_ipo(FileData *fd, Ipo *ipo)
{
	IpoCurve *icu;

	link_list(fd, &(ipo->curve));
	
	for (icu = ipo->curve.first; icu; icu = icu->next) {
		icu->bezt = newdataadr(fd, icu->bezt);
		icu->bp = newdataadr(fd, icu->bp);
		icu->driver = newdataadr(fd, icu->driver);
	}
}

// XXX deprecated - old animation system
static void lib_link_nlastrips(FileData *fd, ID *id, ListBase *striplist)
{
	bActionStrip *strip;
	bActionModifier *amod;
	
	for (strip=striplist->first; strip; strip=strip->next) {
		strip->object = newlibadr(fd, id->lib, strip->object);
		strip->act = newlibadr_us(fd, id->lib, strip->act);
		strip->ipo = newlibadr(fd, id->lib, strip->ipo);
		for (amod = strip->modifiers.first; amod; amod = amod->next)
			amod->ob = newlibadr(fd, id->lib, amod->ob);
	}
}

// XXX deprecated - old animation system
static void direct_link_nlastrips(FileData *fd, ListBase *strips)
{
	bActionStrip *strip;
	
	link_list(fd, strips);
	
	for (strip = strips->first; strip; strip = strip->next)
		link_list(fd, &strip->modifiers);
}

// XXX deprecated - old animation system
static void lib_link_constraint_channels(FileData *fd, ID *id, ListBase *chanbase)
{
	bConstraintChannel *chan;

	for (chan=chanbase->first; chan; chan=chan->next) {
		chan->ipo = newlibadr_us(fd, id->lib, chan->ipo);
	}
}

/* Data Linking ----------------------------- */

static void lib_link_fmodifiers(FileData *fd, ID *id, ListBase *list)
{
	FModifier *fcm;
	
	for (fcm = list->first; fcm; fcm = fcm->next) {
		/* data for specific modifiers */
		switch (fcm->type) {
			case FMODIFIER_TYPE_PYTHON:
			{
				FMod_Python *data = (FMod_Python *)fcm->data;
				data->script = newlibadr(fd, id->lib, data->script);

				break;
			}
		}
	}
}

static void lib_link_fcurves(FileData *fd, ID *id, ListBase *list) 
{
	FCurve *fcu;
	
	if (list == NULL)
		return;
	
	/* relink ID-block references... */
	for (fcu = list->first; fcu; fcu = fcu->next) {
		/* driver data */
		if (fcu->driver) {
			ChannelDriver *driver = fcu->driver;
			DriverVar *dvar;
			
			for (dvar= driver->variables.first; dvar; dvar= dvar->next) {
				DRIVER_TARGETS_LOOPER(dvar)
				{
					/* only relink if still used */
					if (tarIndex < dvar->num_targets)
						dtar->id = newlibadr(fd, id->lib, dtar->id); 
					else
						dtar->id = NULL;
				}
				DRIVER_TARGETS_LOOPER_END
			}
		}
		
		/* modifiers */
		lib_link_fmodifiers(fd, id, &fcu->modifiers);
	}
}


/* NOTE: this assumes that link_list has already been called on the list */
static void direct_link_fmodifiers(FileData *fd, ListBase *list)
{
	FModifier *fcm;
	
	for (fcm = list->first; fcm; fcm = fcm->next) {
		/* relink general data */
		fcm->data  = newdataadr(fd, fcm->data);
		
		/* do relinking of data for specific types */
		switch (fcm->type) {
			case FMODIFIER_TYPE_GENERATOR:
			{
				FMod_Generator *data = (FMod_Generator *)fcm->data;
				
				data->coefficients = newdataadr(fd, data->coefficients);
				
				if (fd->flags & FD_FLAGS_SWITCH_ENDIAN) {
					BLI_endian_switch_float_array(data->coefficients, data->arraysize);
				}

				break;
			}
			case FMODIFIER_TYPE_ENVELOPE:
			{
				FMod_Envelope *data=  (FMod_Envelope *)fcm->data;
				
				data->data= newdataadr(fd, data->data);

				break;
			}
			case FMODIFIER_TYPE_PYTHON:
			{
				FMod_Python *data = (FMod_Python *)fcm->data;
				
				data->prop = newdataadr(fd, data->prop);
				IDP_DirectLinkGroup_OrFree(&data->prop, (fd->flags & FD_FLAGS_SWITCH_ENDIAN), fd);

				break;
			}
		}
	}
}

/* NOTE: this assumes that link_list has already been called on the list */
static void direct_link_fcurves(FileData *fd, ListBase *list)
{
	FCurve *fcu;
	
	/* link F-Curve data to F-Curve again (non ID-libs) */
	for (fcu = list->first; fcu; fcu = fcu->next) {
		/* curve data */
		fcu->bezt = newdataadr(fd, fcu->bezt);
		fcu->fpt = newdataadr(fd, fcu->fpt);
		
		/* rna path */
		fcu->rna_path = newdataadr(fd, fcu->rna_path);
		
		/* group */
		fcu->grp = newdataadr_ex(fd, fcu->grp, false);
		
		/* clear disabled flag - allows disabled drivers to be tried again ([#32155]),
		 * but also means that another method for "reviving disabled F-Curves" exists
		 */
		fcu->flag &= ~FCURVE_DISABLED;
		
		/* driver */
		fcu->driver= newdataadr(fd, fcu->driver);
		if (fcu->driver) {
			ChannelDriver *driver= fcu->driver;
			DriverVar *dvar;
			
			/* compiled expression data will need to be regenerated (old pointer may still be set here) */
			driver->expr_comp = NULL;
			
			/* give the driver a fresh chance - the operating environment may be different now 
			 * (addons, etc. may be different) so the driver namespace may be sane now [#32155]
			 */
			driver->flag &= ~DRIVER_FLAG_INVALID;
			
			/* relink variables, targets and their paths */
			link_list(fd, &driver->variables);
			for (dvar= driver->variables.first; dvar; dvar= dvar->next) {
				DRIVER_TARGETS_LOOPER(dvar)
				{
					/* only relink the targets being used */
					if (tarIndex < dvar->num_targets)
						dtar->rna_path = newdataadr(fd, dtar->rna_path);
					else
						dtar->rna_path = NULL;
				}
				DRIVER_TARGETS_LOOPER_END
			}
		}
		
		/* modifiers */
		link_list(fd, &fcu->modifiers);
		direct_link_fmodifiers(fd, &fcu->modifiers);
	}
}


static void lib_link_action(FileData *fd, Main *main)
{
	bAction *act;
	bActionChannel *chan;

	for (act = main->action.first; act; act = act->id.next) {
		if (act->id.tag & LIB_TAG_NEED_LINK) {
			act->id.tag &= ~LIB_TAG_NEED_LINK;
			
// XXX deprecated - old animation system <<<
			for (chan=act->chanbase.first; chan; chan=chan->next) {
				chan->ipo = newlibadr_us(fd, act->id.lib, chan->ipo);
				lib_link_constraint_channels(fd, &act->id, &chan->constraintChannels);
			}
// >>> XXX deprecated - old animation system
			
			lib_link_fcurves(fd, &act->id, &act->curves);

			for (TimeMarker *marker = act->markers.first; marker; marker = marker->next) {
				if (marker->camera) {
					marker->camera = newlibadr(fd, act->id.lib, marker->camera);
				}
			}
		}
	}
}

static void direct_link_action(FileData *fd, bAction *act)
{
	bActionChannel *achan; // XXX deprecated - old animation system
	bActionGroup *agrp;

	link_list(fd, &act->curves);
	link_list(fd, &act->chanbase); // XXX deprecated - old animation system
	link_list(fd, &act->groups);
	link_list(fd, &act->markers);

// XXX deprecated - old animation system <<<
	for (achan = act->chanbase.first; achan; achan=achan->next) {
		achan->grp = newdataadr(fd, achan->grp);
		
		link_list(fd, &achan->constraintChannels);
	}
// >>> XXX deprecated - old animation system

	direct_link_fcurves(fd, &act->curves);
	
	for (agrp = act->groups.first; agrp; agrp= agrp->next) {
		agrp->channels.first= newdataadr(fd, agrp->channels.first);
		agrp->channels.last= newdataadr(fd, agrp->channels.last);
	}
}

static void lib_link_nladata_strips(FileData *fd, ID *id, ListBase *list)
{
	NlaStrip *strip;
	
	for (strip = list->first; strip; strip = strip->next) {
		/* check strip's children */
		lib_link_nladata_strips(fd, id, &strip->strips);
		
		/* check strip's F-Curves */
		lib_link_fcurves(fd, id, &strip->fcurves);
		
		/* reassign the counted-reference to action */
		strip->act = newlibadr_us(fd, id->lib, strip->act);
		
		/* fix action id-root (i.e. if it comes from a pre 2.57 .blend file) */
		if ((strip->act) && (strip->act->idroot == 0))
			strip->act->idroot = GS(id->name);
	}
}

static void lib_link_nladata(FileData *fd, ID *id, ListBase *list)
{
	NlaTrack *nlt;
	
	/* we only care about the NLA strips inside the tracks */
	for (nlt = list->first; nlt; nlt = nlt->next) {
		lib_link_nladata_strips(fd, id, &nlt->strips);
	}
}

/* This handles Animato NLA-Strips linking 
 * NOTE: this assumes that link_list has already been called on the list 
 */
static void direct_link_nladata_strips(FileData *fd, ListBase *list)
{
	NlaStrip *strip;
	
	for (strip = list->first; strip; strip = strip->next) {
		/* strip's child strips */
		link_list(fd, &strip->strips);
		direct_link_nladata_strips(fd, &strip->strips);
		
		/* strip's F-Curves */
		link_list(fd, &strip->fcurves);
		direct_link_fcurves(fd, &strip->fcurves);
		
		/* strip's F-Modifiers */
		link_list(fd, &strip->modifiers);
		direct_link_fmodifiers(fd, &strip->modifiers);
	}
}

/* NOTE: this assumes that link_list has already been called on the list */
static void direct_link_nladata(FileData *fd, ListBase *list)
{
	NlaTrack *nlt;
	
	for (nlt = list->first; nlt; nlt = nlt->next) {
		/* relink list of strips */
		link_list(fd, &nlt->strips);
		
		/* relink strip data */
		direct_link_nladata_strips(fd, &nlt->strips);
	}
}

/* ------- */

static void lib_link_keyingsets(FileData *fd, ID *id, ListBase *list)
{
	KeyingSet *ks;
	KS_Path *ksp;
	
	/* here, we're only interested in the ID pointer stored in some of the paths */
	for (ks = list->first; ks; ks = ks->next) {
		for (ksp = ks->paths.first; ksp; ksp = ksp->next) {
			ksp->id= newlibadr(fd, id->lib, ksp->id); 
		}
	}
}

/* NOTE: this assumes that link_list has already been called on the list */
static void direct_link_keyingsets(FileData *fd, ListBase *list)
{
	KeyingSet *ks;
	KS_Path *ksp;
	
	/* link KeyingSet data to KeyingSet again (non ID-libs) */
	for (ks = list->first; ks; ks = ks->next) {
		/* paths */
		link_list(fd, &ks->paths);
		
		for (ksp = ks->paths.first; ksp; ksp = ksp->next) {
			/* rna path */
			ksp->rna_path= newdataadr(fd, ksp->rna_path);
		}
	}
}

/* ------- */

static void lib_link_animdata(FileData *fd, ID *id, AnimData *adt)
{
	if (adt == NULL)
		return;
	
	/* link action data */
	adt->action= newlibadr_us(fd, id->lib, adt->action);
	adt->tmpact= newlibadr_us(fd, id->lib, adt->tmpact);
	
	/* fix action id-roots (i.e. if they come from a pre 2.57 .blend file) */
	if ((adt->action) && (adt->action->idroot == 0))
		adt->action->idroot = GS(id->name);
	if ((adt->tmpact) && (adt->tmpact->idroot == 0))
		adt->tmpact->idroot = GS(id->name);
	
	/* link drivers */
	lib_link_fcurves(fd, id, &adt->drivers);
	
	/* overrides don't have lib-link for now, so no need to do anything */
	
	/* link NLA-data */
	lib_link_nladata(fd, id, &adt->nla_tracks);
}

static void direct_link_animdata(FileData *fd, AnimData *adt)
{
	/* NOTE: must have called newdataadr already before doing this... */
	if (adt == NULL)
		return;
	
	/* link drivers */
	link_list(fd, &adt->drivers);
	direct_link_fcurves(fd, &adt->drivers);
	
	/* link overrides */
	// TODO...
	
	/* link NLA-data */
	link_list(fd, &adt->nla_tracks);
	direct_link_nladata(fd, &adt->nla_tracks);
	
	/* relink active track/strip - even though strictly speaking this should only be used
	 * if we're in 'tweaking mode', we need to be able to have this loaded back for
	 * undo, but also since users may not exit tweakmode before saving (#24535)
	 */
	// TODO: it's not really nice that anyone should be able to save the file in this
	//		state, but it's going to be too hard to enforce this single case...
	adt->act_track = newdataadr(fd, adt->act_track);
	adt->actstrip = newdataadr(fd, adt->actstrip);
}	

/* ************ READ CACHEFILES *************** */

static void lib_link_cachefiles(FileData *fd, Main *bmain)
{
	CacheFile *cache_file;

	/* only link ID pointers */
	for (cache_file = bmain->cachefiles.first; cache_file; cache_file = cache_file->id.next) {
		if (cache_file->id.tag & LIB_TAG_NEED_LINK) {
			cache_file->id.tag &= ~LIB_TAG_NEED_LINK;
		}

		BLI_listbase_clear(&cache_file->object_paths);
		cache_file->handle = NULL;
		cache_file->handle_mutex = NULL;

		if (cache_file->adt) {
			lib_link_animdata(fd, &cache_file->id, cache_file->adt);
		}
	}
}

static void direct_link_cachefile(FileData *fd, CacheFile *cache_file)
{
	cache_file->handle = NULL;
	cache_file->handle_mutex = NULL;

	/* relink animdata */
	cache_file->adt = newdataadr(fd, cache_file->adt);
	direct_link_animdata(fd, cache_file->adt);
}

/* ************ READ WORKSPACES *************** */

static void lib_link_workspaces(FileData *fd, Main *bmain)
{
	/* Note the NULL pointer checks for result of newlibadr. This is needed for reading old files from before the
	 * introduction of workspaces (in do_versioning code we already created workspaces for screens of old file). */

	BKE_workspace_iter_begin(workspace, bmain->workspaces.first)
	{
		ID *id = BKE_workspace_id_get(workspace);
		ListBase *layouts = BKE_workspace_layouts_get(workspace);

		id_us_ensure_real(id);

		BKE_workspace_layout_iter_begin(layout, layouts->first)
		{
			bScreen *screen = newlibadr(fd, id->lib, BKE_workspace_layout_screen_get(layout));
			if (screen) {
				BKE_workspace_layout_screen_set(layout, screen);
			}
		}
		BKE_workspace_layout_iter_end;
	}
	BKE_workspace_iter_end;
}

static void direct_link_workspace(FileData *fd, WorkSpace *ws)
{
	WorkSpaceLayout *act_layout = BKE_workspace_active_layout_get(ws);

	link_list(fd, BKE_workspace_layouts_get(ws));

	act_layout = newdataadr(fd, act_layout);
	BKE_workspace_active_layout_set(ws, act_layout);
}

/* ************ READ MOTION PATHS *************** */

/* direct data for cache */
static void direct_link_motionpath(FileData *fd, bMotionPath *mpath)
{
	/* sanity check */
	if (mpath == NULL)
		return;
	
	/* relink points cache */
	mpath->points = newdataadr(fd, mpath->points);
}

/* ************ READ NODE TREE *************** */

static void lib_link_node_socket(FileData *fd, ID *UNUSED(id), bNodeSocket *sock)
{
	/* Link ID Properties -- and copy this comment EXACTLY for easy finding
	 * of library blocks that implement this.*/
	IDP_LibLinkProperty(sock->prop, (fd->flags & FD_FLAGS_SWITCH_ENDIAN), fd);
}

/* Single node tree (also used for material/scene trees), ntree is not NULL */
static void lib_link_ntree(FileData *fd, ID *id, bNodeTree *ntree)
{
	bNode *node;
	bNodeSocket *sock;
	
	lib_link_animdata(fd, &ntree->id, ntree->adt);
	
	ntree->gpd = newlibadr_us(fd, id->lib, ntree->gpd);
	
	for (node = ntree->nodes.first; node; node = node->next) {
		/* Link ID Properties -- and copy this comment EXACTLY for easy finding
		 * of library blocks that implement this.*/
		IDP_LibLinkProperty(node->prop, (fd->flags & FD_FLAGS_SWITCH_ENDIAN), fd);
		
		node->id= newlibadr_us(fd, id->lib, node->id);

		for (sock = node->inputs.first; sock; sock = sock->next)
			lib_link_node_socket(fd, id, sock);
		for (sock = node->outputs.first; sock; sock = sock->next)
			lib_link_node_socket(fd, id, sock);
	}
	
	for (sock = ntree->inputs.first; sock; sock = sock->next)
		lib_link_node_socket(fd, id, sock);
	for (sock = ntree->outputs.first; sock; sock = sock->next)
		lib_link_node_socket(fd, id, sock);
}

/* library ntree linking after fileread */
static void lib_link_nodetree(FileData *fd, Main *main)
{
	bNodeTree *ntree;
	
	/* only link ID pointers */
	for (ntree = main->nodetree.first; ntree; ntree = ntree->id.next) {
		if (ntree->id.tag & LIB_TAG_NEED_LINK) {
			ntree->id.tag &= ~LIB_TAG_NEED_LINK;
			lib_link_ntree(fd, &ntree->id, ntree);
		}
	}
}

/* updates group node socket identifier so that
 * external links to/from the group node are preserved.
 */
static void lib_node_do_versions_group_indices(bNode *gnode)
{
	bNodeTree *ngroup = (bNodeTree*)gnode->id;
	bNodeSocket *sock;
	bNodeLink *link;
	
	for (sock=gnode->outputs.first; sock; sock = sock->next) {
		int old_index = sock->to_index;
		
		for (link = ngroup->links.first; link; link = link->next) {
			if (link->tonode == NULL && link->fromsock->own_index == old_index) {
				strcpy(sock->identifier, link->fromsock->identifier);
				/* deprecated */
				sock->own_index = link->fromsock->own_index;
				sock->to_index = 0;
				sock->groupsock = NULL;
			}
		}
	}
	for (sock=gnode->inputs.first; sock; sock = sock->next) {
		int old_index = sock->to_index;
		
		for (link = ngroup->links.first; link; link = link->next) {
			if (link->fromnode == NULL && link->tosock->own_index == old_index) {
				strcpy(sock->identifier, link->tosock->identifier);
				/* deprecated */
				sock->own_index = link->tosock->own_index;
				sock->to_index = 0;
				sock->groupsock = NULL;
			}
		}
	}
}

/* verify types for nodes and groups, all data has to be read */
/* open = 0: appending/linking, open = 1: open new file (need to clean out dynamic
 * typedefs */
static void lib_verify_nodetree(Main *main, int UNUSED(open))
{
	/* this crashes blender on undo/redo */
#if 0
		if (open == 1) {
			reinit_nodesystem();
		}
#endif
	
	/* set node->typeinfo pointers */
	FOREACH_NODETREE(main, ntree, id) {
		ntreeSetTypes(NULL, ntree);
	} FOREACH_NODETREE_END
	
	/* verify static socket templates */
	FOREACH_NODETREE(main, ntree, id) {
		bNode *node;
		for (node=ntree->nodes.first; node; node=node->next)
			node_verify_socket_templates(ntree, node);
	} FOREACH_NODETREE_END
	
	{
		bool has_old_groups = false;
		/* XXX this should actually be part of do_versions, but since we need
		 * finished library linking, it is not possible there. Instead in do_versions
		 * we have set the NTREE_DO_VERSIONS_GROUP_EXPOSE_2_56_2 flag, so at this point we can do the
		 * actual group node updates.
		 */
		for (bNodeTree *ntree = main->nodetree.first; ntree; ntree = ntree->id.next) {
			if (ntree->flag & NTREE_DO_VERSIONS_GROUP_EXPOSE_2_56_2) {
				has_old_groups = 1;
			}
		}
		
		if (has_old_groups) {
			FOREACH_NODETREE(main, ntree, id) {
				/* updates external links for all group nodes in a tree */
				bNode *node;
				for (node = ntree->nodes.first; node; node = node->next) {
					if (node->type == NODE_GROUP) {
						bNodeTree *ngroup = (bNodeTree*)node->id;
						if (ngroup && (ngroup->flag & NTREE_DO_VERSIONS_GROUP_EXPOSE_2_56_2))
							lib_node_do_versions_group_indices(node);
					}
				}
			} FOREACH_NODETREE_END
		}
		
		for (bNodeTree *ntree = main->nodetree.first; ntree; ntree = ntree->id.next) {
			ntree->flag &= ~NTREE_DO_VERSIONS_GROUP_EXPOSE_2_56_2;
		}
	}
	
	{
		/* Convert the previously used ntree->inputs/ntree->outputs lists to interface nodes.
		 * Pre 2.56.2 node trees automatically have all unlinked sockets exposed already
		 * (see NTREE_DO_VERSIONS_GROUP_EXPOSE_2_56_2).
		 *
		 * XXX this should actually be part of do_versions,
		 * but needs valid typeinfo pointers to create interface nodes.
		 *
		 * Note: theoretically only needed in node groups (main->nodetree),
		 * but due to a temporary bug such links could have been added in all trees,
		 * so have to clean up all of them ...
		 */
		
		FOREACH_NODETREE(main, ntree, id) {
			if (ntree->flag & NTREE_DO_VERSIONS_CUSTOMNODES_GROUP) {
				bNode *input_node = NULL, *output_node = NULL;
				int num_inputs = 0, num_outputs = 0;
				bNodeLink *link, *next_link;
				/* Only create new interface nodes for actual older files.
				 * New file versions already have input/output nodes with duplicate links,
				 * in that case just remove the invalid links.
				 */
				const bool create_io_nodes = (ntree->flag & NTREE_DO_VERSIONS_CUSTOMNODES_GROUP_CREATE_INTERFACE) != 0;
				
				float input_locx = 1000000.0f, input_locy = 0.0f;
				float output_locx = -1000000.0f, output_locy = 0.0f;
				/* rough guess, not nice but we don't have access to UI constants here ... */
				static const float offsetx = 42 + 3*20 + 20;
				/*static const float offsety = 0.0f;*/
				
				if (create_io_nodes) {
					if (ntree->inputs.first)
						input_node = nodeAddStaticNode(NULL, ntree, NODE_GROUP_INPUT);
					
					if (ntree->outputs.first)
						output_node = nodeAddStaticNode(NULL, ntree, NODE_GROUP_OUTPUT);
				}
				
				/* Redirect links from/to the node tree interface to input/output node.
				 * If the fromnode/tonode pointers are NULL, this means a link from/to
				 * the ntree interface sockets, which need to be redirected to new interface nodes.
				 */
				for (link = ntree->links.first; link; link = next_link) {
					bool free_link = false;
					next_link = link->next;
					
					if (link->fromnode == NULL) {
						if (input_node) {
							link->fromnode = input_node;
							link->fromsock = node_group_input_find_socket(input_node, link->fromsock->identifier);
							++num_inputs;
							
							if (link->tonode) {
								if (input_locx > link->tonode->locx - offsetx)
									input_locx = link->tonode->locx - offsetx;
								input_locy += link->tonode->locy;
							}
						}
						else {
							free_link = true;
						}
					}
					
					if (link->tonode == NULL) {
						if (output_node) {
							link->tonode = output_node;
							link->tosock = node_group_output_find_socket(output_node, link->tosock->identifier);
							++num_outputs;
							
							if (link->fromnode) {
								if (output_locx < link->fromnode->locx + offsetx)
									output_locx = link->fromnode->locx + offsetx;
								output_locy += link->fromnode->locy;
							}
						}
						else {
							free_link = true;
						}
					}
					
					if (free_link)
						nodeRemLink(ntree, link);
				}
				
				if (num_inputs > 0) {
					input_locy /= num_inputs;
					input_node->locx = input_locx;
					input_node->locy = input_locy;
				}
				if (num_outputs > 0) {
					output_locy /= num_outputs;
					output_node->locx = output_locx;
					output_node->locy = output_locy;
				}
				
				/* clear do_versions flags */
				ntree->flag &= ~(NTREE_DO_VERSIONS_CUSTOMNODES_GROUP | NTREE_DO_VERSIONS_CUSTOMNODES_GROUP_CREATE_INTERFACE);
			}
		}
		FOREACH_NODETREE_END
	}
	
	/* verify all group user nodes */
	for (bNodeTree *ntree = main->nodetree.first; ntree; ntree = ntree->id.next) {
		ntreeVerifyNodes(main, &ntree->id);
	}
	
	/* make update calls where necessary */
	{
		FOREACH_NODETREE(main, ntree, id) {
			/* make an update call for the tree */
			ntreeUpdateTree(main, ntree);
		} FOREACH_NODETREE_END
	}
}

static void direct_link_node_socket(FileData *fd, bNodeSocket *sock)
{
	sock->prop = newdataadr(fd, sock->prop);
	IDP_DirectLinkGroup_OrFree(&sock->prop, (fd->flags & FD_FLAGS_SWITCH_ENDIAN), fd);
	
	sock->link = newdataadr(fd, sock->link);
	sock->typeinfo = NULL;
	sock->storage = newdataadr(fd, sock->storage);
	sock->default_value = newdataadr(fd, sock->default_value);
	sock->cache = NULL;
}

/* ntree itself has been read! */
static void direct_link_nodetree(FileData *fd, bNodeTree *ntree)
{
	/* note: writing and reading goes in sync, for speed */
	bNode *node;
	bNodeSocket *sock;
	bNodeLink *link;
	
	ntree->init = 0;		/* to set callbacks and force setting types */
	ntree->is_updating = false;
	ntree->typeinfo= NULL;
	ntree->interface_type = NULL;
	
	ntree->progress = NULL;
	ntree->execdata = NULL;
	ntree->duplilock = NULL;

	ntree->adt = newdataadr(fd, ntree->adt);
	direct_link_animdata(fd, ntree->adt);
	
	ntree->id.tag &= ~(LIB_TAG_ID_RECALC|LIB_TAG_ID_RECALC_DATA);

	link_list(fd, &ntree->nodes);
	for (node = ntree->nodes.first; node; node = node->next) {
		node->typeinfo = NULL;
		
		link_list(fd, &node->inputs);
		link_list(fd, &node->outputs);
		
		node->prop = newdataadr(fd, node->prop);
		IDP_DirectLinkGroup_OrFree(&node->prop, (fd->flags & FD_FLAGS_SWITCH_ENDIAN), fd);
		
		link_list(fd, &node->internal_links);
		for (link = node->internal_links.first; link; link = link->next) {
			link->fromnode = newdataadr(fd, link->fromnode);
			link->fromsock = newdataadr(fd, link->fromsock);
			link->tonode = newdataadr(fd, link->tonode);
			link->tosock = newdataadr(fd, link->tosock);
		}
		
		if (node->type == CMP_NODE_MOVIEDISTORTION) {
			node->storage = newmclipadr(fd, node->storage);
		}
		else {
			node->storage = newdataadr(fd, node->storage);
		}
		
		if (node->storage) {
			/* could be handlerized at some point */
			if (ntree->type==NTREE_SHADER) {
				if (node->type==SH_NODE_CURVE_VEC || node->type==SH_NODE_CURVE_RGB) {
					direct_link_curvemapping(fd, node->storage);
				}
				else if (node->type==SH_NODE_SCRIPT) {
					NodeShaderScript *nss = (NodeShaderScript *) node->storage;
					nss->bytecode = newdataadr(fd, nss->bytecode);
				}
				else if (node->type==SH_NODE_TEX_POINTDENSITY) {
					NodeShaderTexPointDensity *npd = (NodeShaderTexPointDensity *) node->storage;
					memset(&npd->pd, 0, sizeof(npd->pd));
				}
			}
			else if (ntree->type==NTREE_COMPOSIT) {
				if (ELEM(node->type, CMP_NODE_TIME, CMP_NODE_CURVE_VEC, CMP_NODE_CURVE_RGB, CMP_NODE_HUECORRECT))
					direct_link_curvemapping(fd, node->storage);
				else if (ELEM(node->type, CMP_NODE_IMAGE, CMP_NODE_VIEWER, CMP_NODE_SPLITVIEWER))
					((ImageUser *)node->storage)->ok = 1;
			}
			else if ( ntree->type==NTREE_TEXTURE) {
				if (node->type==TEX_NODE_CURVE_RGB || node->type==TEX_NODE_CURVE_TIME)
					direct_link_curvemapping(fd, node->storage);
				else if (node->type==TEX_NODE_IMAGE)
					((ImageUser *)node->storage)->ok = 1;
			}
		}
	}
	link_list(fd, &ntree->links);
	
	/* and we connect the rest */
	for (node = ntree->nodes.first; node; node = node->next) {
		node->parent = newdataadr(fd, node->parent);
		node->lasty = 0;
		
		for (sock = node->inputs.first; sock; sock = sock->next)
			direct_link_node_socket(fd, sock);
		for (sock = node->outputs.first; sock; sock = sock->next)
			direct_link_node_socket(fd, sock);
	}
	
	/* interface socket lists */
	link_list(fd, &ntree->inputs);
	link_list(fd, &ntree->outputs);
	for (sock = ntree->inputs.first; sock; sock = sock->next)
		direct_link_node_socket(fd, sock);
	for (sock = ntree->outputs.first; sock; sock = sock->next)
		direct_link_node_socket(fd, sock);
	
	for (link = ntree->links.first; link; link= link->next) {
		link->fromnode = newdataadr(fd, link->fromnode);
		link->tonode = newdataadr(fd, link->tonode);
		link->fromsock = newdataadr(fd, link->fromsock);
		link->tosock = newdataadr(fd, link->tosock);
	}
	
#if 0
	if (ntree->previews) {
		bNodeInstanceHash *new_previews = BKE_node_instance_hash_new("node previews");
		bNodeInstanceHashIterator iter;
		
		NODE_INSTANCE_HASH_ITER(iter, ntree->previews) {
			bNodePreview *preview = BKE_node_instance_hash_iterator_get_value(&iter);
			if (preview) {
				bNodePreview *new_preview = newimaadr(fd, preview);
				if (new_preview) {
					bNodeInstanceKey key = BKE_node_instance_hash_iterator_get_key(&iter);
					BKE_node_instance_hash_insert(new_previews, key, new_preview);
				}
			}
		}
		BKE_node_instance_hash_free(ntree->previews, NULL);
		ntree->previews = new_previews;
	}
#else
	/* XXX TODO */
	ntree->previews = NULL;
#endif
	
	/* type verification is in lib-link */
}

/* ************ READ ARMATURE ***************** */

/* temp struct used to transport needed info to lib_link_constraint_cb() */
typedef struct tConstraintLinkData {
	FileData *fd;
	ID *id;
} tConstraintLinkData;
/* callback function used to relink constraint ID-links */
static void lib_link_constraint_cb(bConstraint *UNUSED(con), ID **idpoin, bool is_reference, void *userdata)
{
	tConstraintLinkData *cld= (tConstraintLinkData *)userdata;
	
	/* for reference types, we need to increment the usercounts on load... */
	if (is_reference) {
		/* reference type - with usercount */
		*idpoin = newlibadr_us(cld->fd, cld->id->lib, *idpoin);
	}
	else {
		/* target type - no usercount needed */
		*idpoin = newlibadr(cld->fd, cld->id->lib, *idpoin);
	}
}

static void lib_link_constraints(FileData *fd, ID *id, ListBase *conlist)
{
	tConstraintLinkData cld;
	bConstraint *con;
	
	/* legacy fixes */
	for (con = conlist->first; con; con=con->next) {
		/* patch for error introduced by changing constraints (dunno how) */
		/* if con->data type changes, dna cannot resolve the pointer! (ton) */
		if (con->data == NULL) {
			con->type = CONSTRAINT_TYPE_NULL;
		}
		/* own ipo, all constraints have it */
		con->ipo = newlibadr_us(fd, id->lib, con->ipo); // XXX deprecated - old animation system
	}
	
	/* relink all ID-blocks used by the constraints */
	cld.fd = fd;
	cld.id = id;
	
	BKE_constraints_id_loop(conlist, lib_link_constraint_cb, &cld);
}

static void direct_link_constraints(FileData *fd, ListBase *lb)
{
	bConstraint *con;
	
	link_list(fd, lb);
	for (con=lb->first; con; con=con->next) {
		con->data = newdataadr(fd, con->data);
		
		switch (con->type) {
			case CONSTRAINT_TYPE_PYTHON:
			{
				bPythonConstraint *data= con->data;
				
				link_list(fd, &data->targets);
				
				data->prop = newdataadr(fd, data->prop);
				IDP_DirectLinkGroup_OrFree(&data->prop, (fd->flags & FD_FLAGS_SWITCH_ENDIAN), fd);
				break;
			}
			case CONSTRAINT_TYPE_SPLINEIK:
			{
				bSplineIKConstraint *data= con->data;

				data->points= newdataadr(fd, data->points);
				break;
			}
			case CONSTRAINT_TYPE_KINEMATIC:
			{
				bKinematicConstraint *data = con->data;

				con->lin_error = 0.f;
				con->rot_error = 0.f;

				/* version patch for runtime flag, was not cleared in some case */
				data->flag &= ~CONSTRAINT_IK_AUTO;
				break;
			}
			case CONSTRAINT_TYPE_CHILDOF:
			{
				/* XXX version patch, in older code this flag wasn't always set, and is inherent to type */
				if (con->ownspace == CONSTRAINT_SPACE_POSE)
					con->flag |= CONSTRAINT_SPACEONCE;
				break;
			}
			case CONSTRAINT_TYPE_TRANSFORM_CACHE:
			{
				bTransformCacheConstraint *data = con->data;
				data->reader = NULL;
			}
		}
	}
}

static void lib_link_pose(FileData *fd, Main *bmain, Object *ob, bPose *pose)
{
	bArmature *arm = ob->data;
	
	if (!pose || !arm)
		return;
	
	/* always rebuild to match proxy or lib changes, but on Undo */
	bool rebuild = false;

	if (fd->memfile == NULL) {
		if (ob->proxy || (ob->id.lib==NULL && arm->id.lib)) {
			rebuild = true;
		}
	}

	/* avoid string */
	GHash *bone_hash = BKE_armature_bone_from_name_map(arm);

	if (ob->proxy) {
		/* sync proxy layer */
		if (pose->proxy_layer)
			arm->layer = pose->proxy_layer;
		
		/* sync proxy active bone */
		if (pose->proxy_act_bone[0]) {
			Bone *bone = BLI_ghash_lookup(bone_hash, pose->proxy_act_bone);
			if (bone) {
				arm->act_bone = bone;
			}
		}
	}

	for (bPoseChannel *pchan = pose->chanbase.first; pchan; pchan = pchan->next) {
		lib_link_constraints(fd, (ID *)ob, &pchan->constraints);

		pchan->bone = BLI_ghash_lookup(bone_hash, pchan->name);
		
		pchan->custom = newlibadr_us(fd, arm->id.lib, pchan->custom);
		if (UNLIKELY(pchan->bone == NULL)) {
			rebuild = true;
		}
		else if ((ob->id.lib == NULL) && arm->id.lib) {
			/* local pose selection copied to armature, bit hackish */
			pchan->bone->flag &= ~BONE_SELECTED;
			pchan->bone->flag |= pchan->selectflag;
		}
	}

	BLI_ghash_free(bone_hash, NULL, NULL);
	

	if (rebuild) {
		DAG_id_tag_update_ex(bmain, &ob->id, OB_RECALC_OB | OB_RECALC_DATA | OB_RECALC_TIME);
		BKE_pose_tag_recalc(bmain, pose);
	}
}

static void lib_link_armature(FileData *fd, Main *main)
{
	bArmature *arm;
	
	for (arm = main->armature.first; arm; arm = arm->id.next) {
		if (arm->id.tag & LIB_TAG_NEED_LINK) {
			lib_link_animdata(fd, &arm->id, arm->adt);
			arm->id.tag &= ~LIB_TAG_NEED_LINK;
		}
	}
}

static void direct_link_bones(FileData *fd, Bone *bone)
{
	Bone *child;
	
	bone->parent = newdataadr(fd, bone->parent);
	bone->prop = newdataadr(fd, bone->prop);
	IDP_DirectLinkGroup_OrFree(&bone->prop, (fd->flags & FD_FLAGS_SWITCH_ENDIAN), fd);
		
	bone->flag &= ~BONE_DRAW_ACTIVE;
	
	link_list(fd, &bone->childbase);
	
	for (child=bone->childbase.first; child; child=child->next)
		direct_link_bones(fd, child);
}

static void direct_link_armature(FileData *fd, bArmature *arm)
{
	Bone *bone;
	
	link_list(fd, &arm->bonebase);
	arm->edbo = NULL;
	arm->sketch = NULL;
	
	arm->adt = newdataadr(fd, arm->adt);
	direct_link_animdata(fd, arm->adt);
	
	for (bone = arm->bonebase.first; bone; bone = bone->next) {
		direct_link_bones(fd, bone);
	}
	
	arm->act_bone = newdataadr(fd, arm->act_bone);
	arm->act_edbone = NULL;
}

/* ************ READ CAMERA ***************** */

static void lib_link_camera(FileData *fd, Main *main)
{
	Camera *ca;
	
	for (ca = main->camera.first; ca; ca = ca->id.next) {
		if (ca->id.tag & LIB_TAG_NEED_LINK) {
			lib_link_animdata(fd, &ca->id, ca->adt);
			
			ca->ipo = newlibadr_us(fd, ca->id.lib, ca->ipo); // XXX deprecated - old animation system
			
			ca->dof_ob = newlibadr(fd, ca->id.lib, ca->dof_ob);
			
			ca->id.tag &= ~LIB_TAG_NEED_LINK;
		}
	}
}

static void direct_link_camera(FileData *fd, Camera *ca)
{
	ca->adt = newdataadr(fd, ca->adt);
	direct_link_animdata(fd, ca->adt);
}


/* ************ READ LAMP ***************** */

static void lib_link_lamp(FileData *fd, Main *main)
{
	Lamp *la;
	MTex *mtex;
	int a;
	
	for (la = main->lamp.first; la; la = la->id.next) {
		if (la->id.tag & LIB_TAG_NEED_LINK) {
			lib_link_animdata(fd, &la->id, la->adt);
			
			for (a = 0; a < MAX_MTEX; a++) {
				mtex = la->mtex[a];
				if (mtex) {
					mtex->tex = newlibadr_us(fd, la->id.lib, mtex->tex);
					mtex->object = newlibadr(fd, la->id.lib, mtex->object);
				}
			}
			
			la->ipo = newlibadr_us(fd, la->id.lib, la->ipo); // XXX deprecated - old animation system
			
			if (la->nodetree) {
				lib_link_ntree(fd, &la->id, la->nodetree);
				la->nodetree->id.lib = la->id.lib;
			}
			
			la->id.tag &= ~LIB_TAG_NEED_LINK;
		}
	}
}

static void direct_link_lamp(FileData *fd, Lamp *la)
{
	int a;
	
	la->adt = newdataadr(fd, la->adt);
	direct_link_animdata(fd, la->adt);
	
	for (a=0; a<MAX_MTEX; a++) {
		la->mtex[a] = newdataadr(fd, la->mtex[a]);
	}
	
	la->curfalloff = newdataadr(fd, la->curfalloff);
	if (la->curfalloff)
		direct_link_curvemapping(fd, la->curfalloff);

	la->nodetree= newdataadr(fd, la->nodetree);
	if (la->nodetree) {
		direct_link_id(fd, &la->nodetree->id);
		direct_link_nodetree(fd, la->nodetree);
	}
	
	la->preview = direct_link_preview_image(fd, la->preview);
}

/* ************ READ keys ***************** */

void blo_do_versions_key_uidgen(Key *key)
{
	KeyBlock *block;

	key->uidgen = 1;
	for (block = key->block.first; block; block = block->next) {
		block->uid = key->uidgen++;
	}
}

static void lib_link_key(FileData *fd, Main *main)
{
	Key *key;
	
	for (key = main->key.first; key; key = key->id.next) {
		/*check if we need to generate unique ids for the shapekeys*/
		if (!key->uidgen) {
			blo_do_versions_key_uidgen(key);
		}
		
		BLI_assert((key->id.tag & LIB_TAG_EXTERN) == 0);

		if (key->id.tag & LIB_TAG_NEED_LINK) {
			lib_link_animdata(fd, &key->id, key->adt);
			
			key->ipo = newlibadr_us(fd, key->id.lib, key->ipo); // XXX deprecated - old animation system
			key->from = newlibadr(fd, key->id.lib, key->from);
			
			key->id.tag &= ~LIB_TAG_NEED_LINK;
		}
	}
}

static void switch_endian_keyblock(Key *key, KeyBlock *kb)
{
	int elemsize, a, b;
	char *data;
	
	elemsize = key->elemsize;
	data = kb->data;
	
	for (a = 0; a < kb->totelem; a++) {
		const char *cp = key->elemstr;
		char *poin = data;
		
		while (cp[0]) {  /* cp[0] == amount */
			switch (cp[1]) {  /* cp[1] = type */
				case IPO_FLOAT:
				case IPO_BPOINT:
				case IPO_BEZTRIPLE:
					b = cp[0];
					BLI_endian_switch_float_array((float *)poin, b);
					poin += sizeof(float) * b;
					break;
			}
			
			cp += 2;
		}
		data += elemsize;
	}
}

static void direct_link_key(FileData *fd, Key *key)
{
	KeyBlock *kb;
	
	link_list(fd, &(key->block));
	
	key->adt = newdataadr(fd, key->adt);
	direct_link_animdata(fd, key->adt);
		
	key->refkey= newdataadr(fd, key->refkey);
	
	for (kb = key->block.first; kb; kb = kb->next) {
		kb->data = newdataadr(fd, kb->data);
		
		if (fd->flags & FD_FLAGS_SWITCH_ENDIAN)
			switch_endian_keyblock(key, kb);
	}
}

/* ************ READ mball ***************** */

static void lib_link_mball(FileData *fd, Main *main)
{
	MetaBall *mb;
	int a;
	
	for (mb = main->mball.first; mb; mb = mb->id.next) {
		if (mb->id.tag & LIB_TAG_NEED_LINK) {
			lib_link_animdata(fd, &mb->id, mb->adt);
			
			for (a = 0; a < mb->totcol; a++) 
				mb->mat[a] = newlibadr_us(fd, mb->id.lib, mb->mat[a]);
			
			mb->ipo = newlibadr_us(fd, mb->id.lib, mb->ipo); // XXX deprecated - old animation system
			
			mb->id.tag &= ~LIB_TAG_NEED_LINK;
		}
	}
}

static void direct_link_mball(FileData *fd, MetaBall *mb)
{
	mb->adt = newdataadr(fd, mb->adt);
	direct_link_animdata(fd, mb->adt);
	
	mb->mat = newdataadr(fd, mb->mat);
	test_pointer_array(fd, (void **)&mb->mat);
	
	link_list(fd, &(mb->elems));
	
	BLI_listbase_clear(&mb->disp);
	mb->editelems = NULL;
/*	mb->edit_elems.first= mb->edit_elems.last= NULL;*/
	mb->lastelem = NULL;
}

/* ************ READ WORLD ***************** */

static void lib_link_world(FileData *fd, Main *main)
{
	World *wrld;
	MTex *mtex;
	int a;
	
	for (wrld = main->world.first; wrld; wrld = wrld->id.next) {
		if (wrld->id.tag & LIB_TAG_NEED_LINK) {
			lib_link_animdata(fd, &wrld->id, wrld->adt);
			
			wrld->ipo = newlibadr_us(fd, wrld->id.lib, wrld->ipo); // XXX deprecated - old animation system
			
			for (a=0; a < MAX_MTEX; a++) {
				mtex = wrld->mtex[a];
				if (mtex) {
					mtex->tex = newlibadr_us(fd, wrld->id.lib, mtex->tex);
					mtex->object = newlibadr(fd, wrld->id.lib, mtex->object);
				}
			}
			
			if (wrld->nodetree) {
				lib_link_ntree(fd, &wrld->id, wrld->nodetree);
				wrld->nodetree->id.lib = wrld->id.lib;
			}
			
			wrld->id.tag &= ~LIB_TAG_NEED_LINK;
		}
	}
}

static void direct_link_world(FileData *fd, World *wrld)
{
	int a;
	
	wrld->adt = newdataadr(fd, wrld->adt);
	direct_link_animdata(fd, wrld->adt);
	
	for (a = 0; a < MAX_MTEX; a++) {
		wrld->mtex[a] = newdataadr(fd, wrld->mtex[a]);
	}
	
	wrld->nodetree = newdataadr(fd, wrld->nodetree);
	if (wrld->nodetree) {
		direct_link_id(fd, &wrld->nodetree->id);
		direct_link_nodetree(fd, wrld->nodetree);
	}
	
	wrld->preview = direct_link_preview_image(fd, wrld->preview);
	BLI_listbase_clear(&wrld->gpumaterial);
}


/* ************ READ VFONT ***************** */

static void lib_link_vfont(FileData *UNUSED(fd), Main *main)
{
	VFont *vf;
	
	for (vf = main->vfont.first; vf; vf = vf->id.next) {
		if (vf->id.tag & LIB_TAG_NEED_LINK) {
			vf->id.tag &= ~LIB_TAG_NEED_LINK;
		}
	}
}

static void direct_link_vfont(FileData *fd, VFont *vf)
{
	vf->data = NULL;
	vf->temp_pf = NULL;
	vf->packedfile = direct_link_packedfile(fd, vf->packedfile);
}

/* ************ READ TEXT ****************** */

static void lib_link_text(FileData *UNUSED(fd), Main *main)
{
	Text *text;
	
	for (text = main->text.first; text; text = text->id.next) {
		if (text->id.tag & LIB_TAG_NEED_LINK) {
			text->id.tag &= ~LIB_TAG_NEED_LINK;
		}
	}
}

static void direct_link_text(FileData *fd, Text *text)
{
	TextLine *ln;
	
	text->name = newdataadr(fd, text->name);
	
	text->undo_pos = -1;
	text->undo_len = TXT_INIT_UNDO;
	text->undo_buf = MEM_mallocN(text->undo_len, "undo buf");
	
	text->compiled = NULL;
	
#if 0
	if (text->flags & TXT_ISEXT) {
		BKE_text_reload(text);
		}
		/* else { */
#endif
	
	link_list(fd, &text->lines);
	
	text->curl = newdataadr(fd, text->curl);
	text->sell = newdataadr(fd, text->sell);
	
	for (ln = text->lines.first; ln; ln = ln->next) {
		ln->line = newdataadr(fd, ln->line);
		ln->format = NULL;
		
		if (ln->len != (int) strlen(ln->line)) {
			printf("Error loading text, line lengths differ\n");
			ln->len = strlen(ln->line);
		}
	}
	
	text->flags = (text->flags) & ~TXT_ISEXT;
	
	id_us_ensure_real(&text->id);
}

/* ************ READ IMAGE ***************** */

static void lib_link_image(FileData *fd, Main *main)
{
	Image *ima;
	
	for (ima = main->image.first; ima; ima = ima->id.next) {
		if (ima->id.tag & LIB_TAG_NEED_LINK) {
			IDP_LibLinkProperty(ima->id.properties, (fd->flags & FD_FLAGS_SWITCH_ENDIAN), fd);
			
			ima->id.tag &= ~LIB_TAG_NEED_LINK;
		}
	}
}

static void direct_link_image(FileData *fd, Image *ima)
{
	ImagePackedFile *imapf;

	/* for undo system, pointers could be restored */
	if (fd->imamap)
		ima->cache = newimaadr(fd, ima->cache);
	else
		ima->cache = NULL;

	/* if not restored, we keep the binded opengl index */
	if (!ima->cache) {
		ima->tpageflag &= ~IMA_GLBIND_IS_DATA;
		for (int i = 0; i < TEXTARGET_COUNT; i++) {
			ima->bindcode[i] = 0;
			ima->gputexture[i] = NULL;
		}
		ima->rr = NULL;
	}

	ima->repbind = NULL;
	
	/* undo system, try to restore render buffers */
	if (fd->imamap) {
		int a;
		
		for (a = 0; a < IMA_MAX_RENDER_SLOT; a++)
			ima->renders[a] = newimaadr(fd, ima->renders[a]);
	}
	else {
		memset(ima->renders, 0, sizeof(ima->renders));
		ima->last_render_slot = ima->render_slot;
	}

	link_list(fd, &(ima->views));
	link_list(fd, &(ima->packedfiles));

	if (ima->packedfiles.first) {
		for (imapf = ima->packedfiles.first; imapf; imapf = imapf->next) {
			imapf->packedfile = direct_link_packedfile(fd, imapf->packedfile);
		}
		ima->packedfile = NULL;
	}
	else {
		ima->packedfile = direct_link_packedfile(fd, ima->packedfile);
	}

	BLI_listbase_clear(&ima->anims);
	ima->preview = direct_link_preview_image(fd, ima->preview);
	ima->stereo3d_format = newdataadr(fd, ima->stereo3d_format);
	ima->ok = 1;
}


/* ************ READ CURVE ***************** */

static void lib_link_curve(FileData *fd, Main *main)
{
	Curve *cu;
	int a;
	
	for (cu = main->curve.first; cu; cu = cu->id.next) {
		if (cu->id.tag & LIB_TAG_NEED_LINK) {
			lib_link_animdata(fd, &cu->id, cu->adt);
			
			for (a = 0; a < cu->totcol; a++) 
				cu->mat[a] = newlibadr_us(fd, cu->id.lib, cu->mat[a]);
			
			cu->bevobj = newlibadr(fd, cu->id.lib, cu->bevobj);
			cu->taperobj = newlibadr(fd, cu->id.lib, cu->taperobj);
			cu->textoncurve = newlibadr(fd, cu->id.lib, cu->textoncurve);
			cu->vfont = newlibadr_us(fd, cu->id.lib, cu->vfont);
			cu->vfontb = newlibadr_us(fd, cu->id.lib, cu->vfontb);
			cu->vfonti = newlibadr_us(fd, cu->id.lib, cu->vfonti);
			cu->vfontbi = newlibadr_us(fd, cu->id.lib, cu->vfontbi);
			
			cu->ipo = newlibadr_us(fd, cu->id.lib, cu->ipo); // XXX deprecated - old animation system
			cu->key = newlibadr_us(fd, cu->id.lib, cu->key);
			
			cu->id.tag &= ~LIB_TAG_NEED_LINK;
		}
	}
}


static void switch_endian_knots(Nurb *nu)
{
	if (nu->knotsu) {
		BLI_endian_switch_float_array(nu->knotsu, KNOTSU(nu));
	}
	if (nu->knotsv) {
		BLI_endian_switch_float_array(nu->knotsv, KNOTSV(nu));
	}
}

static void direct_link_curve(FileData *fd, Curve *cu)
{
	Nurb *nu;
	TextBox *tb;
	
	cu->adt= newdataadr(fd, cu->adt);
	direct_link_animdata(fd, cu->adt);
	
	cu->mat = newdataadr(fd, cu->mat);
	test_pointer_array(fd, (void **)&cu->mat);
	cu->str = newdataadr(fd, cu->str);
	cu->strinfo= newdataadr(fd, cu->strinfo);
	cu->tb = newdataadr(fd, cu->tb);

	if (cu->vfont == NULL) {
		link_list(fd, &(cu->nurb));
	}
	else {
		cu->nurb.first=cu->nurb.last= NULL;
		
		tb = MEM_callocN(MAXTEXTBOX*sizeof(TextBox), "TextBoxread");
		if (cu->tb) {
			memcpy(tb, cu->tb, cu->totbox*sizeof(TextBox));
			MEM_freeN(cu->tb);
			cu->tb = tb;
		}
		else {
			cu->totbox = 1;
			cu->actbox = 1;
			cu->tb = tb;
			cu->tb[0].w = cu->linewidth;
		}
		if (cu->wordspace == 0.0f) cu->wordspace = 1.0f;
	}

	cu->editnurb = NULL;
	cu->editfont = NULL;
	
	for (nu = cu->nurb.first; nu; nu = nu->next) {
		nu->bezt = newdataadr(fd, nu->bezt);
		nu->bp = newdataadr(fd, nu->bp);
		nu->knotsu = newdataadr(fd, nu->knotsu);
		nu->knotsv = newdataadr(fd, nu->knotsv);
		if (cu->vfont == NULL) nu->charidx = 0;
		
		if (fd->flags & FD_FLAGS_SWITCH_ENDIAN) {
			switch_endian_knots(nu);
		}
	}
	cu->bb = NULL;
}

/* ************ READ TEX ***************** */

static void lib_link_texture(FileData *fd, Main *main)
{
	Tex *tex;
	
	for (tex = main->tex.first; tex; tex = tex->id.next) {
		if (tex->id.tag & LIB_TAG_NEED_LINK) {
			lib_link_animdata(fd, &tex->id, tex->adt);
			
			tex->ima = newlibadr_us(fd, tex->id.lib, tex->ima);
			tex->ipo = newlibadr_us(fd, tex->id.lib, tex->ipo);  // XXX deprecated - old animation system
			if (tex->env)
				tex->env->object = newlibadr(fd, tex->id.lib, tex->env->object);
			if (tex->pd)
				tex->pd->object = newlibadr(fd, tex->id.lib, tex->pd->object);
			if (tex->vd)
				tex->vd->object = newlibadr(fd, tex->id.lib, tex->vd->object);
			if (tex->ot)
				tex->ot->object = newlibadr(fd, tex->id.lib, tex->ot->object);
			
			if (tex->nodetree) {
				lib_link_ntree(fd, &tex->id, tex->nodetree);
				tex->nodetree->id.lib = tex->id.lib;
			}
			
			tex->id.tag &= ~LIB_TAG_NEED_LINK;
		}
	}
}

static void direct_link_texture(FileData *fd, Tex *tex)
{
	tex->adt = newdataadr(fd, tex->adt);
	direct_link_animdata(fd, tex->adt);

	tex->coba = newdataadr(fd, tex->coba);
	tex->env = newdataadr(fd, tex->env);
	if (tex->env) {
		tex->env->ima = NULL;
		memset(tex->env->cube, 0, 6 * sizeof(void *));
		tex->env->ok= 0;
	}
	tex->pd = newdataadr(fd, tex->pd);
	if (tex->pd) {
		tex->pd->point_tree = NULL;
		tex->pd->coba = newdataadr(fd, tex->pd->coba);
		tex->pd->falloff_curve = newdataadr(fd, tex->pd->falloff_curve);
		if (tex->pd->falloff_curve) {
			direct_link_curvemapping(fd, tex->pd->falloff_curve);
		}
		tex->pd->point_data = NULL; /* runtime data */
	}
	
	tex->vd = newdataadr(fd, tex->vd);
	if (tex->vd) {
		tex->vd->dataset = NULL;
		tex->vd->ok = 0;
	}
	else {
		if (tex->type == TEX_VOXELDATA)
			tex->vd = MEM_callocN(sizeof(VoxelData), "direct_link_texture VoxelData");
	}
	
	tex->ot = newdataadr(fd, tex->ot);
	
	tex->nodetree = newdataadr(fd, tex->nodetree);
	if (tex->nodetree) {
		direct_link_id(fd, &tex->nodetree->id);
		direct_link_nodetree(fd, tex->nodetree);
	}
	
	tex->preview = direct_link_preview_image(fd, tex->preview);
	
	tex->iuser.ok = 1;
}



/* ************ READ MATERIAL ***************** */

static void lib_link_material(FileData *fd, Main *main)
{
	Material *ma;
	MTex *mtex;
	int a;
	
	for (ma = main->mat.first; ma; ma = ma->id.next) {
		if (ma->id.tag & LIB_TAG_NEED_LINK) {
			lib_link_animdata(fd, &ma->id, ma->adt);
			
			/* Link ID Properties -- and copy this comment EXACTLY for easy finding
			 * of library blocks that implement this.*/
			IDP_LibLinkProperty(ma->id.properties, (fd->flags & FD_FLAGS_SWITCH_ENDIAN), fd);
			
			ma->ipo = newlibadr_us(fd, ma->id.lib, ma->ipo);  // XXX deprecated - old animation system
			ma->group = newlibadr_us(fd, ma->id.lib, ma->group);
			
			for (a = 0; a < MAX_MTEX; a++) {
				mtex = ma->mtex[a];
				if (mtex) {
					mtex->tex = newlibadr_us(fd, ma->id.lib, mtex->tex);
					mtex->object = newlibadr(fd, ma->id.lib, mtex->object);
				}
			}
			
			if (ma->nodetree) {
				lib_link_ntree(fd, &ma->id, ma->nodetree);
				ma->nodetree->id.lib = ma->id.lib;
			}
			
			ma->id.tag &= ~LIB_TAG_NEED_LINK;
		}
	}
}

static void direct_link_material(FileData *fd, Material *ma)
{
	int a;
	MaterialEngineSettings *mes;
	
	ma->adt = newdataadr(fd, ma->adt);
	direct_link_animdata(fd, ma->adt);
	
	for (a = 0; a < MAX_MTEX; a++) {
		ma->mtex[a] = newdataadr(fd, ma->mtex[a]);
	}
	ma->texpaintslot = NULL;

	ma->ramp_col = newdataadr(fd, ma->ramp_col);
	ma->ramp_spec = newdataadr(fd, ma->ramp_spec);
	
	ma->nodetree = newdataadr(fd, ma->nodetree);
	if (ma->nodetree) {
		direct_link_id(fd, &ma->nodetree->id);
		direct_link_nodetree(fd, ma->nodetree);
	}
	
	ma->preview = direct_link_preview_image(fd, ma->preview);
	BLI_listbase_clear(&ma->gpumaterial);

	link_list(fd, &ma->engines_settings);
	for (mes = ma->engines_settings.first; mes; mes = mes->next) {
		mes->data = newdataadr(fd, mes->data);
	}
}

/* ************ READ PARTICLE SETTINGS ***************** */
/* update this also to writefile.c */
static const char *ptcache_data_struct[] = {
	"", // BPHYS_DATA_INDEX
	"", // BPHYS_DATA_LOCATION
	"", // BPHYS_DATA_VELOCITY
	"", // BPHYS_DATA_ROTATION
	"", // BPHYS_DATA_AVELOCITY / BPHYS_DATA_XCONST */
	"", // BPHYS_DATA_SIZE:
	"", // BPHYS_DATA_TIMES:
	"BoidData" // case BPHYS_DATA_BOIDS:
};

static void direct_link_pointcache_cb(FileData *fd, void *data)
{
	PTCacheMem *pm = data;
	PTCacheExtra *extra;
	int i;
	for (i = 0; i < BPHYS_TOT_DATA; i++) {
		pm->data[i] = newdataadr(fd, pm->data[i]);

		/* the cache saves non-struct data without DNA */
		if (pm->data[i] && ptcache_data_struct[i][0]=='\0' && (fd->flags & FD_FLAGS_SWITCH_ENDIAN)) {
			int tot = (BKE_ptcache_data_size(i) * pm->totpoint) / sizeof(int);  /* data_size returns bytes */
			int *poin = pm->data[i];

			BLI_endian_switch_int32_array(poin, tot);
		}
	}

	link_list(fd, &pm->extradata);

	for (extra=pm->extradata.first; extra; extra=extra->next)
		extra->data = newdataadr(fd, extra->data);
}

static void direct_link_pointcache(FileData *fd, PointCache *cache)
{
	if ((cache->flag & PTCACHE_DISK_CACHE)==0) {
		link_list_ex(fd, &cache->mem_cache, direct_link_pointcache_cb);
	}
	else
		BLI_listbase_clear(&cache->mem_cache);
	
	cache->flag &= ~PTCACHE_SIMULATION_VALID;
	cache->simframe = 0;
	cache->edit = NULL;
	cache->free_edit = NULL;
	cache->cached_frames = NULL;
}

static void direct_link_pointcache_list(FileData *fd, ListBase *ptcaches, PointCache **ocache, int force_disk)
{
	if (ptcaches->first) {
		PointCache *cache= NULL;
		link_list(fd, ptcaches);
		for (cache=ptcaches->first; cache; cache=cache->next) {
			direct_link_pointcache(fd, cache);
			if (force_disk) {
				cache->flag |= PTCACHE_DISK_CACHE;
				cache->step = 1;
			}
		}
		
		*ocache = newdataadr(fd, *ocache);
	}
	else if (*ocache) {
		/* old "single" caches need to be linked too */
		*ocache = newdataadr(fd, *ocache);
		direct_link_pointcache(fd, *ocache);
		if (force_disk) {
			(*ocache)->flag |= PTCACHE_DISK_CACHE;
			(*ocache)->step = 1;
		}
		
		ptcaches->first = ptcaches->last = *ocache;
	}
}

static void lib_link_partdeflect(FileData *fd, ID *id, PartDeflect *pd)
{
	if (pd && pd->tex)
		pd->tex = newlibadr_us(fd, id->lib, pd->tex);
	if (pd && pd->f_source)
		pd->f_source = newlibadr(fd, id->lib, pd->f_source);
}

static void lib_link_particlesettings(FileData *fd, Main *main)
{
	ParticleSettings *part;
	ParticleDupliWeight *dw;
	MTex *mtex;
	int a;
	
	for (part = main->particle.first; part; part = part->id.next) {
		if (part->id.tag & LIB_TAG_NEED_LINK) {
			lib_link_animdata(fd, &part->id, part->adt);
			part->ipo = newlibadr_us(fd, part->id.lib, part->ipo); // XXX deprecated - old animation system
			
			part->dup_ob = newlibadr(fd, part->id.lib, part->dup_ob);
			part->dup_group = newlibadr(fd, part->id.lib, part->dup_group);
			part->eff_group = newlibadr(fd, part->id.lib, part->eff_group);
			part->bb_ob = newlibadr(fd, part->id.lib, part->bb_ob);
			part->collision_group = newlibadr(fd, part->id.lib, part->collision_group);
			
			lib_link_partdeflect(fd, &part->id, part->pd);
			lib_link_partdeflect(fd, &part->id, part->pd2);
			
			if (part->effector_weights) {
				part->effector_weights->group = newlibadr(fd, part->id.lib, part->effector_weights->group);
			}
			else {
				part->effector_weights = BKE_add_effector_weights(part->eff_group);
			}

			if (part->dupliweights.first && part->dup_group) {
				int index_ok = 0;
				/* check for old files without indices (all indexes 0) */
				if (BLI_listbase_is_single(&part->dupliweights)) {
					/* special case for only one object in the group */
					index_ok = 1;
				}
				else {
					for (dw = part->dupliweights.first; dw; dw = dw->next) {
						if (dw->index > 0) {
							index_ok = 1;
							break;
						}
					}
				}

				if (index_ok) {
					/* if we have indexes, let's use them */
					for (dw = part->dupliweights.first; dw; dw = dw->next) {
						/* Do not try to restore pointer here, we have to search for group objects in another
						 * separated step.
						 * Reason is, the used group may be linked from another library, which has not yet
						 * been 'lib_linked'.
						 * Since dw->ob is not considered as an object user (it does not make objet directly linked),
						 * we may have no valid way to retrieve it yet.
						 * See T49273. */
						dw->ob = NULL;
					}
				}
				else {
					/* otherwise try to get objects from own library (won't work on library linked groups) */
					for (dw = part->dupliweights.first; dw; dw = dw->next) {
						dw->ob = newlibadr(fd, part->id.lib, dw->ob);
					}
				}
			}
			else {
				BLI_listbase_clear(&part->dupliweights);
			}
			
			if (part->boids) {
				BoidState *state = part->boids->states.first;
				BoidRule *rule;
				for (; state; state=state->next) {
					rule = state->rules.first;
					for (; rule; rule=rule->next) {
						switch (rule->type) {
							case eBoidRuleType_Goal:
							case eBoidRuleType_Avoid:
							{
								BoidRuleGoalAvoid *brga = (BoidRuleGoalAvoid*)rule;
								brga->ob = newlibadr(fd, part->id.lib, brga->ob);
								break;
							}
							case eBoidRuleType_FollowLeader:
							{
								BoidRuleFollowLeader *brfl = (BoidRuleFollowLeader*)rule;
								brfl->ob = newlibadr(fd, part->id.lib, brfl->ob);
								break;
							}
						}
					}
				}
			}

			for (a = 0; a < MAX_MTEX; a++) {
				mtex= part->mtex[a];
				if (mtex) {
					mtex->tex = newlibadr_us(fd, part->id.lib, mtex->tex);
					mtex->object = newlibadr(fd, part->id.lib, mtex->object);
				}
			}
			
			part->id.tag &= ~LIB_TAG_NEED_LINK;
		}
	}
}

static void direct_link_partdeflect(PartDeflect *pd)
{
	if (pd) pd->rng = NULL;
}

static void direct_link_particlesettings(FileData *fd, ParticleSettings *part)
{
	int a;
	
	part->adt = newdataadr(fd, part->adt);
	part->pd = newdataadr(fd, part->pd);
	part->pd2 = newdataadr(fd, part->pd2);

	direct_link_animdata(fd, part->adt);
	direct_link_partdeflect(part->pd);
	direct_link_partdeflect(part->pd2);

	part->clumpcurve = newdataadr(fd, part->clumpcurve);
	if (part->clumpcurve)
		direct_link_curvemapping(fd, part->clumpcurve);
	part->roughcurve = newdataadr(fd, part->roughcurve);
	if (part->roughcurve)
		direct_link_curvemapping(fd, part->roughcurve);

	part->effector_weights = newdataadr(fd, part->effector_weights);
	if (!part->effector_weights)
		part->effector_weights = BKE_add_effector_weights(part->eff_group);

	link_list(fd, &part->dupliweights);

	part->boids = newdataadr(fd, part->boids);
	part->fluid = newdataadr(fd, part->fluid);

	if (part->boids) {
		BoidState *state;
		link_list(fd, &part->boids->states);
		
		for (state=part->boids->states.first; state; state=state->next) {
			link_list(fd, &state->rules);
			link_list(fd, &state->conditions);
			link_list(fd, &state->actions);
		}
	}
	for (a = 0; a < MAX_MTEX; a++) {
		part->mtex[a] = newdataadr(fd, part->mtex[a]);
	}
}

static void lib_link_particlesystems(FileData *fd, Object *ob, ID *id, ListBase *particles)
{
	ParticleSystem *psys, *psysnext;

	for (psys=particles->first; psys; psys=psysnext) {
		psysnext = psys->next;
		
		psys->part = newlibadr_us(fd, id->lib, psys->part);
		if (psys->part) {
			ParticleTarget *pt = psys->targets.first;
			
			for (; pt; pt=pt->next)
				pt->ob=newlibadr(fd, id->lib, pt->ob);
			
			psys->parent = newlibadr(fd, id->lib, psys->parent);
			psys->target_ob = newlibadr(fd, id->lib, psys->target_ob);
			
			if (psys->clmd) {
				/* XXX - from reading existing code this seems correct but intended usage of
				 * pointcache /w cloth should be added in 'ParticleSystem' - campbell */
				psys->clmd->point_cache = psys->pointcache;
				psys->clmd->ptcaches.first = psys->clmd->ptcaches.last= NULL;
				psys->clmd->coll_parms->group = newlibadr(fd, id->lib, psys->clmd->coll_parms->group);
				psys->clmd->modifier.error = NULL;
			}
		}
		else {
			/* particle modifier must be removed before particle system */
			ParticleSystemModifierData *psmd = psys_get_modifier(ob, psys);
			BLI_remlink(&ob->modifiers, psmd);
			modifier_free((ModifierData *)psmd);
			
			BLI_remlink(particles, psys);
			MEM_freeN(psys);
		}
	}
}
static void direct_link_particlesystems(FileData *fd, ListBase *particles)
{
	ParticleSystem *psys;
	ParticleData *pa;
	int a;
	
	for (psys=particles->first; psys; psys=psys->next) {
		psys->particles=newdataadr(fd, psys->particles);
		
		if (psys->particles && psys->particles->hair) {
			for (a=0, pa=psys->particles; a<psys->totpart; a++, pa++)
				pa->hair=newdataadr(fd, pa->hair);
		}
		
		if (psys->particles && psys->particles->keys) {
			for (a=0, pa=psys->particles; a<psys->totpart; a++, pa++) {
				pa->keys= NULL;
				pa->totkey= 0;
			}
			
			psys->flag &= ~PSYS_KEYED;
		}

		if (psys->particles && psys->particles->boid) {
			pa = psys->particles;
			pa->boid = newdataadr(fd, pa->boid);
			pa->boid->ground = NULL;  /* This is purely runtime data, but still can be an issue if left dangling. */
			for (a = 1, pa++; a < psys->totpart; a++, pa++) {
				pa->boid = (pa - 1)->boid + 1;
				pa->boid->ground = NULL;
			}
		}
		else if (psys->particles) {
			for (a=0, pa=psys->particles; a<psys->totpart; a++, pa++)
				pa->boid = NULL;
		}
		
		psys->fluid_springs = newdataadr(fd, psys->fluid_springs);
		
		psys->child = newdataadr(fd, psys->child);
		psys->effectors = NULL;
		
		link_list(fd, &psys->targets);
		
		psys->edit = NULL;
		psys->free_edit = NULL;
		psys->pathcache = NULL;
		psys->childcache = NULL;
		BLI_listbase_clear(&psys->pathcachebufs);
		BLI_listbase_clear(&psys->childcachebufs);
		psys->pdd = NULL;
		psys->renderdata = NULL;
		
		if (psys->clmd) {
			psys->clmd = newdataadr(fd, psys->clmd);
			psys->clmd->clothObject = NULL;
			psys->clmd->hairdata = NULL;
			
			psys->clmd->sim_parms= newdataadr(fd, psys->clmd->sim_parms);
			psys->clmd->coll_parms= newdataadr(fd, psys->clmd->coll_parms);
			
			if (psys->clmd->sim_parms) {
				psys->clmd->sim_parms->effector_weights = NULL;
				if (psys->clmd->sim_parms->presets > 10)
					psys->clmd->sim_parms->presets = 0;
			}
			
			psys->hair_in_dm = psys->hair_out_dm = NULL;
			psys->clmd->solver_result = NULL;
		}

		direct_link_pointcache_list(fd, &psys->ptcaches, &psys->pointcache, 0);
		if (psys->clmd) {
			psys->clmd->point_cache = psys->pointcache;
		}

		psys->tree = NULL;
		psys->bvhtree = NULL;
	}
	return;
}

/* ************ READ MESH ***************** */

static void lib_link_mtface(FileData *fd, Mesh *me, MTFace *mtface, int totface)
{
	MTFace *tf= mtface;
	int i;
	
	/* Add pseudo-references (not fake users!) to images used by texface. A
	 * little bogus; it would be better if each mesh consistently added one ref
	 * to each image it used. - z0r */
	for (i = 0; i < totface; i++, tf++) {
		tf->tpage = newlibadr_real_us(fd, me->id.lib, tf->tpage);
	}
}

static void lib_link_customdata_mtface(FileData *fd, Mesh *me, CustomData *fdata, int totface)
{
	int i;
	for (i = 0; i < fdata->totlayer; i++) {
		CustomDataLayer *layer = &fdata->layers[i];
		
		if (layer->type == CD_MTFACE)
			lib_link_mtface(fd, me, layer->data, totface);
	}

}

static void lib_link_customdata_mtpoly(FileData *fd, Mesh *me, CustomData *pdata, int totface)
{
	int i;

	for (i=0; i < pdata->totlayer; i++) {
		CustomDataLayer *layer = &pdata->layers[i];
		
		if (layer->type == CD_MTEXPOLY) {
			MTexPoly *tf= layer->data;
			int j;
			
			for (j = 0; j < totface; j++, tf++) {
				tf->tpage = newlibadr_real_us(fd, me->id.lib, tf->tpage);
			}
		}
	}
}

static void lib_link_mesh(FileData *fd, Main *main)
{
	Mesh *me;
	
	for (me = main->mesh.first; me; me = me->id.next) {
		if (me->id.tag & LIB_TAG_NEED_LINK) {
			int i;
			
			/* Link ID Properties -- and copy this comment EXACTLY for easy finding
			 * of library blocks that implement this.*/
			IDP_LibLinkProperty(me->id.properties, (fd->flags & FD_FLAGS_SWITCH_ENDIAN), fd);
			lib_link_animdata(fd, &me->id, me->adt);
			
			/* this check added for python created meshes */
			if (me->mat) {
				for (i = 0; i < me->totcol; i++) {
					me->mat[i] = newlibadr_us(fd, me->id.lib, me->mat[i]);
				}
			}
			else {
				me->totcol = 0;
			}

			me->ipo = newlibadr_us(fd, me->id.lib, me->ipo); // XXX: deprecated: old anim sys
			me->key = newlibadr_us(fd, me->id.lib, me->key);
			me->texcomesh = newlibadr_us(fd, me->id.lib, me->texcomesh);
			
			lib_link_customdata_mtface(fd, me, &me->fdata, me->totface);
			lib_link_customdata_mtpoly(fd, me, &me->pdata, me->totpoly);
			if (me->mr && me->mr->levels.first) {
				lib_link_customdata_mtface(fd, me, &me->mr->fdata,
				                           ((MultiresLevel*)me->mr->levels.first)->totface);
			}
		}
	}

	/* convert texface options to material */
	convert_tface_mt(fd, main);

	for (me = main->mesh.first; me; me = me->id.next) {
		if (me->id.tag & LIB_TAG_NEED_LINK) {
			/*check if we need to convert mfaces to mpolys*/
			if (me->totface && !me->totpoly) {
				/* temporarily switch main so that reading from
				 * external CustomData works */
				Main *gmain = G.main;
				G.main = main;
				
				BKE_mesh_do_versions_convert_mfaces_to_mpolys(me);
				
				G.main = gmain;
			}

			/*
			 * Re-tessellate, even if the polys were just created from tessfaces, this
			 * is important because it:
			 *  - fill the CD_ORIGINDEX layer
			 *  - gives consistency of tessface between loading from a file and
			 *    converting an edited BMesh back into a mesh (i.e. it replaces
			 *    quad tessfaces in a loaded mesh immediately, instead of lazily
			 *    waiting until edit mode has been entered/exited, making it easier
			 *    to recognize problems that would otherwise only show up after edits).
			 */
#ifdef USE_TESSFACE_DEFAULT
			BKE_mesh_tessface_calc(me);
#else
			BKE_mesh_tessface_clear(me);
#endif

			me->id.tag &= ~LIB_TAG_NEED_LINK;
		}
	}
}

static void direct_link_dverts(FileData *fd, int count, MDeformVert *mdverts)
{
	int i;
	
	if (mdverts == NULL) {
		return;
	}
	
	for (i = count; i > 0; i--, mdverts++) {
		/*convert to vgroup allocation system*/
		MDeformWeight *dw;
		if (mdverts->dw && (dw = newdataadr(fd, mdverts->dw))) {
			const ssize_t dw_len = mdverts->totweight * sizeof(MDeformWeight);
			void *dw_tmp = MEM_mallocN(dw_len, "direct_link_dverts");
			memcpy(dw_tmp, dw, dw_len);
			mdverts->dw = dw_tmp;
			MEM_freeN(dw);
		}
		else {
			mdverts->dw = NULL;
			mdverts->totweight = 0;
		}
	}
}

static void direct_link_mdisps(FileData *fd, int count, MDisps *mdisps, int external)
{
	if (mdisps) {
		int i;
		
		for (i = 0; i < count; ++i) {
			mdisps[i].disps = newdataadr(fd, mdisps[i].disps);
			mdisps[i].hidden = newdataadr(fd, mdisps[i].hidden);
			
			if (mdisps[i].totdisp && !mdisps[i].level) {
				/* this calculation is only correct for loop mdisps;
				 * if loading pre-BMesh face mdisps this will be
				 * overwritten with the correct value in
				 * bm_corners_to_loops() */
				float gridsize = sqrtf(mdisps[i].totdisp);
				mdisps[i].level = (int)(logf(gridsize - 1.0f) / (float)M_LN2) + 1;
			}
			
			if ((fd->flags & FD_FLAGS_SWITCH_ENDIAN) && (mdisps[i].disps)) {
				/* DNA_struct_switch_endian doesn't do endian swap for (*disps)[] */
				/* this does swap for data written at write_mdisps() - readfile.c */
				BLI_endian_switch_float_array(*mdisps[i].disps, mdisps[i].totdisp * 3);
			}
			if (!external && !mdisps[i].disps)
				mdisps[i].totdisp = 0;
		}
	}
}

static void direct_link_grid_paint_mask(FileData *fd, int count, GridPaintMask *grid_paint_mask)
{
	if (grid_paint_mask) {
		int i;
		
		for (i = 0; i < count; ++i) {
			GridPaintMask *gpm = &grid_paint_mask[i];
			if (gpm->data)
				gpm->data = newdataadr(fd, gpm->data);
		}
	}
}

/*this isn't really a public api function, so prototyped here*/
static void direct_link_customdata(FileData *fd, CustomData *data, int count)
{
	int i = 0;
	
	data->layers = newdataadr(fd, data->layers);
	
	/* annoying workaround for bug [#31079] loading legacy files with
	 * no polygons _but_ have stale customdata */
	if (UNLIKELY(count == 0 && data->layers == NULL && data->totlayer != 0)) {
		CustomData_reset(data);
		return;
	}
	
	data->external = newdataadr(fd, data->external);
	
	while (i < data->totlayer) {
		CustomDataLayer *layer = &data->layers[i];
		
		if (layer->flag & CD_FLAG_EXTERNAL)
			layer->flag &= ~CD_FLAG_IN_MEMORY;

		layer->flag &= ~CD_FLAG_NOFREE;
		
		if (CustomData_verify_versions(data, i)) {
			layer->data = newdataadr(fd, layer->data);
			if (layer->type == CD_MDISPS)
				direct_link_mdisps(fd, count, layer->data, layer->flag & CD_FLAG_EXTERNAL);
			else if (layer->type == CD_GRID_PAINT_MASK)
				direct_link_grid_paint_mask(fd, count, layer->data);
			i++;
		}
	}
	
	CustomData_update_typemap(data);
}

static void direct_link_mesh(FileData *fd, Mesh *mesh)
{
	mesh->mat= newdataadr(fd, mesh->mat);
	test_pointer_array(fd, (void **)&mesh->mat);
	
	mesh->mvert = newdataadr(fd, mesh->mvert);
	mesh->medge = newdataadr(fd, mesh->medge);
	mesh->mface = newdataadr(fd, mesh->mface);
	mesh->mloop = newdataadr(fd, mesh->mloop);
	mesh->mpoly = newdataadr(fd, mesh->mpoly);
	mesh->tface = newdataadr(fd, mesh->tface);
	mesh->mtface = newdataadr(fd, mesh->mtface);
	mesh->mcol = newdataadr(fd, mesh->mcol);
	mesh->dvert = newdataadr(fd, mesh->dvert);
	mesh->mloopcol = newdataadr(fd, mesh->mloopcol);
	mesh->mloopuv = newdataadr(fd, mesh->mloopuv);
	mesh->mtpoly = newdataadr(fd, mesh->mtpoly);
	mesh->mselect = newdataadr(fd, mesh->mselect);
	
	/* animdata */
	mesh->adt = newdataadr(fd, mesh->adt);
	direct_link_animdata(fd, mesh->adt);
	
	/* normally direct_link_dverts should be called in direct_link_customdata,
	 * but for backwards compat in do_versions to work we do it here */
	direct_link_dverts(fd, mesh->totvert, mesh->dvert);
	
	direct_link_customdata(fd, &mesh->vdata, mesh->totvert);
	direct_link_customdata(fd, &mesh->edata, mesh->totedge);
	direct_link_customdata(fd, &mesh->fdata, mesh->totface);
	direct_link_customdata(fd, &mesh->ldata, mesh->totloop);
	direct_link_customdata(fd, &mesh->pdata, mesh->totpoly);

	mesh->bb = NULL;
	mesh->edit_btmesh = NULL;
	mesh->batch_cache = NULL;
	
	/* happens with old files */
	if (mesh->mselect == NULL) {
		mesh->totselect = 0;
	}

	if (mesh->mloopuv || mesh->mtpoly) {
		/* for now we have to ensure texpoly and mloopuv layers are aligned
		 * in the future we may allow non-aligned layers */
		BKE_mesh_cd_validate(mesh);
	}

	/* Multires data */
	mesh->mr= newdataadr(fd, mesh->mr);
	if (mesh->mr) {
		MultiresLevel *lvl;
		
		link_list(fd, &mesh->mr->levels);
		lvl = mesh->mr->levels.first;
		
		direct_link_customdata(fd, &mesh->mr->vdata, lvl->totvert);
		direct_link_dverts(fd, lvl->totvert, CustomData_get(&mesh->mr->vdata, 0, CD_MDEFORMVERT));
		direct_link_customdata(fd, &mesh->mr->fdata, lvl->totface);
		
		mesh->mr->edge_flags = newdataadr(fd, mesh->mr->edge_flags);
		mesh->mr->edge_creases = newdataadr(fd, mesh->mr->edge_creases);
		
		mesh->mr->verts = newdataadr(fd, mesh->mr->verts);
		
		/* If mesh has the same number of vertices as the
		 * highest multires level, load the current mesh verts
		 * into multires and discard the old data. Needed
		 * because some saved files either do not have a verts
		 * array, or the verts array contains out-of-date
		 * data. */
		if (mesh->totvert == ((MultiresLevel*)mesh->mr->levels.last)->totvert) {
			if (mesh->mr->verts)
				MEM_freeN(mesh->mr->verts);
			mesh->mr->verts = MEM_dupallocN(mesh->mvert);
		}
			
		for (; lvl; lvl = lvl->next) {
			lvl->verts = newdataadr(fd, lvl->verts);
			lvl->faces = newdataadr(fd, lvl->faces);
			lvl->edges = newdataadr(fd, lvl->edges);
			lvl->colfaces = newdataadr(fd, lvl->colfaces);
		}
	}

	/* if multires is present but has no valid vertex data,
	 * there's no way to recover it; silently remove multires */
	if (mesh->mr && !mesh->mr->verts) {
		multires_free(mesh->mr);
		mesh->mr = NULL;
	}
	
	if ((fd->flags & FD_FLAGS_SWITCH_ENDIAN) && mesh->tface) {
		TFace *tf = mesh->tface;
		int i;
		
		for (i = 0; i < mesh->totface; i++, tf++) {
			BLI_endian_switch_uint32_array(tf->col, 4);
		}
	}
}

/* ************ READ LATTICE ***************** */

static void lib_link_latt(FileData *fd, Main *main)
{
	Lattice *lt;
	
	for (lt = main->latt.first; lt; lt = lt->id.next) {
		if (lt->id.tag & LIB_TAG_NEED_LINK) {
			lib_link_animdata(fd, &lt->id, lt->adt);
			
			lt->ipo = newlibadr_us(fd, lt->id.lib, lt->ipo); // XXX deprecated - old animation system
			lt->key = newlibadr_us(fd, lt->id.lib, lt->key);
			
			lt->id.tag &= ~LIB_TAG_NEED_LINK;
		}
	}
}

static void direct_link_latt(FileData *fd, Lattice *lt)
{
	lt->def = newdataadr(fd, lt->def);
	
	lt->dvert = newdataadr(fd, lt->dvert);
	direct_link_dverts(fd, lt->pntsu*lt->pntsv*lt->pntsw, lt->dvert);
	
	lt->editlatt = NULL;
	
	lt->adt = newdataadr(fd, lt->adt);
	direct_link_animdata(fd, lt->adt);
}


/* ************ READ OBJECT ***************** */

static void lib_link_modifiers__linkModifiers(
        void *userData, Object *ob, ID **idpoin, int cb_flag)
{
	FileData *fd = userData;

	*idpoin = newlibadr(fd, ob->id.lib, *idpoin);
	if (*idpoin != NULL && (cb_flag & IDWALK_CB_USER) != 0) {
		id_us_plus_no_lib(*idpoin);
	}
}
static void lib_link_modifiers(FileData *fd, Object *ob)
{
	modifiers_foreachIDLink(ob, lib_link_modifiers__linkModifiers, fd);
}

static void lib_link_object(FileData *fd, Main *main)
{
	Object *ob;
	PartEff *paf;
	bSensor *sens;
	bController *cont;
	bActuator *act;
	void *poin;
	int warn=0, a;
	
	for (ob = main->object.first; ob; ob = ob->id.next) {
		if (ob->id.tag & LIB_TAG_NEED_LINK) {
			IDP_LibLinkProperty(ob->id.properties, (fd->flags & FD_FLAGS_SWITCH_ENDIAN), fd);
			lib_link_animdata(fd, &ob->id, ob->adt);
			
// XXX deprecated - old animation system <<<
			ob->ipo = newlibadr_us(fd, ob->id.lib, ob->ipo);
			ob->action = newlibadr_us(fd, ob->id.lib, ob->action);
// >>> XXX deprecated - old animation system

			ob->parent = newlibadr(fd, ob->id.lib, ob->parent);
			ob->track = newlibadr(fd, ob->id.lib, ob->track);
			ob->poselib = newlibadr_us(fd, ob->id.lib, ob->poselib);
			ob->dup_group = newlibadr_us(fd, ob->id.lib, ob->dup_group);
			
			ob->proxy = newlibadr_us(fd, ob->id.lib, ob->proxy);
			if (ob->proxy) {
				/* paranoia check, actually a proxy_from pointer should never be written... */
				if (ob->proxy->id.lib == NULL) {
					ob->proxy->proxy_from = NULL;
					ob->proxy = NULL;
					
					if (ob->id.lib)
						printf("Proxy lost from  object %s lib %s\n", ob->id.name + 2, ob->id.lib->name);
					else
						printf("Proxy lost from  object %s lib <NONE>\n", ob->id.name + 2);
				}
				else {
					/* this triggers object_update to always use a copy */
					ob->proxy->proxy_from = ob;
				}
			}
			ob->proxy_group = newlibadr(fd, ob->id.lib, ob->proxy_group);
			
			poin = ob->data;
			ob->data = newlibadr_us(fd, ob->id.lib, ob->data);
			
			if (ob->data==NULL && poin!=NULL) {
				if (ob->id.lib)
					printf("Can't find obdata of %s lib %s\n", ob->id.name + 2, ob->id.lib->name);
				else
					printf("Object %s lost data.\n", ob->id.name + 2);
				
				ob->type = OB_EMPTY;
				warn = 1;
				
				if (ob->pose) {
					/* we can't call #BKE_pose_free() here because of library linking
					 * freeing will recurse down into every pose constraints ID pointers
					 * which are not always valid, so for now free directly and suffer
					 * some leaked memory rather then crashing immediately
					 * while bad this _is_ an exceptional case - campbell */
#if 0
					BKE_pose_free(ob->pose);
#else
					MEM_freeN(ob->pose);
#endif
					ob->pose= NULL;
					ob->mode &= ~OB_MODE_POSE;
				}
			}
			for (a=0; a < ob->totcol; a++) 
				ob->mat[a] = newlibadr_us(fd, ob->id.lib, ob->mat[a]);
			
			/* When the object is local and the data is library its possible
			 * the material list size gets out of sync. [#22663] */
			if (ob->data && ob->id.lib != ((ID *)ob->data)->lib) {
				const short *totcol_data = give_totcolp(ob);
				/* Only expand so as not to loose any object materials that might be set. */
				if (totcol_data && (*totcol_data > ob->totcol)) {
					/* printf("'%s' %d -> %d\n", ob->id.name, ob->totcol, *totcol_data); */
					BKE_material_resize_object(main, ob, *totcol_data, false);
				}
			}
			
			ob->gpd = newlibadr_us(fd, ob->id.lib, ob->gpd);
			ob->duplilist = NULL;
			
			ob->id.tag &= ~LIB_TAG_NEED_LINK;
			/* if id.us==0 a new base will be created later on */
			
			/* WARNING! Also check expand_object(), should reflect the stuff below. */
			lib_link_pose(fd, main, ob, ob->pose);
			lib_link_constraints(fd, &ob->id, &ob->constraints);
			
// XXX deprecated - old animation system <<<
			lib_link_constraint_channels(fd, &ob->id, &ob->constraintChannels);
			lib_link_nlastrips(fd, &ob->id, &ob->nlastrips);
// >>> XXX deprecated - old animation system
			
			for (paf = ob->effect.first; paf; paf = paf->next) {
				if (paf->type == EFF_PARTICLE) {
					paf->group = newlibadr_us(fd, ob->id.lib, paf->group);
				}
			}
			
			for (sens = ob->sensors.first; sens; sens = sens->next) {
				for (a = 0; a < sens->totlinks; a++)
					sens->links[a] = newglobadr(fd, sens->links[a]);

				if (sens->type == SENS_MESSAGE) {
					bMessageSensor *ms = sens->data;
					ms->fromObject =
						newlibadr(fd, ob->id.lib, ms->fromObject);
				}
			}
			
			for (cont = ob->controllers.first; cont; cont = cont->next) {
				for (a=0; a < cont->totlinks; a++)
					cont->links[a] = newglobadr(fd, cont->links[a]);
				
				if (cont->type == CONT_PYTHON) {
					bPythonCont *pc = cont->data;
					pc->text = newlibadr(fd, ob->id.lib, pc->text);
				}
				cont->slinks = NULL;
				cont->totslinks = 0;
			}
			
			for (act = ob->actuators.first; act; act = act->next) {
				if (act->type == ACT_SOUND) {
					bSoundActuator *sa = act->data;
					sa->sound= newlibadr_us(fd, ob->id.lib, sa->sound);
				}
				else if (act->type == ACT_GAME) {
					/* bGameActuator *ga= act->data; */
				}
				else if (act->type == ACT_CAMERA) {
					bCameraActuator *ca = act->data;
					ca->ob= newlibadr(fd, ob->id.lib, ca->ob);
				}
				/* leave this one, it's obsolete but necessary to read for conversion */
				else if (act->type == ACT_ADD_OBJECT) {
					bAddObjectActuator *eoa = act->data;
					if (eoa) eoa->ob= newlibadr(fd, ob->id.lib, eoa->ob);
				}
				else if (act->type == ACT_OBJECT) {
					bObjectActuator *oa = act->data;
					if (oa == NULL) {
						init_actuator(act);
					}
					else {
						oa->reference = newlibadr(fd, ob->id.lib, oa->reference);
					}
				}
				else if (act->type == ACT_EDIT_OBJECT) {
					bEditObjectActuator *eoa = act->data;
					if (eoa == NULL) {
						init_actuator(act);
					}
					else {
						eoa->ob= newlibadr(fd, ob->id.lib, eoa->ob);
						eoa->me= newlibadr(fd, ob->id.lib, eoa->me);
					}
				}
				else if (act->type == ACT_SCENE) {
					bSceneActuator *sa = act->data;
					sa->camera= newlibadr(fd, ob->id.lib, sa->camera);
					sa->scene= newlibadr(fd, ob->id.lib, sa->scene);
				}
				else if (act->type == ACT_ACTION) {
					bActionActuator *aa = act->data;
					aa->act= newlibadr_us(fd, ob->id.lib, aa->act);
				}
				else if (act->type == ACT_SHAPEACTION) {
					bActionActuator *aa = act->data;
					aa->act= newlibadr_us(fd, ob->id.lib, aa->act);
				}
				else if (act->type == ACT_PROPERTY) {
					bPropertyActuator *pa = act->data;
					pa->ob= newlibadr(fd, ob->id.lib, pa->ob);
				}
				else if (act->type == ACT_MESSAGE) {
					bMessageActuator *ma = act->data;
					ma->toObject= newlibadr(fd, ob->id.lib, ma->toObject);
				}
				else if (act->type == ACT_2DFILTER) {
					bTwoDFilterActuator *_2dfa = act->data; 
					_2dfa->text= newlibadr(fd, ob->id.lib, _2dfa->text);
				}
				else if (act->type == ACT_PARENT) {
					bParentActuator *parenta = act->data; 
					parenta->ob = newlibadr(fd, ob->id.lib, parenta->ob);
				}
				else if (act->type == ACT_STATE) {
					/* bStateActuator *statea = act->data; */
				}
				else if (act->type == ACT_ARMATURE) {
					bArmatureActuator *arma= act->data;
					arma->target= newlibadr(fd, ob->id.lib, arma->target);
					arma->subtarget= newlibadr(fd, ob->id.lib, arma->subtarget);
				}
				else if (act->type == ACT_STEERING) {
					bSteeringActuator *steeringa = act->data; 
					steeringa->target = newlibadr(fd, ob->id.lib, steeringa->target);
					steeringa->navmesh = newlibadr(fd, ob->id.lib, steeringa->navmesh);
				}
				else if (act->type == ACT_MOUSE) {
					/* bMouseActuator *moa= act->data; */
				}
			}
			
			{
				FluidsimModifierData *fluidmd = (FluidsimModifierData *)modifiers_findByType(ob, eModifierType_Fluidsim);
				
				if (fluidmd && fluidmd->fss)
					fluidmd->fss->ipo = newlibadr_us(fd, ob->id.lib, fluidmd->fss->ipo);  // XXX deprecated - old animation system
			}
			
			{
				SmokeModifierData *smd = (SmokeModifierData *)modifiers_findByType(ob, eModifierType_Smoke);
				
				if (smd && (smd->type == MOD_SMOKE_TYPE_DOMAIN) && smd->domain) {
					smd->domain->flags |= MOD_SMOKE_FILE_LOAD; /* flag for refreshing the simulation after loading */
				}
			}
			
			/* texture field */
			if (ob->pd)
				lib_link_partdeflect(fd, &ob->id, ob->pd);
			
			if (ob->soft) {
				ob->soft->collision_group = newlibadr(fd, ob->id.lib, ob->soft->collision_group);

				ob->soft->effector_weights->group = newlibadr(fd, ob->id.lib, ob->soft->effector_weights->group);
			}
			
			lib_link_particlesystems(fd, ob, &ob->id, &ob->particlesystem);
			lib_link_modifiers(fd, ob);

			if (ob->rigidbody_constraint) {
				ob->rigidbody_constraint->ob1 = newlibadr(fd, ob->id.lib, ob->rigidbody_constraint->ob1);
				ob->rigidbody_constraint->ob2 = newlibadr(fd, ob->id.lib, ob->rigidbody_constraint->ob2);
			}

			{
				LodLevel *level;
				for (level = ob->lodlevels.first; level; level = level->next) {
					level->source = newlibadr(fd, ob->id.lib, level->source);

					if (!level->source && level == ob->lodlevels.first)
						level->source = ob;
				}
			}
		}
	}
	
	if (warn) {
		BKE_report(fd->reports, RPT_WARNING, "Warning in console");
	}
}


static void direct_link_pose(FileData *fd, bPose *pose)
{
	bPoseChannel *pchan;

	if (!pose)
		return;

	link_list(fd, &pose->chanbase);
	link_list(fd, &pose->agroups);

	pose->chanhash = NULL;

	for (pchan = pose->chanbase.first; pchan; pchan=pchan->next) {
		pchan->bone = NULL;
		pchan->parent = newdataadr(fd, pchan->parent);
		pchan->child = newdataadr(fd, pchan->child);
		pchan->custom_tx = newdataadr(fd, pchan->custom_tx);
		
		pchan->bbone_prev = newdataadr(fd, pchan->bbone_prev);
		pchan->bbone_next = newdataadr(fd, pchan->bbone_next);
		
		direct_link_constraints(fd, &pchan->constraints);
		
		pchan->prop = newdataadr(fd, pchan->prop);
		IDP_DirectLinkGroup_OrFree(&pchan->prop, (fd->flags & FD_FLAGS_SWITCH_ENDIAN), fd);
		
		pchan->mpath = newdataadr(fd, pchan->mpath);
		if (pchan->mpath)
			direct_link_motionpath(fd, pchan->mpath);
		
		BLI_listbase_clear(&pchan->iktree);
		BLI_listbase_clear(&pchan->siktree);
		
		/* in case this value changes in future, clamp else we get undefined behavior */
		CLAMP(pchan->rotmode, ROT_MODE_MIN, ROT_MODE_MAX);
	}
	pose->ikdata = NULL;
	if (pose->ikparam != NULL) {
		pose->ikparam = newdataadr(fd, pose->ikparam);
	}
}

static void direct_link_modifiers(FileData *fd, ListBase *lb)
{
	ModifierData *md;
	
	link_list(fd, lb);
	
	for (md=lb->first; md; md=md->next) {
		md->error = NULL;
		md->scene = NULL;
		
		/* if modifiers disappear, or for upward compatibility */
		if (NULL == modifierType_getInfo(md->type))
			md->type = eModifierType_None;
			
		if (md->type == eModifierType_Subsurf) {
			SubsurfModifierData *smd = (SubsurfModifierData *)md;
			
			smd->emCache = smd->mCache = NULL;
		}
		else if (md->type == eModifierType_Armature) {
			ArmatureModifierData *amd = (ArmatureModifierData *)md;
			
			amd->prevCos = NULL;
		}
		else if (md->type == eModifierType_Cloth) {
			ClothModifierData *clmd = (ClothModifierData *)md;
			
			clmd->clothObject = NULL;
			clmd->hairdata = NULL;
			
			clmd->sim_parms= newdataadr(fd, clmd->sim_parms);
			clmd->coll_parms= newdataadr(fd, clmd->coll_parms);
			
			direct_link_pointcache_list(fd, &clmd->ptcaches, &clmd->point_cache, 0);
			
			if (clmd->sim_parms) {
				if (clmd->sim_parms->presets > 10)
					clmd->sim_parms->presets = 0;
				
				clmd->sim_parms->reset = 0;
				
				clmd->sim_parms->effector_weights = newdataadr(fd, clmd->sim_parms->effector_weights);
				
				if (!clmd->sim_parms->effector_weights) {
					clmd->sim_parms->effector_weights = BKE_add_effector_weights(NULL);
				}
			}
			
			clmd->solver_result = NULL;
		}
		else if (md->type == eModifierType_Fluidsim) {
			FluidsimModifierData *fluidmd = (FluidsimModifierData *)md;
			
			fluidmd->fss = newdataadr(fd, fluidmd->fss);
			if (fluidmd->fss) {
				fluidmd->fss->fmd = fluidmd;
				fluidmd->fss->meshVelocities = NULL;
			}
		}
		else if (md->type == eModifierType_Smoke) {
			SmokeModifierData *smd = (SmokeModifierData *)md;
			
			if (smd->type == MOD_SMOKE_TYPE_DOMAIN) {
				smd->flow = NULL;
				smd->coll = NULL;
				smd->domain = newdataadr(fd, smd->domain);
				smd->domain->smd = smd;
				
				smd->domain->fluid = NULL;
				smd->domain->fluid_mutex = BLI_rw_mutex_alloc();
				smd->domain->wt = NULL;
				smd->domain->shadow = NULL;
				smd->domain->tex = NULL;
				smd->domain->tex_shadow = NULL;
				smd->domain->tex_wt = NULL;
				smd->domain->coba = newdataadr(fd, smd->domain->coba);
				
				smd->domain->effector_weights = newdataadr(fd, smd->domain->effector_weights);
				if (!smd->domain->effector_weights)
					smd->domain->effector_weights = BKE_add_effector_weights(NULL);
				
				direct_link_pointcache_list(fd, &(smd->domain->ptcaches[0]), &(smd->domain->point_cache[0]), 1);
				
				/* Smoke uses only one cache from now on, so store pointer convert */
				if (smd->domain->ptcaches[1].first || smd->domain->point_cache[1]) {
					if (smd->domain->point_cache[1]) {
						PointCache *cache = newdataadr(fd, smd->domain->point_cache[1]);
						if (cache->flag & PTCACHE_FAKE_SMOKE) {
							/* Smoke was already saved in "new format" and this cache is a fake one. */
						}
						else {
							printf("High resolution smoke cache not available due to pointcache update. Please reset the simulation.\n");
						}
						BKE_ptcache_free(cache);
					}
					BLI_listbase_clear(&smd->domain->ptcaches[1]);
					smd->domain->point_cache[1] = NULL;
				}
			}
			else if (smd->type == MOD_SMOKE_TYPE_FLOW) {
				smd->domain = NULL;
				smd->coll = NULL;
				smd->flow = newdataadr(fd, smd->flow);
				smd->flow->smd = smd;
				smd->flow->dm = NULL;
				smd->flow->verts_old = NULL;
				smd->flow->numverts = 0;
				smd->flow->psys = newdataadr(fd, smd->flow->psys);
			}
			else if (smd->type == MOD_SMOKE_TYPE_COLL) {
				smd->flow = NULL;
				smd->domain = NULL;
				smd->coll = newdataadr(fd, smd->coll);
				if (smd->coll) {
					smd->coll->smd = smd;
					smd->coll->verts_old = NULL;
					smd->coll->numverts = 0;
					smd->coll->dm = NULL;
				}
				else {
					smd->type = 0;
					smd->flow = NULL;
					smd->domain = NULL;
					smd->coll = NULL;
				}
			}
		}
		else if (md->type == eModifierType_DynamicPaint) {
			DynamicPaintModifierData *pmd = (DynamicPaintModifierData *)md;
			
			if (pmd->canvas) {
				pmd->canvas = newdataadr(fd, pmd->canvas);
				pmd->canvas->pmd = pmd;
				pmd->canvas->dm = NULL;
				pmd->canvas->flags &= ~MOD_DPAINT_BAKING; /* just in case */
				
				if (pmd->canvas->surfaces.first) {
					DynamicPaintSurface *surface;
					link_list(fd, &pmd->canvas->surfaces);
					
					for (surface=pmd->canvas->surfaces.first; surface; surface=surface->next) {
						surface->canvas = pmd->canvas;
						surface->data = NULL;
						direct_link_pointcache_list(fd, &(surface->ptcaches), &(surface->pointcache), 1);
						
						if (!(surface->effector_weights = newdataadr(fd, surface->effector_weights)))
							surface->effector_weights = BKE_add_effector_weights(NULL);
					}
				}
			}
			if (pmd->brush) {
				pmd->brush = newdataadr(fd, pmd->brush);
				pmd->brush->pmd = pmd;
				pmd->brush->psys = newdataadr(fd, pmd->brush->psys);
				pmd->brush->paint_ramp = newdataadr(fd, pmd->brush->paint_ramp);
				pmd->brush->vel_ramp = newdataadr(fd, pmd->brush->vel_ramp);
				pmd->brush->dm = NULL;
			}
		}
		else if (md->type == eModifierType_Collision) {
			CollisionModifierData *collmd = (CollisionModifierData *)md;
#if 0
			// TODO: CollisionModifier should use pointcache 
			// + have proper reset events before enabling this
			collmd->x = newdataadr(fd, collmd->x);
			collmd->xnew = newdataadr(fd, collmd->xnew);
			collmd->mfaces = newdataadr(fd, collmd->mfaces);
			
			collmd->current_x = MEM_callocN(sizeof(MVert)*collmd->numverts, "current_x");
			collmd->current_xnew = MEM_callocN(sizeof(MVert)*collmd->numverts, "current_xnew");
			collmd->current_v = MEM_callocN(sizeof(MVert)*collmd->numverts, "current_v");
#endif
			
			collmd->x = NULL;
			collmd->xnew = NULL;
			collmd->current_x = NULL;
			collmd->current_xnew = NULL;
			collmd->current_v = NULL;
			collmd->time_x = collmd->time_xnew = -1000;
			collmd->mvert_num = 0;
			collmd->tri_num = 0;
			collmd->is_static = false;
			collmd->bvhtree = NULL;
			collmd->tri = NULL;
			
		}
		else if (md->type == eModifierType_Surface) {
			SurfaceModifierData *surmd = (SurfaceModifierData *)md;
			
			surmd->dm = NULL;
			surmd->bvhtree = NULL;
			surmd->x = NULL;
			surmd->v = NULL;
			surmd->numverts = 0;
		}
		else if (md->type == eModifierType_Hook) {
			HookModifierData *hmd = (HookModifierData *)md;
			
			hmd->indexar = newdataadr(fd, hmd->indexar);
			if (fd->flags & FD_FLAGS_SWITCH_ENDIAN) {
				BLI_endian_switch_int32_array(hmd->indexar, hmd->totindex);
			}

			hmd->curfalloff = newdataadr(fd, hmd->curfalloff);
			if (hmd->curfalloff) {
				direct_link_curvemapping(fd, hmd->curfalloff);
			}
		}
		else if (md->type == eModifierType_ParticleSystem) {
			ParticleSystemModifierData *psmd = (ParticleSystemModifierData *)md;
			
			psmd->dm_final = NULL;
			psmd->dm_deformed = NULL;
			psmd->psys= newdataadr(fd, psmd->psys);
			psmd->flag &= ~eParticleSystemFlag_psys_updated;
			psmd->flag |= eParticleSystemFlag_file_loaded;
		}
		else if (md->type == eModifierType_Explode) {
			ExplodeModifierData *psmd = (ExplodeModifierData *)md;
			
			psmd->facepa = NULL;
		}
		else if (md->type == eModifierType_MeshDeform) {
			MeshDeformModifierData *mmd = (MeshDeformModifierData *)md;
			
			mmd->bindinfluences = newdataadr(fd, mmd->bindinfluences);
			mmd->bindoffsets = newdataadr(fd, mmd->bindoffsets);
			mmd->bindcagecos = newdataadr(fd, mmd->bindcagecos);
			mmd->dyngrid = newdataadr(fd, mmd->dyngrid);
			mmd->dyninfluences = newdataadr(fd, mmd->dyninfluences);
			mmd->dynverts = newdataadr(fd, mmd->dynverts);
			
			mmd->bindweights = newdataadr(fd, mmd->bindweights);
			mmd->bindcos = newdataadr(fd, mmd->bindcos);
			
			if (fd->flags & FD_FLAGS_SWITCH_ENDIAN) {
				if (mmd->bindoffsets)  BLI_endian_switch_int32_array(mmd->bindoffsets, mmd->totvert + 1);
				if (mmd->bindcagecos)  BLI_endian_switch_float_array(mmd->bindcagecos, mmd->totcagevert * 3);
				if (mmd->dynverts)     BLI_endian_switch_int32_array(mmd->dynverts, mmd->totvert);
				if (mmd->bindweights)  BLI_endian_switch_float_array(mmd->bindweights, mmd->totvert);
				if (mmd->bindcos)      BLI_endian_switch_float_array(mmd->bindcos, mmd->totcagevert * 3);
			}
		}
		else if (md->type == eModifierType_Ocean) {
			OceanModifierData *omd = (OceanModifierData *)md;
			omd->oceancache = NULL;
			omd->ocean = NULL;
			omd->refresh = (MOD_OCEAN_REFRESH_ADD|MOD_OCEAN_REFRESH_RESET|MOD_OCEAN_REFRESH_SIM);
		}
		else if (md->type == eModifierType_Warp) {
			WarpModifierData *tmd = (WarpModifierData *)md;
			
			tmd->curfalloff= newdataadr(fd, tmd->curfalloff);
			if (tmd->curfalloff)
				direct_link_curvemapping(fd, tmd->curfalloff);
		}
		else if (md->type == eModifierType_WeightVGEdit) {
			WeightVGEditModifierData *wmd = (WeightVGEditModifierData *)md;
			
			wmd->cmap_curve = newdataadr(fd, wmd->cmap_curve);
			if (wmd->cmap_curve)
				direct_link_curvemapping(fd, wmd->cmap_curve);
		}
		else if (md->type == eModifierType_LaplacianDeform) {
			LaplacianDeformModifierData *lmd = (LaplacianDeformModifierData *)md;

			lmd->vertexco = newdataadr(fd, lmd->vertexco);
			if (fd->flags & FD_FLAGS_SWITCH_ENDIAN) {
				BLI_endian_switch_float_array(lmd->vertexco, lmd->total_verts * 3);
			}
			lmd->cache_system = NULL;
		}
		else if (md->type == eModifierType_CorrectiveSmooth) {
			CorrectiveSmoothModifierData *csmd = (CorrectiveSmoothModifierData*)md;

			if (csmd->bind_coords) {
				csmd->bind_coords = newdataadr(fd, csmd->bind_coords);
				if (fd->flags & FD_FLAGS_SWITCH_ENDIAN) {
					BLI_endian_switch_float_array((float *)csmd->bind_coords, csmd->bind_coords_num * 3);
				}
			}

			/* runtime only */
			csmd->delta_cache = NULL;
			csmd->delta_cache_num = 0;
		}
		else if (md->type == eModifierType_MeshSequenceCache) {
			MeshSeqCacheModifierData *msmcd = (MeshSeqCacheModifierData *)md;
			msmcd->reader = NULL;
		}
	}
}

static void direct_link_object(FileData *fd, Object *ob)
{
	PartEff *paf;
	bProperty *prop;
	bSensor *sens;
	bController *cont;
	bActuator *act;
	
	/* weak weak... this was only meant as draw flag, now is used in give_base_to_objects too */
	ob->flag &= ~OB_FROMGROUP;

	/* This is a transient flag; clear in order to avoid unneeded object update pending from
	 * time when file was saved.
	 */
	ob->recalc = 0;

	/* XXX This should not be needed - but seems like it can happen in some cases, so for now play safe... */
	ob->proxy_from = NULL;

	/* loading saved files with editmode enabled works, but for undo we like
	 * to stay in object mode during undo presses so keep editmode disabled.
	 *
	 * Also when linking in a file don't allow edit and pose modes.
	 * See [#34776, #42780] for more information.
	 */
	if (fd->memfile || (ob->id.tag & (LIB_TAG_EXTERN | LIB_TAG_INDIRECT))) {
		ob->mode &= ~(OB_MODE_EDIT | OB_MODE_PARTICLE_EDIT);
		if (!fd->memfile) {
			ob->mode &= ~OB_MODE_POSE;
		}
	}
	
	ob->adt = newdataadr(fd, ob->adt);
	direct_link_animdata(fd, ob->adt);
	
	ob->pose = newdataadr(fd, ob->pose);
	direct_link_pose(fd, ob->pose);
	
	ob->mpath = newdataadr(fd, ob->mpath);
	if (ob->mpath)
		direct_link_motionpath(fd, ob->mpath);
	
	link_list(fd, &ob->defbase);
// XXX deprecated - old animation system <<<
	direct_link_nlastrips(fd, &ob->nlastrips);
	link_list(fd, &ob->constraintChannels);
// >>> XXX deprecated - old animation system
	
	ob->mat= newdataadr(fd, ob->mat);
	test_pointer_array(fd, (void **)&ob->mat);
	ob->matbits= newdataadr(fd, ob->matbits);
	
	/* do it here, below old data gets converted */
	direct_link_modifiers(fd, &ob->modifiers);
	
	link_list(fd, &ob->effect);
	paf= ob->effect.first;
	while (paf) {
		if (paf->type == EFF_PARTICLE) {
			paf->keys = NULL;
		}
		if (paf->type == EFF_WAVE) {
			WaveEff *wav = (WaveEff*) paf;
			PartEff *next = paf->next;
			WaveModifierData *wmd = (WaveModifierData*) modifier_new(eModifierType_Wave);
			
			wmd->damp = wav->damp;
			wmd->flag = wav->flag;
			wmd->height = wav->height;
			wmd->lifetime = wav->lifetime;
			wmd->narrow = wav->narrow;
			wmd->speed = wav->speed;
			wmd->startx = wav->startx;
			wmd->starty = wav->startx;
			wmd->timeoffs = wav->timeoffs;
			wmd->width = wav->width;
			
			BLI_addtail(&ob->modifiers, wmd);
			
			BLI_remlink(&ob->effect, paf);
			MEM_freeN(paf);
			
			paf = next;
			continue;
		}
		if (paf->type == EFF_BUILD) {
			BuildEff *baf = (BuildEff*) paf;
			PartEff *next = paf->next;
			BuildModifierData *bmd = (BuildModifierData*) modifier_new(eModifierType_Build);
			
			bmd->start = baf->sfra;
			bmd->length = baf->len;
			bmd->randomize = 0;
			bmd->seed = 1;
			
			BLI_addtail(&ob->modifiers, bmd);
			
			BLI_remlink(&ob->effect, paf);
			MEM_freeN(paf);
			
			paf = next;
			continue;
		}
		paf = paf->next;
	}
	
	ob->pd= newdataadr(fd, ob->pd);
	direct_link_partdeflect(ob->pd);
	ob->soft= newdataadr(fd, ob->soft);
	if (ob->soft) {
		SoftBody *sb = ob->soft;
		
		sb->bpoint = NULL;	// init pointers so it gets rebuilt nicely
		sb->bspring = NULL;
		sb->scratch = NULL;
		/* although not used anymore */
		/* still have to be loaded to be compatible with old files */
		sb->keys = newdataadr(fd, sb->keys);
		test_pointer_array(fd, (void **)&sb->keys);
		if (sb->keys) {
			int a;
			for (a = 0; a < sb->totkey; a++) {
				sb->keys[a] = newdataadr(fd, sb->keys[a]);
			}
		}
		
		sb->effector_weights = newdataadr(fd, sb->effector_weights);
		if (!sb->effector_weights)
			sb->effector_weights = BKE_add_effector_weights(NULL);
		
		direct_link_pointcache_list(fd, &sb->ptcaches, &sb->pointcache, 0);
	}
	ob->bsoft = newdataadr(fd, ob->bsoft);
	ob->fluidsimSettings= newdataadr(fd, ob->fluidsimSettings); /* NT */
	
	ob->rigidbody_object = newdataadr(fd, ob->rigidbody_object);
	if (ob->rigidbody_object) {
		RigidBodyOb *rbo = ob->rigidbody_object;
		
		/* must nullify the references to physics sim objects, since they no-longer exist 
		 * (and will need to be recalculated) 
		 */
		rbo->physics_object = NULL;
		rbo->physics_shape = NULL;
	}
	ob->rigidbody_constraint = newdataadr(fd, ob->rigidbody_constraint);
	if (ob->rigidbody_constraint)
		ob->rigidbody_constraint->physics_constraint = NULL;

	link_list(fd, &ob->particlesystem);
	direct_link_particlesystems(fd, &ob->particlesystem);
	
	link_list(fd, &ob->prop);
	for (prop = ob->prop.first; prop; prop = prop->next) {
		prop->poin = newdataadr(fd, prop->poin);
		if (prop->poin == NULL) 
			prop->poin = &prop->data;
	}

	link_list(fd, &ob->sensors);
	for (sens = ob->sensors.first; sens; sens = sens->next) {
		sens->data = newdataadr(fd, sens->data);
		sens->links = newdataadr(fd, sens->links);
		test_pointer_array(fd, (void **)&sens->links);
	}

	direct_link_constraints(fd, &ob->constraints);

	link_glob_list(fd, &ob->controllers);
	if (ob->init_state) {
		/* if a known first state is specified, set it so that the game will start ok */
		ob->state = ob->init_state;
	}
	else if (!ob->state) {
		ob->state = 1;
	}
	for (cont = ob->controllers.first; cont; cont = cont->next) {
		cont->data = newdataadr(fd, cont->data);
		cont->links = newdataadr(fd, cont->links);
		test_pointer_array(fd, (void **)&cont->links);
		if (cont->state_mask == 0)
			cont->state_mask = 1;
	}

	link_glob_list(fd, &ob->actuators);
	for (act = ob->actuators.first; act; act = act->next) {
		act->data = newdataadr(fd, act->data);
	}

	link_list(fd, &ob->hooks);
	while (ob->hooks.first) {
		ObHook *hook = ob->hooks.first;
		HookModifierData *hmd = (HookModifierData *)modifier_new(eModifierType_Hook);
		
		hook->indexar= newdataadr(fd, hook->indexar);
		if (fd->flags & FD_FLAGS_SWITCH_ENDIAN) {
			BLI_endian_switch_int32_array(hook->indexar, hook->totindex);
		}
		
		/* Do conversion here because if we have loaded
		 * a hook we need to make sure it gets converted
		 * and freed, regardless of version.
		 */
		copy_v3_v3(hmd->cent, hook->cent);
		hmd->falloff = hook->falloff;
		hmd->force = hook->force;
		hmd->indexar = hook->indexar;
		hmd->object = hook->parent;
		memcpy(hmd->parentinv, hook->parentinv, sizeof(hmd->parentinv));
		hmd->totindex = hook->totindex;
		
		BLI_addhead(&ob->modifiers, hmd);
		BLI_remlink(&ob->hooks, hook);
		
		modifier_unique_name(&ob->modifiers, (ModifierData*)hmd);
		
		MEM_freeN(hook);
	}
	
	ob->iuser = newdataadr(fd, ob->iuser);
	if (ob->type == OB_EMPTY && ob->empty_drawtype == OB_EMPTY_IMAGE && !ob->iuser) {
		BKE_object_empty_draw_type_set(ob, ob->empty_drawtype);
	}

	ob->customdata_mask = 0;
	ob->bb = NULL;
	ob->derivedDeform = NULL;
	ob->derivedFinal = NULL;
	ob->collection_settings = NULL;
	BLI_listbase_clear(&ob->gpulamp);
	link_list(fd, &ob->pc_ids);

	/* Runtime curve data  */
	ob->curve_cache = NULL;

	/* in case this value changes in future, clamp else we get undefined behavior */
	CLAMP(ob->rotmode, ROT_MODE_MIN, ROT_MODE_MAX);

	if (ob->sculpt) {
		ob->sculpt = MEM_callocN(sizeof(SculptSession), "reload sculpt session");
	}

	link_list(fd, &ob->lodlevels);
	ob->currentlod = ob->lodlevels.first;

	ob->preview = direct_link_preview_image(fd, ob->preview);
}

/* ************ READ SCENE ***************** */

/* patch for missing scene IDs, can't be in do-versions */
static void composite_patch(bNodeTree *ntree, Scene *scene)
{
	bNode *node;
	
	for (node = ntree->nodes.first; node; node = node->next) {
		if (node->id==NULL && node->type == CMP_NODE_R_LAYERS)
			node->id = &scene->id;
	}
}

static void link_paint(FileData *fd, Scene *sce, Paint *p)
{
	if (p) {
		p->brush = newlibadr_us(fd, sce->id.lib, p->brush);
		p->palette = newlibadr_us(fd, sce->id.lib, p->palette);
		p->paint_cursor = NULL;
	}
}

static void lib_link_sequence_modifiers(FileData *fd, Scene *scene, ListBase *lb)
{
	SequenceModifierData *smd;

	for (smd = lb->first; smd; smd = smd->next) {
		if (smd->mask_id)
			smd->mask_id = newlibadr_us(fd, scene->id.lib, smd->mask_id);
	}
}

/* check for cyclic set-scene,
 * libs can cause this case which is normally prevented, see (T#####) */
#define USE_SETSCENE_CHECK

#ifdef USE_SETSCENE_CHECK
/**
 * A version of #BKE_scene_validate_setscene with special checks for linked libs.
 */
static bool scene_validate_setscene__liblink(Scene *sce, const int totscene)
{
	Scene *sce_iter;
	int a;

	if (sce->set == NULL) return 1;

	for (a = 0, sce_iter = sce; sce_iter->set; sce_iter = sce_iter->set, a++) {
		if (sce_iter->id.tag & LIB_TAG_NEED_LINK) {
			return 1;
		}

		if (a > totscene) {
			sce->set = NULL;
			return 0;
		}
	}

	return 1;
}
#endif

static void lib_link_scene_collection(FileData *fd, Library *lib, SceneCollection *sc)
{
	for (LinkData *link = sc->objects.first; link; link = link->next) {
		link->data = newlibadr_us(fd, lib, link->data);
		BLI_assert(link->data);
	}

	for (LinkData *link = sc->filter_objects.first; link; link = link->next) {
		link->data = newlibadr_us(fd, lib, link->data);
		BLI_assert(link->data);
	}

	for (SceneCollection *nsc = sc->scene_collections.first; nsc; nsc = nsc->next) {
		lib_link_scene_collection(fd, lib, nsc);
	}
}

static void lib_link_scene(FileData *fd, Main *main)
{
	Scene *sce;
	BaseLegacy *base_legacy, *base_legacy_next;
	Sequence *seq;
	SceneLayer *sl;
	SceneRenderLayer *srl;
	FreestyleModuleConfig *fmc;
	FreestyleLineSet *fls;

#ifdef USE_SETSCENE_CHECK
	bool need_check_set = false;
	int totscene = 0;
#endif
	
	for (sce = main->scene.first; sce; sce = sce->id.next) {
		if (sce->id.tag & LIB_TAG_NEED_LINK) {
			/* Link ID Properties -- and copy this comment EXACTLY for easy finding
			 * of library blocks that implement this.*/
			IDP_LibLinkProperty(sce->id.properties, (fd->flags & FD_FLAGS_SWITCH_ENDIAN), fd);
			lib_link_animdata(fd, &sce->id, sce->adt);
			
			lib_link_keyingsets(fd, &sce->id, &sce->keyingsets);
			
			sce->camera = newlibadr(fd, sce->id.lib, sce->camera);
			sce->world = newlibadr_us(fd, sce->id.lib, sce->world);
			sce->set = newlibadr(fd, sce->id.lib, sce->set);
			sce->gpd = newlibadr_us(fd, sce->id.lib, sce->gpd);
			
			link_paint(fd, sce, &sce->toolsettings->sculpt->paint);
			link_paint(fd, sce, &sce->toolsettings->vpaint->paint);
			link_paint(fd, sce, &sce->toolsettings->wpaint->paint);
			link_paint(fd, sce, &sce->toolsettings->imapaint.paint);
			link_paint(fd, sce, &sce->toolsettings->uvsculpt->paint);

			if (sce->toolsettings->sculpt)
				sce->toolsettings->sculpt->gravity_object =
						newlibadr(fd, sce->id.lib, sce->toolsettings->sculpt->gravity_object);

			if (sce->toolsettings->imapaint.stencil)
				sce->toolsettings->imapaint.stencil =
				        newlibadr_us(fd, sce->id.lib, sce->toolsettings->imapaint.stencil);

			if (sce->toolsettings->imapaint.clone)
				sce->toolsettings->imapaint.clone =
				        newlibadr_us(fd, sce->id.lib, sce->toolsettings->imapaint.clone);

			if (sce->toolsettings->imapaint.canvas)
				sce->toolsettings->imapaint.canvas =
				        newlibadr_us(fd, sce->id.lib, sce->toolsettings->imapaint.canvas);
			
			sce->toolsettings->skgen_template = newlibadr(fd, sce->id.lib, sce->toolsettings->skgen_template);
			
			sce->toolsettings->particle.shape_object = newlibadr(fd, sce->id.lib, sce->toolsettings->particle.shape_object);
			
			for (base_legacy = sce->base.first; base_legacy; base_legacy = base_legacy_next) {
				base_legacy_next = base_legacy->next;
				
				base_legacy->object = newlibadr_us(fd, sce->id.lib, base_legacy->object);
				
				if (base_legacy->object == NULL) {
					blo_reportf_wrap(fd->reports, RPT_WARNING, TIP_("LIB: object lost from scene: '%s'"),
					                 sce->id.name + 2);
					BLI_remlink(&sce->base, base_legacy);
					if (base_legacy == sce->basact) sce->basact = NULL;
					MEM_freeN(base_legacy);
				}
			}
			
			SEQ_BEGIN (sce->ed, seq)
			{
				if (seq->ipo) seq->ipo = newlibadr_us(fd, sce->id.lib, seq->ipo);  // XXX deprecated - old animation system
				seq->scene_sound = NULL;
				if (seq->scene) {
					seq->scene = newlibadr(fd, sce->id.lib, seq->scene);
					if (seq->scene) {
						seq->scene_sound = BKE_sound_scene_add_scene_sound_defaults(sce, seq);
					}
				}
				if (seq->clip) {
					seq->clip = newlibadr_us(fd, sce->id.lib, seq->clip);
				}
				if (seq->mask) {
					seq->mask = newlibadr_us(fd, sce->id.lib, seq->mask);
				}
				if (seq->scene_camera) {
					seq->scene_camera = newlibadr(fd, sce->id.lib, seq->scene_camera);
				}
				if (seq->sound) {
					seq->scene_sound = NULL;
					if (seq->type == SEQ_TYPE_SOUND_HD) {
						seq->type = SEQ_TYPE_SOUND_RAM;
					}
					else {
						seq->sound = newlibadr(fd, sce->id.lib, seq->sound);
					}
					if (seq->sound) {
						id_us_plus_no_lib((ID *)seq->sound);
						seq->scene_sound = BKE_sound_add_scene_sound_defaults(sce, seq);
					}
				}
				BLI_listbase_clear(&seq->anims);

				lib_link_sequence_modifiers(fd, sce, &seq->modifiers);
			}
			SEQ_END

			for (TimeMarker *marker = sce->markers.first; marker; marker = marker->next) {
				if (marker->camera) {
					marker->camera = newlibadr(fd, sce->id.lib, marker->camera);
				}
			}
			
			BKE_sequencer_update_muting(sce->ed);
			BKE_sequencer_update_sound_bounds_all(sce);
			
			
			/* rigidbody world relies on it's linked groups */
			if (sce->rigidbody_world) {
				RigidBodyWorld *rbw = sce->rigidbody_world;
				if (rbw->group)
					rbw->group = newlibadr(fd, sce->id.lib, rbw->group);
				if (rbw->constraints)
					rbw->constraints = newlibadr(fd, sce->id.lib, rbw->constraints);
				if (rbw->effector_weights)
					rbw->effector_weights->group = newlibadr(fd, sce->id.lib, rbw->effector_weights->group);
			}
			
			if (sce->nodetree) {
				lib_link_ntree(fd, &sce->id, sce->nodetree);
				sce->nodetree->id.lib = sce->id.lib;
				composite_patch(sce->nodetree, sce);
			}
			
			for (srl = sce->r.layers.first; srl; srl = srl->next) {
				srl->mat_override = newlibadr_us(fd, sce->id.lib, srl->mat_override);
				srl->light_override = newlibadr_us(fd, sce->id.lib, srl->light_override);
				for (fmc = srl->freestyleConfig.modules.first; fmc; fmc = fmc->next) {
					fmc->script = newlibadr(fd, sce->id.lib, fmc->script);
				}
				for (fls = srl->freestyleConfig.linesets.first; fls; fls = fls->next) {
					fls->linestyle = newlibadr_us(fd, sce->id.lib, fls->linestyle);
					fls->group = newlibadr_us(fd, sce->id.lib, fls->group);
				}
			}
			/*Game Settings: Dome Warp Text*/
			sce->gm.dome.warptext = newlibadr(fd, sce->id.lib, sce->gm.dome.warptext);
			
			/* Motion Tracking */
			sce->clip = newlibadr_us(fd, sce->id.lib, sce->clip);

			lib_link_scene_collection(fd, sce->id.lib, sce->collection);

			for (sl = sce->render_layers.first; sl; sl = sl->next) {
				for (Base *base = sl->object_bases.first; base; base = base->next) {
					/* we only bump the use count for the collection objects */
					base->object = newlibadr(fd, sce->id.lib, base->object);
				}
			}

#ifdef USE_SETSCENE_CHECK
			if (sce->set != NULL) {
				/* link flag for scenes with set would be reset later,
				 * so this way we only check cyclic for newly linked scenes.
				 */
				need_check_set = true;
			}
			else {
				/* postpone un-setting the flag until we've checked the set-scene */
				sce->id.tag &= ~LIB_TAG_NEED_LINK;
			}
#else
			sce->id.tag &= ~LIB_TAG_NEED_LINK;
#endif
		}

#ifdef USE_SETSCENE_CHECK
		totscene++;
#endif
	}

#ifdef USE_SETSCENE_CHECK
	if (need_check_set) {
		for (sce = main->scene.first; sce; sce = sce->id.next) {
			if (sce->id.tag & LIB_TAG_NEED_LINK) {
				sce->id.tag &= ~LIB_TAG_NEED_LINK;
				if (!scene_validate_setscene__liblink(sce, totscene)) {
					printf("Found cyclic background scene when linking %s\n", sce->id.name + 2);
				}
			}
		}
	}
#endif
}

#undef USE_SETSCENE_CHECK


static void link_recurs_seq(FileData *fd, ListBase *lb)
{
	Sequence *seq;
	
	link_list(fd, lb);
	
	for (seq = lb->first; seq; seq = seq->next) {
		if (seq->seqbase.first)
			link_recurs_seq(fd, &seq->seqbase);
	}
}

static void direct_link_paint(FileData *fd, Paint *p)
{
	if (p->num_input_samples < 1)
		p->num_input_samples = 1;

	p->cavity_curve = newdataadr(fd, p->cavity_curve);
	if (p->cavity_curve)
		direct_link_curvemapping(fd, p->cavity_curve);
	else
		BKE_paint_cavity_curve_preset(p, CURVE_PRESET_LINE);
}

static void direct_link_paint_helper(FileData *fd, Paint **paint)
{
	/* TODO. is this needed */
	(*paint) = newdataadr(fd, (*paint));

	if (*paint) {
		direct_link_paint(fd, *paint);
	}
}

static void direct_link_sequence_modifiers(FileData *fd, ListBase *lb)
{
	SequenceModifierData *smd;

	link_list(fd, lb);

	for (smd = lb->first; smd; smd = smd->next) {
		if (smd->mask_sequence)
			smd->mask_sequence = newdataadr(fd, smd->mask_sequence);

		if (smd->type == seqModifierType_Curves) {
			CurvesModifierData *cmd = (CurvesModifierData *) smd;

			direct_link_curvemapping(fd, &cmd->curve_mapping);
		}
		else if (smd->type == seqModifierType_HueCorrect) {
			HueCorrectModifierData *hcmd = (HueCorrectModifierData *) smd;

			direct_link_curvemapping(fd, &hcmd->curve_mapping);
		}
	}
}

static void direct_link_view_settings(FileData *fd, ColorManagedViewSettings *view_settings)
{
	view_settings->curve_mapping = newdataadr(fd, view_settings->curve_mapping);

	if (view_settings->curve_mapping)
		direct_link_curvemapping(fd, view_settings->curve_mapping);
}

<<<<<<< HEAD
/**
 * bScreen data may use pointers to Scene data. bScreens are however read before Scenes, meaning
 * FileData.datamap doesn't contain the Scene data when reading bScreens. This function should
 * be called during Scene direct linking to update needed pointers within bScreen data.
 *
 * Maybe we could change read order so that screens are read after scene. But guess that
 * would be asking for trouble. Depending on the write/read order sounds ugly anyway...
 * -- Julian
 */
static void direct_link_scene_update_screens(FileData *fd, const ListBase *screens)
{
	for (bScreen *screen = screens->first; screen; screen = screen->id.next) {
		for (ScrArea *area = screen->areabase.first; area; area = area->next) {
			for (SpaceLink *sl = area->spacedata.first; sl; sl = sl->next) {
				if (sl->spacetype == SPACE_VIEW3D) {
					View3D *v3d = (View3D *)sl;

					if (v3d->custom_orientation) {
						v3d->custom_orientation = newdataadr(fd, v3d->custom_orientation);
					}
				}
			}
		}
	}
}

static void direct_link_scene(FileData *fd, Scene *sce, Main *bmain)
=======
static void direct_link_scene_collection(FileData *fd, SceneCollection *sc)
{
	link_list(fd, &sc->objects);
	link_list(fd, &sc->filter_objects);
	link_list(fd, &sc->scene_collections);

	for (SceneCollection *nsc = sc->scene_collections.first; nsc; nsc = nsc->next) {
		direct_link_scene_collection(fd, nsc);
	}
}

static void direct_link_engine_settings(FileData *fd, ListBase *lb)
{
	link_list(fd, lb);
	for (CollectionEngineSettings *ces = lb->first; ces; ces = ces->next) {
		link_list(fd, &ces->properties);
	}
}

static void direct_link_layer_collections(FileData *fd, ListBase *lb)
{
	link_list(fd, lb);
	for (LayerCollection *lc = lb->first; lc; lc = lc->next) {
		lc->scene_collection = newdataadr(fd, lc->scene_collection);

		link_list(fd, &lc->object_bases);

		for (LinkData *link = lc->object_bases.first; link; link = link->next) {
			link->data = newdataadr(fd, link->data);
		}

		link_list(fd, &lc->overrides);

		direct_link_engine_settings(fd, &lc->engine_settings);

		direct_link_layer_collections(fd, &lc->layer_collections);
	}
}

static void direct_link_scene(FileData *fd, Scene *sce)
>>>>>>> 0c0bdd83
{
	Editing *ed;
	Sequence *seq;
	MetaStack *ms;
	RigidBodyWorld *rbw;
	SceneLayer *sl;
	SceneRenderLayer *srl;
	RenderEngineSettings *res;
	
	sce->theDag = NULL;
	sce->depsgraph = NULL;
	sce->obedit = NULL;
	sce->stats = NULL;
	sce->fps_info = NULL;
	sce->customdata_mask_modal = 0;
	sce->lay_updated = 0;
	
	BKE_sound_create_scene(sce);
	
	/* set users to one by default, not in lib-link, this will increase it for compo nodes */
	id_us_ensure_real(&sce->id);
	
	link_list(fd, &(sce->base));
	
	sce->adt = newdataadr(fd, sce->adt);
	direct_link_animdata(fd, sce->adt);
	
	link_list(fd, &sce->keyingsets);
	direct_link_keyingsets(fd, &sce->keyingsets);
	
	sce->basact = newdataadr(fd, sce->basact);
	
	sce->toolsettings= newdataadr(fd, sce->toolsettings);
	if (sce->toolsettings) {
		direct_link_paint_helper(fd, (Paint**)&sce->toolsettings->sculpt);
		direct_link_paint_helper(fd, (Paint**)&sce->toolsettings->vpaint);
		direct_link_paint_helper(fd, (Paint**)&sce->toolsettings->wpaint);
		direct_link_paint_helper(fd, (Paint**)&sce->toolsettings->uvsculpt);
		
		direct_link_paint(fd, &sce->toolsettings->imapaint.paint);

		sce->toolsettings->imapaint.paintcursor = NULL;
		sce->toolsettings->particle.paintcursor = NULL;
		sce->toolsettings->particle.scene = NULL;
		sce->toolsettings->particle.object = NULL;
		sce->toolsettings->gp_sculpt.paintcursor = NULL;

		/* in rare cases this is needed, see [#33806] */
		if (sce->toolsettings->vpaint) {
			sce->toolsettings->vpaint->vpaint_prev = NULL;
			sce->toolsettings->vpaint->tot = 0;
		}
		if (sce->toolsettings->wpaint) {
			sce->toolsettings->wpaint->wpaint_prev = NULL;
			sce->toolsettings->wpaint->tot = 0;
		}
		
		/* relink grease pencil drawing brushes */
		link_list(fd, &sce->toolsettings->gp_brushes);
		for (bGPDbrush *brush = sce->toolsettings->gp_brushes.first; brush; brush = brush->next) {
			brush->cur_sensitivity = newdataadr(fd, brush->cur_sensitivity);
			if (brush->cur_sensitivity) {
				direct_link_curvemapping(fd, brush->cur_sensitivity);
			}
			brush->cur_strength = newdataadr(fd, brush->cur_strength);
			if (brush->cur_strength) {
				direct_link_curvemapping(fd, brush->cur_strength);
			}
			brush->cur_jitter = newdataadr(fd, brush->cur_jitter);
			if (brush->cur_jitter) {
				direct_link_curvemapping(fd, brush->cur_jitter);
			}
		}
		
		/* relink grease pencil interpolation curves */
		sce->toolsettings->gp_interpolate.custom_ipo = newdataadr(fd, sce->toolsettings->gp_interpolate.custom_ipo);
		if (sce->toolsettings->gp_interpolate.custom_ipo) {
			direct_link_curvemapping(fd, sce->toolsettings->gp_interpolate.custom_ipo);
		}
	}

	if (sce->ed) {
		ListBase *old_seqbasep = &sce->ed->seqbase;
		
		ed = sce->ed = newdataadr(fd, sce->ed);
		
		ed->act_seq = newdataadr(fd, ed->act_seq);
		
		/* recursive link sequences, lb will be correctly initialized */
		link_recurs_seq(fd, &ed->seqbase);
		
		SEQ_BEGIN (ed, seq)
		{
			seq->seq1= newdataadr(fd, seq->seq1);
			seq->seq2= newdataadr(fd, seq->seq2);
			seq->seq3= newdataadr(fd, seq->seq3);
			
			/* a patch: after introduction of effects with 3 input strips */
			if (seq->seq3 == NULL) seq->seq3 = seq->seq2;
			
			seq->effectdata = newdataadr(fd, seq->effectdata);
			seq->stereo3d_format = newdataadr(fd, seq->stereo3d_format);
			
			if (seq->type & SEQ_TYPE_EFFECT)
				seq->flag |= SEQ_EFFECT_NOT_LOADED;
			
			if (seq->type == SEQ_TYPE_SPEED) {
				SpeedControlVars *s = seq->effectdata;
				s->frameMap = NULL;
			}

			seq->prop = newdataadr(fd, seq->prop);
			IDP_DirectLinkGroup_OrFree(&seq->prop, (fd->flags & FD_FLAGS_SWITCH_ENDIAN), fd);

			seq->strip = newdataadr(fd, seq->strip);
			if (seq->strip && seq->strip->done==0) {
				seq->strip->done = true;
				
				if (ELEM(seq->type, SEQ_TYPE_IMAGE, SEQ_TYPE_MOVIE, SEQ_TYPE_SOUND_RAM, SEQ_TYPE_SOUND_HD)) {
					seq->strip->stripdata = newdataadr(fd, seq->strip->stripdata);
				}
				else {
					seq->strip->stripdata = NULL;
				}
				if (seq->flag & SEQ_USE_CROP) {
					seq->strip->crop = newdataadr(
						fd, seq->strip->crop);
				}
				else {
					seq->strip->crop = NULL;
				}
				if (seq->flag & SEQ_USE_TRANSFORM) {
					seq->strip->transform = newdataadr(
						fd, seq->strip->transform);
				}
				else {
					seq->strip->transform = NULL;
				}
				if (seq->flag & SEQ_USE_PROXY) {
					seq->strip->proxy = newdataadr(
						fd, seq->strip->proxy);
					seq->strip->proxy->anim = NULL;
				}
				else {
					seq->strip->proxy = NULL;
				}

				/* need to load color balance to it could be converted to modifier */
				seq->strip->color_balance = newdataadr(fd, seq->strip->color_balance);
			}

			direct_link_sequence_modifiers(fd, &seq->modifiers);
		}
		SEQ_END
		
		/* link metastack, slight abuse of structs here, have to restore pointer to internal part in struct */
		{
			Sequence temp;
			void *poin;
			intptr_t offset;
			
			offset = ((intptr_t)&(temp.seqbase)) - ((intptr_t)&temp);
			
			/* root pointer */
			if (ed->seqbasep == old_seqbasep) {
				ed->seqbasep = &ed->seqbase;
			}
			else {
				poin = POINTER_OFFSET(ed->seqbasep, -offset);
				
				poin = newdataadr(fd, poin);
				if (poin)
					ed->seqbasep = (ListBase *)POINTER_OFFSET(poin, offset);
				else
					ed->seqbasep = &ed->seqbase;
			}
			/* stack */
			link_list(fd, &(ed->metastack));
			
			for (ms = ed->metastack.first; ms; ms= ms->next) {
				ms->parseq = newdataadr(fd, ms->parseq);
				
				if (ms->oldbasep == old_seqbasep)
					ms->oldbasep= &ed->seqbase;
				else {
					poin = POINTER_OFFSET(ms->oldbasep, -offset);
					poin = newdataadr(fd, poin);
					if (poin) 
						ms->oldbasep = (ListBase *)POINTER_OFFSET(poin, offset);
					else 
						ms->oldbasep = &ed->seqbase;
				}
			}
		}
	}
	
	sce->r.avicodecdata = newdataadr(fd, sce->r.avicodecdata);
	if (sce->r.avicodecdata) {
		sce->r.avicodecdata->lpFormat = newdataadr(fd, sce->r.avicodecdata->lpFormat);
		sce->r.avicodecdata->lpParms = newdataadr(fd, sce->r.avicodecdata->lpParms);
	}
	
	sce->r.qtcodecdata = newdataadr(fd, sce->r.qtcodecdata);
	if (sce->r.qtcodecdata) {
		sce->r.qtcodecdata->cdParms = newdataadr(fd, sce->r.qtcodecdata->cdParms);
	}
	if (sce->r.ffcodecdata.properties) {
		sce->r.ffcodecdata.properties = newdataadr(fd, sce->r.ffcodecdata.properties);
		IDP_DirectLinkGroup_OrFree(&sce->r.ffcodecdata.properties, (fd->flags & FD_FLAGS_SWITCH_ENDIAN), fd);
	}
	
	link_list(fd, &(sce->markers));
	link_list(fd, &(sce->transform_spaces));
	link_list(fd, &(sce->r.layers));
	link_list(fd, &(sce->r.views));

	for (srl = sce->r.layers.first; srl; srl = srl->next) {
		link_list(fd, &(srl->freestyleConfig.modules));
	}
	for (srl = sce->r.layers.first; srl; srl = srl->next) {
		link_list(fd, &(srl->freestyleConfig.linesets));
	}
	
	sce->nodetree = newdataadr(fd, sce->nodetree);
	if (sce->nodetree) {
		direct_link_id(fd, &sce->nodetree->id);
		direct_link_nodetree(fd, sce->nodetree);
	}

	direct_link_view_settings(fd, &sce->view_settings);
	
	sce->rigidbody_world = newdataadr(fd, sce->rigidbody_world);
	rbw = sce->rigidbody_world;
	if (rbw) {
		/* must nullify the reference to physics sim object, since it no-longer exist 
		 * (and will need to be recalculated) 
		 */
		rbw->physics_world = NULL;
		rbw->objects = NULL;
		rbw->numbodies = 0;

		/* set effector weights */
		rbw->effector_weights = newdataadr(fd, rbw->effector_weights);
		if (!rbw->effector_weights)
			rbw->effector_weights = BKE_add_effector_weights(NULL);

		/* link cache */
		direct_link_pointcache_list(fd, &rbw->ptcaches, &rbw->pointcache, false);
		/* make sure simulation starts from the beginning after loading file */
		if (rbw->pointcache) {
			rbw->ltime = (float)rbw->pointcache->startframe;
		}
	}

	sce->preview = direct_link_preview_image(fd, sce->preview);

	direct_link_curvemapping(fd, &sce->r.mblur_shutter_curve);

<<<<<<< HEAD
	direct_link_scene_update_screens(fd, &bmain->screen);
=======
	/* this runs before the very first doversion */
	if (sce->collection) {
		sce->collection = newdataadr(fd, sce->collection);
		direct_link_scene_collection(fd, sce->collection);
	}

	link_list(fd, &sce->render_layers);
	for (sl = sce->render_layers.first; sl; sl = sl->next) {
		link_list(fd, &sl->object_bases);
		sl->basact = newdataadr(fd, sl->basact);
		direct_link_layer_collections(fd, &sl->layer_collections);
	}

	link_list(fd, &sce->engines_settings);
	for (res = sce->engines_settings.first; res; res = res->next) {
		res->data = newdataadr(fd, res->data);
	}
>>>>>>> 0c0bdd83
}

/* ************ READ WM ***************** */

static void direct_link_windowmanager(FileData *fd, wmWindowManager *wm)
{
	wmWindow *win;
	
	id_us_ensure_real(&wm->id);
	link_list(fd, &wm->windows);
	
	for (win = wm->windows.first; win; win = win->next) {
		win->ghostwin = NULL;
		win->eventstate = NULL;
		win->curswin = NULL;
		win->tweak = NULL;
#ifdef WIN32
		win->ime_data = NULL;
#endif
		
		BLI_listbase_clear(&win->queue);
		BLI_listbase_clear(&win->handlers);
		BLI_listbase_clear(&win->modalhandlers);
		BLI_listbase_clear(&win->subwindows);
		BLI_listbase_clear(&win->gesture);
		BLI_listbase_clear(&win->drawdata);
		
		win->drawmethod = -1;
		win->drawfail = 0;
		win->active = 0;

		win->cursor       = 0;
		win->lastcursor   = 0;
		win->modalcursor  = 0;
		win->grabcursor   = 0;
		win->addmousemove = true;
		win->multisamples = 0;
		win->stereo3d_format = newdataadr(fd, win->stereo3d_format);

		/* multiview always fallback to anaglyph at file opening
		 * otherwise quadbuffer saved files can break Blender */
		if (win->stereo3d_format) {
			win->stereo3d_format->display_mode = S3D_DISPLAY_ANAGLYPH;
		}
	}
	
	BLI_listbase_clear(&wm->timers);
	BLI_listbase_clear(&wm->operators);
	BLI_listbase_clear(&wm->paintcursors);
	BLI_listbase_clear(&wm->queue);
	BKE_reports_init(&wm->reports, RPT_STORE);
	
	BLI_listbase_clear(&wm->keyconfigs);
	wm->defaultconf = NULL;
	wm->addonconf = NULL;
	wm->userconf = NULL;
	
	BLI_listbase_clear(&wm->jobs);
	BLI_listbase_clear(&wm->drags);
	
	wm->windrawable = NULL;
	wm->winactive = NULL;
	wm->initialized = 0;
	wm->op_undo_depth = 0;
	wm->is_interface_locked = 0;
}

static void lib_link_windowmanager(FileData *fd, Main *main)
{
	wmWindowManager *wm;
	wmWindow *win;
	
	for (wm = main->wm.first; wm; wm = wm->id.next) {
		if (wm->id.tag & LIB_TAG_NEED_LINK) {
			for (win = wm->windows.first; win; win = win->next) {
				win->scene = newlibadr(fd, wm->id.lib, win->scene);
				win->workspace = newlibadr(fd, wm->id.lib, win->workspace);
				/* deprecated, but needed for versioning (will be NULL'ed then) */
				win->screen = newlibadr(fd, NULL, win->screen);
			}

			wm->id.tag &= ~LIB_TAG_NEED_LINK;
		}
	}
}

/* ****************** READ GREASE PENCIL ***************** */

/* relink's grease pencil data's refs */
static void lib_link_gpencil(FileData *fd, Main *main)
{
	bGPdata *gpd;
	
	for (gpd = main->gpencil.first; gpd; gpd = gpd->id.next) {
		if (gpd->id.tag & LIB_TAG_NEED_LINK) {
			gpd->id.tag &= ~LIB_TAG_NEED_LINK;
			
			lib_link_animdata(fd, &gpd->id, gpd->adt);
		}
	}
}

/* relinks grease-pencil data - used for direct_link and old file linkage */
static void direct_link_gpencil(FileData *fd, bGPdata *gpd)
{
	bGPDlayer *gpl;
	bGPDframe *gpf;
	bGPDstroke *gps;
	bGPDpalette *palette;

	/* we must firstly have some grease-pencil data to link! */
	if (gpd == NULL)
		return;
	
	/* relink animdata */
	gpd->adt = newdataadr(fd, gpd->adt);
	direct_link_animdata(fd, gpd->adt);

	/* relink palettes */
	link_list(fd, &gpd->palettes);
	for (palette = gpd->palettes.first; palette; palette = palette->next) {
		link_list(fd, &palette->colors);
	}

	/* relink layers */
	link_list(fd, &gpd->layers);
	
	for (gpl = gpd->layers.first; gpl; gpl = gpl->next) {
		/* parent */
		gpl->parent = newlibadr(fd, gpd->id.lib, gpl->parent);
		/* relink frames */
		link_list(fd, &gpl->frames);
		gpl->actframe = newdataadr(fd, gpl->actframe);
		
		for (gpf = gpl->frames.first; gpf; gpf = gpf->next) {
			/* relink strokes (and their points) */
			link_list(fd, &gpf->strokes);
			
			for (gps = gpf->strokes.first; gps; gps = gps->next) {
				gps->points = newdataadr(fd, gps->points);
				
				/* the triangulation is not saved, so need to be recalculated */
				gps->triangles = NULL;
				gps->tot_triangles = 0;
				gps->flag |= GP_STROKE_RECALC_CACHES;
				/* the color pointer is not saved, so need to be recalculated using the color name */
				gps->palcolor = NULL;
				gps->flag |= GP_STROKE_RECALC_COLOR;
			}
		}
	}
}

/* ****************** READ SCREEN ***************** */

/* note: file read without screens option G_FILE_NO_UI; 
 * check lib pointers in call below */
static void lib_link_screen(FileData *fd, Main *main)
{
	bScreen *sc;
	ScrArea *sa;
	
	for (sc = main->screen.first; sc; sc = sc->id.next) {
		if (sc->id.tag & LIB_TAG_NEED_LINK) {
			id_us_ensure_real(&sc->id);

			/* deprecated, but needed for versioning (will be NULL'ed then) */
			sc->scene = newlibadr(fd, sc->id.lib, sc->scene);

			sc->animtimer = NULL; /* saved in rare cases */
			sc->scrubbing = false;
			
			for (sa = sc->areabase.first; sa; sa = sa->next) {
				SpaceLink *sl;
				
				sa->full = newlibadr(fd, sc->id.lib, sa->full);
				
				for (sl = sa->spacedata.first; sl; sl= sl->next) {
					if (sl->spacetype == SPACE_VIEW3D) {
						View3D *v3d = (View3D*) sl;
						BGpic *bgpic = NULL;
						
						v3d->camera= newlibadr(fd, sc->id.lib, v3d->camera);
						v3d->ob_centre= newlibadr(fd, sc->id.lib, v3d->ob_centre);
						
						/* should be do_versions but not easy adding into the listbase */
						if (v3d->bgpic) {
							v3d->bgpic = newlibadr(fd, sc->id.lib, v3d->bgpic);
							BLI_addtail(&v3d->bgpicbase, bgpic);
							v3d->bgpic = NULL;
						}
						
						for (bgpic = v3d->bgpicbase.first; bgpic; bgpic = bgpic->next) {
							bgpic->ima = newlibadr_us(fd, sc->id.lib, bgpic->ima);
							bgpic->clip = newlibadr_us(fd, sc->id.lib, bgpic->clip);
						}
						if (v3d->localvd) {
							v3d->localvd->camera = newlibadr(fd, sc->id.lib, v3d->localvd->camera);
						}
					}
					else if (sl->spacetype == SPACE_IPO) {
						SpaceIpo *sipo = (SpaceIpo *)sl;
						bDopeSheet *ads = sipo->ads;
						
						if (ads) {
							ads->source = newlibadr(fd, sc->id.lib, ads->source);
							ads->filter_grp = newlibadr(fd, sc->id.lib, ads->filter_grp);
						}
					}
					else if (sl->spacetype == SPACE_BUTS) {
						SpaceButs *sbuts = (SpaceButs *)sl;
						sbuts->pinid = newlibadr(fd, sc->id.lib, sbuts->pinid);
						if (sbuts->pinid == NULL) {
							sbuts->flag &= ~SB_PIN_CONTEXT;
						}
					}
					else if (sl->spacetype == SPACE_FILE) {
						;
					}
					else if (sl->spacetype == SPACE_ACTION) {
						SpaceAction *saction = (SpaceAction *)sl;
						bDopeSheet *ads = &saction->ads;
						
						if (ads) {
							ads->source = newlibadr(fd, sc->id.lib, ads->source);
							ads->filter_grp = newlibadr(fd, sc->id.lib, ads->filter_grp);
						}
						
						saction->action = newlibadr(fd, sc->id.lib, saction->action);
					}
					else if (sl->spacetype == SPACE_IMAGE) {
						SpaceImage *sima = (SpaceImage *)sl;
						
						sima->image = newlibadr_real_us(fd, sc->id.lib, sima->image);
						sima->mask_info.mask = newlibadr_real_us(fd, sc->id.lib, sima->mask_info.mask);

						/* NOTE: pre-2.5, this was local data not lib data, but now we need this as lib data
						 * so fingers crossed this works fine!
						 */
						sima->gpd = newlibadr_us(fd, sc->id.lib, sima->gpd);
					}
					else if (sl->spacetype == SPACE_SEQ) {
						SpaceSeq *sseq = (SpaceSeq *)sl;
						
						/* NOTE: pre-2.5, this was local data not lib data, but now we need this as lib data
						 * so fingers crossed this works fine!
						 */
						sseq->gpd = newlibadr_us(fd, sc->id.lib, sseq->gpd);

					}
					else if (sl->spacetype == SPACE_NLA) {
						SpaceNla *snla= (SpaceNla *)sl;
						bDopeSheet *ads= snla->ads;
						
						if (ads) {
							ads->source = newlibadr(fd, sc->id.lib, ads->source);
							ads->filter_grp = newlibadr(fd, sc->id.lib, ads->filter_grp);
						}
					}
					else if (sl->spacetype == SPACE_TEXT) {
						SpaceText *st= (SpaceText *)sl;
						
						st->text= newlibadr(fd, sc->id.lib, st->text);
					}
					else if (sl->spacetype == SPACE_SCRIPT) {
						SpaceScript *scpt = (SpaceScript *)sl;
						/*scpt->script = NULL; - 2.45 set to null, better re-run the script */
						if (scpt->script) {
							scpt->script = newlibadr(fd, sc->id.lib, scpt->script);
							if (scpt->script) {
								SCRIPT_SET_NULL(scpt->script);
							}
						}
					}
					else if (sl->spacetype == SPACE_OUTLINER) {
						SpaceOops *so= (SpaceOops *)sl;
						so->search_tse.id = newlibadr(fd, NULL, so->search_tse.id);
						
						if (so->treestore) {
							TreeStoreElem *tselem;
							BLI_mempool_iter iter;

							BLI_mempool_iternew(so->treestore, &iter);
							while ((tselem = BLI_mempool_iterstep(&iter))) {
								tselem->id = newlibadr(fd, NULL, tselem->id);
							}
							if (so->treehash) {
								/* rebuild hash table, because it depends on ids too */
								so->storeflag |= SO_TREESTORE_REBUILD;
							}
						}
					}
					else if (sl->spacetype == SPACE_NODE) {
						SpaceNode *snode = (SpaceNode *)sl;
						bNodeTreePath *path, *path_next;
						bNodeTree *ntree;
						
						/* node tree can be stored locally in id too, link this first */
						snode->id = newlibadr(fd, sc->id.lib, snode->id);
						snode->from = newlibadr(fd, sc->id.lib, snode->from);
						
						ntree = snode->id ? ntreeFromID(snode->id) : NULL;
						snode->nodetree = ntree ? ntree : newlibadr_us(fd, sc->id.lib, snode->nodetree);
						
						for (path = snode->treepath.first; path; path = path->next) {
							if (path == snode->treepath.first) {
								/* first nodetree in path is same as snode->nodetree */
								path->nodetree = snode->nodetree;
							}
							else
								path->nodetree = newlibadr_us(fd, sc->id.lib, path->nodetree);
							
							if (!path->nodetree)
								break;
						}
						
						/* remaining path entries are invalid, remove */
						for (; path; path = path_next) {
							path_next = path->next;
							
							BLI_remlink(&snode->treepath, path);
							MEM_freeN(path);
						}
						
						/* edittree is just the last in the path,
						 * set this directly since the path may have been shortened above */
						if (snode->treepath.last) {
							path = snode->treepath.last;
							snode->edittree = path->nodetree;
						}
						else
							snode->edittree = NULL;
					}
					else if (sl->spacetype == SPACE_CLIP) {
						SpaceClip *sclip = (SpaceClip *)sl;
						
						sclip->clip = newlibadr_real_us(fd, sc->id.lib, sclip->clip);
						sclip->mask_info.mask = newlibadr_real_us(fd, sc->id.lib, sclip->mask_info.mask);
					}
					else if (sl->spacetype == SPACE_LOGIC) {
						SpaceLogic *slogic = (SpaceLogic *)sl;
						
						slogic->gpd = newlibadr_us(fd, sc->id.lib, slogic->gpd);
					}
					else if (sl->spacetype == SPACE_COLLECTIONS) {
						SpaceCollections *slayer = (SpaceCollections *)sl;
						slayer->flag |= SC_COLLECTION_DATA_REFRESH;
					}
				}
			}
			sc->id.tag &= ~LIB_TAG_NEED_LINK;
		}
	}
}

/* how to handle user count on pointer restore */
typedef enum ePointerUserMode {
	USER_IGNORE = 0,  /* ignore user count */
	USER_REAL   = 1,  /* ensure at least one real user (fake user ignored) */
} ePointerUserMode;

static void restore_pointer_user(ID *id, ID *newid, ePointerUserMode user)
{
	BLI_assert(STREQ(newid->name + 2, id->name + 2));
	BLI_assert(newid->lib == id->lib);
	UNUSED_VARS_NDEBUG(id);

	if (user == USER_REAL) {
		id_us_ensure_real(newid);
	}
}

#ifndef USE_GHASH_RESTORE_POINTER
/**
 * A version of #restore_pointer_by_name that performs a full search (slow!).
 * Use only for limited lookups, when the overhead of
 * creating a #IDNameLib_Map for a single lookup isn't worthwhile.
 */
static void *restore_pointer_by_name_main(Main *mainp, ID *id, ePointerUserMode user)
{
	if (id) {
		ListBase *lb = which_libbase(mainp, GS(id->name));
		if (lb) {  /* there's still risk of checking corrupt mem (freed Ids in oops) */
			ID *idn = lb->first;
			for (; idn; idn = idn->next) {
				if (STREQ(idn->name + 2, id->name + 2)) {
					if (idn->lib == id->lib) {
						restore_pointer_user(id, idn, user);
						break;
					}
				}
			}
			return idn;
		}
	}
	return NULL;
}
#endif

/**
 * Only for undo files, or to restore a screen after reading without UI...
 *
 * \param user:
 * - USER_IGNORE: no usercount change
 * - USER_REAL: ensure a real user (even if a fake one is set)
 * \param id_map: lookup table, use when performing many lookups.
 * this could be made an optional argument (falling back to a full lookup),
 * however at the moment it's always available.
 */
static void *restore_pointer_by_name(struct IDNameLib_Map *id_map, ID *id, ePointerUserMode user)
{
#ifdef USE_GHASH_RESTORE_POINTER
	if (id) {
		/* use fast lookup when available */
		ID *idn = BKE_main_idmap_lookup_id(id_map, id);
		if (idn) {
			restore_pointer_user(id, idn, user);
		}
		return idn;
	}
	return NULL;
#else
	Main *mainp = BKE_main_idmap_main_get(id_map);
	return restore_pointer_by_name_main(mainp, id, user);
#endif
}

static void lib_link_seq_clipboard_pt_restore(ID *id, struct IDNameLib_Map *id_map)
{
	if (id) {
		/* clipboard must ensure this */
		BLI_assert(id->newid != NULL);
		id->newid = restore_pointer_by_name(id_map, id->newid, USER_REAL);
	}
}
static int lib_link_seq_clipboard_cb(Sequence *seq, void *arg_pt)
{
	struct IDNameLib_Map *id_map = arg_pt;

	lib_link_seq_clipboard_pt_restore((ID *)seq->scene, id_map);
	lib_link_seq_clipboard_pt_restore((ID *)seq->scene_camera, id_map);
	lib_link_seq_clipboard_pt_restore((ID *)seq->clip, id_map);
	lib_link_seq_clipboard_pt_restore((ID *)seq->mask, id_map);
	lib_link_seq_clipboard_pt_restore((ID *)seq->sound, id_map);
	return 1;
}

static void lib_link_clipboard_restore(struct IDNameLib_Map *id_map)
{
	/* update IDs stored in sequencer clipboard */
	BKE_sequencer_base_recursive_apply(&seqbase_clipboard, lib_link_seq_clipboard_cb, id_map);
}

static void lib_link_workspace_scene_data_restore(WorkSpace *workspace, Scene *scene)
{
	bScreen *screen = BKE_workspace_active_screen_get(workspace);

	for (ScrArea *area = screen->areabase.first; area; area = area->next) {
		for (SpaceLink *sl = area->spacedata.first; sl; sl = sl->next) {
			if (sl->spacetype == SPACE_VIEW3D) {
				View3D *v3d = (View3D *)sl;

				if (v3d->camera == NULL || v3d->scenelock) {
					v3d->camera = scene->camera;
				}

				if (v3d->localvd) {
					/*Base *base;*/

					v3d->localvd->camera = scene->camera;

					/* localview can become invalid during undo/redo steps, so we exit it when no could be found */
#if 0				/* XXX  regionlocalview ? */
					for (base= sc->scene->base.first; base; base= base->next) {
						if (base->lay & v3d->lay) break;
					}
					if (base==NULL) {
						v3d->lay= v3d->localvd->lay;
						v3d->layact= v3d->localvd->layact;
						MEM_freeN(v3d->localvd);
						v3d->localvd= NULL;
					}
#endif
				}
				else if (v3d->scenelock) {
					v3d->lay = scene->lay;
				}
			}
		}
	}
}

static void lib_link_workspace_layout_restore(struct IDNameLib_Map *id_map, Main *newmain, WorkSpaceLayout *layout)
{
	bScreen *screen = BKE_workspace_layout_screen_get(layout);

	for (ScrArea *sa = screen->areabase.first; sa; sa = sa->next) {
		for (SpaceLink *sl = sa->spacedata.first; sl; sl = sl->next) {
			if (sl->spacetype == SPACE_VIEW3D) {
				View3D *v3d = (View3D *)sl;
				BGpic *bgpic;
				ARegion *ar;

				v3d->camera = restore_pointer_by_name(id_map, (ID *)v3d->camera, USER_REAL);
				v3d->ob_centre = restore_pointer_by_name(id_map, (ID *)v3d->ob_centre, USER_REAL);

				for (bgpic= v3d->bgpicbase.first; bgpic; bgpic= bgpic->next) {
					if ((bgpic->ima = restore_pointer_by_name(id_map, (ID *)bgpic->ima, USER_IGNORE))) {
						id_us_plus((ID *)bgpic->ima);
					}
					if ((bgpic->clip = restore_pointer_by_name(id_map, (ID *)bgpic->clip, USER_IGNORE))) {
						id_us_plus((ID *)bgpic->clip);
					}
				}

				/* not very nice, but could help */
				if ((v3d->layact & v3d->lay) == 0) v3d->layact = v3d->lay;

				/* free render engines for now */
				for (ar = sa->regionbase.first; ar; ar = ar->next) {
					RegionView3D *rv3d= ar->regiondata;
					
					if (rv3d && rv3d->render_engine) {
						RE_engine_free(rv3d->render_engine);
						rv3d->render_engine = NULL;
					}
				}
			}
			else if (sl->spacetype == SPACE_IPO) {
				SpaceIpo *sipo = (SpaceIpo *)sl;
				bDopeSheet *ads = sipo->ads;

				if (ads) {
					ads->source = restore_pointer_by_name(id_map, (ID *)ads->source, USER_REAL);

					if (ads->filter_grp)
						ads->filter_grp = restore_pointer_by_name(id_map, (ID *)ads->filter_grp, USER_IGNORE);
				}

				/* force recalc of list of channels (i.e. includes calculating F-Curve colors)
				 * thus preventing the "black curves" problem post-undo
				 */
				sipo->flag |= SIPO_TEMP_NEEDCHANSYNC;
			}
			else if (sl->spacetype == SPACE_BUTS) {
				SpaceButs *sbuts = (SpaceButs *)sl;
				sbuts->pinid = restore_pointer_by_name(id_map, sbuts->pinid, USER_IGNORE);
				if (sbuts->pinid == NULL) {
					sbuts->flag &= ~SB_PIN_CONTEXT;
				}

				/* TODO: restore path pointers: T40046
				 * (complicated because this contains data pointers too, not just ID)*/
				MEM_SAFE_FREE(sbuts->path);
			}
			else if (sl->spacetype == SPACE_FILE) {
				SpaceFile *sfile = (SpaceFile *)sl;
				sfile->op = NULL;
				sfile->previews_timer = NULL;
			}
			else if (sl->spacetype == SPACE_ACTION) {
				SpaceAction *saction = (SpaceAction *)sl;

				saction->action = restore_pointer_by_name(id_map, (ID *)saction->action, USER_REAL);
				saction->ads.source = restore_pointer_by_name(id_map, (ID *)saction->ads.source, USER_REAL);

				if (saction->ads.filter_grp)
					saction->ads.filter_grp = restore_pointer_by_name(id_map, (ID *)saction->ads.filter_grp, USER_IGNORE);

				/* force recalc of list of channels, potentially updating the active action
				 * while we're at it (as it can only be updated that way) [#28962]
				 */
				saction->flag |= SACTION_TEMP_NEEDCHANSYNC;
			}
			else if (sl->spacetype == SPACE_IMAGE) {
				SpaceImage *sima = (SpaceImage *)sl;

				sima->image = restore_pointer_by_name(id_map, (ID *)sima->image, USER_REAL);

				/* this will be freed, not worth attempting to find same scene,
				 * since it gets initialized later */
				sima->iuser.scene = NULL;

#if 0
				/* Those are allocated and freed by space code, no need to handle them here. */
				MEM_SAFE_FREE(sima->scopes.waveform_1);
				MEM_SAFE_FREE(sima->scopes.waveform_2);
				MEM_SAFE_FREE(sima->scopes.waveform_3);
				MEM_SAFE_FREE(sima->scopes.vecscope);
#endif
				sima->scopes.ok = 0;

				/* NOTE: pre-2.5, this was local data not lib data, but now we need this as lib data
				 * so assume that here we're doing for undo only...
				 */
				sima->gpd = restore_pointer_by_name(id_map, (ID *)sima->gpd, USER_REAL);
				sima->mask_info.mask = restore_pointer_by_name(id_map, (ID *)sima->mask_info.mask, USER_REAL);
			}
			else if (sl->spacetype == SPACE_SEQ) {
				SpaceSeq *sseq = (SpaceSeq *)sl;

				/* NOTE: pre-2.5, this was local data not lib data, but now we need this as lib data
				 * so assume that here we're doing for undo only...
				 */
				sseq->gpd = restore_pointer_by_name(id_map, (ID *)sseq->gpd, USER_REAL);
			}
			else if (sl->spacetype == SPACE_NLA) {
				SpaceNla *snla = (SpaceNla *)sl;
				bDopeSheet *ads = snla->ads;

				if (ads) {
					ads->source = restore_pointer_by_name(id_map, (ID *)ads->source, USER_REAL);

					if (ads->filter_grp)
						ads->filter_grp = restore_pointer_by_name(id_map, (ID *)ads->filter_grp, USER_IGNORE);
				}
			}
			else if (sl->spacetype == SPACE_TEXT) {
				SpaceText *st = (SpaceText *)sl;

				st->text = restore_pointer_by_name(id_map, (ID *)st->text, USER_REAL);
				if (st->text == NULL) st->text = newmain->text.first;
			}
			else if (sl->spacetype == SPACE_SCRIPT) {
				SpaceScript *scpt = (SpaceScript *)sl;

				scpt->script = restore_pointer_by_name(id_map, (ID *)scpt->script, USER_REAL);

				/*sc->script = NULL; - 2.45 set to null, better re-run the script */
				if (scpt->script) {
					SCRIPT_SET_NULL(scpt->script);
				}
			}
			else if (sl->spacetype == SPACE_OUTLINER) {
				SpaceOops *so= (SpaceOops *)sl;

				so->search_tse.id = restore_pointer_by_name(id_map, so->search_tse.id, USER_IGNORE);

				if (so->treestore) {
					TreeStoreElem *tselem;
					BLI_mempool_iter iter;

					BLI_mempool_iternew(so->treestore, &iter);
					while ((tselem = BLI_mempool_iterstep(&iter))) {
						/* Do not try to restore pointers to drivers/sequence/etc., can crash in undo case! */
						if (TSE_IS_REAL_ID(tselem)) {
							tselem->id = restore_pointer_by_name(id_map, tselem->id, USER_IGNORE);
						}
						else {
							tselem->id = NULL;
						}
					}
					if (so->treehash) {
						/* rebuild hash table, because it depends on ids too */
						so->storeflag |= SO_TREESTORE_REBUILD;
					}
				}
			}
			else if (sl->spacetype == SPACE_NODE) {
				SpaceNode *snode= (SpaceNode *)sl;
				bNodeTreePath *path, *path_next;
				bNodeTree *ntree;

				/* node tree can be stored locally in id too, link this first */
				snode->id = restore_pointer_by_name(id_map, snode->id, USER_REAL);
				snode->from = restore_pointer_by_name(id_map, snode->from, USER_IGNORE);

				ntree = snode->id ? ntreeFromID(snode->id) : NULL;
				snode->nodetree = ntree ? ntree : restore_pointer_by_name(id_map, (ID *)snode->nodetree, USER_REAL);

				for (path = snode->treepath.first; path; path = path->next) {
					if (path == snode->treepath.first) {
						/* first nodetree in path is same as snode->nodetree */
						path->nodetree = snode->nodetree;
					}
					else
						path->nodetree= restore_pointer_by_name(id_map, (ID*)path->nodetree, USER_REAL);

					if (!path->nodetree)
						break;
				}

				/* remaining path entries are invalid, remove */
				for (; path; path = path_next) {
					path_next = path->next;

					BLI_remlink(&snode->treepath, path);
					MEM_freeN(path);
				}

				/* edittree is just the last in the path,
				 * set this directly since the path may have been shortened above */
				if (snode->treepath.last) {
					path = snode->treepath.last;
					snode->edittree = path->nodetree;
				}
<<<<<<< HEAD
				else
					snode->edittree = NULL;
			}
			else if (sl->spacetype == SPACE_CLIP) {
				SpaceClip *sclip = (SpaceClip *)sl;

				sclip->clip = restore_pointer_by_name(id_map, (ID *)sclip->clip, USER_REAL);
				sclip->mask_info.mask = restore_pointer_by_name(id_map, (ID *)sclip->mask_info.mask, USER_REAL);

				sclip->scopes.ok = 0;
			}
			else if (sl->spacetype == SPACE_LOGIC) {
				SpaceLogic *slogic = (SpaceLogic *)sl;

				slogic->gpd = restore_pointer_by_name(id_map, (ID *)slogic->gpd, USER_REAL);
=======
				else if (sl->spacetype == SPACE_COLLECTIONS) {
					SpaceCollections *slayer = (SpaceCollections *)sl;
					slayer->flag |= SC_COLLECTION_DATA_REFRESH;
				}
>>>>>>> 0c0bdd83
			}
		}
	}
}

/**
 * Used to link a file (without UI) to the current UI.
 * Note that it assumes the old pointers in UI are still valid, so old Main is not freed.
 */
void blo_lib_link_restore(Main *newmain, wmWindowManager *curwm, Scene *curscene)
{
	struct IDNameLib_Map *id_map = BKE_main_idmap_create(newmain);

	BKE_workspace_iter_begin(workspace, newmain->workspaces.first)
	{
		ListBase *layouts = BKE_workspace_layouts_get(workspace);

		BKE_workspace_layout_iter_begin(layout, layouts->first)
		{
			lib_link_workspace_layout_restore(id_map, newmain, layout);
		}
		BKE_workspace_layout_iter_end;
	}
	BKE_workspace_iter_end;

	for (wmWindow *win = curwm->windows.first; win; win = win->next) {
		Scene *oldscene = win->scene;
		WorkSpace *workspace = restore_pointer_by_name(id_map, (ID *)win->workspace, USER_REAL);

		win->scene = restore_pointer_by_name(id_map, (ID *)win->scene, USER_REAL);
		if (win->scene == NULL) {
			win->scene = curscene;
		}
		win->workspace = workspace;

		/* keep cursor location through undo */
		copy_v3_v3(win->scene->cursor, oldscene->cursor);
		lib_link_workspace_scene_data_restore(workspace, win->scene);

		BLI_assert(win->screen == NULL);
	}

	/* update IDs stored in all possible clipboards */
	lib_link_clipboard_restore(id_map);

	BKE_main_idmap_destroy(id_map);
}

static void direct_link_region(FileData *fd, ARegion *ar, int spacetype)
{
	Panel *pa;
	uiList *ui_list;

	link_list(fd, &ar->panels);

	for (pa = ar->panels.first; pa; pa = pa->next) {
		pa->paneltab = newdataadr(fd, pa->paneltab);
		pa->runtime_flag = 0;
		pa->activedata = NULL;
		pa->type = NULL;
	}

	link_list(fd, &ar->panels_category_active);

	link_list(fd, &ar->ui_lists);

	for (ui_list = ar->ui_lists.first; ui_list; ui_list = ui_list->next) {
		ui_list->type = NULL;
		ui_list->dyn_data = NULL;
		ui_list->properties = newdataadr(fd, ui_list->properties);
		IDP_DirectLinkGroup_OrFree(&ui_list->properties, (fd->flags & FD_FLAGS_SWITCH_ENDIAN), fd);
	}

	link_list(fd, &ar->ui_previews);

	if (spacetype == SPACE_EMPTY) {
		/* unkown space type, don't leak regiondata */
		ar->regiondata = NULL;
	}
	else {
		ar->regiondata = newdataadr(fd, ar->regiondata);
		if (ar->regiondata) {
			if (spacetype == SPACE_VIEW3D) {
				RegionView3D *rv3d = ar->regiondata;

				rv3d->localvd = newdataadr(fd, rv3d->localvd);
				rv3d->clipbb = newdataadr(fd, rv3d->clipbb);

				rv3d->depths = NULL;
				rv3d->gpuoffscreen = NULL;
				rv3d->render_engine = NULL;
				rv3d->sms = NULL;
				rv3d->smooth_timer = NULL;
				rv3d->compositor = NULL;
				rv3d->viewport = NULL;
			}
		}
	}
	
	ar->v2d.tab_offset = NULL;
	ar->v2d.tab_num = 0;
	ar->v2d.tab_cur = 0;
	ar->v2d.sms = NULL;
	BLI_listbase_clear(&ar->panels_category);
	BLI_listbase_clear(&ar->handlers);
	BLI_listbase_clear(&ar->uiblocks);
	ar->headerstr = NULL;
	ar->swinid = 0;
	ar->type = NULL;
	ar->swap = 0;
	ar->do_draw = 0;
	ar->manipulator_map = NULL;
	ar->regiontimer = NULL;
	memset(&ar->drawrct, 0, sizeof(ar->drawrct));
}

/* for the saved 2.50 files without regiondata */
/* and as patch for 2.48 and older */
void blo_do_versions_view3d_split_250(View3D *v3d, ListBase *regions)
{
	ARegion *ar;
	
	for (ar = regions->first; ar; ar = ar->next) {
		if (ar->regiontype==RGN_TYPE_WINDOW && ar->regiondata==NULL) {
			RegionView3D *rv3d;
			
			rv3d = ar->regiondata = MEM_callocN(sizeof(RegionView3D), "region v3d patch");
			rv3d->persp = (char)v3d->persp;
			rv3d->view = (char)v3d->view;
			rv3d->dist = v3d->dist;
			copy_v3_v3(rv3d->ofs, v3d->ofs);
			copy_qt_qt(rv3d->viewquat, v3d->viewquat);
		}
	}
	
	/* this was not initialized correct always */
	if (v3d->twtype == 0)
		v3d->twtype = V3D_MANIP_TRANSLATE;
	if (v3d->gridsubdiv == 0)
		v3d->gridsubdiv = 10;
}

static bool direct_link_screen(FileData *fd, bScreen *sc)
{
	ScrArea *sa;
	ScrVert *sv;
	ScrEdge *se;
	bool wrong_id = false;
	
	link_list(fd, &(sc->vertbase));
	link_list(fd, &(sc->edgebase));
	link_list(fd, &(sc->areabase));
	sc->regionbase.first = sc->regionbase.last= NULL;
	sc->context = NULL;
	
	sc->mainwin = sc->subwinactive= 0;	/* indices */
	sc->swap = 0;

	sc->preview = direct_link_preview_image(fd, sc->preview);

	/* edges */
	for (se = sc->edgebase.first; se; se = se->next) {
		se->v1 = newdataadr(fd, se->v1);
		se->v2 = newdataadr(fd, se->v2);
		if ((intptr_t)se->v1 > (intptr_t)se->v2) {
			sv = se->v1;
			se->v1 = se->v2;
			se->v2 = sv;
		}
		
		if (se->v1 == NULL) {
			printf("Error reading Screen %s... removing it.\n", sc->id.name+2);
			BLI_remlink(&sc->edgebase, se);
			wrong_id = true;
		}
	}
	
	/* areas */
	for (sa = sc->areabase.first; sa; sa = sa->next) {
		SpaceLink *sl;
		ARegion *ar;
		
		link_list(fd, &(sa->spacedata));
		link_list(fd, &(sa->regionbase));
		
		BLI_listbase_clear(&sa->handlers);
		sa->type = NULL;	/* spacetype callbacks */
		sa->region_active_win = -1;

		/* if we do not have the spacetype registered (game player), we cannot
		 * free it, so don't allocate any new memory for such spacetypes. */
		if (!BKE_spacetype_exists(sa->spacetype))
			sa->spacetype = SPACE_EMPTY;
		
		for (ar = sa->regionbase.first; ar; ar = ar->next)
			direct_link_region(fd, ar, sa->spacetype);
		
		/* accident can happen when read/save new file with older version */
		/* 2.50: we now always add spacedata for info */
		if (sa->spacedata.first==NULL) {
			SpaceInfo *sinfo= MEM_callocN(sizeof(SpaceInfo), "spaceinfo");
			sa->spacetype= sinfo->spacetype= SPACE_INFO;
			BLI_addtail(&sa->spacedata, sinfo);
		}
		/* add local view3d too */
		else if (sa->spacetype == SPACE_VIEW3D)
			blo_do_versions_view3d_split_250(sa->spacedata.first, &sa->regionbase);

		/* incase we set above */
		sa->butspacetype = sa->spacetype;

		for (sl = sa->spacedata.first; sl; sl = sl->next) {
			link_list(fd, &(sl->regionbase));

			/* if we do not have the spacetype registered (game player), we cannot
			 * free it, so don't allocate any new memory for such spacetypes. */
			if (!BKE_spacetype_exists(sl->spacetype))
				sl->spacetype = SPACE_EMPTY;

			for (ar = sl->regionbase.first; ar; ar = ar->next)
				direct_link_region(fd, ar, sl->spacetype);
			
			if (sl->spacetype == SPACE_VIEW3D) {
				View3D *v3d= (View3D*) sl;
				BGpic *bgpic;

				/* v3d->custom_orientation will be updated later, see direct_link_scene_update_screens */

				v3d->flag |= V3D_INVALID_BACKBUF;
				
				link_list(fd, &v3d->bgpicbase);
				
				/* should be do_versions except this doesnt fit well there */
				if (v3d->bgpic) {
					bgpic = newdataadr(fd, v3d->bgpic);
					BLI_addtail(&v3d->bgpicbase, bgpic);
					v3d->bgpic = NULL;
				}
			
				for (bgpic = v3d->bgpicbase.first; bgpic; bgpic = bgpic->next)
					bgpic->iuser.ok = 1;
				
				if (v3d->gpd) {
					v3d->gpd = newdataadr(fd, v3d->gpd);
					direct_link_gpencil(fd, v3d->gpd);
				}
				v3d->localvd = newdataadr(fd, v3d->localvd);
				BLI_listbase_clear(&v3d->afterdraw_transp);
				BLI_listbase_clear(&v3d->afterdraw_xray);
				BLI_listbase_clear(&v3d->afterdraw_xraytransp);
				v3d->properties_storage = NULL;
				v3d->defmaterial = NULL;
				
				/* render can be quite heavy, set to solid on load */
				if (v3d->drawtype == OB_RENDER)
					v3d->drawtype = OB_SOLID;
				v3d->prev_drawtype = OB_SOLID;

				if (v3d->fx_settings.dof)
					v3d->fx_settings.dof = newdataadr(fd, v3d->fx_settings.dof);
				if (v3d->fx_settings.ssao)
					v3d->fx_settings.ssao = newdataadr(fd, v3d->fx_settings.ssao);
				
				blo_do_versions_view3d_split_250(v3d, &sl->regionbase);
			}
			else if (sl->spacetype == SPACE_IPO) {
				SpaceIpo *sipo = (SpaceIpo *)sl;
				
				sipo->ads = newdataadr(fd, sipo->ads);
				BLI_listbase_clear(&sipo->ghostCurves);
			}
			else if (sl->spacetype == SPACE_NLA) {
				SpaceNla *snla = (SpaceNla *)sl;
				
				snla->ads = newdataadr(fd, snla->ads);
			}
			else if (sl->spacetype == SPACE_OUTLINER) {
				SpaceOops *soops = (SpaceOops *) sl;
				
				/* use newdataadr_no_us and do not free old memory avoiding double
				 * frees and use of freed memory. this could happen because of a
				 * bug fixed in revision 58959 where the treestore memory address
				 * was not unique */
				TreeStore *ts = newdataadr_no_us(fd, soops->treestore);
				soops->treestore = NULL;
				if (ts) {
					TreeStoreElem *elems = newdataadr_no_us(fd, ts->data);
					
					soops->treestore = BLI_mempool_create(sizeof(TreeStoreElem), ts->usedelem,
					                                      512, BLI_MEMPOOL_ALLOW_ITER);
					if (ts->usedelem && elems) {
						int i;
						for (i = 0; i < ts->usedelem; i++) {
							TreeStoreElem *new_elem = BLI_mempool_alloc(soops->treestore);
							*new_elem = elems[i];
						}
					}
					/* we only saved what was used */
					soops->storeflag |= SO_TREESTORE_CLEANUP;	// at first draw
				}
				soops->treehash = NULL;
				soops->tree.first = soops->tree.last= NULL;
			}
			else if (sl->spacetype == SPACE_IMAGE) {
				SpaceImage *sima = (SpaceImage *)sl;

				sima->iuser.scene = NULL;
				sima->iuser.ok = 1;
				sima->scopes.waveform_1 = NULL;
				sima->scopes.waveform_2 = NULL;
				sima->scopes.waveform_3 = NULL;
				sima->scopes.vecscope = NULL;
				sima->scopes.ok = 0;
				
				/* WARNING: gpencil data is no longer stored directly in sima after 2.5 
				 * so sacrifice a few old files for now to avoid crashes with new files!
				 * committed: r28002 */
#if 0
				sima->gpd = newdataadr(fd, sima->gpd);
				if (sima->gpd)
					direct_link_gpencil(fd, sima->gpd);
#endif
			}
			else if (sl->spacetype == SPACE_NODE) {
				SpaceNode *snode = (SpaceNode *)sl;
				
				if (snode->gpd) {
					snode->gpd = newdataadr(fd, snode->gpd);
					direct_link_gpencil(fd, snode->gpd);
				}
				
				link_list(fd, &snode->treepath);
				snode->edittree = NULL;
				snode->iofsd = NULL;
				BLI_listbase_clear(&snode->linkdrag);
			}
			else if (sl->spacetype == SPACE_TEXT) {
				SpaceText *st= (SpaceText *)sl;
				
				st->drawcache = NULL;
				st->scroll_accum[0] = 0.0f;
				st->scroll_accum[1] = 0.0f;
			}
			else if (sl->spacetype == SPACE_TIME) {
				SpaceTime *stime = (SpaceTime *)sl;
				BLI_listbase_clear(&stime->caches);
			}
			else if (sl->spacetype == SPACE_LOGIC) {
				SpaceLogic *slogic = (SpaceLogic *)sl;
				
				/* XXX: this is new stuff, which shouldn't be directly linking to gpd... */
				if (slogic->gpd) {
					slogic->gpd = newdataadr(fd, slogic->gpd);
					direct_link_gpencil(fd, slogic->gpd);
				}
			}
			else if (sl->spacetype == SPACE_SEQ) {
				SpaceSeq *sseq = (SpaceSeq *)sl;
				
				/* grease pencil data is not a direct data and can't be linked from direct_link*
				 * functions, it should be linked from lib_link* functions instead
				 *
				 * otherwise it'll lead to lost grease data on open because it'll likely be
				 * read from file after all other users of grease pencil and newdataadr would
				 * simple return NULL here (sergey)
				 */
#if 0
				if (sseq->gpd) {
					sseq->gpd = newdataadr(fd, sseq->gpd);
					direct_link_gpencil(fd, sseq->gpd);
				}
#endif
				sseq->scopes.reference_ibuf = NULL;
				sseq->scopes.zebra_ibuf = NULL;
				sseq->scopes.waveform_ibuf = NULL;
				sseq->scopes.sep_waveform_ibuf = NULL;
				sseq->scopes.vector_ibuf = NULL;
				sseq->scopes.histogram_ibuf = NULL;

			}
			else if (sl->spacetype == SPACE_BUTS) {
				SpaceButs *sbuts = (SpaceButs *)sl;
				
				sbuts->path= NULL;
				sbuts->texuser= NULL;
				sbuts->mainbo = sbuts->mainb;
				sbuts->mainbuser = sbuts->mainb;
			}
			else if (sl->spacetype == SPACE_CONSOLE) {
				SpaceConsole *sconsole = (SpaceConsole *)sl;
				ConsoleLine *cl, *cl_next;
				
				link_list(fd, &sconsole->scrollback);
				link_list(fd, &sconsole->history);
				
				//for (cl= sconsole->scrollback.first; cl; cl= cl->next)
				//	cl->line= newdataadr(fd, cl->line);
				
				/* comma expressions, (e.g. expr1, expr2, expr3) evaluate each expression,
				 * from left to right.  the right-most expression sets the result of the comma
				 * expression as a whole*/
				for (cl = sconsole->history.first; cl; cl = cl_next) {
					cl_next = cl->next;
					cl->line = newdataadr(fd, cl->line);
					if (cl->line) {
						/* the allocted length is not written, so reset here */
						cl->len_alloc = cl->len + 1;
					}
					else {
						BLI_remlink(&sconsole->history, cl);
						MEM_freeN(cl);
					}
				}
			}
			else if (sl->spacetype == SPACE_FILE) {
				SpaceFile *sfile = (SpaceFile *)sl;
				
				/* this sort of info is probably irrelevant for reloading...
				 * plus, it isn't saved to files yet!
				 */
				sfile->folders_prev = sfile->folders_next = NULL;
				sfile->files = NULL;
				sfile->layout = NULL;
				sfile->op = NULL;
				sfile->previews_timer = NULL;
				sfile->params = newdataadr(fd, sfile->params);
			}
			else if (sl->spacetype == SPACE_CLIP) {
				SpaceClip *sclip = (SpaceClip *)sl;
				
				sclip->scopes.track_search = NULL;
				sclip->scopes.track_preview = NULL;
				sclip->scopes.ok = 0;
			}
			else if (sl->spacetype == SPACE_COLLECTIONS) {
				SpaceCollections *slayer = (SpaceCollections *)sl;
				slayer->flag |= SC_COLLECTION_DATA_REFRESH;
			}
		}
		
		BLI_listbase_clear(&sa->actionzones);
		
		sa->v1 = newdataadr(fd, sa->v1);
		sa->v2 = newdataadr(fd, sa->v2);
		sa->v3 = newdataadr(fd, sa->v3);
		sa->v4 = newdataadr(fd, sa->v4);
	}
	
	return wrong_id;
}

/* ********** READ LIBRARY *************** */


static void direct_link_library(FileData *fd, Library *lib, Main *main)
{
	Main *newmain;
	
	/* check if the library was already read */
	for (newmain = fd->mainlist->first; newmain; newmain = newmain->next) {
		if (newmain->curlib) {
			if (BLI_path_cmp(newmain->curlib->filepath, lib->filepath) == 0) {
				blo_reportf_wrap(fd->reports, RPT_WARNING,
				                 TIP_("Library '%s', '%s' had multiple instances, save and reload!"),
				                 lib->name, lib->filepath);
				
				change_idid_adr(fd->mainlist, fd, lib, newmain->curlib);
/*				change_idid_adr_fd(fd, lib, newmain->curlib); */
				
				BLI_remlink(&main->library, lib);
				MEM_freeN(lib);
				
				
				return;
			}
		}
	}
	/* make sure we have full path in lib->filepath */
	BLI_strncpy(lib->filepath, lib->name, sizeof(lib->name));
	BLI_cleanup_path(fd->relabase, lib->filepath);
	
//	printf("direct_link_library: name %s\n", lib->name);
//	printf("direct_link_library: filepath %s\n", lib->filepath);
	
	lib->packedfile = direct_link_packedfile(fd, lib->packedfile);
	
	/* new main */
	newmain = BKE_main_new();
	BLI_addtail(fd->mainlist, newmain);
	newmain->curlib = lib;
	
	lib->parent = NULL;
}

static void lib_link_library(FileData *UNUSED(fd), Main *main)
{
	Library *lib;
	for (lib = main->library.first; lib; lib = lib->id.next) {
		id_us_ensure_real(&lib->id);
	}
}

/* Always call this once you have loaded new library data to set the relative paths correctly in relation to the blend file */
static void fix_relpaths_library(const char *basepath, Main *main)
{
	Library *lib;
	/* BLO_read_from_memory uses a blank filename */
	if (basepath == NULL || basepath[0] == '\0') {
		for (lib = main->library.first; lib; lib= lib->id.next) {
			/* when loading a linked lib into a file which has not been saved,
			 * there is nothing we can be relative to, so instead we need to make
			 * it absolute. This can happen when appending an object with a relative
			 * link into an unsaved blend file. See [#27405].
			 * The remap relative option will make it relative again on save - campbell */
			if (BLI_path_is_rel(lib->name)) {
				BLI_strncpy(lib->name, lib->filepath, sizeof(lib->name));
			}
		}
	}
	else {
		for (lib = main->library.first; lib; lib = lib->id.next) {
			/* Libraries store both relative and abs paths, recreate relative paths,
			 * relative to the blend file since indirectly linked libs will be relative to their direct linked library */
			if (BLI_path_is_rel(lib->name)) {  /* if this is relative to begin with? */
				BLI_strncpy(lib->name, lib->filepath, sizeof(lib->name));
				BLI_path_rel(lib->name, basepath);
			}
		}
	}
}

/* ************ READ SPEAKER ***************** */

static void lib_link_speaker(FileData *fd, Main *main)
{
	Speaker *spk;
	
	for (spk = main->speaker.first; spk; spk = spk->id.next) {
		if (spk->id.tag & LIB_TAG_NEED_LINK) {
			lib_link_animdata(fd, &spk->id, spk->adt);
			
			spk->sound = newlibadr_us(fd, spk->id.lib, spk->sound);
			spk->id.tag &= ~LIB_TAG_NEED_LINK;
		}
	}
}

static void direct_link_speaker(FileData *fd, Speaker *spk)
{
	spk->adt = newdataadr(fd, spk->adt);
	direct_link_animdata(fd, spk->adt);

#if 0
	spk->sound = newdataadr(fd, spk->sound);
	direct_link_sound(fd, spk->sound);
#endif
}

/* ************** READ SOUND ******************* */

static void direct_link_sound(FileData *fd, bSound *sound)
{
	sound->handle = NULL;
	sound->playback_handle = NULL;

	/* versioning stuff, if there was a cache, then we enable caching: */
	if (sound->cache) {
		sound->flags |= SOUND_FLAGS_CACHING;
		sound->cache = NULL;
	}

	if (fd->soundmap) {
		sound->waveform = newsoundadr(fd, sound->waveform);
	}	
	else {
		sound->waveform = NULL;
	}
		
	if (sound->spinlock) {
		sound->spinlock = MEM_mallocN(sizeof(SpinLock), "sound_spinlock");
		BLI_spin_init(sound->spinlock);
	}
	/* clear waveform loading flag */
	sound->flags &= ~SOUND_FLAGS_WAVEFORM_LOADING;

	sound->packedfile = direct_link_packedfile(fd, sound->packedfile);
	sound->newpackedfile = direct_link_packedfile(fd, sound->newpackedfile);
}

static void lib_link_sound(FileData *fd, Main *main)
{
	bSound *sound;
	
	for (sound = main->sound.first; sound; sound = sound->id.next) {
		if (sound->id.tag & LIB_TAG_NEED_LINK) {
			sound->id.tag &= ~LIB_TAG_NEED_LINK;
			sound->ipo = newlibadr_us(fd, sound->id.lib, sound->ipo); // XXX deprecated - old animation system
			
			BKE_sound_load(main, sound);
		}
	}
}
/* ***************** READ GROUP *************** */

static void direct_link_group(FileData *fd, Group *group)
{
	link_list(fd, &group->gobject);

	group->preview = direct_link_preview_image(fd, group->preview);
}

static void lib_link_group(FileData *fd, Main *main)
{
	Group *group;
	GroupObject *go;
	bool add_us;
	
	for (group = main->group.first; group; group = group->id.next) {
		if (group->id.tag & LIB_TAG_NEED_LINK) {
			group->id.tag &= ~LIB_TAG_NEED_LINK;
			
			add_us = false;
			
			for (go = group->gobject.first; go; go = go->next) {
				go->ob = newlibadr_real_us(fd, group->id.lib, go->ob);
				if (go->ob) {
					go->ob->flag |= OB_FROMGROUP;
					/* if group has an object, it increments user... */
					add_us = true;
				}
			}
			if (add_us) {
				id_us_ensure_real(&group->id);
			}
			BKE_group_object_unlink(group, NULL);	/* removes NULL entries */
		}
	}
}

/* ***************** READ MOVIECLIP *************** */

static void direct_link_movieReconstruction(FileData *fd, MovieTrackingReconstruction *reconstruction)
{
	reconstruction->cameras = newdataadr(fd, reconstruction->cameras);
}

static void direct_link_movieTracks(FileData *fd, ListBase *tracksbase)
{
	MovieTrackingTrack *track;
	
	link_list(fd, tracksbase);
	
	for (track = tracksbase->first; track; track = track->next) {
		track->markers = newdataadr(fd, track->markers);
	}
}

static void direct_link_moviePlaneTracks(FileData *fd, ListBase *plane_tracks_base)
{
	MovieTrackingPlaneTrack *plane_track;

	link_list(fd, plane_tracks_base);

	for (plane_track = plane_tracks_base->first;
	     plane_track;
	     plane_track = plane_track->next)
	{
		int i;

		plane_track->point_tracks = newdataadr(fd, plane_track->point_tracks);
		test_pointer_array(fd, (void**)&plane_track->point_tracks);
		for (i = 0; i < plane_track->point_tracksnr; i++) {
			plane_track->point_tracks[i] = newdataadr(fd, plane_track->point_tracks[i]);
		}

		plane_track->markers = newdataadr(fd, plane_track->markers);
	}
}

static void direct_link_movieclip(FileData *fd, MovieClip *clip)
{
	MovieTracking *tracking = &clip->tracking;
	MovieTrackingObject *object;

	clip->adt= newdataadr(fd, clip->adt);

	if (fd->movieclipmap) clip->cache = newmclipadr(fd, clip->cache);
	else clip->cache = NULL;

	if (fd->movieclipmap) clip->tracking.camera.intrinsics = newmclipadr(fd, clip->tracking.camera.intrinsics);
	else clip->tracking.camera.intrinsics = NULL;

	direct_link_movieTracks(fd, &tracking->tracks);
	direct_link_moviePlaneTracks(fd, &tracking->plane_tracks);
	direct_link_movieReconstruction(fd, &tracking->reconstruction);

	clip->tracking.act_track = newdataadr(fd, clip->tracking.act_track);
	clip->tracking.act_plane_track = newdataadr(fd, clip->tracking.act_plane_track);

	clip->anim = NULL;
	clip->tracking_context = NULL;
	clip->tracking.stats = NULL;

	/* Needed for proper versioning, will be NULL for all newer files anyway. */
	clip->tracking.stabilization.rot_track = newdataadr(fd, clip->tracking.stabilization.rot_track);

	clip->tracking.dopesheet.ok = 0;
	BLI_listbase_clear(&clip->tracking.dopesheet.channels);
	BLI_listbase_clear(&clip->tracking.dopesheet.coverage_segments);

	link_list(fd, &tracking->objects);
	
	for (object = tracking->objects.first; object; object = object->next) {
		direct_link_movieTracks(fd, &object->tracks);
		direct_link_moviePlaneTracks(fd, &object->plane_tracks);
		direct_link_movieReconstruction(fd, &object->reconstruction);
	}
}

static void lib_link_movieTracks(FileData *fd, MovieClip *clip, ListBase *tracksbase)
{
	MovieTrackingTrack *track;

	for (track = tracksbase->first; track; track = track->next) {
		track->gpd = newlibadr_us(fd, clip->id.lib, track->gpd);
	}
}

static void lib_link_moviePlaneTracks(FileData *fd, MovieClip *clip, ListBase *tracksbase)
{
	MovieTrackingPlaneTrack *plane_track;

	for (plane_track = tracksbase->first; plane_track; plane_track = plane_track->next) {
		plane_track->image = newlibadr_us(fd, clip->id.lib, plane_track->image);
	}
}

static void lib_link_movieclip(FileData *fd, Main *main)
{
	MovieClip *clip;
	
	for (clip = main->movieclip.first; clip; clip = clip->id.next) {
		if (clip->id.tag & LIB_TAG_NEED_LINK) {
			MovieTracking *tracking = &clip->tracking;
			MovieTrackingObject *object;

			lib_link_animdata(fd, &clip->id, clip->adt);
			
			clip->gpd = newlibadr_us(fd, clip->id.lib, clip->gpd);
			
			lib_link_movieTracks(fd, clip, &tracking->tracks);
			lib_link_moviePlaneTracks(fd, clip, &tracking->plane_tracks);

			for (object = tracking->objects.first; object; object = object->next) {
				lib_link_movieTracks(fd, clip, &object->tracks);
				lib_link_moviePlaneTracks(fd, clip, &object->plane_tracks);
			}

			clip->id.tag &= ~LIB_TAG_NEED_LINK;
		}
	}
}

/* ***************** READ MOVIECLIP *************** */

static void direct_link_mask(FileData *fd, Mask *mask)
{
	MaskLayer *masklay;

	mask->adt = newdataadr(fd, mask->adt);

	link_list(fd, &mask->masklayers);

	for (masklay = mask->masklayers.first; masklay; masklay = masklay->next) {
		MaskSpline *spline;
		MaskLayerShape *masklay_shape;

		/* can't use newdataadr since it's a pointer within an array */
		MaskSplinePoint *act_point_search = NULL;

		link_list(fd, &masklay->splines);

		for (spline = masklay->splines.first; spline; spline = spline->next) {
			MaskSplinePoint *points_old = spline->points;
			int i;

			spline->points = newdataadr(fd, spline->points);

			for (i = 0; i < spline->tot_point; i++) {
				MaskSplinePoint *point = &spline->points[i];

				if (point->tot_uw)
					point->uw = newdataadr(fd, point->uw);
			}

			/* detect active point */
			if ((act_point_search == NULL) &&
			    (masklay->act_point >= points_old) &&
			    (masklay->act_point <  points_old + spline->tot_point))
			{
				act_point_search = &spline->points[masklay->act_point - points_old];
			}
		}

		link_list(fd, &masklay->splines_shapes);

		for (masklay_shape = masklay->splines_shapes.first; masklay_shape; masklay_shape = masklay_shape->next) {
			masklay_shape->data = newdataadr(fd, masklay_shape->data);

			if (masklay_shape->tot_vert) {
				if (fd->flags & FD_FLAGS_SWITCH_ENDIAN) {
					BLI_endian_switch_float_array(masklay_shape->data,
					                              masklay_shape->tot_vert * sizeof(float) * MASK_OBJECT_SHAPE_ELEM_SIZE);

				}
			}
		}

		masklay->act_spline = newdataadr(fd, masklay->act_spline);
		masklay->act_point = act_point_search;
	}
}

static void lib_link_mask_parent(FileData *fd, Mask *mask, MaskParent *parent)
{
	parent->id = newlibadr_us(fd, mask->id.lib, parent->id);
}

static void lib_link_mask(FileData *fd, Main *main)
{
	Mask *mask;

	mask = main->mask.first;
	while (mask) {
		if (mask->id.tag & LIB_TAG_NEED_LINK) {
			MaskLayer *masklay;

			lib_link_animdata(fd, &mask->id, mask->adt);

			for (masklay = mask->masklayers.first; masklay; masklay = masklay->next) {
				MaskSpline *spline;

				spline = masklay->splines.first;
				while (spline) {
					int i;

					for (i = 0; i < spline->tot_point; i++) {
						MaskSplinePoint *point = &spline->points[i];

						lib_link_mask_parent(fd, mask, &point->parent);
					}

					lib_link_mask_parent(fd, mask, &spline->parent);

					spline = spline->next;
				}
			}

			mask->id.tag &= ~LIB_TAG_NEED_LINK;
		}
		mask = mask->id.next;
	}
}

/* ************ READ LINE STYLE ***************** */

static void lib_link_linestyle(FileData *fd, Main *main)
{
	FreestyleLineStyle *linestyle;
	LineStyleModifier *m;
	MTex *mtex;
	int a;

	linestyle = main->linestyle.first;
	while (linestyle) {
		if (linestyle->id.tag & LIB_TAG_NEED_LINK) {
			linestyle->id.tag &= ~LIB_TAG_NEED_LINK;

			IDP_LibLinkProperty(linestyle->id.properties, (fd->flags & FD_FLAGS_SWITCH_ENDIAN), fd);
			lib_link_animdata(fd, &linestyle->id, linestyle->adt);
			for (m = linestyle->color_modifiers.first; m; m = m->next) {
				switch (m->type) {
				case LS_MODIFIER_DISTANCE_FROM_OBJECT:
					{
						LineStyleColorModifier_DistanceFromObject *cm = (LineStyleColorModifier_DistanceFromObject *)m;
						cm->target = newlibadr(fd, linestyle->id.lib, cm->target);
					}
					break;
				}
			}
			for (m = linestyle->alpha_modifiers.first; m; m = m->next) {
				switch (m->type) {
				case LS_MODIFIER_DISTANCE_FROM_OBJECT:
					{
						LineStyleAlphaModifier_DistanceFromObject *am = (LineStyleAlphaModifier_DistanceFromObject *)m;
						am->target = newlibadr(fd, linestyle->id.lib, am->target);
					}
					break;
				}
			}
			for (m = linestyle->thickness_modifiers.first; m; m = m->next) {
				switch (m->type) {
				case LS_MODIFIER_DISTANCE_FROM_OBJECT:
					{
						LineStyleThicknessModifier_DistanceFromObject *tm = (LineStyleThicknessModifier_DistanceFromObject *)m;
						tm->target = newlibadr(fd, linestyle->id.lib, tm->target);
					}
					break;
				}
			}
			for (a=0; a < MAX_MTEX; a++) {
				mtex = linestyle->mtex[a];
				if (mtex) {
					mtex->tex = newlibadr_us(fd, linestyle->id.lib, mtex->tex);
					mtex->object = newlibadr(fd, linestyle->id.lib, mtex->object);
				}
			}
			if (linestyle->nodetree) {
				lib_link_ntree(fd, &linestyle->id, linestyle->nodetree);
				linestyle->nodetree->id.lib = linestyle->id.lib;
			}
		}
		linestyle = linestyle->id.next;
	}
}

static void direct_link_linestyle_color_modifier(FileData *fd, LineStyleModifier *modifier)
{
	switch (modifier->type) {
	case LS_MODIFIER_ALONG_STROKE:
		{
			LineStyleColorModifier_AlongStroke *m = (LineStyleColorModifier_AlongStroke *)modifier;
			m->color_ramp = newdataadr(fd, m->color_ramp);
		}
		break;
	case LS_MODIFIER_DISTANCE_FROM_CAMERA:
		{
			LineStyleColorModifier_DistanceFromCamera *m = (LineStyleColorModifier_DistanceFromCamera *)modifier;
			m->color_ramp = newdataadr(fd, m->color_ramp);
		}
		break;
	case LS_MODIFIER_DISTANCE_FROM_OBJECT:
		{
			LineStyleColorModifier_DistanceFromObject *m = (LineStyleColorModifier_DistanceFromObject *)modifier;
			m->color_ramp = newdataadr(fd, m->color_ramp);
		}
		break;
	case LS_MODIFIER_MATERIAL:
		{
			LineStyleColorModifier_Material *m = (LineStyleColorModifier_Material *)modifier;
			m->color_ramp = newdataadr(fd, m->color_ramp);
		}
		break;
	case LS_MODIFIER_TANGENT:
		{
			LineStyleColorModifier_Tangent *m = (LineStyleColorModifier_Tangent *)modifier;
			m->color_ramp = newdataadr(fd, m->color_ramp);
		}
		break;
	case LS_MODIFIER_NOISE:
		{
			LineStyleColorModifier_Noise *m = (LineStyleColorModifier_Noise *)modifier;
			m->color_ramp = newdataadr(fd, m->color_ramp);
		}
		break;
	case LS_MODIFIER_CREASE_ANGLE:
		{
			LineStyleColorModifier_CreaseAngle *m = (LineStyleColorModifier_CreaseAngle *)modifier;
			m->color_ramp = newdataadr(fd, m->color_ramp);
		}
		break;
	case LS_MODIFIER_CURVATURE_3D:
		{
			LineStyleColorModifier_Curvature_3D *m = (LineStyleColorModifier_Curvature_3D *)modifier;
			m->color_ramp = newdataadr(fd, m->color_ramp);
		}
		break;
	}
}

static void direct_link_linestyle_alpha_modifier(FileData *fd, LineStyleModifier *modifier)
{
	switch (modifier->type) {
	case LS_MODIFIER_ALONG_STROKE:
		{
			LineStyleAlphaModifier_AlongStroke *m = (LineStyleAlphaModifier_AlongStroke *)modifier;
			m->curve = newdataadr(fd, m->curve);
			direct_link_curvemapping(fd, m->curve);
		}
		break;
	case LS_MODIFIER_DISTANCE_FROM_CAMERA:
		{
			LineStyleAlphaModifier_DistanceFromCamera *m = (LineStyleAlphaModifier_DistanceFromCamera *)modifier;
			m->curve = newdataadr(fd, m->curve);
			direct_link_curvemapping(fd, m->curve);
		}
		break;
	case LS_MODIFIER_DISTANCE_FROM_OBJECT:
		{
			LineStyleAlphaModifier_DistanceFromObject *m = (LineStyleAlphaModifier_DistanceFromObject *)modifier;
			m->curve = newdataadr(fd, m->curve);
			direct_link_curvemapping(fd, m->curve);
		}
		break;
	case LS_MODIFIER_MATERIAL:
		{
			LineStyleAlphaModifier_Material *m = (LineStyleAlphaModifier_Material *)modifier;
			m->curve = newdataadr(fd, m->curve);
			direct_link_curvemapping(fd, m->curve);
		}
		break;
	case LS_MODIFIER_TANGENT:
		{
			LineStyleAlphaModifier_Tangent *m = (LineStyleAlphaModifier_Tangent *)modifier;
			m->curve = newdataadr(fd, m->curve);
			direct_link_curvemapping(fd, m->curve);
		}
		break;
	case LS_MODIFIER_NOISE:
		{
			LineStyleAlphaModifier_Noise *m = (LineStyleAlphaModifier_Noise *)modifier;
			m->curve = newdataadr(fd, m->curve);
			direct_link_curvemapping(fd, m->curve);
		}
		break;
	case LS_MODIFIER_CREASE_ANGLE:
		{
			LineStyleAlphaModifier_CreaseAngle *m = (LineStyleAlphaModifier_CreaseAngle *)modifier;
			m->curve = newdataadr(fd, m->curve);
			direct_link_curvemapping(fd, m->curve);
		}
		break;
	case LS_MODIFIER_CURVATURE_3D:
		{
			LineStyleAlphaModifier_Curvature_3D *m = (LineStyleAlphaModifier_Curvature_3D *)modifier;
			m->curve = newdataadr(fd, m->curve);
			direct_link_curvemapping(fd, m->curve);
		}
		break;
	}
}

static void direct_link_linestyle_thickness_modifier(FileData *fd, LineStyleModifier *modifier)
{
	switch (modifier->type) {
	case LS_MODIFIER_ALONG_STROKE:
		{
			LineStyleThicknessModifier_AlongStroke *m = (LineStyleThicknessModifier_AlongStroke *)modifier;
			m->curve = newdataadr(fd, m->curve);
			direct_link_curvemapping(fd, m->curve);
		}
		break;
	case LS_MODIFIER_DISTANCE_FROM_CAMERA:
		{
			LineStyleThicknessModifier_DistanceFromCamera *m = (LineStyleThicknessModifier_DistanceFromCamera *)modifier;
			m->curve = newdataadr(fd, m->curve);
			direct_link_curvemapping(fd, m->curve);
		}
		break;
	case LS_MODIFIER_DISTANCE_FROM_OBJECT:
		{
			LineStyleThicknessModifier_DistanceFromObject *m = (LineStyleThicknessModifier_DistanceFromObject *)modifier;
			m->curve = newdataadr(fd, m->curve);
			direct_link_curvemapping(fd, m->curve);
		}
		break;
	case LS_MODIFIER_MATERIAL:
		{
			LineStyleThicknessModifier_Material *m = (LineStyleThicknessModifier_Material *)modifier;
			m->curve = newdataadr(fd, m->curve);
			direct_link_curvemapping(fd, m->curve);
		}
		break;
	case LS_MODIFIER_TANGENT:
		{
			LineStyleThicknessModifier_Tangent *m = (LineStyleThicknessModifier_Tangent *)modifier;
			m->curve = newdataadr(fd, m->curve);
			direct_link_curvemapping(fd, m->curve);
		}
		break;
	case LS_MODIFIER_CREASE_ANGLE:
		{
			LineStyleThicknessModifier_CreaseAngle *m = (LineStyleThicknessModifier_CreaseAngle *)modifier;
			m->curve = newdataadr(fd, m->curve);
			direct_link_curvemapping(fd, m->curve);
		}
		break;
	case LS_MODIFIER_CURVATURE_3D:
		{
			LineStyleThicknessModifier_Curvature_3D *m = (LineStyleThicknessModifier_Curvature_3D *)modifier;
			m->curve = newdataadr(fd, m->curve);
			direct_link_curvemapping(fd, m->curve);
		}
		break;
	}
}

static void direct_link_linestyle_geometry_modifier(FileData *UNUSED(fd), LineStyleModifier *UNUSED(modifier))
{
}

static void direct_link_linestyle(FileData *fd, FreestyleLineStyle *linestyle)
{
	int a;
	LineStyleModifier *modifier;

	linestyle->adt= newdataadr(fd, linestyle->adt);
	direct_link_animdata(fd, linestyle->adt);
	link_list(fd, &linestyle->color_modifiers);
	for (modifier = linestyle->color_modifiers.first; modifier; modifier = modifier->next)
		direct_link_linestyle_color_modifier(fd, modifier);
	link_list(fd, &linestyle->alpha_modifiers);
	for (modifier = linestyle->alpha_modifiers.first; modifier; modifier = modifier->next)
		direct_link_linestyle_alpha_modifier(fd, modifier);
	link_list(fd, &linestyle->thickness_modifiers);
	for (modifier = linestyle->thickness_modifiers.first; modifier; modifier = modifier->next)
		direct_link_linestyle_thickness_modifier(fd, modifier);
	link_list(fd, &linestyle->geometry_modifiers);
	for (modifier = linestyle->geometry_modifiers.first; modifier; modifier = modifier->next)
		direct_link_linestyle_geometry_modifier(fd, modifier);
	for (a = 0; a < MAX_MTEX; a++) {
		linestyle->mtex[a] = newdataadr(fd, linestyle->mtex[a]);
	}
	linestyle->nodetree = newdataadr(fd, linestyle->nodetree);
	if (linestyle->nodetree) {
		direct_link_id(fd, &linestyle->nodetree->id);
		direct_link_nodetree(fd, linestyle->nodetree);
	}
}

/* ************** GENERAL & MAIN ******************** */


static const char *dataname(short id_code)
{
	switch (id_code) {
		case ID_OB: return "Data from OB";
		case ID_ME: return "Data from ME";
		case ID_IP: return "Data from IP";
		case ID_SCE: return "Data from SCE";
		case ID_MA: return "Data from MA";
		case ID_TE: return "Data from TE";
		case ID_CU: return "Data from CU";
		case ID_GR: return "Data from GR";
		case ID_AR: return "Data from AR";
		case ID_AC: return "Data from AC";
		case ID_LI: return "Data from LI";
		case ID_MB: return "Data from MB";
		case ID_IM: return "Data from IM";
		case ID_LT: return "Data from LT";
		case ID_LA: return "Data from LA";
		case ID_CA: return "Data from CA";
		case ID_KE: return "Data from KE";
		case ID_WO: return "Data from WO";
		case ID_SCR: return "Data from SCR";
		case ID_VF: return "Data from VF";
		case ID_TXT	: return "Data from TXT";
		case ID_SPK: return "Data from SPK";
		case ID_SO: return "Data from SO";
		case ID_NT: return "Data from NT";
		case ID_BR: return "Data from BR";
		case ID_PA: return "Data from PA";
		case ID_PAL: return "Data from PAL";
		case ID_PC: return "Data from PCRV";
		case ID_GD: return "Data from GD";
		case ID_WM: return "Data from WM";
		case ID_MC: return "Data from MC";
		case ID_MSK: return "Data from MSK";
		case ID_LS: return "Data from LS";
		case ID_CF: return "Data from CF";
		case ID_WS: return "Data from WS";
	}
	return "Data from Lib Block";
	
}

static BHead *read_data_into_oldnewmap(FileData *fd, BHead *bhead, const char *allocname)
{
	bhead = blo_nextbhead(fd, bhead);
	
	while (bhead && bhead->code==DATA) {
		void *data;
#if 0
		/* XXX DUMB DEBUGGING OPTION TO GIVE NAMES for guarded malloc errors */
		short *sp = fd->filesdna->structs[bhead->SDNAnr];
		char *tmp = malloc(100);
		allocname = fd->filesdna->types[ sp[0] ];
		strcpy(tmp, allocname);
		data = read_struct(fd, bhead, tmp);
#else
		data = read_struct(fd, bhead, allocname);
#endif
		
		if (data) {
			oldnewmap_insert(fd->datamap, bhead->old, data, 0);
		}
		
		bhead = blo_nextbhead(fd, bhead);
	}
	
	return bhead;
}

static BHead *read_libblock(FileData *fd, Main *main, BHead *bhead, const short tag, ID **r_id)
{
	/* this routine reads a libblock and its direct data. Use link functions to connect it all
	 */
	ID *id;
	ListBase *lb;
	const char *allocname;
	bool wrong_id = false;

	/* In undo case, most libs and linked data should be kept as is from previous state (see BLO_read_from_memfile).
	 * However, some needed by the snapshot being read may have been removed in previous one, and would go missing.
	 * This leads e.g. to desappearing objects in some undo/redo case, see T34446.
	 * That means we have to carefully check whether current lib or libdata already exits in old main, if it does
	 * we merely copy it over into new main area, otherwise we have to do a full read of that bhead... */
	if (fd->memfile && ELEM(bhead->code, ID_LI, ID_ID)) {
		const char *idname = bhead_id_name(fd, bhead);

#ifdef PRINT_DEBUG
		printf("Checking %s...\n", idname);
#endif

		if (bhead->code == ID_LI) {
			Main *libmain = fd->old_mainlist->first;
			/* Skip oldmain itself... */
			for (libmain = libmain->next; libmain; libmain = libmain->next) {
#ifdef PRINT_DEBUG
				printf("... against %s: ", libmain->curlib ? libmain->curlib->id.name : "<NULL>");
#endif
				if (libmain->curlib && STREQ(idname, libmain->curlib->id.name)) {
					Main *oldmain = fd->old_mainlist->first;
#ifdef PRINT_DEBUG
					printf("FOUND!\n");
#endif
					/* In case of a library, we need to re-add its main to fd->mainlist, because if we have later
					 * a missing ID_ID, we need to get the correct lib it is linked to!
					 * Order is crucial, we cannot bulk-add it in BLO_read_from_memfile() like it used to be... */
					BLI_remlink(fd->old_mainlist, libmain);
					BLI_remlink_safe(&oldmain->library, libmain->curlib);
					BLI_addtail(fd->mainlist, libmain);
					BLI_addtail(&main->library, libmain->curlib);

					if (r_id) {
						*r_id = NULL;  /* Just in case... */
					}
					return blo_nextbhead(fd, bhead);
				}
#ifdef PRINT_DEBUG
				printf("nothing...\n");
#endif
			}
		}
		else {
#ifdef PRINT_DEBUG
			printf("... in %s (%s): ", main->curlib ? main->curlib->id.name : "<NULL>", main->curlib ? main->curlib->name : "<NULL>");
#endif
			if ((id = BKE_libblock_find_name_ex(main, GS(idname), idname + 2))) {
#ifdef PRINT_DEBUG
				printf("FOUND!\n");
#endif
				/* Even though we found our linked ID, there is no guarantee its address is still the same... */
				if (id != bhead->old) {
					oldnewmap_insert(fd->libmap, bhead->old, id, GS(id->name));
				}

				/* No need to do anything else for ID_ID, it's assumed already present in its lib's main... */
				if (r_id) {
					*r_id = NULL;  /* Just in case... */
				}
				return blo_nextbhead(fd, bhead);
			}
#ifdef PRINT_DEBUG
			printf("nothing...\n");
#endif
		}
	}

	/* read libblock */
	id = read_struct(fd, bhead, "lib block");

	if (id) {
		const short idcode = (bhead->code == ID_ID) ? GS(id->name) : bhead->code;
		/* do after read_struct, for dna reconstruct */
		lb = which_libbase(main, idcode);
		if (lb) {
			oldnewmap_insert(fd->libmap, bhead->old, id, bhead->code);	/* for ID_ID check */
			BLI_addtail(lb, id);
		}
		else {
			/* unknown ID type */
			printf("%s: unknown id code '%c%c'\n", __func__, (idcode & 0xff), (idcode >> 8));
			MEM_freeN(id);
			id = NULL;
		}
	}

	if (r_id)
		*r_id = id;
	if (!id)
		return blo_nextbhead(fd, bhead);
	
	id->tag = tag | LIB_TAG_NEED_LINK;
	id->lib = main->curlib;
	id->us = ID_FAKE_USERS(id);
	id->icon_id = 0;
	id->newid = NULL;  /* Needed because .blend may have been saved with crap value here... */
	
	/* this case cannot be direct_linked: it's just the ID part */
	if (bhead->code == ID_ID) {
		return blo_nextbhead(fd, bhead);
	}

	/* That way, we know which datablock needs do_versions (required currently for linking). */
	id->tag |= LIB_TAG_NEW;

	/* need a name for the mallocN, just for debugging and sane prints on leaks */
	allocname = dataname(GS(id->name));
	
	/* read all data into fd->datamap */
	bhead = read_data_into_oldnewmap(fd, bhead, allocname);
	
	/* init pointers direct data */
	direct_link_id(fd, id);
	
	switch (GS(id->name)) {
		case ID_WM:
			direct_link_windowmanager(fd, (wmWindowManager *)id);
			break;
		case ID_SCR:
			wrong_id = direct_link_screen(fd, (bScreen *)id);
			break;
		case ID_SCE:
			direct_link_scene(fd, (Scene *)id, main);
			break;
		case ID_OB:
			direct_link_object(fd, (Object *)id);
			break;
		case ID_ME:
			direct_link_mesh(fd, (Mesh *)id);
			break;
		case ID_CU:
			direct_link_curve(fd, (Curve *)id);
			break;
		case ID_MB:
			direct_link_mball(fd, (MetaBall *)id);
			break;
		case ID_MA:
			direct_link_material(fd, (Material *)id);
			break;
		case ID_TE:
			direct_link_texture(fd, (Tex *)id);
			break;
		case ID_IM:
			direct_link_image(fd, (Image *)id);
			break;
		case ID_LA:
			direct_link_lamp(fd, (Lamp *)id);
			break;
		case ID_VF:
			direct_link_vfont(fd, (VFont *)id);
			break;
		case ID_TXT:
			direct_link_text(fd, (Text *)id);
			break;
		case ID_IP:
			direct_link_ipo(fd, (Ipo *)id);
			break;
		case ID_KE:
			direct_link_key(fd, (Key *)id);
			break;
		case ID_LT:
			direct_link_latt(fd, (Lattice *)id);
			break;
		case ID_WO:
			direct_link_world(fd, (World *)id);
			break;
		case ID_LI:
			direct_link_library(fd, (Library *)id, main);
			break;
		case ID_CA:
			direct_link_camera(fd, (Camera *)id);
			break;
		case ID_SPK:
			direct_link_speaker(fd, (Speaker *)id);
			break;
		case ID_SO:
			direct_link_sound(fd, (bSound *)id);
			break;
		case ID_GR:
			direct_link_group(fd, (Group *)id);
			break;
		case ID_AR:
			direct_link_armature(fd, (bArmature*)id);
			break;
		case ID_AC:
			direct_link_action(fd, (bAction*)id);
			break;
		case ID_NT:
			direct_link_nodetree(fd, (bNodeTree*)id);
			break;
		case ID_BR:
			direct_link_brush(fd, (Brush*)id);
			break;
		case ID_PA:
			direct_link_particlesettings(fd, (ParticleSettings*)id);
			break;
		case ID_GD:
			direct_link_gpencil(fd, (bGPdata *)id);
			break;
		case ID_MC:
			direct_link_movieclip(fd, (MovieClip *)id);
			break;
		case ID_MSK:
			direct_link_mask(fd, (Mask *)id);
			break;
		case ID_LS:
			direct_link_linestyle(fd, (FreestyleLineStyle *)id);
			break;
		case ID_PAL:
			direct_link_palette(fd, (Palette *)id);
			break;
		case ID_PC:
			direct_link_paint_curve(fd, (PaintCurve *)id);
			break;
		case ID_CF:
			direct_link_cachefile(fd, (CacheFile *)id);
			break;
		case ID_WS:
			direct_link_workspace(fd, (WorkSpace *)id);
			break;
	}
	
	oldnewmap_free_unused(fd->datamap);
	oldnewmap_clear(fd->datamap);
	
	if (wrong_id) {
		BKE_libblock_free(main, id);
	}
	
	return (bhead);
}

/* note, this has to be kept for reading older files... */
/* also version info is written here */
static BHead *read_global(BlendFileData *bfd, FileData *fd, BHead *bhead)
{
	FileGlobal *fg = read_struct(fd, bhead, "Global");
	
	/* copy to bfd handle */
	bfd->main->subversionfile = fg->subversion;
	bfd->main->minversionfile = fg->minversion;
	bfd->main->minsubversionfile = fg->minsubversion;
	bfd->main->build_commit_timestamp = fg->build_commit_timestamp;
	BLI_strncpy(bfd->main->build_hash, fg->build_hash, sizeof(bfd->main->build_hash));
	
	bfd->fileflags = fg->fileflags;
	bfd->globalf = fg->globalf;
	BLI_strncpy(bfd->filename, fg->filename, sizeof(bfd->filename));
	
	/* error in 2.65 and older: main->name was not set if you save from startup (not after loading file) */
	if (bfd->filename[0] == 0) {
		if (fd->fileversion < 265 || (fd->fileversion == 265 && fg->subversion < 1))
			if ((G.fileflags & G_FILE_RECOVER)==0)
				BLI_strncpy(bfd->filename, bfd->main->name, sizeof(bfd->filename));
		
		/* early 2.50 version patch - filename not in FileGlobal struct at all */
		if (fd->fileversion <= 250)
			BLI_strncpy(bfd->filename, bfd->main->name, sizeof(bfd->filename));
	}
	
	if (G.fileflags & G_FILE_RECOVER)
		BLI_strncpy(fd->relabase, fg->filename, sizeof(fd->relabase));
	
	bfd->curscreen = fg->curscreen;
	bfd->curscene = fg->curscene;
	
	MEM_freeN(fg);
	
	fd->globalf = bfd->globalf;
	fd->fileflags = bfd->fileflags;
	
	return blo_nextbhead(fd, bhead);
}

/* note, this has to be kept for reading older files... */
static void link_global(FileData *fd, BlendFileData *bfd)
{
	bfd->curscreen = newlibadr(fd, NULL, bfd->curscreen);
	bfd->curscene = newlibadr(fd, NULL, bfd->curscene);
	// this happens in files older than 2.35
	if (bfd->curscene == NULL) {
		if (bfd->curscreen) bfd->curscene = bfd->curscreen->scene;
	}
}

static void convert_tface_mt(FileData *fd, Main *main)
{
	Main *gmain;
	
	/* this is a delayed do_version (so it can create new materials) */
	if (main->versionfile < 259 || (main->versionfile == 259 && main->subversionfile < 3)) {
		//XXX hack, material.c uses G.main all over the place, instead of main
		// temporarily set G.main to the current main
		gmain = G.main;
		G.main = main;
		
		if (!(do_version_tface(main))) {
			BKE_report(fd->reports, RPT_WARNING, "Texface conversion problem (see error in console)");
		}
		
		//XXX hack, material.c uses G.main allover the place, instead of main
		G.main = gmain;
	}
}

/* initialize userdef with non-UI dependency stuff */
/* other initializers (such as theme color defaults) go to resources.c */
static void do_versions_userdef(FileData *fd, BlendFileData *bfd)
{
	Main *bmain = bfd->main;
	UserDef *user = bfd->user;
	
	if (user == NULL) return;
	
	if (MAIN_VERSION_OLDER(bmain, 266, 4)) {
		bTheme *btheme;
		
		/* themes for Node and Sequence editor were not using grid color, but back. we copy this over then */
		for (btheme = user->themes.first; btheme; btheme = btheme->next) {
			copy_v4_v4_char(btheme->tnode.grid, btheme->tnode.back);
			copy_v4_v4_char(btheme->tseq.grid, btheme->tseq.back);
		}
	}

	if (!DNA_struct_elem_find(fd->filesdna, "UserDef", "WalkNavigation", "walk_navigation")) {
		user->walk_navigation.mouse_speed = 1.0f;
		user->walk_navigation.walk_speed = 2.5f;       /* m/s */
		user->walk_navigation.walk_speed_factor = 5.0f;
		user->walk_navigation.view_height =  1.6f;   /* m */
		user->walk_navigation.jump_height = 0.4f;      /* m */
		user->walk_navigation.teleport_time = 0.2f; /* s */
	}
}

static void do_versions(FileData *fd, Library *lib, Main *main)
{
	/* WATCH IT!!!: pointers from libdata have not been converted */
	
	if (G.debug & G_DEBUG) {
		char build_commit_datetime[32];
		time_t temp_time = main->build_commit_timestamp;
		struct tm *tm = (temp_time) ? gmtime(&temp_time) : NULL;
		if (LIKELY(tm)) {
			strftime(build_commit_datetime, sizeof(build_commit_datetime), "%Y-%m-%d %H:%M", tm);
		}
		else {
			BLI_strncpy(build_commit_datetime, "unknown", sizeof(build_commit_datetime));
		}

		printf("read file %s\n  Version %d sub %d date %s hash %s\n",
		       fd->relabase, main->versionfile, main->subversionfile,
		       build_commit_datetime, main->build_hash);
	}
	
	blo_do_versions_pre250(fd, lib, main);
	blo_do_versions_250(fd, lib, main);
	blo_do_versions_260(fd, lib, main);
	blo_do_versions_270(fd, lib, main);
	blo_do_versions_280(fd, lib, main);

	/* WATCH IT!!!: pointers from libdata have not been converted yet here! */
	/* WATCH IT 2!: Userdef struct init see do_versions_userdef() above! */

	/* don't forget to set version number in BKE_blender_version.h! */
}

static void do_versions_after_linking(FileData *fd, Main *main)
{
<<<<<<< HEAD
	blo_do_versions_after_linking_270(fd, main);
=======
>>>>>>> 0c0bdd83
//	printf("%s for %s (%s), %d.%d\n", __func__, main->curlib ? main->curlib->name : main->name,
//	       main->curlib ? "LIB" : "MAIN", main->versionfile, main->subversionfile);
	do_versions_after_linking_270(main);
	do_versions_after_linking_280(main);
}

static void lib_link_all(FileData *fd, Main *main)
{
	oldnewmap_sort(fd);
	
	/* No load UI for undo memfiles */
	if (fd->memfile == NULL) {
		lib_link_windowmanager(fd, main);
	}
	/* DO NOT skip screens here, 3Dview may contains pointers to other ID data (like bgpic)! See T41411. */
	lib_link_screen(fd, main);
	lib_link_scene(fd, main);
	lib_link_object(fd, main);
	lib_link_curve(fd, main);
	lib_link_mball(fd, main);
	lib_link_material(fd, main);
	lib_link_texture(fd, main);
	lib_link_image(fd, main);
	lib_link_ipo(fd, main);		// XXX deprecated... still needs to be maintained for version patches still
	lib_link_key(fd, main);
	lib_link_world(fd, main);
	lib_link_lamp(fd, main);
	lib_link_latt(fd, main);
	lib_link_text(fd, main);
	lib_link_camera(fd, main);
	lib_link_speaker(fd, main);
	lib_link_sound(fd, main);
	lib_link_group(fd, main);
	lib_link_armature(fd, main);
	lib_link_action(fd, main);
	lib_link_vfont(fd, main);
	lib_link_nodetree(fd, main);	/* has to be done after scene/materials, this will verify group nodes */
	lib_link_brush(fd, main);
	lib_link_palette(fd, main);
	lib_link_paint_curve(fd, main);
	lib_link_particlesettings(fd, main);
	lib_link_movieclip(fd, main);
	lib_link_mask(fd, main);
	lib_link_linestyle(fd, main);
	lib_link_gpencil(fd, main);
	lib_link_cachefiles(fd, main);
	lib_link_workspaces(fd, main);

	lib_link_mesh(fd, main);		/* as last: tpage images with users at zero */
	
	lib_link_library(fd, main);		/* only init users */
}

static void direct_link_keymapitem(FileData *fd, wmKeyMapItem *kmi)
{
	kmi->properties = newdataadr(fd, kmi->properties);
	IDP_DirectLinkGroup_OrFree(&kmi->properties, (fd->flags & FD_FLAGS_SWITCH_ENDIAN), fd);
	kmi->ptr = NULL;
	kmi->flag &= ~KMI_UPDATE;
}

static BHead *read_userdef(BlendFileData *bfd, FileData *fd, BHead *bhead)
{
	UserDef *user;
	wmKeyMap *keymap;
	wmKeyMapItem *kmi;
	wmKeyMapDiffItem *kmdi;
	bAddon *addon;
	
	bfd->user = user= read_struct(fd, bhead, "user def");
	
	/* User struct has separate do-version handling */
	user->versionfile = bfd->main->versionfile;
	user->subversionfile = bfd->main->subversionfile;
	
	/* read all data into fd->datamap */
	bhead = read_data_into_oldnewmap(fd, bhead, "user def");
	
	if (user->keymaps.first) {
		/* backwards compatibility */
		user->user_keymaps= user->keymaps;
		user->keymaps.first= user->keymaps.last= NULL;
	}
	
	link_list(fd, &user->themes);
	link_list(fd, &user->user_keymaps);
	link_list(fd, &user->addons);
	link_list(fd, &user->autoexec_paths);

	for (keymap=user->user_keymaps.first; keymap; keymap=keymap->next) {
		keymap->modal_items= NULL;
		keymap->poll = NULL;
		keymap->flag &= ~KEYMAP_UPDATE;
		
		link_list(fd, &keymap->diff_items);
		link_list(fd, &keymap->items);
		
		for (kmdi=keymap->diff_items.first; kmdi; kmdi=kmdi->next) {
			kmdi->remove_item= newdataadr(fd, kmdi->remove_item);
			kmdi->add_item= newdataadr(fd, kmdi->add_item);
			
			if (kmdi->remove_item)
				direct_link_keymapitem(fd, kmdi->remove_item);
			if (kmdi->add_item)
				direct_link_keymapitem(fd, kmdi->add_item);
		}
		
		for (kmi=keymap->items.first; kmi; kmi=kmi->next)
			direct_link_keymapitem(fd, kmi);
	}

	for (addon = user->addons.first; addon; addon = addon->next) {
		addon->prop = newdataadr(fd, addon->prop);
		IDP_DirectLinkGroup_OrFree(&addon->prop, (fd->flags & FD_FLAGS_SWITCH_ENDIAN), fd);
	}

	// XXX
	user->uifonts.first = user->uifonts.last= NULL;
	
	link_list(fd, &user->uistyles);
	
	/* free fd->datamap again */
	oldnewmap_free_unused(fd->datamap);
	oldnewmap_clear(fd->datamap);
	
	return bhead;
}

BlendFileData *blo_read_file_internal(FileData *fd, const char *filepath)
{
	BHead *bhead = blo_firstbhead(fd);
	BlendFileData *bfd;
	ListBase mainlist = {NULL, NULL};
	
	bfd = MEM_callocN(sizeof(BlendFileData), "blendfiledata");
	bfd->main = BKE_main_new();
	BLI_addtail(&mainlist, bfd->main);
	fd->mainlist = &mainlist;
	
	bfd->main->versionfile = fd->fileversion;
	
	bfd->type = BLENFILETYPE_BLEND;
	BLI_strncpy(bfd->main->name, filepath, sizeof(bfd->main->name));

	if (G.background) {
		/* We only read & store .blend thumbnail in background mode
		 * (because we cannot re-generate it, no OpenGL available).
		 */
		const int *data = read_file_thumbnail(fd);

		if (data) {
			const size_t sz = BLEN_THUMB_MEMSIZE(data[0], data[1]);
			bfd->main->blen_thumb = MEM_mallocN(sz, __func__);

			BLI_assert((sz - sizeof(*bfd->main->blen_thumb)) ==
			           (BLEN_THUMB_MEMSIZE_FILE(data[0], data[1]) - (sizeof(*data) * 2)));
			bfd->main->blen_thumb->width = data[0];
			bfd->main->blen_thumb->height = data[1];
			memcpy(bfd->main->blen_thumb->rect, &data[2], sz - sizeof(*bfd->main->blen_thumb));
		}
	}

	while (bhead) {
		switch (bhead->code) {
		case DATA:
		case DNA1:
		case TEST: /* used as preview since 2.5x */
		case REND:
			bhead = blo_nextbhead(fd, bhead);
			break;
		case GLOB:
			bhead = read_global(bfd, fd, bhead);
			break;
		case USER:
			bhead = read_userdef(bfd, fd, bhead);
			break;
		case ENDB:
			bhead = NULL;
			break;
		
		case ID_ID:
			/* Always adds to the most recently loaded ID_LI block, see direct_link_library.
			 * This is part of the file format definition. */
			bhead = read_libblock(fd, mainlist.last, bhead, LIB_TAG_READ | LIB_TAG_EXTERN, NULL);
			break;
			
			/* in 2.50+ files, the file identifier for screens is patched, forward compatibility */
		case ID_SCRN:
			bhead->code = ID_SCR;
			/* deliberate pass on to default */
		default:
			bhead = read_libblock(fd, bfd->main, bhead, LIB_TAG_LOCAL, NULL);
		}
	}
	
	/* do before read_libraries, but skip undo case */
	if (fd->memfile == NULL) {
		do_versions(fd, NULL, bfd->main);
		do_versions_userdef(fd, bfd);
	}
	
	read_libraries(fd, &mainlist);
	
	blo_join_main(&mainlist);
	
	lib_link_all(fd, bfd->main);

	/* Skip in undo case. */
	if (fd->memfile == NULL) {
		/* Yep, second splitting... but this is a very cheap operation, so no big deal. */
		blo_split_main(&mainlist, bfd->main);
		for (Main *mainvar = mainlist.first; mainvar; mainvar = mainvar->next) {
			BLI_assert(mainvar->versionfile != 0);
			do_versions_after_linking(fd, mainvar);
		}
		blo_join_main(&mainlist);
	}

	BKE_main_id_tag_all(bfd->main, LIB_TAG_NEW, false);

	lib_verify_nodetree(bfd->main, true);
	fix_relpaths_library(fd->relabase, bfd->main); /* make all relative paths, relative to the open blend file */
	
	link_global(fd, bfd);	/* as last */
	
	fd->mainlist = NULL;  /* Safety, this is local variable, shall not be used afterward. */

	return bfd;
}

/* ************* APPEND LIBRARY ************** */

struct BHeadSort {
	BHead *bhead;
	const void *old;
};

static int verg_bheadsort(const void *v1, const void *v2)
{
	const struct BHeadSort *x1=v1, *x2=v2;
	
	if (x1->old > x2->old) return 1;
	else if (x1->old < x2->old) return -1;
	return 0;
}

static void sort_bhead_old_map(FileData *fd)
{
	BHead *bhead;
	struct BHeadSort *bhs;
	int tot = 0;
	
	for (bhead = blo_firstbhead(fd); bhead; bhead = blo_nextbhead(fd, bhead))
		tot++;
	
	fd->tot_bheadmap = tot;
	if (tot == 0) return;
	
	bhs = fd->bheadmap = MEM_mallocN(tot * sizeof(struct BHeadSort), "BHeadSort");
	
	for (bhead = blo_firstbhead(fd); bhead; bhead = blo_nextbhead(fd, bhead), bhs++) {
		bhs->bhead = bhead;
		bhs->old = bhead->old;
	}
	
	qsort(fd->bheadmap, tot, sizeof(struct BHeadSort), verg_bheadsort);
}

static BHead *find_previous_lib(FileData *fd, BHead *bhead)
{
	/* skip library datablocks in undo, see comment in read_libblock */
	if (fd->memfile)
		return NULL;

	for (; bhead; bhead = blo_prevbhead(fd, bhead)) {
		if (bhead->code == ID_LI)
			break;
	}

	return bhead;
}

static BHead *find_bhead(FileData *fd, void *old)
{
#if 0
	BHead *bhead;
#endif
	struct BHeadSort *bhs, bhs_s;
	
	if (!old)
		return NULL;

	if (fd->bheadmap == NULL)
		sort_bhead_old_map(fd);
	
	bhs_s.old = old;
	bhs = bsearch(&bhs_s, fd->bheadmap, fd->tot_bheadmap, sizeof(struct BHeadSort), verg_bheadsort);

	if (bhs)
		return bhs->bhead;
	
#if 0
	for (bhead = blo_firstbhead(fd); bhead; bhead= blo_nextbhead(fd, bhead)) {
		if (bhead->old == old)
			return bhead;
	}
#endif

	return NULL;
}

static BHead *find_bhead_from_code_name(FileData *fd, const short idcode, const char *name)
{
#ifdef USE_GHASH_BHEAD

	char idname_full[MAX_ID_NAME];

	*((short *)idname_full) = idcode;
	BLI_strncpy(idname_full + 2, name, sizeof(idname_full) - 2);

	return BLI_ghash_lookup(fd->bhead_idname_hash, idname_full);

#else
	BHead *bhead;

	for (bhead = blo_firstbhead(fd); bhead; bhead = blo_nextbhead(fd, bhead)) {
		if (bhead->code == idcode) {
			const char *idname_test = bhead_id_name(fd, bhead);
			if (STREQ(idname_test + 2, name)) {
				return bhead;
			}
		}
		else if (bhead->code == ENDB) {
			break;
		}
	}

	return NULL;
#endif
}

static BHead *find_bhead_from_idname(FileData *fd, const char *idname)
{
#ifdef USE_GHASH_BHEAD
	return BLI_ghash_lookup(fd->bhead_idname_hash, idname);
#else
	return find_bhead_from_code_name(fd, GS(idname), idname + 2);
#endif
}

static ID *is_yet_read(FileData *fd, Main *mainvar, BHead *bhead)
{
	const char *idname= bhead_id_name(fd, bhead);
	/* which_libbase can be NULL, intentionally not using idname+2 */
	return BLI_findstring(which_libbase(mainvar, GS(idname)), idname, offsetof(ID, name));
}

static void expand_doit_library(void *fdhandle, Main *mainvar, void *old)
{
	BHead *bhead;
	FileData *fd = fdhandle;
	ID *id;
	
	bhead = find_bhead(fd, old);
	if (bhead) {
		/* from another library? */
		if (bhead->code == ID_ID) {
			BHead *bheadlib= find_previous_lib(fd, bhead);
			
			if (bheadlib) {
				Library *lib = read_struct(fd, bheadlib, "Library");
				Main *ptr = blo_find_main(fd, lib->name, fd->relabase);
				
				if (ptr->curlib == NULL) {
					const char *idname= bhead_id_name(fd, bhead);
					
					blo_reportf_wrap(fd->reports, RPT_WARNING, TIP_("LIB: Data refers to main .blend file: '%s' from %s"),
					                 idname, mainvar->curlib->filepath);
					return;
				}
				else
					id = is_yet_read(fd, ptr, bhead);
				
				if (id == NULL) {
					read_libblock(fd, ptr, bhead, LIB_TAG_READ | LIB_TAG_INDIRECT, NULL);
					// commented because this can print way too much
					// if (G.debug & G_DEBUG) printf("expand_doit: other lib %s\n", lib->name);
					
					/* for outliner dependency only */
					ptr->curlib->parent = mainvar->curlib;
				}
				else {
					/* The line below was commented by Ton (I assume), when Hos did the merge from the orange branch. rev 6568
					 * This line is NEEDED, the case is that you have 3 blend files...
					 * user.blend, lib.blend and lib_indirect.blend - if user.blend already references a "tree" from
					 * lib_indirect.blend but lib.blend does too, linking in a Scene or Group from lib.blend can result in an
					 * empty without the dupli group referenced. Once you save and reload the group would appear. - Campbell */
					/* This crashes files, must look further into it */
					
					/* Update: the issue is that in file reading, the oldnewmap is OK, but for existing data, it has to be
					 * inserted in the map to be found! */
					
					/* Update: previously it was checking for id->tag & LIB_TAG_PRE_EXISTING, however that
					 * does not affect file reading. For file reading we may need to insert it into the libmap as well,
					 * because you might have two files indirectly linking the same datablock, and in that case
					 * we need this in the libmap for the fd of both those files.
					 *
					 * The crash that this check avoided earlier was because bhead->code wasn't properly passed in, making
					 * change_idid_adr not detect the mapping was for an ID_ID datablock. */
					oldnewmap_insert(fd->libmap, bhead->old, id, bhead->code);
					change_idid_adr_fd(fd, bhead->old, id);
					
					// commented because this can print way too much
					// if (G.debug & G_DEBUG) printf("expand_doit: already linked: %s lib: %s\n", id->name, lib->name);
				}
				
				MEM_freeN(lib);
			}
		}
		else {
			/* in 2.50+ file identifier for screens is patched, forward compatibility */
			if (bhead->code == ID_SCRN) {
				bhead->code = ID_SCR;
			}

			id = is_yet_read(fd, mainvar, bhead);
			if (id == NULL) {
				read_libblock(fd, mainvar, bhead, LIB_TAG_TESTIND, NULL);
			}
			else {
				/* this is actually only needed on UI call? when ID was already read before, and another append
				 * happens which invokes same ID... in that case the lookup table needs this entry */
				oldnewmap_insert(fd->libmap, bhead->old, id, bhead->code);
				// commented because this can print way too much
				// if (G.debug & G_DEBUG) printf("expand: already read %s\n", id->name);
			}
		}
	}
}

static BLOExpandDoitCallback expand_doit;

// XXX deprecated - old animation system
static void expand_ipo(FileData *fd, Main *mainvar, Ipo *ipo)
{
	IpoCurve *icu;
	for (icu = ipo->curve.first; icu; icu = icu->next) {
		if (icu->driver)
			expand_doit(fd, mainvar, icu->driver->ob);
	}
}

// XXX deprecated - old animation system
static void expand_constraint_channels(FileData *fd, Main *mainvar, ListBase *chanbase)
{
	bConstraintChannel *chan;
	for (chan = chanbase->first; chan; chan = chan->next) {
		expand_doit(fd, mainvar, chan->ipo);
	}
}

static void expand_fmodifiers(FileData *fd, Main *mainvar, ListBase *list)
{
	FModifier *fcm;
	
	for (fcm = list->first; fcm; fcm = fcm->next) {
		/* library data for specific F-Modifier types */
		switch (fcm->type) {
			case FMODIFIER_TYPE_PYTHON:
			{
				FMod_Python *data = (FMod_Python *)fcm->data;
				
				expand_doit(fd, mainvar, data->script);

				break;
			}
		}
	}
}

static void expand_fcurves(FileData *fd, Main *mainvar, ListBase *list)
{
	FCurve *fcu;
	
	for (fcu = list->first; fcu; fcu = fcu->next) {
		/* Driver targets if there is a driver */
		if (fcu->driver) {
			ChannelDriver *driver = fcu->driver;
			DriverVar *dvar;
			
			for (dvar = driver->variables.first; dvar; dvar = dvar->next) {
				DRIVER_TARGETS_LOOPER(dvar) 
				{
					// TODO: only expand those that are going to get used?
					expand_doit(fd, mainvar, dtar->id);
				}
				DRIVER_TARGETS_LOOPER_END
			}
		}
		
		/* F-Curve Modifiers */
		expand_fmodifiers(fd, mainvar, &fcu->modifiers);
	}
}

static void expand_action(FileData *fd, Main *mainvar, bAction *act)
{
	bActionChannel *chan;
	
	// XXX deprecated - old animation system --------------
	for (chan=act->chanbase.first; chan; chan=chan->next) {
		expand_doit(fd, mainvar, chan->ipo);
		expand_constraint_channels(fd, mainvar, &chan->constraintChannels);
	}
	// ---------------------------------------------------
	
	/* F-Curves in Action */
	expand_fcurves(fd, mainvar, &act->curves);

	for (TimeMarker *marker = act->markers.first; marker; marker = marker->next) {
		if (marker->camera) {
			expand_doit(fd, mainvar, marker->camera);
		}
	}
}

static void expand_keyingsets(FileData *fd, Main *mainvar, ListBase *list)
{
	KeyingSet *ks;
	KS_Path *ksp;
	
	/* expand the ID-pointers in KeyingSets's paths */
	for (ks = list->first; ks; ks = ks->next) {
		for (ksp = ks->paths.first; ksp; ksp = ksp->next) {
			expand_doit(fd, mainvar, ksp->id);
		}
	}
}

static void expand_animdata_nlastrips(FileData *fd, Main *mainvar, ListBase *list)
{
	NlaStrip *strip;
	
	for (strip= list->first; strip; strip= strip->next) {
		/* check child strips */
		expand_animdata_nlastrips(fd, mainvar, &strip->strips);
		
		/* check F-Curves */
		expand_fcurves(fd, mainvar, &strip->fcurves);
		
		/* check F-Modifiers */
		expand_fmodifiers(fd, mainvar, &strip->modifiers);
		
		/* relink referenced action */
		expand_doit(fd, mainvar, strip->act);
	}
}

static void expand_animdata(FileData *fd, Main *mainvar, AnimData *adt)
{
	NlaTrack *nlt;
	
	/* own action */
	expand_doit(fd, mainvar, adt->action);
	expand_doit(fd, mainvar, adt->tmpact);
	
	/* drivers - assume that these F-Curves have driver data to be in this list... */
	expand_fcurves(fd, mainvar, &adt->drivers);
	
	/* nla-data - referenced actions */
	for (nlt = adt->nla_tracks.first; nlt; nlt = nlt->next) 
		expand_animdata_nlastrips(fd, mainvar, &nlt->strips);
}	

static void expand_particlesettings(FileData *fd, Main *mainvar, ParticleSettings *part)
{
	int a;
	
	expand_doit(fd, mainvar, part->dup_ob);
	expand_doit(fd, mainvar, part->dup_group);
	expand_doit(fd, mainvar, part->eff_group);
	expand_doit(fd, mainvar, part->bb_ob);
	expand_doit(fd, mainvar, part->collision_group);
	
	if (part->adt)
		expand_animdata(fd, mainvar, part->adt);
	
	for (a = 0; a < MAX_MTEX; a++) {
		if (part->mtex[a]) {
			expand_doit(fd, mainvar, part->mtex[a]->tex);
			expand_doit(fd, mainvar, part->mtex[a]->object);
		}
	}

	if (part->effector_weights) {
		expand_doit(fd, mainvar, part->effector_weights->group);
	}

	if (part->pd) {
		expand_doit(fd, mainvar, part->pd->tex);
		expand_doit(fd, mainvar, part->pd->f_source);
	}
	if (part->pd2) {
		expand_doit(fd, mainvar, part->pd2->tex);
		expand_doit(fd, mainvar, part->pd2->f_source);
	}

	if (part->boids) {
		BoidState *state;
		BoidRule *rule;

		for (state = part->boids->states.first; state; state = state->next) {
			for (rule = state->rules.first; rule; rule = rule->next) {
				if (rule->type == eBoidRuleType_Avoid) {
					BoidRuleGoalAvoid *gabr = (BoidRuleGoalAvoid *)rule;
					expand_doit(fd, mainvar, gabr->ob);
				}
				else if (rule->type == eBoidRuleType_FollowLeader) {
					BoidRuleFollowLeader *flbr = (BoidRuleFollowLeader *)rule;
					expand_doit(fd, mainvar, flbr->ob);
				}
			}
		}
	}
}

static void expand_group(FileData *fd, Main *mainvar, Group *group)
{
	GroupObject *go;
	
	for (go = group->gobject.first; go; go = go->next) {
		expand_doit(fd, mainvar, go->ob);
	}
}

static void expand_key(FileData *fd, Main *mainvar, Key *key)
{
	expand_doit(fd, mainvar, key->ipo); // XXX deprecated - old animation system
	
	if (key->adt)
		expand_animdata(fd, mainvar, key->adt);
}

static void expand_nodetree(FileData *fd, Main *mainvar, bNodeTree *ntree)
{
	bNode *node;
	
	if (ntree->adt)
		expand_animdata(fd, mainvar, ntree->adt);
		
	if (ntree->gpd)
		expand_doit(fd, mainvar, ntree->gpd);
	
	for (node = ntree->nodes.first; node; node = node->next) {
		if (node->id && node->type != CMP_NODE_R_LAYERS)
			expand_doit(fd, mainvar, node->id);
	}

}

static void expand_texture(FileData *fd, Main *mainvar, Tex *tex)
{
	expand_doit(fd, mainvar, tex->ima);
	expand_doit(fd, mainvar, tex->ipo); // XXX deprecated - old animation system
	
	if (tex->adt)
		expand_animdata(fd, mainvar, tex->adt);
	
	if (tex->nodetree)
		expand_nodetree(fd, mainvar, tex->nodetree);
}

static void expand_brush(FileData *fd, Main *mainvar, Brush *brush)
{
	expand_doit(fd, mainvar, brush->mtex.tex);
	expand_doit(fd, mainvar, brush->mask_mtex.tex);
	expand_doit(fd, mainvar, brush->clone.image);
	expand_doit(fd, mainvar, brush->paint_curve);
}

static void expand_material(FileData *fd, Main *mainvar, Material *ma)
{
	int a;
	
	for (a = 0; a < MAX_MTEX; a++) {
		if (ma->mtex[a]) {
			expand_doit(fd, mainvar, ma->mtex[a]->tex);
			expand_doit(fd, mainvar, ma->mtex[a]->object);
		}
	}
	
	expand_doit(fd, mainvar, ma->ipo); // XXX deprecated - old animation system
	
	if (ma->adt)
		expand_animdata(fd, mainvar, ma->adt);
	
	if (ma->nodetree)
		expand_nodetree(fd, mainvar, ma->nodetree);
	
	if (ma->group)
		expand_doit(fd, mainvar, ma->group);
}

static void expand_lamp(FileData *fd, Main *mainvar, Lamp *la)
{
	int a;
	
	for (a = 0; a < MAX_MTEX; a++) {
		if (la->mtex[a]) {
			expand_doit(fd, mainvar, la->mtex[a]->tex);
			expand_doit(fd, mainvar, la->mtex[a]->object);
		}
	}
	
	expand_doit(fd, mainvar, la->ipo); // XXX deprecated - old animation system
	
	if (la->adt)
		expand_animdata(fd, mainvar, la->adt);
	
	if (la->nodetree)
		expand_nodetree(fd, mainvar, la->nodetree);
}

static void expand_lattice(FileData *fd, Main *mainvar, Lattice *lt)
{
	expand_doit(fd, mainvar, lt->ipo); // XXX deprecated - old animation system
	expand_doit(fd, mainvar, lt->key);
	
	if (lt->adt)
		expand_animdata(fd, mainvar, lt->adt);
}


static void expand_world(FileData *fd, Main *mainvar, World *wrld)
{
	int a;
	
	for (a = 0; a < MAX_MTEX; a++) {
		if (wrld->mtex[a]) {
			expand_doit(fd, mainvar, wrld->mtex[a]->tex);
			expand_doit(fd, mainvar, wrld->mtex[a]->object);
		}
	}
	
	expand_doit(fd, mainvar, wrld->ipo); // XXX deprecated - old animation system
	
	if (wrld->adt)
		expand_animdata(fd, mainvar, wrld->adt);
	
	if (wrld->nodetree)
		expand_nodetree(fd, mainvar, wrld->nodetree);
}


static void expand_mball(FileData *fd, Main *mainvar, MetaBall *mb)
{
	int a;
	
	for (a = 0; a < mb->totcol; a++) {
		expand_doit(fd, mainvar, mb->mat[a]);
	}
	
	if (mb->adt)
		expand_animdata(fd, mainvar, mb->adt);
}

static void expand_curve(FileData *fd, Main *mainvar, Curve *cu)
{
	int a;
	
	for (a = 0; a < cu->totcol; a++) {
		expand_doit(fd, mainvar, cu->mat[a]);
	}
	
	expand_doit(fd, mainvar, cu->vfont);
	expand_doit(fd, mainvar, cu->vfontb);
	expand_doit(fd, mainvar, cu->vfonti);
	expand_doit(fd, mainvar, cu->vfontbi);
	expand_doit(fd, mainvar, cu->key);
	expand_doit(fd, mainvar, cu->ipo); // XXX deprecated - old animation system
	expand_doit(fd, mainvar, cu->bevobj);
	expand_doit(fd, mainvar, cu->taperobj);
	expand_doit(fd, mainvar, cu->textoncurve);
	
	if (cu->adt)
		expand_animdata(fd, mainvar, cu->adt);
}

static void expand_mesh(FileData *fd, Main *mainvar, Mesh *me)
{
	CustomDataLayer *layer;
	TFace *tf;
	int a, i;
	
	if (me->adt)
		expand_animdata(fd, mainvar, me->adt);
		
	for (a = 0; a < me->totcol; a++) {
		expand_doit(fd, mainvar, me->mat[a]);
	}
	
	expand_doit(fd, mainvar, me->key);
	expand_doit(fd, mainvar, me->texcomesh);
	
	if (me->tface) {
		tf = me->tface;
		for (i=0; i<me->totface; i++, tf++) {
			if (tf->tpage)
				expand_doit(fd, mainvar, tf->tpage);
		}
	}

	if (me->mface && !me->mpoly) {
		MTFace *mtf;

		for (a = 0; a < me->fdata.totlayer; a++) {
			layer = &me->fdata.layers[a];

			if (layer->type == CD_MTFACE) {
				mtf = (MTFace *) layer->data;
				for (i = 0; i < me->totface; i++, mtf++) {
					if (mtf->tpage)
						expand_doit(fd, mainvar, mtf->tpage);
				}
			}
		}
	}
	else {
		MTexPoly *mtp;

		for (a = 0; a < me->pdata.totlayer; a++) {
			layer = &me->pdata.layers[a];

			if (layer->type == CD_MTEXPOLY) {
				mtp = (MTexPoly *) layer->data;

				for (i = 0; i < me->totpoly; i++, mtp++) {
					if (mtp->tpage)
						expand_doit(fd, mainvar, mtp->tpage);
				}
			}
		}
	}
}

/* temp struct used to transport needed info to expand_constraint_cb() */
typedef struct tConstraintExpandData {
	FileData *fd;
	Main *mainvar;
} tConstraintExpandData;
/* callback function used to expand constraint ID-links */
static void expand_constraint_cb(bConstraint *UNUSED(con), ID **idpoin, bool UNUSED(is_reference), void *userdata)
{
	tConstraintExpandData *ced = (tConstraintExpandData *)userdata;
	expand_doit(ced->fd, ced->mainvar, *idpoin);
}

static void expand_constraints(FileData *fd, Main *mainvar, ListBase *lb)
{
	tConstraintExpandData ced;
	bConstraint *curcon;
	
	/* relink all ID-blocks used by the constraints */
	ced.fd = fd;
	ced.mainvar = mainvar;
	
	BKE_constraints_id_loop(lb, expand_constraint_cb, &ced);
	
	/* deprecated manual expansion stuff */
	for (curcon = lb->first; curcon; curcon = curcon->next) {
		if (curcon->ipo)
			expand_doit(fd, mainvar, curcon->ipo); // XXX deprecated - old animation system
	}
}

#if 0 /* Disabled as it doesn't actually do anything except recurse... */
static void expand_bones(FileData *fd, Main *mainvar, Bone *bone)
{
	Bone *curBone;
	
	for (curBone = bone->childbase.first; curBone; curBone=curBone->next) {
		expand_bones(fd, mainvar, curBone);
	}
}
#endif

static void expand_pose(FileData *fd, Main *mainvar, bPose *pose)
{
	bPoseChannel *chan;
	
	if (!pose)
		return;
	
	for (chan = pose->chanbase.first; chan; chan = chan->next) {
		expand_constraints(fd, mainvar, &chan->constraints);
		expand_doit(fd, mainvar, chan->custom);
	}
}

static void expand_armature(FileData *fd, Main *mainvar, bArmature *arm)
{	
	if (arm->adt)
		expand_animdata(fd, mainvar, arm->adt);
	
#if 0 /* Disabled as this currently only recurses down the chain doing nothing */
	{
		Bone *curBone;
		
		for (curBone = arm->bonebase.first; curBone; curBone=curBone->next) {
			expand_bones(fd, mainvar, curBone);
		}
	}
#endif
}

static void expand_object_expandModifiers(
        void *userData, Object *UNUSED(ob), ID **idpoin, int UNUSED(cb_flag))
{
	struct { FileData *fd; Main *mainvar; } *data= userData;
	
	FileData *fd = data->fd;
	Main *mainvar = data->mainvar;
	
	expand_doit(fd, mainvar, *idpoin);
}

static void expand_object(FileData *fd, Main *mainvar, Object *ob)
{
	ParticleSystem *psys;
	bSensor *sens;
	bController *cont;
	bActuator *act;
	bActionStrip *strip;
	PartEff *paf;
	int a;
	
	expand_doit(fd, mainvar, ob->data);
	
	/* expand_object_expandModifier() */
	if (ob->modifiers.first) {
		struct { FileData *fd; Main *mainvar; } data;
		data.fd = fd;
		data.mainvar = mainvar;
		
		modifiers_foreachIDLink(ob, expand_object_expandModifiers, (void *)&data);
	}
	
	expand_pose(fd, mainvar, ob->pose);
	expand_doit(fd, mainvar, ob->poselib);
	expand_constraints(fd, mainvar, &ob->constraints);
	
	expand_doit(fd, mainvar, ob->gpd);
	
// XXX deprecated - old animation system (for version patching only)
	expand_doit(fd, mainvar, ob->ipo);
	expand_doit(fd, mainvar, ob->action);
	
	expand_constraint_channels(fd, mainvar, &ob->constraintChannels);
	
	for (strip=ob->nlastrips.first; strip; strip=strip->next) {
		expand_doit(fd, mainvar, strip->object);
		expand_doit(fd, mainvar, strip->act);
		expand_doit(fd, mainvar, strip->ipo);
	}
// XXX deprecated - old animation system (for version patching only)
	
	if (ob->adt)
		expand_animdata(fd, mainvar, ob->adt);
	
	for (a = 0; a < ob->totcol; a++) {
		expand_doit(fd, mainvar, ob->mat[a]);
	}
	
	paf = blo_do_version_give_parteff_245(ob);
	if (paf && paf->group) 
		expand_doit(fd, mainvar, paf->group);
	
	if (ob->dup_group)
		expand_doit(fd, mainvar, ob->dup_group);
	
	if (ob->proxy)
		expand_doit(fd, mainvar, ob->proxy);
	if (ob->proxy_group)
		expand_doit(fd, mainvar, ob->proxy_group);

	for (psys = ob->particlesystem.first; psys; psys = psys->next)
		expand_doit(fd, mainvar, psys->part);

	for (sens = ob->sensors.first; sens; sens = sens->next) {
		if (sens->type == SENS_MESSAGE) {
			bMessageSensor *ms = sens->data;
			expand_doit(fd, mainvar, ms->fromObject);
		}
	}
	
	for (cont = ob->controllers.first; cont; cont = cont->next) {
		if (cont->type == CONT_PYTHON) {
			bPythonCont *pc = cont->data;
			expand_doit(fd, mainvar, pc->text);
		}
	}
	
	for (act = ob->actuators.first; act; act = act->next) {
		if (act->type == ACT_SOUND) {
			bSoundActuator *sa = act->data;
			expand_doit(fd, mainvar, sa->sound);
		}
		else if (act->type == ACT_CAMERA) {
			bCameraActuator *ca = act->data;
			expand_doit(fd, mainvar, ca->ob);
		}
		else if (act->type == ACT_EDIT_OBJECT) {
			bEditObjectActuator *eoa = act->data;
			if (eoa) {
				expand_doit(fd, mainvar, eoa->ob);
				expand_doit(fd, mainvar, eoa->me);
			}
		}
		else if (act->type == ACT_OBJECT) {
			bObjectActuator *oa = act->data;
			expand_doit(fd, mainvar, oa->reference);
		}
		else if (act->type == ACT_ADD_OBJECT) {
			bAddObjectActuator *aoa = act->data;
			expand_doit(fd, mainvar, aoa->ob);
		}
		else if (act->type == ACT_SCENE) {
			bSceneActuator *sa = act->data;
			expand_doit(fd, mainvar, sa->camera);
			expand_doit(fd, mainvar, sa->scene);
		}
		else if (act->type == ACT_2DFILTER) {
			bTwoDFilterActuator *tdfa = act->data;
			expand_doit(fd, mainvar, tdfa->text);
		}
		else if (act->type == ACT_ACTION) {
			bActionActuator *aa = act->data;
			expand_doit(fd, mainvar, aa->act);
		}
		else if (act->type == ACT_SHAPEACTION) {
			bActionActuator *aa = act->data;
			expand_doit(fd, mainvar, aa->act);
		}
		else if (act->type == ACT_PROPERTY) {
			bPropertyActuator *pa = act->data;
			expand_doit(fd, mainvar, pa->ob);
		}
		else if (act->type == ACT_MESSAGE) {
			bMessageActuator *ma = act->data;
			expand_doit(fd, mainvar, ma->toObject);
		}
		else if (act->type==ACT_PARENT) {
			bParentActuator *pa = act->data;
			expand_doit(fd, mainvar, pa->ob);
		}
		else if (act->type == ACT_ARMATURE) {
			bArmatureActuator *arma = act->data;
			expand_doit(fd, mainvar, arma->target);
		}
		else if (act->type == ACT_STEERING) {
			bSteeringActuator *sta = act->data;
			expand_doit(fd, mainvar, sta->target);
			expand_doit(fd, mainvar, sta->navmesh);
		}
	}
	
	if (ob->pd) {
		expand_doit(fd, mainvar, ob->pd->tex);
		expand_doit(fd, mainvar, ob->pd->f_source);
	}

	if (ob->soft) {
		expand_doit(fd, mainvar, ob->soft->collision_group);

		if (ob->soft->effector_weights) {
			expand_doit(fd, mainvar, ob->soft->effector_weights->group);
		}
	}

	if (ob->rigidbody_constraint) {
		expand_doit(fd, mainvar, ob->rigidbody_constraint->ob1);
		expand_doit(fd, mainvar, ob->rigidbody_constraint->ob2);
	}

	if (ob->currentlod) {
		LodLevel *level;
		for (level = ob->lodlevels.first; level; level = level->next) {
			expand_doit(fd, mainvar, level->source);
		}
	}
}

static void expand_scene_collection(FileData *fd, Main *mainvar, SceneCollection *sc)
{
	for (LinkData *link = sc->objects.first; link; link = link->next) {
		expand_doit(fd, mainvar, link->data);
	}

	for (LinkData *link = sc->filter_objects.first; link; link = link->next) {
		expand_doit(fd, mainvar, link->data);
	}

	for (SceneCollection *nsc= sc->scene_collections.first; nsc; nsc = nsc->next) {
		expand_scene_collection(fd, mainvar, nsc);
	}
}

static void expand_scene(FileData *fd, Main *mainvar, Scene *sce)
{
	BaseLegacy *base;
	SceneRenderLayer *srl;
	FreestyleModuleConfig *module;
	FreestyleLineSet *lineset;
	
	for (base = sce->base.first; base; base = base->next) {
		expand_doit(fd, mainvar, base->object);
	}
	expand_doit(fd, mainvar, sce->camera);
	expand_doit(fd, mainvar, sce->world);
	
	if (sce->adt)
		expand_animdata(fd, mainvar, sce->adt);
	expand_keyingsets(fd, mainvar, &sce->keyingsets);
	
	if (sce->set)
		expand_doit(fd, mainvar, sce->set);
	
	if (sce->nodetree)
		expand_nodetree(fd, mainvar, sce->nodetree);
	
	for (srl = sce->r.layers.first; srl; srl = srl->next) {
		expand_doit(fd, mainvar, srl->mat_override);
		expand_doit(fd, mainvar, srl->light_override);
		for (module = srl->freestyleConfig.modules.first; module; module = module->next) {
			if (module->script)
				expand_doit(fd, mainvar, module->script);
		}
		for (lineset = srl->freestyleConfig.linesets.first; lineset; lineset = lineset->next) {
			if (lineset->group)
				expand_doit(fd, mainvar, lineset->group);
			expand_doit(fd, mainvar, lineset->linestyle);
		}
	}
	
	if (sce->r.dometext)
		expand_doit(fd, mainvar, sce->gm.dome.warptext);
	
	if (sce->gpd)
		expand_doit(fd, mainvar, sce->gpd);
		
	if (sce->ed) {
		Sequence *seq;
		
		SEQ_BEGIN (sce->ed, seq)
		{
			if (seq->scene) expand_doit(fd, mainvar, seq->scene);
			if (seq->scene_camera) expand_doit(fd, mainvar, seq->scene_camera);
			if (seq->clip) expand_doit(fd, mainvar, seq->clip);
			if (seq->mask) expand_doit(fd, mainvar, seq->mask);
			if (seq->sound) expand_doit(fd, mainvar, seq->sound);
		}
		SEQ_END
	}
	
	if (sce->rigidbody_world) {
		expand_doit(fd, mainvar, sce->rigidbody_world->group);
		expand_doit(fd, mainvar, sce->rigidbody_world->constraints);
	}

	for (TimeMarker *marker = sce->markers.first; marker; marker = marker->next) {
		if (marker->camera) {
			expand_doit(fd, mainvar, marker->camera);
		}
	}

	expand_doit(fd, mainvar, sce->clip);

	expand_scene_collection(fd, mainvar, sce->collection);
}

static void expand_camera(FileData *fd, Main *mainvar, Camera *ca)
{
	expand_doit(fd, mainvar, ca->ipo); // XXX deprecated - old animation system
	
	if (ca->adt)
		expand_animdata(fd, mainvar, ca->adt);
}

static void expand_cachefile(FileData *fd, Main *mainvar, CacheFile *cache_file)
{
	if (cache_file->adt) {
		expand_animdata(fd, mainvar, cache_file->adt);
	}
}

static void expand_speaker(FileData *fd, Main *mainvar, Speaker *spk)
{
	expand_doit(fd, mainvar, spk->sound);

	if (spk->adt)
		expand_animdata(fd, mainvar, spk->adt);
}

static void expand_sound(FileData *fd, Main *mainvar, bSound *snd)
{
	expand_doit(fd, mainvar, snd->ipo); // XXX deprecated - old animation system
}

static void expand_movieclip(FileData *fd, Main *mainvar, MovieClip *clip)
{
	if (clip->adt)
		expand_animdata(fd, mainvar, clip->adt);
}

static void expand_mask_parent(FileData *fd, Main *mainvar, MaskParent *parent)
{
	if (parent->id) {
		expand_doit(fd, mainvar, parent->id);
	}
}

static void expand_mask(FileData *fd, Main *mainvar, Mask *mask)
{
	MaskLayer *mask_layer;

	if (mask->adt)
		expand_animdata(fd, mainvar, mask->adt);

	for (mask_layer = mask->masklayers.first; mask_layer; mask_layer = mask_layer->next) {
		MaskSpline *spline;

		for (spline = mask_layer->splines.first; spline; spline = spline->next) {
			int i;

			for (i = 0; i < spline->tot_point; i++) {
				MaskSplinePoint *point = &spline->points[i];

				expand_mask_parent(fd, mainvar, &point->parent);
			}

			expand_mask_parent(fd, mainvar, &spline->parent);
		}
	}
}

static void expand_linestyle(FileData *fd, Main *mainvar, FreestyleLineStyle *linestyle)
{
	int a;
	LineStyleModifier *m;

	for (a = 0; a < MAX_MTEX; a++) {
		if (linestyle->mtex[a]) {
			expand_doit(fd, mainvar, linestyle->mtex[a]->tex);
			expand_doit(fd, mainvar, linestyle->mtex[a]->object);
		}
	}
	if (linestyle->nodetree)
		expand_nodetree(fd, mainvar, linestyle->nodetree);

	if (linestyle->adt)
		expand_animdata(fd, mainvar, linestyle->adt);
	for (m = linestyle->color_modifiers.first; m; m = m->next) {
		if (m->type == LS_MODIFIER_DISTANCE_FROM_OBJECT)
			expand_doit(fd, mainvar, ((LineStyleColorModifier_DistanceFromObject *)m)->target);
	}
	for (m = linestyle->alpha_modifiers.first; m; m = m->next) {
		if (m->type == LS_MODIFIER_DISTANCE_FROM_OBJECT)
			expand_doit(fd, mainvar, ((LineStyleAlphaModifier_DistanceFromObject *)m)->target);
	}
	for (m = linestyle->thickness_modifiers.first; m; m = m->next) {
		if (m->type == LS_MODIFIER_DISTANCE_FROM_OBJECT)
			expand_doit(fd, mainvar, ((LineStyleThicknessModifier_DistanceFromObject *)m)->target);
	}
}

static void expand_gpencil(FileData *fd, Main *mainvar, bGPdata *gpd)
{
	if (gpd->adt)
		expand_animdata(fd, mainvar, gpd->adt);
}

static void expand_workspace(FileData *fd, Main *mainvar, WorkSpace *workspace)
{
	ListBase *layouts = BKE_workspace_layouts_get(workspace);

	BKE_workspace_layout_iter_begin(layout, layouts->first)
	{
		expand_doit(fd, mainvar, BKE_workspace_layout_screen_get(layout));
	}
	BKE_workspace_layout_iter_end;
}

/**
 * Set the callback func used over all ID data found by \a BLO_expand_main func.
 *
 * \param expand_doit_func Called for each ID block it finds.
 */
void BLO_main_expander(BLOExpandDoitCallback expand_doit_func)
{
	expand_doit = expand_doit_func;
}

/**
 * Loop over all ID data in Main to mark relations.
 * Set (id->tag & LIB_TAG_NEED_EXPAND) to mark expanding. Flags get cleared after expanding.
 *
 * \param fdhandle usually filedata, or own handle.
 * \param mainvar the Main database to expand.
 */
void BLO_expand_main(void *fdhandle, Main *mainvar)
{
	ListBase *lbarray[MAX_LIBARRAY];
	FileData *fd = fdhandle;
	ID *id;
	int a;
	bool do_it = true;
	
	while (do_it) {
		do_it = false;
		
		a = set_listbasepointers(mainvar, lbarray);
		while (a--) {
			id = lbarray[a]->first;
			while (id) {
				if (id->tag & LIB_TAG_NEED_EXPAND) {
					switch (GS(id->name)) {
					case ID_OB:
						expand_object(fd, mainvar, (Object *)id);
						break;
					case ID_ME:
						expand_mesh(fd, mainvar, (Mesh *)id);
						break;
					case ID_CU:
						expand_curve(fd, mainvar, (Curve *)id);
						break;
					case ID_MB:
						expand_mball(fd, mainvar, (MetaBall *)id);
						break;
					case ID_SCE:
						expand_scene(fd, mainvar, (Scene *)id);
						break;
					case ID_MA:
						expand_material(fd, mainvar, (Material *)id);
						break;
					case ID_TE:
						expand_texture(fd, mainvar, (Tex *)id);
						break;
					case ID_WO:
						expand_world(fd, mainvar, (World *)id);
						break;
					case ID_LT:
						expand_lattice(fd, mainvar, (Lattice *)id);
						break;
					case ID_LA:
						expand_lamp(fd, mainvar, (Lamp *)id);
						break;
					case ID_KE:
						expand_key(fd, mainvar, (Key *)id);
						break;
					case ID_CA:
						expand_camera(fd, mainvar, (Camera *)id);
						break;
					case ID_SPK:
						expand_speaker(fd, mainvar, (Speaker *)id);
						break;
					case ID_SO:
						expand_sound(fd, mainvar, (bSound *)id);
						break;
					case ID_AR:
						expand_armature(fd, mainvar, (bArmature *)id);
						break;
					case ID_AC:
						expand_action(fd, mainvar, (bAction *)id); // XXX deprecated - old animation system
						break;
					case ID_GR:
						expand_group(fd, mainvar, (Group *)id);
						break;
					case ID_NT:
						expand_nodetree(fd, mainvar, (bNodeTree *)id);
						break;
					case ID_BR:
						expand_brush(fd, mainvar, (Brush *)id);
						break;
					case ID_IP:
						expand_ipo(fd, mainvar, (Ipo *)id); // XXX deprecated - old animation system
						break;
					case ID_PA:
						expand_particlesettings(fd, mainvar, (ParticleSettings *)id);
						break;
					case ID_MC:
						expand_movieclip(fd, mainvar, (MovieClip *)id);
						break;
					case ID_MSK:
						expand_mask(fd, mainvar, (Mask *)id);
						break;
					case ID_LS:
						expand_linestyle(fd, mainvar, (FreestyleLineStyle *)id);
						break;
					case ID_GD:
						expand_gpencil(fd, mainvar, (bGPdata *)id);
						break;
					case ID_CF:
						expand_cachefile(fd, mainvar, (CacheFile *)id);
						break;
					case ID_WS:
						expand_workspace(fd, mainvar, (WorkSpace *)id);
						break;
					}
					
					do_it = true;
					id->tag &= ~LIB_TAG_NEED_EXPAND;
					
				}
				id = id->next;
			}
		}
	}
}


/* ***************************** */
	
static bool object_in_any_scene(Main *mainvar, Object *ob)
{
	Scene *sce;
	
	for (sce = mainvar->scene.first; sce; sce = sce->id.next) {
		if (BKE_scene_base_find(sce, ob)) {
			return true;
		}
	}
	
	return false;
}

static void give_base_to_objects(Main *mainvar, Scene *scene, View3D *v3d, Library *lib, const short flag)
{
	Object *ob;
	BaseLegacy *base;
	const unsigned int active_lay = (flag & FILE_ACTIVELAY) ? BKE_screen_view3d_layer_active(v3d, scene) : 0;
	const bool is_link = (flag & FILE_LINK) != 0;

	BLI_assert(scene);

	/* give all objects which are LIB_TAG_INDIRECT a base, or for a group when *lib has been set */
	for (ob = mainvar->object.first; ob; ob = ob->id.next) {
		if ((ob->id.tag & LIB_TAG_INDIRECT) && (ob->id.tag & LIB_TAG_PRE_EXISTING) == 0) {
			bool do_it = false;

			if (ob->id.us == 0) {
				do_it = true;
			}
			else if (!is_link && (ob->id.lib == lib) && (object_in_any_scene(mainvar, ob) == 0)) {
				/* When appending, make sure any indirectly loaded objects get a base, else they cant be accessed at all
				 * (see T27437). */
				do_it = true;
			}

			if (do_it) {
				base = MEM_callocN(sizeof(BaseLegacy), __func__);
				BLI_addtail(&scene->base, base);

				if (active_lay) {
					ob->lay = active_lay;
				}
				if (flag & FILE_AUTOSELECT) {
					/* Note that link_object_postprocess() already checks for FILE_AUTOSELECT flag,
					 * but it will miss objects from non-instanciated groups... */
					ob->flag |= SELECT;
					/* do NOT make base active here! screws up GUI stuff, if you want it do it on src/ level */
				}

				base->object = ob;
				base->lay = ob->lay;
				BKE_scene_base_flag_sync_from_object(base);

				CLAMP_MIN(ob->id.us, 0);
				id_us_plus_no_lib((ID *)ob);

				ob->id.tag &= ~LIB_TAG_INDIRECT;
				ob->id.tag |= LIB_TAG_EXTERN;
			}
		}
	}
}

static void give_base_to_groups(
        Main *mainvar, Scene *scene, View3D *v3d, Library *UNUSED(lib), const short UNUSED(flag))
{
	Group *group;
	BaseLegacy *base;
	Object *ob;
	const unsigned int active_lay = BKE_screen_view3d_layer_active(v3d, scene);

	/* give all objects which are tagged a base */
	for (group = mainvar->group.first; group; group = group->id.next) {
		if (group->id.tag & LIB_TAG_DOIT) {
			/* any indirect group should not have been tagged */
			BLI_assert((group->id.tag & LIB_TAG_INDIRECT) == 0);

			/* BKE_object_add(...) messes with the selection */
			ob = BKE_object_add_only_object(mainvar, OB_EMPTY, group->id.name + 2);
			ob->type = OB_EMPTY;
			ob->lay = active_lay;

			/* assign the base */
			base = BKE_scene_base_add(scene, ob);
			base->flag_legacy |= SELECT;
			BKE_scene_base_flag_sync_from_base(base);
			DAG_id_tag_update(&ob->id, OB_RECALC_OB | OB_RECALC_DATA | OB_RECALC_TIME);
			scene->basact = base;

			/* assign the group */
			ob->dup_group = group;
			ob->transflag |= OB_DUPLIGROUP;
			copy_v3_v3(ob->loc, scene->cursor);
		}
	}
}

static ID *create_placeholder(Main *mainvar, const short idcode, const char *idname, const short tag)
{
	ListBase *lb = which_libbase(mainvar, idcode);
	ID *ph_id = BKE_libblock_alloc_notest(idcode);

	*((short *)ph_id->name) = idcode;
	BLI_strncpy(ph_id->name + 2, idname, sizeof(ph_id->name) - 2);
	BKE_libblock_init_empty(ph_id);
	ph_id->lib = mainvar->curlib;
	ph_id->tag = tag | LIB_TAG_MISSING;
	ph_id->us = ID_FAKE_USERS(ph_id);
	ph_id->icon_id = 0;

	BLI_addtail(lb, ph_id);
	id_sort_by_name(lb, ph_id);

	return ph_id;
}

/* returns true if the item was found
 * but it may already have already been appended/linked */
static ID *link_named_part(
        Main *mainl, FileData *fd, const short idcode, const char *name,
        const bool use_placeholders, const bool force_indirect)
{
	BHead *bhead = find_bhead_from_code_name(fd, idcode, name);
	ID *id;

	BLI_assert(BKE_idcode_is_valid(idcode));
	/* This function may be called for appending too (which is basically link + make local). */
	BLI_assert(BKE_idcode_is_linkable(idcode) || BKE_idcode_is_appendable(idcode));

	if (bhead) {
		id = is_yet_read(fd, mainl, bhead);
		if (id == NULL) {
			/* not read yet */
			read_libblock(fd, mainl, bhead, force_indirect ? LIB_TAG_TESTIND : LIB_TAG_TESTEXT, &id);

			if (id) {
				/* sort by name in list */
				ListBase *lb = which_libbase(mainl, idcode);
				id_sort_by_name(lb, id);
			}
		}
		else {
			/* already linked */
			if (G.debug)
				printf("append: already linked\n");
			oldnewmap_insert(fd->libmap, bhead->old, id, bhead->code);
			if (!force_indirect && (id->tag & LIB_TAG_INDIRECT)) {
				id->tag &= ~LIB_TAG_INDIRECT;
				id->tag |= LIB_TAG_EXTERN;
			}
		}
	}
	else if (use_placeholders) {
		/* XXX flag part is weak! */
		id = create_placeholder(mainl, idcode, name, force_indirect ? LIB_TAG_INDIRECT : LIB_TAG_EXTERN);
	}
	else {
		id = NULL;
	}
	
	/* if we found the id but the id is NULL, this is really bad */
	BLI_assert(!((bhead != NULL) && (id == NULL)));
	
	return id;
}

static void link_object_postprocess(ID *id, Scene *scene, View3D *v3d, const short flag)
{
	if (scene) {
		BaseLegacy *base;
		Object *ob;

		base = MEM_callocN(sizeof(BaseLegacy), "app_nam_part");
		BLI_addtail(&scene->base, base);

		ob = (Object *)id;

		/* link at active layer (view3d if available in context, else scene one */
		if (flag & FILE_ACTIVELAY) {
			ob->lay = BKE_screen_view3d_layer_active(v3d, scene);
		}

		ob->mode = OB_MODE_OBJECT;
		base->lay = ob->lay;
		base->object = ob;
		base->flag_legacy = ob->flag;
		id_us_plus_no_lib((ID *)ob);

		if (flag & FILE_AUTOSELECT) {
			base->flag_legacy |= SELECT;
			BKE_scene_base_flag_sync_from_base(base);
			/* do NOT make base active here! screws up GUI stuff, if you want it do it on src/ level */
		}
	}
}

/**
 * Simple reader for copy/paste buffers.
 */
void BLO_library_link_copypaste(Main *mainl, BlendHandle *bh)
{
	FileData *fd = (FileData *)(bh);
	BHead *bhead;
	
	for (bhead = blo_firstbhead(fd); bhead; bhead = blo_nextbhead(fd, bhead)) {
		ID *id = NULL;

		if (bhead->code == ENDB)
			break;
		if (ELEM(bhead->code, ID_OB, ID_GR)) {
			read_libblock(fd, mainl, bhead, LIB_TAG_TESTIND, &id);
		}


		if (id) {
			/* sort by name in list */
			ListBase *lb = which_libbase(mainl, GS(id->name));
			id_sort_by_name(lb, id);

			if (bhead->code == ID_OB) {
				/* Instead of instancing Base's directly, postpone until after groups are loaded
				 * otherwise the base's flag is set incorrectly when groups are used */
				Object *ob = (Object *)id;
				ob->mode = OB_MODE_OBJECT;
				/* ensure give_base_to_objects runs on this object */
				BLI_assert(id->us == 0);
			}
		}
	}
}

static ID *link_named_part_ex(
        Main *mainl, FileData *fd, const short idcode, const char *name, const short flag,
		Scene *scene, View3D *v3d, const bool use_placeholders, const bool force_indirect)
{
	ID *id = link_named_part(mainl, fd, idcode, name, use_placeholders, force_indirect);

	if (id && (GS(id->name) == ID_OB)) {	/* loose object: give a base */
		link_object_postprocess(id, scene, v3d, flag);
	}
	else if (id && (GS(id->name) == ID_GR)) {
		/* tag as needing to be instantiated */
		if (flag & FILE_GROUP_INSTANCE)
			id->tag |= LIB_TAG_DOIT;
	}

	return id;
}

/**
 * Link a named datablock from an external blend file.
 *
 * \param mainl The main database to link from (not the active one).
 * \param bh The blender file handle.
 * \param idcode The kind of datablock to link.
 * \param name The name of the datablock (without the 2 char ID prefix).
 * \return the linked ID when found.
 */
ID *BLO_library_link_named_part(Main *mainl, BlendHandle **bh, const short idcode, const char *name)
{
	FileData *fd = (FileData*)(*bh);
	return link_named_part(mainl, fd, idcode, name, false, false);
}

/**
 * Link a named datablock from an external blend file.
 * Optionally instantiate the object/group in the scene when the flags are set.
 *
 * \param mainl The main database to link from (not the active one).
 * \param bh The blender file handle.
 * \param idcode The kind of datablock to link.
 * \param name The name of the datablock (without the 2 char ID prefix).
 * \param flag Options for linking, used for instantiating.
 * \param scene The scene in which to instantiate objects/groups (if NULL, no instantiation is done).
 * \param v3d The active View3D (only to define active layers for instantiated objects & groups, can be NULL).
 * \param use_placeholders If true, generate a placeholder (empty ID) if not found in current lib file.
 * \param force_indirect If true, force loaded ID to be tagged as LIB_TAG_INDIRECT (used in reload context only).
 * \return the linked ID when found.
 */
ID *BLO_library_link_named_part_ex(
        Main *mainl, BlendHandle **bh,
        const short idcode, const char *name, const short flag,
        Scene *scene, View3D *v3d,
        const bool use_placeholders, const bool force_indirect)
{
	FileData *fd = (FileData*)(*bh);
	return link_named_part_ex(mainl, fd, idcode, name, flag, scene, v3d, use_placeholders, force_indirect);
}

static void link_id_part(ReportList *reports, FileData *fd, Main *mainvar, ID *id, ID **r_id)
{
	BHead *bhead = NULL;
	const bool is_valid = BKE_idcode_is_linkable(GS(id->name)) || ((id->tag & LIB_TAG_EXTERN) == 0);

	if (fd) {
		bhead = find_bhead_from_idname(fd, id->name);
	}

	id->tag &= ~LIB_TAG_READ;

	if (!is_valid) {
		blo_reportf_wrap(
		        reports, RPT_ERROR,
		        TIP_("LIB: %s: '%s' is directly linked from '%s' (parent '%s'), but is a non-linkable data type"),
		        BKE_idcode_to_name(GS(id->name)),
		        id->name + 2,
		        mainvar->curlib->filepath,
		        library_parent_filepath(mainvar->curlib));
	}

	if (bhead) {
		id->tag |= LIB_TAG_NEED_EXPAND;
		// printf("read lib block %s\n", id->name);
		read_libblock(fd, mainvar, bhead, id->tag, r_id);
	}
	else {
		blo_reportf_wrap(
		        reports, RPT_WARNING,
		        TIP_("LIB: %s: '%s' missing from '%s', parent '%s'"),
		        BKE_idcode_to_name(GS(id->name)),
		        id->name + 2,
		        mainvar->curlib->filepath,
		        library_parent_filepath(mainvar->curlib));

		/* Generate a placeholder for this ID (simplified version of read_libblock actually...). */
		if (r_id) {
			*r_id = is_valid ? create_placeholder(mainvar, GS(id->name), id->name + 2, id->tag) : NULL;
		}
	}
}

/* common routine to append/link something from a library */

static Main *library_link_begin(Main *mainvar, FileData **fd, const char *filepath)
{
	Main *mainl;

	(*fd)->mainlist = MEM_callocN(sizeof(ListBase), "FileData.mainlist");
	
	/* clear for group instantiating tag */
	BKE_main_id_tag_listbase(&(mainvar->group), LIB_TAG_DOIT, false);

	/* make mains */
	blo_split_main((*fd)->mainlist, mainvar);
	
	/* which one do we need? */
	mainl = blo_find_main(*fd, filepath, G.main->name);
	
	/* needed for do_version */
	mainl->versionfile = (*fd)->fileversion;
	read_file_version(*fd, mainl);
#ifdef USE_GHASH_BHEAD
	read_file_bhead_idname_map_create(*fd);
#endif
	
	return mainl;
}

/**
 * Initialize the BlendHandle for linking library data.
 *
 * \param mainvar The current main database, e.g. G.main or CTX_data_main(C).
 * \param bh A blender file handle as returned by \a BLO_blendhandle_from_file or \a BLO_blendhandle_from_memory.
 * \param filepath Used for relative linking, copied to the \a lib->name.
 * \return the library Main, to be passed to \a BLO_library_append_named_part as \a mainl.
 */
Main *BLO_library_link_begin(Main *mainvar, BlendHandle **bh, const char *filepath)
{
	FileData *fd = (FileData*)(*bh);
	return library_link_begin(mainvar, &fd, filepath);
}

static void split_main_newid(Main *mainptr, Main *main_newid)
{
	/* We only copy the necessary subset of data in this temp main. */
	main_newid->versionfile = mainptr->versionfile;
	main_newid->subversionfile = mainptr->subversionfile;
	BLI_strncpy(main_newid->name, mainptr->name, sizeof(main_newid->name));
	main_newid->curlib = mainptr->curlib;

	ListBase *lbarray[MAX_LIBARRAY];
	ListBase *lbarray_newid[MAX_LIBARRAY];
	int i = set_listbasepointers(mainptr, lbarray);
	set_listbasepointers(main_newid, lbarray_newid);
	while (i--) {
		BLI_listbase_clear(lbarray_newid[i]);

		for (ID *id = lbarray[i]->first, *idnext; id; id = idnext) {
			idnext = id->next;

			if (id->tag & LIB_TAG_NEW) {
				BLI_remlink(lbarray[i], id);
				BLI_addtail(lbarray_newid[i], id);
			}
		}
	}
}

/* scene and v3d may be NULL. */
static void library_link_end(Main *mainl, FileData **fd, const short flag, Scene *scene, View3D *v3d)
{
	Main *mainvar;
	Library *curlib;

	/* expander now is callback function */
	BLO_main_expander(expand_doit_library);

	/* make main consistent */
	BLO_expand_main(*fd, mainl);

	/* do this when expand found other libs */
	read_libraries(*fd, (*fd)->mainlist);

	curlib = mainl->curlib;

	/* make the lib path relative if required */
	if (flag & FILE_RELPATH) {
		/* use the full path, this could have been read by other library even */
		BLI_strncpy(curlib->name, curlib->filepath, sizeof(curlib->name));

		/* uses current .blend file as reference */
		BLI_path_rel(curlib->name, G.main->name);
	}

	blo_join_main((*fd)->mainlist);
	mainvar = (*fd)->mainlist->first;
	mainl = NULL; /* blo_join_main free's mainl, cant use anymore */

	lib_link_all(*fd, mainvar);

	/* Yep, second splitting... but this is a very cheap operation, so no big deal. */
	blo_split_main((*fd)->mainlist, mainvar);
	Main main_newid = {0};
	for (mainvar = ((Main *)(*fd)->mainlist->first)->next; mainvar; mainvar = mainvar->next) {
		BLI_assert(mainvar->versionfile != 0);
		/* We need to split out IDs already existing, or they will go again through do_versions - bad, very bad! */
		split_main_newid(mainvar, &main_newid);

		do_versions_after_linking(*fd, &main_newid);

		add_main_to_main(mainvar, &main_newid);
	}
	blo_join_main((*fd)->mainlist);
	mainvar = (*fd)->mainlist->first;
	MEM_freeN((*fd)->mainlist);

	BKE_main_id_tag_all(mainvar, LIB_TAG_NEW, false);

	lib_verify_nodetree(mainvar, false);
	fix_relpaths_library(G.main->name, mainvar); /* make all relative paths, relative to the open blend file */

	/* Give a base to loose objects. If group append, do it for objects too.
	 * Only directly linked objects & groups are instantiated by `BLO_library_link_named_part_ex()` & co,
	 * here we handle indirect ones and other possible edge-cases. */
	if (scene) {
		give_base_to_objects(mainvar, scene, v3d, curlib, flag);

		if (flag & FILE_GROUP_INSTANCE) {
			give_base_to_groups(mainvar, scene, v3d, curlib, flag);
		}
	}
	else {
		/* printf("library_append_end, scene is NULL (objects wont get bases)\n"); */
	}

	/* clear group instantiating tag */
	BKE_main_id_tag_listbase(&(mainvar->group), LIB_TAG_DOIT, false);

	/* patch to prevent switch_endian happens twice */
	if ((*fd)->flags & FD_FLAGS_SWITCH_ENDIAN) {
		blo_freefiledata(*fd);
		*fd = NULL;
	}
}

/**
 * Finalize linking from a given .blend file (library).
 * Optionally instance the indirect object/group in the scene when the flags are set.
 * \note Do not use \a bh after calling this function, it may frees it.
 *
 * \param mainl The main database to link from (not the active one).
 * \param bh The blender file handle (WARNING! may be freed by this function!).
 * \param flag Options for linking, used for instantiating.
 * \param scene The scene in which to instantiate objects/groups (if NULL, no instantiation is done).
 * \param v3d The active View3D (only to define active layers for instantiated objects & groups, can be NULL).
 */
void BLO_library_link_end(Main *mainl, BlendHandle **bh, short flag, Scene *scene, View3D *v3d)
{
	FileData *fd = (FileData*)(*bh);
	library_link_end(mainl, &fd, flag, scene, v3d);
	*bh = (BlendHandle*)fd;
}

void *BLO_library_read_struct(FileData *fd, BHead *bh, const char *blockname)
{
	return read_struct(fd, bh, blockname);
}

/* ************* READ LIBRARY ************** */

static int mainvar_id_tag_any_check(Main *mainvar, const short tag)
{
	ListBase *lbarray[MAX_LIBARRAY];
	int a;
	
	a = set_listbasepointers(mainvar, lbarray);
	while (a--) {
		ID *id;
		
		for (id = lbarray[a]->first; id; id = id->next) {
			if (id->tag & tag) {
				return true;
			}
		}
	}
	return false;
}

static void read_libraries(FileData *basefd, ListBase *mainlist)
{
	Main *mainl = mainlist->first;
	Main *mainptr;
	ListBase *lbarray[MAX_LIBARRAY];
	int a;
	bool do_it = true;
	
	/* expander now is callback function */
	BLO_main_expander(expand_doit_library);
	
	while (do_it) {
		do_it = false;
		
		/* test 1: read libdata */
		mainptr= mainl->next;
		while (mainptr) {
			if (mainvar_id_tag_any_check(mainptr, LIB_TAG_READ)) {
				// printf("found LIB_TAG_READ %s\n", mainptr->curlib->name);

				FileData *fd = mainptr->curlib->filedata;
				
				if (fd == NULL) {
					
					/* printf and reports for now... its important users know this */
					
					/* if packed file... */
					if (mainptr->curlib->packedfile) {
						PackedFile *pf = mainptr->curlib->packedfile;
						
						blo_reportf_wrap(
						        basefd->reports, RPT_INFO, TIP_("Read packed library:  '%s', parent '%s'"),
						        mainptr->curlib->name,
						        library_parent_filepath(mainptr->curlib));
						fd = blo_openblendermemory(pf->data, pf->size, basefd->reports);
						
						
						/* needed for library_append and read_libraries */
						BLI_strncpy(fd->relabase, mainptr->curlib->filepath, sizeof(fd->relabase));
					}
					else {
						blo_reportf_wrap(
						        basefd->reports, RPT_INFO, TIP_("Read library:  '%s', '%s', parent '%s'"),
						        mainptr->curlib->filepath,
						        mainptr->curlib->name,
						        library_parent_filepath(mainptr->curlib));
						fd = blo_openblenderfile(mainptr->curlib->filepath, basefd->reports);
					}
					/* allow typing in a new lib path */
					if (G.debug_value == -666) {
						while (fd == NULL) {
							char newlib_path[FILE_MAX] = {0};
							printf("Missing library...'\n");
							printf("	current file: %s\n", G.main->name);
							printf("	absolute lib: %s\n", mainptr->curlib->filepath);
							printf("	relative lib: %s\n", mainptr->curlib->name);
							printf("  enter a new path:\n");
							
							if (scanf("%1023s", newlib_path) > 0) {  /* Warning, keep length in sync with FILE_MAX! */
								BLI_strncpy(mainptr->curlib->name, newlib_path, sizeof(mainptr->curlib->name));
								BLI_strncpy(mainptr->curlib->filepath, newlib_path, sizeof(mainptr->curlib->filepath));
								BLI_cleanup_path(G.main->name, mainptr->curlib->filepath);
								
								fd = blo_openblenderfile(mainptr->curlib->filepath, basefd->reports);

								if (fd) {
									fd->mainlist = mainlist;
									printf("found: '%s', party on macuno!\n", mainptr->curlib->filepath);
								}
							}
						}
					}
					
					if (fd) {
						/* share the mainlist, so all libraries are added immediately in a
						 * single list. it used to be that all FileData's had their own list,
						 * but with indirectly linking this meant we didn't catch duplicate
						 * libraries properly */
						fd->mainlist = mainlist;

						fd->reports = basefd->reports;
						
						if (fd->libmap)
							oldnewmap_free(fd->libmap);
						
						fd->libmap = oldnewmap_new();
						
						mainptr->curlib->filedata = fd;
						mainptr->versionfile=  fd->fileversion;
						
						/* subversion */
						read_file_version(fd, mainptr);
#ifdef USE_GHASH_BHEAD
						read_file_bhead_idname_map_create(fd);
#endif

					}
					else {
						mainptr->curlib->filedata = NULL;
						mainptr->curlib->id.tag |= LIB_TAG_MISSING;
					}
					
					if (fd == NULL) {
						blo_reportf_wrap(basefd->reports, RPT_WARNING, TIP_("Cannot find lib '%s'"),
						                 mainptr->curlib->filepath);
					}
				}
				if (fd) {
					do_it = true;
				}
				a = set_listbasepointers(mainptr, lbarray);
				while (a--) {
					ID *id = lbarray[a]->first;

					while (id) {
						ID *idn = id->next;
						if (id->tag & LIB_TAG_READ) {
							ID *realid = NULL;
							BLI_remlink(lbarray[a], id);

							link_id_part(basefd->reports, fd, mainptr, id, &realid);

							/* realid shall never be NULL - unless some source file/lib is broken
							 * (known case: some directly linked shapekey from a missing lib...). */
							/* BLI_assert(realid != NULL); */

							change_idid_adr(mainlist, basefd, id, realid);

							MEM_freeN(id);
						}
						id = idn;
					}
				}
				BLO_expand_main(fd, mainptr);
			}
			
			mainptr = mainptr->next;
		}
	}
	
	/* test if there are unread libblocks */
	/* XXX This code block is kept for 2.77, until we are sure it never gets reached anymore. Can be removed later. */
	for (mainptr = mainl->next; mainptr; mainptr = mainptr->next) {
		a = set_listbasepointers(mainptr, lbarray);
		while (a--) {
			ID *id, *idn = NULL;
			
			for (id = lbarray[a]->first; id; id = idn) {
				idn = id->next;
				if (id->tag & LIB_TAG_READ) {
					BLI_assert(0);
					BLI_remlink(lbarray[a], id);
					blo_reportf_wrap(
					        basefd->reports, RPT_ERROR,
					        TIP_("LIB: %s: '%s' unread lib block missing from '%s', parent '%s' - "
					             "Please file a bug report if you see this message"),
					        BKE_idcode_to_name(GS(id->name)),
					        id->name + 2,
					        mainptr->curlib->filepath,
					        library_parent_filepath(mainptr->curlib));
					change_idid_adr(mainlist, basefd, id, NULL);
					
					MEM_freeN(id);
				}
			}
		}
	}
	
	/* do versions, link, and free */
	Main main_newid = {0};
	for (mainptr = mainl->next; mainptr; mainptr = mainptr->next) {
		/* some mains still have to be read, then versionfile is still zero! */
		if (mainptr->versionfile) {
			/* We need to split out IDs already existing, or they will go again through do_versions - bad, very bad! */
			split_main_newid(mainptr, &main_newid);

			if (mainptr->curlib->filedata) // can be zero... with shift+f1 append
				do_versions(mainptr->curlib->filedata, mainptr->curlib, &main_newid);
			else
				do_versions(basefd, NULL, &main_newid);

			add_main_to_main(mainptr, &main_newid);
		}
		
		if (mainptr->curlib->filedata)
			lib_link_all(mainptr->curlib->filedata, mainptr);
		
		if (mainptr->curlib->filedata) blo_freefiledata(mainptr->curlib->filedata);
		mainptr->curlib->filedata = NULL;
	}
}


/* reading runtime */

BlendFileData *blo_read_blendafterruntime(int file, const char *name, int actualsize, ReportList *reports)
{
	BlendFileData *bfd = NULL;
	FileData *fd = filedata_new();
	fd->filedes = file;
	fd->buffersize = actualsize;
	fd->read = fd_read_from_file;
	
	/* needed for library_append and read_libraries */
	BLI_strncpy(fd->relabase, name, sizeof(fd->relabase));
	
	fd = blo_decode_and_check(fd, reports);
	if (!fd)
		return NULL;
	
	fd->reports = reports;
	bfd = blo_read_file_internal(fd, "");
	blo_freefiledata(fd);
	
	return bfd;
}<|MERGE_RESOLUTION|>--- conflicted
+++ resolved
@@ -5961,7 +5961,45 @@
 		direct_link_curvemapping(fd, view_settings->curve_mapping);
 }
 
-<<<<<<< HEAD
+static void direct_link_scene_collection(FileData *fd, SceneCollection *sc)
+{
+	link_list(fd, &sc->objects);
+	link_list(fd, &sc->filter_objects);
+	link_list(fd, &sc->scene_collections);
+
+	for (SceneCollection *nsc = sc->scene_collections.first; nsc; nsc = nsc->next) {
+		direct_link_scene_collection(fd, nsc);
+	}
+}
+
+static void direct_link_engine_settings(FileData *fd, ListBase *lb)
+{
+	link_list(fd, lb);
+	for (CollectionEngineSettings *ces = lb->first; ces; ces = ces->next) {
+		link_list(fd, &ces->properties);
+	}
+}
+
+static void direct_link_layer_collections(FileData *fd, ListBase *lb)
+{
+	link_list(fd, lb);
+	for (LayerCollection *lc = lb->first; lc; lc = lc->next) {
+		lc->scene_collection = newdataadr(fd, lc->scene_collection);
+
+		link_list(fd, &lc->object_bases);
+
+		for (LinkData *link = lc->object_bases.first; link; link = link->next) {
+			link->data = newdataadr(fd, link->data);
+		}
+
+		link_list(fd, &lc->overrides);
+
+		direct_link_engine_settings(fd, &lc->engine_settings);
+
+		direct_link_layer_collections(fd, &lc->layer_collections);
+	}
+}
+
 /**
  * bScreen data may use pointers to Scene data. bScreens are however read before Scenes, meaning
  * FileData.datamap doesn't contain the Scene data when reading bScreens. This function should
@@ -5989,48 +6027,6 @@
 }
 
 static void direct_link_scene(FileData *fd, Scene *sce, Main *bmain)
-=======
-static void direct_link_scene_collection(FileData *fd, SceneCollection *sc)
-{
-	link_list(fd, &sc->objects);
-	link_list(fd, &sc->filter_objects);
-	link_list(fd, &sc->scene_collections);
-
-	for (SceneCollection *nsc = sc->scene_collections.first; nsc; nsc = nsc->next) {
-		direct_link_scene_collection(fd, nsc);
-	}
-}
-
-static void direct_link_engine_settings(FileData *fd, ListBase *lb)
-{
-	link_list(fd, lb);
-	for (CollectionEngineSettings *ces = lb->first; ces; ces = ces->next) {
-		link_list(fd, &ces->properties);
-	}
-}
-
-static void direct_link_layer_collections(FileData *fd, ListBase *lb)
-{
-	link_list(fd, lb);
-	for (LayerCollection *lc = lb->first; lc; lc = lc->next) {
-		lc->scene_collection = newdataadr(fd, lc->scene_collection);
-
-		link_list(fd, &lc->object_bases);
-
-		for (LinkData *link = lc->object_bases.first; link; link = link->next) {
-			link->data = newdataadr(fd, link->data);
-		}
-
-		link_list(fd, &lc->overrides);
-
-		direct_link_engine_settings(fd, &lc->engine_settings);
-
-		direct_link_layer_collections(fd, &lc->layer_collections);
-	}
-}
-
-static void direct_link_scene(FileData *fd, Scene *sce)
->>>>>>> 0c0bdd83
 {
 	Editing *ed;
 	Sequence *seq;
@@ -6289,9 +6285,6 @@
 
 	direct_link_curvemapping(fd, &sce->r.mblur_shutter_curve);
 
-<<<<<<< HEAD
-	direct_link_scene_update_screens(fd, &bmain->screen);
-=======
 	/* this runs before the very first doversion */
 	if (sce->collection) {
 		sce->collection = newdataadr(fd, sce->collection);
@@ -6309,7 +6302,8 @@
 	for (res = sce->engines_settings.first; res; res = res->next) {
 		res->data = newdataadr(fd, res->data);
 	}
->>>>>>> 0c0bdd83
+
+	direct_link_scene_update_screens(fd, &bmain->screen);
 }
 
 /* ************ READ WM ***************** */
@@ -7006,7 +7000,6 @@
 					path = snode->treepath.last;
 					snode->edittree = path->nodetree;
 				}
-<<<<<<< HEAD
 				else
 					snode->edittree = NULL;
 			}
@@ -7022,12 +7015,6 @@
 				SpaceLogic *slogic = (SpaceLogic *)sl;
 
 				slogic->gpd = restore_pointer_by_name(id_map, (ID *)slogic->gpd, USER_REAL);
-=======
-				else if (sl->spacetype == SPACE_COLLECTIONS) {
-					SpaceCollections *slayer = (SpaceCollections *)sl;
-					slayer->flag |= SC_COLLECTION_DATA_REFRESH;
-				}
->>>>>>> 0c0bdd83
 			}
 		}
 	}
@@ -8608,10 +8595,7 @@
 
 static void do_versions_after_linking(FileData *fd, Main *main)
 {
-<<<<<<< HEAD
 	blo_do_versions_after_linking_270(fd, main);
-=======
->>>>>>> 0c0bdd83
 //	printf("%s for %s (%s), %d.%d\n", __func__, main->curlib ? main->curlib->name : main->name,
 //	       main->curlib ? "LIB" : "MAIN", main->versionfile, main->subversionfile);
 	do_versions_after_linking_270(main);
