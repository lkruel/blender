/*
 * ***** BEGIN GPL LICENSE BLOCK *****
 *
 * This program is free software; you can redistribute it and/or
 * modify it under the terms of the GNU General Public License
 * as published by the Free Software Foundation; either version 2
 * of the License, or (at your option) any later version.
 *
 * This program is distributed in the hope that it will be useful,
 * but WITHOUT ANY WARRANTY; without even the implied warranty of
 * MERCHANTABILITY or FITNESS FOR A PARTICULAR PURPOSE.  See the
 * GNU General Public License for more details.
 *
 * You should have received a copy of the GNU General Public License
 * along with this program; if not, write to the Free Software Foundation,
 * Inc., 51 Franklin Street, Fifth Floor, Boston, MA 02110-1301, USA.
 *
 * The Original Code is Copyright (C) 2001-2002 by NaN Holding BV.
 * All rights reserved.
 *
 *
 * Contributor(s): Blender Foundation
 *
 * ***** END GPL LICENSE BLOCK *****
 *
 */

/** \file blender/blenloader/intern/readfile.c
 *  \ingroup blenloader
 */


#include "zlib.h"

#include <limits.h>
#include <stdio.h> // for printf fopen fwrite fclose sprintf FILE
#include <stdlib.h> // for getenv atoi
#include <stddef.h> // for offsetof
#include <fcntl.h> // for open
#include <string.h> // for strrchr strncmp strstr
#include <math.h> // for fabs
#include <stdarg.h> /* for va_start/end */
#include <time.h> /* for gmtime */

#include "BLI_utildefines.h"
#ifndef WIN32
#  include <unistd.h> // for read close
#else
#  include <io.h> // for open close read
#  include "winsock2.h"
#  include "BLI_winstuff.h"
#endif

/* allow readfile to use deprecated functionality */
#define DNA_DEPRECATED_ALLOW
/* Allow using DNA struct members that are marked as private for read/write.
 * Note: Each header that uses this needs to define its own way of handling
 * it. There's no generic implementation, direct use does nothing. */
#define DNA_PRIVATE_READ_WRITE_ALLOW

#include "DNA_anim_types.h"
#include "DNA_armature_types.h"
#include "DNA_actuator_types.h"
#include "DNA_brush_types.h"
#include "DNA_camera_types.h"
#include "DNA_cachefile_types.h"
#include "DNA_cloth_types.h"
#include "DNA_controller_types.h"
#include "DNA_constraint_types.h"
#include "DNA_dynamicpaint_types.h"
#include "DNA_effect_types.h"
#include "DNA_fileglobal_types.h"
#include "DNA_genfile.h"
#include "DNA_group_types.h"
#include "DNA_gpencil_types.h"
#include "DNA_ipo_types.h"
#include "DNA_key_types.h"
#include "DNA_lattice_types.h"
#include "DNA_layer_types.h"
#include "DNA_lamp_types.h"
#include "DNA_linestyle_types.h"
#include "DNA_meta_types.h"
#include "DNA_material_types.h"
#include "DNA_mesh_types.h"
#include "DNA_meshdata_types.h"
#include "DNA_nla_types.h"
#include "DNA_node_types.h"
#include "DNA_object_fluidsim.h" // NT
#include "DNA_object_types.h"
#include "DNA_packedFile_types.h"
#include "DNA_particle_types.h"
#include "DNA_probe_types.h"
#include "DNA_property_types.h"
#include "DNA_rigidbody_types.h"
#include "DNA_text_types.h"
#include "DNA_view3d_types.h"
#include "DNA_screen_types.h"
#include "DNA_sensor_types.h"
#include "DNA_sdna_types.h"
#include "DNA_scene_types.h"
#include "DNA_sequence_types.h"
#include "DNA_smoke_types.h"
#include "DNA_speaker_types.h"
#include "DNA_sound_types.h"
#include "DNA_space_types.h"
#include "DNA_vfont_types.h"
#include "DNA_workspace_types.h"
#include "DNA_world_types.h"
#include "DNA_movieclip_types.h"
#include "DNA_mask_types.h"

#include "RNA_access.h"

#include "MEM_guardedalloc.h"

#include "BLI_endian_switch.h"
#include "BLI_blenlib.h"
#include "BLI_math.h"
#include "BLI_threads.h"
#include "BLI_mempool.h"

#include "BLT_translation.h"

#include "BKE_action.h"
#include "BKE_armature.h"
#include "BKE_brush.h"
#include "BKE_cachefile.h"
#include "BKE_cloth.h"
#include "BKE_constraint.h"
#include "BKE_context.h"
#include "BKE_curve.h"
#include "BKE_effect.h"
#include "BKE_fcurve.h"
#include "BKE_global.h" // for G
#include "BKE_group.h"
#include "BKE_layer.h"
#include "BKE_library.h" // for which_libbase
#include "BKE_library_idmap.h"
#include "BKE_library_query.h"
#include "BKE_idcode.h"
#include "BKE_idprop.h"
#include "BKE_material.h"
#include "BKE_main.h" // for Main
#include "BKE_mesh.h" // for ME_ defines (patching)
#include "BKE_modifier.h"
#include "BKE_multires.h"
#include "BKE_node.h" // for tree type defines
#include "BKE_object.h"
#include "BKE_paint.h"
#include "BKE_particle.h"
#include "BKE_pointcache.h"
#include "BKE_report.h"
#include "BKE_sca.h" // for init_actuator
#include "BKE_scene.h"
#include "BKE_screen.h"
#include "BKE_sequencer.h"
#include "BKE_outliner_treehash.h"
#include "BKE_sound.h"
#include "BKE_colortools.h"
#include "BKE_workspace.h"

#include "DEG_depsgraph.h"

#include "NOD_common.h"
#include "NOD_socket.h"

#include "BLO_readfile.h"
#include "BLO_undofile.h"
#include "BLO_blend_defs.h"

#include "RE_engine.h"

#include "readfile.h"


#include <errno.h>

/**
 * READ
 * ====
 *
 * - Existing Library (#Main) push or free
 * - allocate new #Main
 * - load file
 * - read #SDNA
 * - for each LibBlock
 *   - read LibBlock
 *   - if a Library
 *     - make a new #Main
 *     - attach ID's to it
 *   - else
 *     - read associated 'direct data'
 *     - link direct data (internal and to LibBlock)
 * - read #FileGlobal
 * - read #USER data, only when indicated (file is ``~/X.XX/startup.blend``)
 * - free file
 * - per Library (per #Main)
 *   - read file
 *   - read #SDNA
 *   - find LibBlocks and attach #ID's to #Main
 *     - if external LibBlock
 *       - search all #Main's
 *         - or it's already read,
 *         - or not read yet
 *         - or make new #Main
 *   - per LibBlock
 *     - read recursive
 *     - read associated direct data
 *     - link direct data (internal and to LibBlock)
 *   - free file
 * - per Library with unread LibBlocks
 *   - read file
 *   - read #SDNA
 *   - per LibBlock
 *     - read recursive
 *     - read associated direct data
 *     - link direct data (internal and to LibBlock)
 *   - free file
 * - join all #Main's
 * - link all LibBlocks and indirect pointers to libblocks
 * - initialize #FileGlobal and copy pointers to #Global
 *
 * \note Still a weak point is the new-address function, that doesnt solve reading from
 * multiple files at the same time.
 * (added remark: oh, i thought that was solved? will look at that... (ton).
 */

/* use GHash for BHead name-based lookups (speeds up linking) */
#define USE_GHASH_BHEAD

/* Use GHash for restoring pointers by name */
#define USE_GHASH_RESTORE_POINTER

/***/

typedef struct OldNew {
	const void *old;
	void *newp;
	int nr;
} OldNew;

typedef struct OldNewMap {
	OldNew *entries;
	int nentries, entriessize;
	bool sorted;
	int lasthit;
} OldNewMap;


/* local prototypes */
static void *read_struct(FileData *fd, BHead *bh, const char *blockname);
static void direct_link_modifiers(FileData *fd, ListBase *lb);
static BHead *find_bhead_from_code_name(FileData *fd, const short idcode, const char *name);
static BHead *find_bhead_from_idname(FileData *fd, const char *idname);

/* this function ensures that reports are printed,
 * in the case of libraray linking errors this is important!
 *
 * bit kludge but better then doubling up on prints,
 * we could alternatively have a versions of a report function which forces printing - campbell
 */

void blo_reportf_wrap(ReportList *reports, ReportType type, const char *format, ...)
{
	char fixed_buf[1024]; /* should be long enough */
	
	va_list args;
	
	va_start(args, format);
	vsnprintf(fixed_buf, sizeof(fixed_buf), format, args);
	va_end(args);
	
	fixed_buf[sizeof(fixed_buf) - 1] = '\0';
	
	BKE_report(reports, type, fixed_buf);
	
	if (G.background == 0) {
		printf("%s: %s\n", BKE_report_type_str(type), fixed_buf);
	}
}

/* for reporting linking messages */
static const char *library_parent_filepath(Library *lib)
{
	return lib->parent ? lib->parent->filepath : "<direct>";
}

static OldNewMap *oldnewmap_new(void) 
{
	OldNewMap *onm= MEM_callocN(sizeof(*onm), "OldNewMap");
	
	onm->entriessize = 1024;
	onm->entries = MEM_mallocN(sizeof(*onm->entries)*onm->entriessize, "OldNewMap.entries");
	
	return onm;
}

static int verg_oldnewmap(const void *v1, const void *v2)
{
	const struct OldNew *x1=v1, *x2=v2;
	
	if (x1->old > x2->old) return 1;
	else if (x1->old < x2->old) return -1;
	return 0;
}


static void oldnewmap_sort(FileData *fd) 
{
	BLI_assert(fd->libmap->sorted == false);
	qsort(fd->libmap->entries, fd->libmap->nentries, sizeof(OldNew), verg_oldnewmap);
	fd->libmap->sorted = 1;
}

/* nr is zero for data, and ID code for libdata */
static void oldnewmap_insert(OldNewMap *onm, const void *oldaddr, void *newaddr, int nr)
{
	OldNew *entry;
	
	if (oldaddr==NULL || newaddr==NULL) return;
	
	if (UNLIKELY(onm->nentries == onm->entriessize)) {
		onm->entriessize *= 2;
		onm->entries = MEM_reallocN(onm->entries, sizeof(*onm->entries) * onm->entriessize);
	}

	entry = &onm->entries[onm->nentries++];
	entry->old = oldaddr;
	entry->newp = newaddr;
	entry->nr = nr;
}

void blo_do_versions_oldnewmap_insert(OldNewMap *onm, const void *oldaddr, void *newaddr, int nr)
{
	oldnewmap_insert(onm, oldaddr, newaddr, nr);
}

/**
 * Do a full search (no state).
 *
 * \param lasthit: Use as a reference position to avoid a full search
 * from either end of the array, giving more efficient lookups.
 *
 * \note This would seem an ideal case for hash or btree lookups.
 * However the data is written in-order, using the \a lasthit will normally avoid calling this function.
 * Creating a btree/hash structure adds overhead for the common-case to optimize the corner-case
 * (since most entries will never be retrieved).
 * So just keep full lookups as a fall-back.
 */
static int oldnewmap_lookup_entry_full(const OldNewMap *onm, const void *addr, int lasthit)
{
	const int nentries = onm->nentries;
	const OldNew *entries = onm->entries;
	int i;

	/* search relative to lasthit where possible */
	if (lasthit >= 0 && lasthit < nentries) {

		/* search forwards */
		i = lasthit;
		while (++i != nentries) {
			if (entries[i].old == addr) {
				return i;
			}
		}

		/* search backwards */
		i = lasthit + 1;
		while (i--) {
			if (entries[i].old == addr) {
				return i;
			}
		}
	}
	else {
		/* search backwards (full) */
		i = nentries;
		while (i--) {
			if (entries[i].old == addr) {
				return i;
			}
		}
	}

	return -1;
}

static void *oldnewmap_lookup_and_inc(OldNewMap *onm, const void *addr, bool increase_users)
{
	int i;
	
	if (addr == NULL) return NULL;
	
	if (onm->lasthit < onm->nentries-1) {
		OldNew *entry = &onm->entries[++onm->lasthit];
		
		if (entry->old == addr) {
			if (increase_users)
				entry->nr++;
			return entry->newp;
		}
	}
	
	i = oldnewmap_lookup_entry_full(onm, addr, onm->lasthit);
	if (i != -1) {
		OldNew *entry = &onm->entries[i];
		BLI_assert(entry->old == addr);
		onm->lasthit = i;
		if (increase_users)
			entry->nr++;
		return entry->newp;
	}
	
	return NULL;
}

/* for libdata, nr has ID code, no increment */
static void *oldnewmap_liblookup(OldNewMap *onm, const void *addr, const void *lib)
{
	if (addr == NULL) {
		return NULL;
	}

	/* lasthit works fine for non-libdata, linking there is done in same sequence as writing */
	if (onm->sorted) {
		const OldNew entry_s = {.old = addr};
		OldNew *entry = bsearch(&entry_s, onm->entries, onm->nentries, sizeof(OldNew), verg_oldnewmap);
		if (entry) {
			ID *id = entry->newp;

			if (id && (!lib || id->lib)) {
				return id;
			}
		}
	}
	else {
		/* note, this can be a bottle neck when loading some files */
		const int i = oldnewmap_lookup_entry_full(onm, addr, -1);
		if (i != -1) {
			OldNew *entry = &onm->entries[i];
			ID *id = entry->newp;
			BLI_assert(entry->old == addr);
			if (id && (!lib || id->lib)) {
				return id;
			}
		}
	}

	return NULL;
}

static void oldnewmap_free_unused(OldNewMap *onm) 
{
	int i;

	for (i = 0; i < onm->nentries; i++) {
		OldNew *entry = &onm->entries[i];
		if (entry->nr == 0) {
			MEM_freeN(entry->newp);
			entry->newp = NULL;
		}
	}
}

static void oldnewmap_clear(OldNewMap *onm) 
{
	onm->nentries = 0;
	onm->lasthit = 0;
}

static void oldnewmap_free(OldNewMap *onm) 
{
	MEM_freeN(onm->entries);
	MEM_freeN(onm);
}

/***/

static void read_libraries(FileData *basefd, ListBase *mainlist);

/* ************ help functions ***************** */

static void add_main_to_main(Main *mainvar, Main *from)
{
	ListBase *lbarray[MAX_LIBARRAY], *fromarray[MAX_LIBARRAY];
	int a;
	
	set_listbasepointers(mainvar, lbarray);
	a = set_listbasepointers(from, fromarray);
	while (a--) {
		BLI_movelisttolist(lbarray[a], fromarray[a]);
	}
}

void blo_join_main(ListBase *mainlist)
{
	Main *tojoin, *mainl;
	
	mainl = mainlist->first;
	while ((tojoin = mainl->next)) {
		add_main_to_main(mainl, tojoin);
		BLI_remlink(mainlist, tojoin);
		BKE_main_free(tojoin);
	}
}

static void split_libdata(ListBase *lb_src, Main **lib_main_array, const unsigned int lib_main_array_len)
{
	for (ID *id = lb_src->first, *idnext; id; id = idnext) {
		idnext = id->next;

		if (id->lib) {
			if (((unsigned int)id->lib->temp_index < lib_main_array_len) &&
			    /* this check should never fail, just incase 'id->lib' is a dangling pointer. */
			    (lib_main_array[id->lib->temp_index]->curlib == id->lib))
			{
				Main *mainvar = lib_main_array[id->lib->temp_index];
				ListBase *lb_dst = which_libbase(mainvar, GS(id->name));
				BLI_remlink(lb_src, id);
				BLI_addtail(lb_dst, id);
			}
			else {
				printf("%s: invalid library for '%s'\n", __func__, id->name);
				BLI_assert(0);
			}
		}
	}
}

void blo_split_main(ListBase *mainlist, Main *main)
{
	mainlist->first = mainlist->last = main;
	main->next = NULL;
	
	if (BLI_listbase_is_empty(&main->library))
		return;
	
	/* (Library.temp_index -> Main), lookup table */
	const unsigned int lib_main_array_len = BLI_listbase_count(&main->library);
	Main             **lib_main_array     = MEM_mallocN(lib_main_array_len * sizeof(*lib_main_array), __func__);

	int i = 0;
	for (Library *lib = main->library.first; lib; lib = lib->id.next, i++) {
		Main *libmain = BKE_main_new();
		libmain->curlib = lib;
		libmain->versionfile = lib->versionfile;
		libmain->subversionfile = lib->subversionfile;
		BLI_addtail(mainlist, libmain);
		lib->temp_index = i;
		lib_main_array[i] = libmain;
	}
	
	ListBase *lbarray[MAX_LIBARRAY];
	i = set_listbasepointers(main, lbarray);
	while (i--) {
		split_libdata(lbarray[i], lib_main_array, lib_main_array_len);
	}

	MEM_freeN(lib_main_array);
}

static void read_file_version(FileData *fd, Main *main)
{
	BHead *bhead;
	
	for (bhead= blo_firstbhead(fd); bhead; bhead= blo_nextbhead(fd, bhead)) {
		if (bhead->code == GLOB) {
			FileGlobal *fg= read_struct(fd, bhead, "Global");
			if (fg) {
				main->subversionfile= fg->subversion;
				main->minversionfile= fg->minversion;
				main->minsubversionfile= fg->minsubversion;
				MEM_freeN(fg);
			}
			else if (bhead->code == ENDB)
				break;
		}
	}
	if (main->curlib) {
		main->curlib->versionfile = main->versionfile;
		main->curlib->subversionfile = main->subversionfile;
	}
}

#ifdef USE_GHASH_BHEAD
static void read_file_bhead_idname_map_create(FileData *fd)
{
	BHead *bhead;

	/* dummy values */
	bool is_link = false;
	int code_prev = ENDB;
	unsigned int reserve = 0;

	for (bhead = blo_firstbhead(fd); bhead; bhead = blo_nextbhead(fd, bhead)) {
		if (code_prev != bhead->code) {
			code_prev = bhead->code;
			is_link = BKE_idcode_is_valid(code_prev) ?
			              /* insert both, linkable and appendable IDs */
			              (BKE_idcode_is_linkable(code_prev) || BKE_idcode_is_appendable(code_prev)) : false;
		}

		if (is_link) {
			reserve += 1;
		}
	}

	BLI_assert(fd->bhead_idname_hash == NULL);

	fd->bhead_idname_hash = BLI_ghash_str_new_ex(__func__, reserve);

	for (bhead = blo_firstbhead(fd); bhead; bhead = blo_nextbhead(fd, bhead)) {
		if (code_prev != bhead->code) {
			code_prev = bhead->code;
			is_link = BKE_idcode_is_valid(code_prev) ?
			              /* insert both, linkable and appendable IDs */
			              (BKE_idcode_is_linkable(code_prev) || BKE_idcode_is_appendable(code_prev)) : false;
		}

		if (is_link) {
			BLI_ghash_insert(fd->bhead_idname_hash, (void *)bhead_id_name(fd, bhead), bhead);
		}
	}
}
#endif


static Main *blo_find_main(FileData *fd, const char *filepath, const char *relabase)
{
	ListBase *mainlist = fd->mainlist;
	Main *m;
	Library *lib;
	char name1[FILE_MAX];
	
	BLI_strncpy(name1, filepath, sizeof(name1));
	BLI_cleanup_path(relabase, name1);
	
//	printf("blo_find_main: relabase  %s\n", relabase);
//	printf("blo_find_main: original in  %s\n", filepath);
//	printf("blo_find_main: converted to %s\n", name1);
	
	for (m = mainlist->first; m; m = m->next) {
		const char *libname = (m->curlib) ? m->curlib->filepath : m->name;
		
		if (BLI_path_cmp(name1, libname) == 0) {
			if (G.debug & G_DEBUG) printf("blo_find_main: found library %s\n", libname);
			return m;
		}
	}
	
	m = BKE_main_new();
	BLI_addtail(mainlist, m);
	
	/* Add library datablock itself to 'main' Main, since libraries are **never** linked data.
	 * Fixes bug where you could end with all ID_LI datablocks having the same name... */
	lib = BKE_libblock_alloc(mainlist->first, ID_LI, "Lib");
	lib->id.us = ID_FAKE_USERS(lib);  /* Important, consistency with main ID reading code from read_libblock(). */
	BLI_strncpy(lib->name, filepath, sizeof(lib->name));
	BLI_strncpy(lib->filepath, name1, sizeof(lib->filepath));
	
	m->curlib = lib;
	
	read_file_version(fd, m);
	
	if (G.debug & G_DEBUG) printf("blo_find_main: added new lib %s\n", filepath);
	return m;
}


/* ************ FILE PARSING ****************** */

static void switch_endian_bh4(BHead4 *bhead)
{
	/* the ID_.. codes */
	if ((bhead->code & 0xFFFF)==0) bhead->code >>= 16;
	
	if (bhead->code != ENDB) {
		BLI_endian_switch_int32(&bhead->len);
		BLI_endian_switch_int32(&bhead->SDNAnr);
		BLI_endian_switch_int32(&bhead->nr);
	}
}

static void switch_endian_bh8(BHead8 *bhead)
{
	/* the ID_.. codes */
	if ((bhead->code & 0xFFFF)==0) bhead->code >>= 16;
	
	if (bhead->code != ENDB) {
		BLI_endian_switch_int32(&bhead->len);
		BLI_endian_switch_int32(&bhead->SDNAnr);
		BLI_endian_switch_int32(&bhead->nr);
	}
}

static void bh4_from_bh8(BHead *bhead, BHead8 *bhead8, int do_endian_swap)
{
	BHead4 *bhead4 = (BHead4 *) bhead;
	int64_t old;

	bhead4->code = bhead8->code;
	bhead4->len = bhead8->len;

	if (bhead4->code != ENDB) {
		/* perform a endian swap on 64bit pointers, otherwise the pointer might map to zero
		 * 0x0000000000000000000012345678 would become 0x12345678000000000000000000000000
		 */
		if (do_endian_swap) {
			BLI_endian_switch_int64(&bhead8->old);
		}
		
		/* this patch is to avoid a long long being read from not-eight aligned positions
		 * is necessary on any modern 64bit architecture) */
		memcpy(&old, &bhead8->old, 8);
		bhead4->old = (int) (old >> 3);
		
		bhead4->SDNAnr = bhead8->SDNAnr;
		bhead4->nr = bhead8->nr;
	}
}

static void bh8_from_bh4(BHead *bhead, BHead4 *bhead4)
{
	BHead8 *bhead8 = (BHead8 *) bhead;
	
	bhead8->code = bhead4->code;
	bhead8->len = bhead4->len;
	
	if (bhead8->code != ENDB) {
		bhead8->old = bhead4->old;
		bhead8->SDNAnr = bhead4->SDNAnr;
		bhead8->nr= bhead4->nr;
	}
}

static BHeadN *get_bhead(FileData *fd)
{
	BHeadN *new_bhead = NULL;
	int readsize;
	
	if (fd) {
		if (!fd->eof) {
			/* initializing to zero isn't strictly needed but shuts valgrind up
			 * since uninitialized memory gets compared */
			BHead8 bhead8 = {0};
			BHead4 bhead4 = {0};
			BHead  bhead = {0};
			
			/* First read the bhead structure.
			 * Depending on the platform the file was written on this can
			 * be a big or little endian BHead4 or BHead8 structure.
			 *
			 * As usual 'ENDB' (the last *partial* bhead of the file)
			 * needs some special handling. We don't want to EOF just yet.
			 */
			if (fd->flags & FD_FLAGS_FILE_POINTSIZE_IS_4) {
				bhead4.code = DATA;
				readsize = fd->read(fd, &bhead4, sizeof(bhead4));
				
				if (readsize == sizeof(bhead4) || bhead4.code == ENDB) {
					if (fd->flags & FD_FLAGS_SWITCH_ENDIAN) {
						switch_endian_bh4(&bhead4);
					}
					
					if (fd->flags & FD_FLAGS_POINTSIZE_DIFFERS) {
						bh8_from_bh4(&bhead, &bhead4);
					}
					else {
						memcpy(&bhead, &bhead4, sizeof(bhead));
					}
				}
				else {
					fd->eof = 1;
					bhead.len= 0;
				}
			}
			else {
				bhead8.code = DATA;
				readsize = fd->read(fd, &bhead8, sizeof(bhead8));
				
				if (readsize == sizeof(bhead8) || bhead8.code == ENDB) {
					if (fd->flags & FD_FLAGS_SWITCH_ENDIAN) {
						switch_endian_bh8(&bhead8);
					}
					
					if (fd->flags & FD_FLAGS_POINTSIZE_DIFFERS) {
						bh4_from_bh8(&bhead, &bhead8, (fd->flags & FD_FLAGS_SWITCH_ENDIAN));
					}
					else {
						memcpy(&bhead, &bhead8, sizeof(bhead));
					}
				}
				else {
					fd->eof = 1;
					bhead.len= 0;
				}
			}
			
			/* make sure people are not trying to pass bad blend files */
			if (bhead.len < 0) fd->eof = 1;
			
			/* bhead now contains the (converted) bhead structure. Now read
			 * the associated data and put everything in a BHeadN (creative naming !)
			 */
			if (!fd->eof) {
				new_bhead = MEM_mallocN(sizeof(BHeadN) + bhead.len, "new_bhead");
				if (new_bhead) {
					new_bhead->next = new_bhead->prev = NULL;
					new_bhead->bhead = bhead;
					
					readsize = fd->read(fd, new_bhead + 1, bhead.len);
					
					if (readsize != bhead.len) {
						fd->eof = 1;
						MEM_freeN(new_bhead);
						new_bhead = NULL;
					}
				}
				else {
					fd->eof = 1;
				}
			}
		}
	}

	/* We've read a new block. Now add it to the list
	 * of blocks.
	 */
	if (new_bhead) {
		BLI_addtail(&fd->listbase, new_bhead);
	}
	
	return(new_bhead);
}

BHead *blo_firstbhead(FileData *fd)
{
	BHeadN *new_bhead;
	BHead *bhead = NULL;
	
	/* Rewind the file
	 * Read in a new block if necessary
	 */
	new_bhead = fd->listbase.first;
	if (new_bhead == NULL) {
		new_bhead = get_bhead(fd);
	}
	
	if (new_bhead) {
		bhead = &new_bhead->bhead;
	}
	
	return(bhead);
}

BHead *blo_prevbhead(FileData *UNUSED(fd), BHead *thisblock)
{
	BHeadN *bheadn = (BHeadN *)POINTER_OFFSET(thisblock, -offsetof(BHeadN, bhead));
	BHeadN *prev = bheadn->prev;
	
	return (prev) ? &prev->bhead : NULL;
}

BHead *blo_nextbhead(FileData *fd, BHead *thisblock)
{
	BHeadN *new_bhead = NULL;
	BHead *bhead = NULL;
	
	if (thisblock) {
		/* bhead is actually a sub part of BHeadN
		 * We calculate the BHeadN pointer from the BHead pointer below */
		new_bhead = (BHeadN *)POINTER_OFFSET(thisblock, -offsetof(BHeadN, bhead));
		
		/* get the next BHeadN. If it doesn't exist we read in the next one */
		new_bhead = new_bhead->next;
		if (new_bhead == NULL) {
			new_bhead = get_bhead(fd);
		}
	}
	
	if (new_bhead) {
		/* here we do the reverse:
		 * go from the BHeadN pointer to the BHead pointer */
		bhead = &new_bhead->bhead;
	}
	
	return(bhead);
}

/* Warning! Caller's responsability to ensure given bhead **is** and ID one! */
const char *bhead_id_name(const FileData *fd, const BHead *bhead)
{
	return (const char *)POINTER_OFFSET(bhead, sizeof(*bhead) + fd->id_name_offs);
}

static void decode_blender_header(FileData *fd)
{
	char header[SIZEOFBLENDERHEADER], num[4];
	int readsize;
	
	/* read in the header data */
	readsize = fd->read(fd, header, sizeof(header));
	
	if (readsize == sizeof(header)) {
		if (STREQLEN(header, "BLENDER", 7)) {
			fd->flags |= FD_FLAGS_FILE_OK;
			
			/* what size are pointers in the file ? */
			if (header[7]=='_') {
				fd->flags |= FD_FLAGS_FILE_POINTSIZE_IS_4;
				if (sizeof(void *) != 4) {
					fd->flags |= FD_FLAGS_POINTSIZE_DIFFERS;
				}
			}
			else {
				if (sizeof(void *) != 8) {
					fd->flags |= FD_FLAGS_POINTSIZE_DIFFERS;
				}
			}
			
			/* is the file saved in a different endian
			 * than we need ?
			 */
			if (((header[8] == 'v') ? L_ENDIAN : B_ENDIAN) != ENDIAN_ORDER) {
				fd->flags |= FD_FLAGS_SWITCH_ENDIAN;
			}
			
			/* get the version number */
			memcpy(num, header + 9, 3);
			num[3] = 0;
			fd->fileversion = atoi(num);
		}
	}
}

/**
 * \return Success if the file is read correctly, else set \a r_error_message.
 */
static bool read_file_dna(FileData *fd, const char **r_error_message)
{
	BHead *bhead;
	
	for (bhead = blo_firstbhead(fd); bhead; bhead = blo_nextbhead(fd, bhead)) {
		if (bhead->code == DNA1) {
			const bool do_endian_swap = (fd->flags & FD_FLAGS_SWITCH_ENDIAN) != 0;
			
			fd->filesdna = DNA_sdna_from_data(&bhead[1], bhead->len, do_endian_swap, true, r_error_message);
			if (fd->filesdna) {
				fd->compflags = DNA_struct_get_compareflags(fd->filesdna, fd->memsdna);
				/* used to retrieve ID names from (bhead+1) */
				fd->id_name_offs = DNA_elem_offset(fd->filesdna, "ID", "char", "name[]");

				return true;
			}
			else {
				return false;
			}
			
		}
		else if (bhead->code == ENDB)
			break;
	}
	
	*r_error_message = "Missing DNA block";
	return false;
}

static int *read_file_thumbnail(FileData *fd)
{
	BHead *bhead;
	int *blend_thumb = NULL;

	for (bhead = blo_firstbhead(fd); bhead; bhead = blo_nextbhead(fd, bhead)) {
		if (bhead->code == TEST) {
			const bool do_endian_swap = (fd->flags & FD_FLAGS_SWITCH_ENDIAN) != 0;
			int *data = (int *)(bhead + 1);

			if (bhead->len < (2 * sizeof(int))) {
				break;
			}

			if (do_endian_swap) {
				BLI_endian_switch_int32(&data[0]);
				BLI_endian_switch_int32(&data[1]);
			}

			if (bhead->len < BLEN_THUMB_MEMSIZE_FILE(data[0], data[1])) {
				break;
			}

			blend_thumb = data;
			break;
		}
		else if (bhead->code != REND) {
			/* Thumbnail is stored in TEST immediately after first REND... */
			break;
		}
	}

	return blend_thumb;
}

static int fd_read_from_file(FileData *filedata, void *buffer, unsigned int size)
{
	int readsize = read(filedata->filedes, buffer, size);
	
	if (readsize < 0) {
		readsize = EOF;
	}
	else {
		filedata->seek += readsize;
	}
	
	return readsize;
}

static int fd_read_gzip_from_file(FileData *filedata, void *buffer, unsigned int size)
{
	int readsize = gzread(filedata->gzfiledes, buffer, size);
	
	if (readsize < 0) {
		readsize = EOF;
	}
	else {
		filedata->seek += readsize;
	}
	
	return (readsize);
}

static int fd_read_from_memory(FileData *filedata, void *buffer, unsigned int size)
{
	/* don't read more bytes then there are available in the buffer */
	int readsize = (int)MIN2(size, (unsigned int)(filedata->buffersize - filedata->seek));
	
	memcpy(buffer, filedata->buffer + filedata->seek, readsize);
	filedata->seek += readsize;
	
	return (readsize);
}

static int fd_read_from_memfile(FileData *filedata, void *buffer, unsigned int size)
{
	static unsigned int seek = (1<<30);	/* the current position */
	static unsigned int offset = 0;		/* size of previous chunks */
	static MemFileChunk *chunk = NULL;
	unsigned int chunkoffset, readsize, totread;
	
	if (size == 0) return 0;
	
	if (seek != (unsigned int)filedata->seek) {
		chunk = filedata->memfile->chunks.first;
		seek = 0;
		
		while (chunk) {
			if (seek + chunk->size > (unsigned) filedata->seek) break;
			seek += chunk->size;
			chunk = chunk->next;
		}
		offset = seek;
		seek = filedata->seek;
	}
	
	if (chunk) {
		totread = 0;
		
		do {
			/* first check if it's on the end if current chunk */
			if (seek-offset == chunk->size) {
				offset += chunk->size;
				chunk = chunk->next;
			}
			
			/* debug, should never happen */
			if (chunk == NULL) {
				printf("illegal read, chunk zero\n");
				return 0;
			}
			
			chunkoffset = seek-offset;
			readsize = size-totread;
			
			/* data can be spread over multiple chunks, so clamp size
			 * to within this chunk, and then it will read further in
			 * the next chunk */
			if (chunkoffset+readsize > chunk->size)
				readsize= chunk->size-chunkoffset;
			
			memcpy(POINTER_OFFSET(buffer, totread), chunk->buf + chunkoffset, readsize);
			totread += readsize;
			filedata->seek += readsize;
			seek += readsize;
		} while (totread < size);
		
		return totread;
	}
	
	return 0;
}

static FileData *filedata_new(void)
{
	FileData *fd = MEM_callocN(sizeof(FileData), "FileData");
	
	fd->filedes = -1;
	fd->gzfiledes = NULL;

	fd->memsdna = DNA_sdna_current_get();

	fd->datamap = oldnewmap_new();
	fd->globmap = oldnewmap_new();
	fd->libmap = oldnewmap_new();
	
	return fd;
}

static FileData *blo_decode_and_check(FileData *fd, ReportList *reports)
{
	decode_blender_header(fd);
	
	if (fd->flags & FD_FLAGS_FILE_OK) {
		const char *error_message = NULL;
		if (read_file_dna(fd, &error_message) == false) {
			BKE_reportf(reports, RPT_ERROR,
			            "Failed to read blend file '%s': %s",
			            fd->relabase, error_message);
			blo_freefiledata(fd);
			fd = NULL;
		}
	}
	else {
		BKE_reportf(reports, RPT_ERROR, "Failed to read blend file '%s', not a blend file", fd->relabase);
		blo_freefiledata(fd);
		fd = NULL;
	}
	
	return fd;
}

/* cannot be called with relative paths anymore! */
/* on each new library added, it now checks for the current FileData and expands relativeness */
FileData *blo_openblenderfile(const char *filepath, ReportList *reports)
{
	gzFile gzfile;
	errno = 0;
	gzfile = BLI_gzopen(filepath, "rb");
	
	if (gzfile == (gzFile)Z_NULL) {
		BKE_reportf(reports, RPT_WARNING, "Unable to open '%s': %s",
		            filepath, errno ? strerror(errno) : TIP_("unknown error reading file"));
		return NULL;
	}
	else {
		FileData *fd = filedata_new();
		fd->gzfiledes = gzfile;
		fd->read = fd_read_gzip_from_file;
		
		/* needed for library_append and read_libraries */
		BLI_strncpy(fd->relabase, filepath, sizeof(fd->relabase));
		
		return blo_decode_and_check(fd, reports);
	}
}

/**
 * Same as blo_openblenderfile(), but does not reads DNA data, only header. Use it for light access
 * (e.g. thumbnail reading).
 */
static FileData *blo_openblenderfile_minimal(const char *filepath)
{
	gzFile gzfile;
	errno = 0;
	gzfile = BLI_gzopen(filepath, "rb");

	if (gzfile != (gzFile)Z_NULL) {
		FileData *fd = filedata_new();
		fd->gzfiledes = gzfile;
		fd->read = fd_read_gzip_from_file;

		decode_blender_header(fd);

		if (fd->flags & FD_FLAGS_FILE_OK) {
			return fd;
		}

		blo_freefiledata(fd);
	}

	return NULL;
}

static int fd_read_gzip_from_memory(FileData *filedata, void *buffer, unsigned int size)
{
	int err;

	filedata->strm.next_out = (Bytef *) buffer;
	filedata->strm.avail_out = size;

	// Inflate another chunk.
	err = inflate (&filedata->strm, Z_SYNC_FLUSH);

	if (err == Z_STREAM_END) {
		return 0;
	}
	else if (err != Z_OK) {
		printf("fd_read_gzip_from_memory: zlib error\n");
		return 0;
	}

	filedata->seek += size;

	return (size);
}

static int fd_read_gzip_from_memory_init(FileData *fd)
{

	fd->strm.next_in = (Bytef *) fd->buffer;
	fd->strm.avail_in = fd->buffersize;
	fd->strm.total_out = 0;
	fd->strm.zalloc = Z_NULL;
	fd->strm.zfree = Z_NULL;
	
	if (inflateInit2(&fd->strm, (16+MAX_WBITS)) != Z_OK)
		return 0;

	fd->read = fd_read_gzip_from_memory;
	
	return 1;
}

FileData *blo_openblendermemory(const void *mem, int memsize, ReportList *reports)
{
	if (!mem || memsize<SIZEOFBLENDERHEADER) {
		BKE_report(reports, RPT_WARNING, (mem) ? TIP_("Unable to read"): TIP_("Unable to open"));
		return NULL;
	}
	else {
		FileData *fd = filedata_new();
		const char *cp = mem;
		
		fd->buffer = mem;
		fd->buffersize = memsize;
		
		/* test if gzip */
		if (cp[0] == 0x1f && cp[1] == 0x8b) {
			if (0 == fd_read_gzip_from_memory_init(fd)) {
				blo_freefiledata(fd);
				return NULL;
			}
		}
		else
			fd->read = fd_read_from_memory;
			
		fd->flags |= FD_FLAGS_NOT_MY_BUFFER;

		return blo_decode_and_check(fd, reports);
	}
}

FileData *blo_openblendermemfile(MemFile *memfile, ReportList *reports)
{
	if (!memfile) {
		BKE_report(reports, RPT_WARNING, "Unable to open blend <memory>");
		return NULL;
	}
	else {
		FileData *fd = filedata_new();
		fd->memfile = memfile;
		
		fd->read = fd_read_from_memfile;
		fd->flags |= FD_FLAGS_NOT_MY_BUFFER;
		
		return blo_decode_and_check(fd, reports);
	}
}


void blo_freefiledata(FileData *fd)
{
	if (fd) {
		if (fd->filedes != -1) {
			close(fd->filedes);
		}
		
		if (fd->gzfiledes != NULL) {
			gzclose(fd->gzfiledes);
		}
		
		if (fd->strm.next_in) {
			if (inflateEnd(&fd->strm) != Z_OK) {
				printf("close gzip stream error\n");
			}
		}
		
		if (fd->buffer && !(fd->flags & FD_FLAGS_NOT_MY_BUFFER)) {
			MEM_freeN((void *)fd->buffer);
			fd->buffer = NULL;
		}
		
		// Free all BHeadN data blocks
		BLI_freelistN(&fd->listbase);

		if (fd->filesdna)
			DNA_sdna_free(fd->filesdna);
		if (fd->compflags)
			MEM_freeN((void *)fd->compflags);
		
		if (fd->datamap)
			oldnewmap_free(fd->datamap);
		if (fd->globmap)
			oldnewmap_free(fd->globmap);
		if (fd->imamap)
			oldnewmap_free(fd->imamap);
		if (fd->movieclipmap)
			oldnewmap_free(fd->movieclipmap);
		if (fd->soundmap)
			oldnewmap_free(fd->soundmap);
		if (fd->packedmap)
			oldnewmap_free(fd->packedmap);
		if (fd->libmap && !(fd->flags & FD_FLAGS_NOT_MY_LIBMAP))
			oldnewmap_free(fd->libmap);
		if (fd->bheadmap)
			MEM_freeN(fd->bheadmap);
		
#ifdef USE_GHASH_BHEAD
		if (fd->bhead_idname_hash) {
			BLI_ghash_free(fd->bhead_idname_hash, NULL, NULL);
		}
#endif

		MEM_freeN(fd);
	}
}

/* ************ DIV ****************** */

/**
 * Check whether given path ends with a blend file compatible extension (.blend, .ble or .blend.gz).
 *
 * \param str The path to check.
 * \return true is this path ends with a blender file extension.
 */
bool BLO_has_bfile_extension(const char *str)
{
	const char *ext_test[4] = {".blend", ".ble", ".blend.gz", NULL};
	return BLI_testextensie_array(str, ext_test);
}

/**
 * Try to explode given path into its 'library components' (i.e. a .blend file, id type/group, and datablock itself).
 *
 * \param path the full path to explode.
 * \param r_dir the string that'll contain path up to blend file itself ('library' path).
 *              WARNING! Must be FILE_MAX_LIBEXTRA long (it also stores group and name strings)!
 * \param r_group the string that'll contain 'group' part of the path, if any. May be NULL.
 * \param r_name the string that'll contain data's name part of the path, if any. May be NULL.
 * \return true if path contains a blend file.
 */
bool BLO_library_path_explode(const char *path, char *r_dir, char **r_group, char **r_name)
{
	/* We might get some data names with slashes, so we have to go up in path until we find blend file itself,
	 * then we now next path item is group, and everything else is data name. */
	char *slash = NULL, *prev_slash = NULL, c = '\0';

	r_dir[0] = '\0';
	if (r_group) {
		*r_group = NULL;
	}
	if (r_name) {
		*r_name = NULL;
	}

	/* if path leads to an existing directory, we can be sure we're not (in) a library */
	if (BLI_is_dir(path)) {
		return false;
	}

	strcpy(r_dir, path);

	while ((slash = (char *)BLI_last_slash(r_dir))) {
		char tc = *slash;
		*slash = '\0';
		if (BLO_has_bfile_extension(r_dir) && BLI_is_file(r_dir)) {
			break;
		}

		if (prev_slash) {
			*prev_slash = c;
		}
		prev_slash = slash;
		c = tc;
	}

	if (!slash) {
		return false;
	}

	if (slash[1] != '\0') {
		BLI_assert(strlen(slash + 1) < BLO_GROUP_MAX);
		if (r_group) {
			*r_group = slash + 1;
		}
	}

	if (prev_slash && (prev_slash[1] != '\0')) {
		BLI_assert(strlen(prev_slash + 1) < MAX_ID_NAME - 2);
		if (r_name) {
			*r_name = prev_slash + 1;
		}
	}

	return true;
}

/**
 * Does a very light reading of given .blend file to extract its stored thumbnail.
 *
 * \param filepath The path of the file to extract thumbnail from.
 * \return The raw thumbnail
 *         (MEM-allocated, as stored in file, use BKE_main_thumbnail_to_imbuf() to convert it to ImBuf image).
 */
BlendThumbnail *BLO_thumbnail_from_file(const char *filepath)
{
	FileData *fd;
	BlendThumbnail *data;
	int *fd_data;

	fd = blo_openblenderfile_minimal(filepath);
	fd_data = fd ? read_file_thumbnail(fd) : NULL;

	if (fd_data) {
		const size_t sz = BLEN_THUMB_MEMSIZE(fd_data[0], fd_data[1]);
		data = MEM_mallocN(sz, __func__);

		BLI_assert((sz - sizeof(*data)) == (BLEN_THUMB_MEMSIZE_FILE(fd_data[0], fd_data[1]) - (sizeof(*fd_data) * 2)));
		data->width = fd_data[0];
		data->height = fd_data[1];
		memcpy(data->rect, &fd_data[2], sz - sizeof(*data));
	}
	else {
		data = NULL;
	}

	blo_freefiledata(fd);

	return data;
}

/* ************** OLD POINTERS ******************* */

static void *newdataadr(FileData *fd, const void *adr)		/* only direct databocks */
{
	return oldnewmap_lookup_and_inc(fd->datamap, adr, true);
}

/* This is a special version of newdataadr() which allows us to keep lasthit of
 * map unchanged. In certain cases this makes file loading time significantly
 * faster.
 *
 * Use this function in cases like restoring pointer from one list element to
 * another list element, but keep lasthit value so we can continue restoring
 * pointers efficiently.
 *
 * Example of this could be found in direct_link_fcurves() which restores the
 * fcurve group pointer and keeps lasthit optimal for linking all further
 * fcurves.
 */
static void *newdataadr_ex(FileData *fd, const void *adr, bool increase_lasthit)		/* only direct databocks */
{
	if (increase_lasthit) {
		return newdataadr(fd, adr);
	}
	else {
		int lasthit = fd->datamap->lasthit;
		void *newadr = newdataadr(fd, adr);
		fd->datamap->lasthit = lasthit;
		return newadr;
	}
}

static void *newdataadr_no_us(FileData *fd, const void *adr)		/* only direct databocks */
{
	return oldnewmap_lookup_and_inc(fd->datamap, adr, false);
}

static void *newglobadr(FileData *fd, const void *adr)	    /* direct datablocks with global linking */
{
	return oldnewmap_lookup_and_inc(fd->globmap, adr, true);
}

static void *newimaadr(FileData *fd, const void *adr)		    /* used to restore image data after undo */
{
	if (fd->imamap && adr)
		return oldnewmap_lookup_and_inc(fd->imamap, adr, true);
	return NULL;
}

static void *newmclipadr(FileData *fd, const void *adr)      /* used to restore movie clip data after undo */
{
	if (fd->movieclipmap && adr)
		return oldnewmap_lookup_and_inc(fd->movieclipmap, adr, true);
	return NULL;
}

static void *newsoundadr(FileData *fd, const void *adr)      /* used to restore sound data after undo */
{
	if (fd->soundmap && adr)
		return oldnewmap_lookup_and_inc(fd->soundmap, adr, true);
	return NULL;
}

static void *newpackedadr(FileData *fd, const void *adr)      /* used to restore packed data after undo */
{
	if (fd->packedmap && adr)
		return oldnewmap_lookup_and_inc(fd->packedmap, adr, true);
	
	return oldnewmap_lookup_and_inc(fd->datamap, adr, true);
}


static void *newlibadr(FileData *fd, const void *lib, const void *adr)		/* only lib data */
{
	return oldnewmap_liblookup(fd->libmap, adr, lib);
}

void *blo_do_versions_newlibadr(FileData *fd, const void *lib, const void *adr)		/* only lib data */
{
	return newlibadr(fd, lib, adr);
}

static void *newlibadr_us(FileData *fd, const void *lib, const void *adr)	/* increases user number */
{
	ID *id = newlibadr(fd, lib, adr);
	
	id_us_plus_no_lib(id);
	
	return id;
}

void *blo_do_versions_newlibadr_us(FileData *fd, const void *lib, const void *adr)	/* increases user number */
{
	return newlibadr_us(fd, lib, adr);
}

static void *newlibadr_real_us(FileData *fd, const void *lib, const void *adr)	/* ensures real user */
{
	ID *id = newlibadr(fd, lib, adr);

	id_us_ensure_real(id);

	return id;
}

static void change_idid_adr_fd(FileData *fd, const void *old, void *new)
{
	int i;
	
	/* use a binary search if we have a sorted libmap, for now it's not needed. */
	BLI_assert(fd->libmap->sorted == false);

	for (i = 0; i < fd->libmap->nentries; i++) {
		OldNew *entry = &fd->libmap->entries[i];
		
		if (old==entry->newp && entry->nr==ID_ID) {
			entry->newp = new;
			if (new) entry->nr = GS( ((ID *)new)->name );
		}
	}
}

static void change_idid_adr(ListBase *mainlist, FileData *basefd, void *old, void *new)
{
	Main *mainptr;
	
	for (mainptr = mainlist->first; mainptr; mainptr = mainptr->next) {
		FileData *fd;
		
		if (mainptr->curlib)
			fd = mainptr->curlib->filedata;
		else
			fd = basefd;
		
		if (fd) {
			change_idid_adr_fd(fd, old, new);
		}
	}
}

/* lib linked proxy objects point to our local data, we need
 * to clear that pointer before reading the undo memfile since
 * the object might be removed, it is set again in reading
 * if the local object still exists */
void blo_clear_proxy_pointers_from_lib(Main *oldmain)
{
	Object *ob = oldmain->object.first;
	
	for (; ob; ob= ob->id.next) {
		if (ob->id.lib)
			ob->proxy_from = NULL;
	}
}

void blo_make_image_pointer_map(FileData *fd, Main *oldmain)
{
	Image *ima = oldmain->image.first;
	Scene *sce = oldmain->scene.first;
	int a;
	
	fd->imamap = oldnewmap_new();
	
	for (; ima; ima = ima->id.next) {
		if (ima->cache)
			oldnewmap_insert(fd->imamap, ima->cache, ima->cache, 0);
		for (a = 0; a < TEXTARGET_COUNT; a++)
			if (ima->gputexture[a])
				oldnewmap_insert(fd->imamap, ima->gputexture[a], ima->gputexture[a], 0);
		if (ima->rr)
			oldnewmap_insert(fd->imamap, ima->rr, ima->rr, 0);
		for (a=0; a < IMA_MAX_RENDER_SLOT; a++)
			if (ima->renders[a])
				oldnewmap_insert(fd->imamap, ima->renders[a], ima->renders[a], 0);
	}
	for (; sce; sce = sce->id.next) {
		if (sce->nodetree && sce->nodetree->previews) {
			bNodeInstanceHashIterator iter;
			NODE_INSTANCE_HASH_ITER(iter, sce->nodetree->previews) {
				bNodePreview *preview = BKE_node_instance_hash_iterator_get_value(&iter);
				oldnewmap_insert(fd->imamap, preview, preview, 0);
			}
		}
	}
}

/* set old main image ibufs to zero if it has been restored */
/* this works because freeing old main only happens after this call */
void blo_end_image_pointer_map(FileData *fd, Main *oldmain)
{
	OldNew *entry = fd->imamap->entries;
	Image *ima = oldmain->image.first;
	Scene *sce = oldmain->scene.first;
	int i;
	
	/* used entries were restored, so we put them to zero */
	for (i = 0; i < fd->imamap->nentries; i++, entry++) {
		if (entry->nr > 0)
			entry->newp = NULL;
	}
	
	for (; ima; ima = ima->id.next) {
		ima->cache = newimaadr(fd, ima->cache);
		if (ima->cache == NULL) {
			ima->tpageflag &= ~IMA_GLBIND_IS_DATA;
			for (i = 0; i < TEXTARGET_COUNT; i++) {
				ima->bindcode[i] = 0;
				ima->gputexture[i] = NULL;
			}
			ima->rr = NULL;
		}
		for (i = 0; i < IMA_MAX_RENDER_SLOT; i++)
			ima->renders[i] = newimaadr(fd, ima->renders[i]);
		
		for (i = 0; i < TEXTARGET_COUNT; i++)
			ima->gputexture[i] = newimaadr(fd, ima->gputexture[i]);
		ima->rr = newimaadr(fd, ima->rr);
	}
	for (; sce; sce = sce->id.next) {
		if (sce->nodetree && sce->nodetree->previews) {
			bNodeInstanceHash *new_previews = BKE_node_instance_hash_new("node previews");
			bNodeInstanceHashIterator iter;
			
			/* reconstruct the preview hash, only using remaining pointers */
			NODE_INSTANCE_HASH_ITER(iter, sce->nodetree->previews) {
				bNodePreview *preview = BKE_node_instance_hash_iterator_get_value(&iter);
				if (preview) {
					bNodePreview *new_preview = newimaadr(fd, preview);
					if (new_preview) {
						bNodeInstanceKey key = BKE_node_instance_hash_iterator_get_key(&iter);
						BKE_node_instance_hash_insert(new_previews, key, new_preview);
					}
				}
			}
			BKE_node_instance_hash_free(sce->nodetree->previews, NULL);
			sce->nodetree->previews = new_previews;
		}
	}
}

void blo_make_movieclip_pointer_map(FileData *fd, Main *oldmain)
{
	MovieClip *clip = oldmain->movieclip.first;
	Scene *sce = oldmain->scene.first;
	
	fd->movieclipmap = oldnewmap_new();
	
	for (; clip; clip = clip->id.next) {
		if (clip->cache)
			oldnewmap_insert(fd->movieclipmap, clip->cache, clip->cache, 0);
		
		if (clip->tracking.camera.intrinsics)
			oldnewmap_insert(fd->movieclipmap, clip->tracking.camera.intrinsics, clip->tracking.camera.intrinsics, 0);
	}
	
	for (; sce; sce = sce->id.next) {
		if (sce->nodetree) {
			bNode *node;
			for (node = sce->nodetree->nodes.first; node; node = node->next)
				if (node->type == CMP_NODE_MOVIEDISTORTION)
					oldnewmap_insert(fd->movieclipmap, node->storage, node->storage, 0);
		}
	}
}

/* set old main movie clips caches to zero if it has been restored */
/* this works because freeing old main only happens after this call */
void blo_end_movieclip_pointer_map(FileData *fd, Main *oldmain)
{
	OldNew *entry = fd->movieclipmap->entries;
	MovieClip *clip = oldmain->movieclip.first;
	Scene *sce = oldmain->scene.first;
	int i;
	
	/* used entries were restored, so we put them to zero */
	for (i=0; i < fd->movieclipmap->nentries; i++, entry++) {
		if (entry->nr > 0)
			entry->newp = NULL;
	}
	
	for (; clip; clip = clip->id.next) {
		clip->cache = newmclipadr(fd, clip->cache);
		clip->tracking.camera.intrinsics = newmclipadr(fd, clip->tracking.camera.intrinsics);
	}
	
	for (; sce; sce = sce->id.next) {
		if (sce->nodetree) {
			bNode *node;
			for (node = sce->nodetree->nodes.first; node; node = node->next)
				if (node->type == CMP_NODE_MOVIEDISTORTION)
					node->storage = newmclipadr(fd, node->storage);
		}
	}
}

void blo_make_sound_pointer_map(FileData *fd, Main *oldmain)
{
	bSound *sound = oldmain->sound.first;
	
	fd->soundmap = oldnewmap_new();
	
	for (; sound; sound = sound->id.next) {
		if (sound->waveform)
			oldnewmap_insert(fd->soundmap, sound->waveform, sound->waveform, 0);			
	}
}

/* set old main sound caches to zero if it has been restored */
/* this works because freeing old main only happens after this call */
void blo_end_sound_pointer_map(FileData *fd, Main *oldmain)
{
	OldNew *entry = fd->soundmap->entries;
	bSound *sound = oldmain->sound.first;
	int i;
	
	/* used entries were restored, so we put them to zero */
	for (i = 0; i < fd->soundmap->nentries; i++, entry++) {
		if (entry->nr > 0)
			entry->newp = NULL;
	}
	
	for (; sound; sound = sound->id.next) {
		sound->waveform = newsoundadr(fd, sound->waveform);
	}
}

/* XXX disabled this feature - packed files also belong in temp saves and quit.blend, to make restore work */

static void insert_packedmap(FileData *fd, PackedFile *pf)
{
	oldnewmap_insert(fd->packedmap, pf, pf, 0);
	oldnewmap_insert(fd->packedmap, pf->data, pf->data, 0);
}

void blo_make_packed_pointer_map(FileData *fd, Main *oldmain)
{
	Image *ima;
	VFont *vfont;
	bSound *sound;
	Library *lib;
	
	fd->packedmap = oldnewmap_new();
	
	for (ima = oldmain->image.first; ima; ima = ima->id.next) {
		ImagePackedFile *imapf;

		if (ima->packedfile)
			insert_packedmap(fd, ima->packedfile);

		for (imapf = ima->packedfiles.first; imapf; imapf = imapf->next)
			if (imapf->packedfile)
				insert_packedmap(fd, imapf->packedfile);
	}
			
	for (vfont = oldmain->vfont.first; vfont; vfont = vfont->id.next)
		if (vfont->packedfile)
			insert_packedmap(fd, vfont->packedfile);
	
	for (sound = oldmain->sound.first; sound; sound = sound->id.next)
		if (sound->packedfile)
			insert_packedmap(fd, sound->packedfile);
	
	for (lib = oldmain->library.first; lib; lib = lib->id.next)
		if (lib->packedfile)
			insert_packedmap(fd, lib->packedfile);

}

/* set old main packed data to zero if it has been restored */
/* this works because freeing old main only happens after this call */
void blo_end_packed_pointer_map(FileData *fd, Main *oldmain)
{
	Image *ima;
	VFont *vfont;
	bSound *sound;
	Library *lib;
	OldNew *entry = fd->packedmap->entries;
	int i;
	
	/* used entries were restored, so we put them to zero */
	for (i=0; i < fd->packedmap->nentries; i++, entry++) {
		if (entry->nr > 0)
			entry->newp = NULL;
	}
	
	for (ima = oldmain->image.first; ima; ima = ima->id.next) {
		ImagePackedFile *imapf;

		ima->packedfile = newpackedadr(fd, ima->packedfile);

		for (imapf = ima->packedfiles.first; imapf; imapf = imapf->next)
			imapf->packedfile = newpackedadr(fd, imapf->packedfile);
	}
	
	for (vfont = oldmain->vfont.first; vfont; vfont = vfont->id.next)
		vfont->packedfile = newpackedadr(fd, vfont->packedfile);

	for (sound = oldmain->sound.first; sound; sound = sound->id.next)
		sound->packedfile = newpackedadr(fd, sound->packedfile);
		
	for (lib = oldmain->library.first; lib; lib = lib->id.next)
		lib->packedfile = newpackedadr(fd, lib->packedfile);
}


/* undo file support: add all library pointers in lookup */
void blo_add_library_pointer_map(ListBase *old_mainlist, FileData *fd)
{
	Main *ptr = old_mainlist->first;
	ListBase *lbarray[MAX_LIBARRAY];
	
	for (ptr = ptr->next; ptr; ptr = ptr->next) {
		int i = set_listbasepointers(ptr, lbarray);
		while (i--) {
			ID *id;
			for (id = lbarray[i]->first; id; id = id->next)
				oldnewmap_insert(fd->libmap, id, id, GS(id->name));
		}
	}

	fd->old_mainlist = old_mainlist;
}


/* ********** END OLD POINTERS ****************** */
/* ********** READ FILE ****************** */

static void switch_endian_structs(const struct SDNA *filesdna, BHead *bhead)
{
	int blocksize, nblocks;
	char *data;
	
	data = (char *)(bhead+1);
	blocksize = filesdna->typelens[ filesdna->structs[bhead->SDNAnr][0] ];
	
	nblocks = bhead->nr;
	while (nblocks--) {
		DNA_struct_switch_endian(filesdna, bhead->SDNAnr, data);
		
		data += blocksize;
	}
}

static void *read_struct(FileData *fd, BHead *bh, const char *blockname)
{
	void *temp = NULL;
	
	if (bh->len) {
		/* switch is based on file dna */
		if (bh->SDNAnr && (fd->flags & FD_FLAGS_SWITCH_ENDIAN))
			switch_endian_structs(fd->filesdna, bh);
		
		if (fd->compflags[bh->SDNAnr] != SDNA_CMP_REMOVED) {
			if (fd->compflags[bh->SDNAnr] == SDNA_CMP_NOT_EQUAL) {
				temp = DNA_struct_reconstruct(fd->memsdna, fd->filesdna, fd->compflags, bh->SDNAnr, bh->nr, (bh+1));
			}
			else {
				/* SDNA_CMP_EQUAL */
				temp = MEM_mallocN(bh->len, blockname);
				memcpy(temp, (bh+1), bh->len);
			}
		}
	}

	return temp;
}

typedef void (*link_list_cb)(FileData *fd, void *data);

static void link_list_ex(FileData *fd, ListBase *lb, link_list_cb callback)		/* only direct data */
{
	Link *ln, *prev;
	
	if (BLI_listbase_is_empty(lb)) return;
	
	lb->first = newdataadr(fd, lb->first);
	if (callback != NULL) {
		callback(fd, lb->first);
	}
	ln = lb->first;
	prev = NULL;
	while (ln) {
		ln->next = newdataadr(fd, ln->next);
		if (ln->next != NULL && callback != NULL) {
			callback(fd, ln->next);
		}
		ln->prev = prev;
		prev = ln;
		ln = ln->next;
	}
	lb->last = prev;
}

static void link_list(FileData *fd, ListBase *lb)		/* only direct data */
{
	link_list_ex(fd, lb, NULL);
}

static void link_glob_list(FileData *fd, ListBase *lb)		/* for glob data */
{
	Link *ln, *prev;
	void *poin;

	if (BLI_listbase_is_empty(lb)) return;
	poin = newdataadr(fd, lb->first);
	if (lb->first) {
		oldnewmap_insert(fd->globmap, lb->first, poin, 0);
	}
	lb->first = poin;
	
	ln = lb->first;
	prev = NULL;
	while (ln) {
		poin = newdataadr(fd, ln->next);
		if (ln->next) {
			oldnewmap_insert(fd->globmap, ln->next, poin, 0);
		}
		ln->next = poin;
		ln->prev = prev;
		prev = ln;
		ln = ln->next;
	}
	lb->last = prev;
}

static void test_pointer_array(FileData *fd, void **mat)
{
	int64_t *lpoin, *lmat;
	int *ipoin, *imat;
	size_t len;

		/* manually convert the pointer array in
		 * the old dna format to a pointer array in
		 * the new dna format.
		 */
	if (*mat) {
		len = MEM_allocN_len(*mat)/fd->filesdna->pointerlen;
			
		if (fd->filesdna->pointerlen==8 && fd->memsdna->pointerlen==4) {
			ipoin=imat= MEM_mallocN(len * 4, "newmatar");
			lpoin= *mat;
			
			while (len-- > 0) {
				if ((fd->flags & FD_FLAGS_SWITCH_ENDIAN))
					BLI_endian_switch_int64(lpoin);
				*ipoin = (int)((*lpoin) >> 3);
				ipoin++;
				lpoin++;
			}
			MEM_freeN(*mat);
			*mat = imat;
		}
		
		if (fd->filesdna->pointerlen==4 && fd->memsdna->pointerlen==8) {
			lpoin = lmat = MEM_mallocN(len * 8, "newmatar");
			ipoin = *mat;
			
			while (len-- > 0) {
				*lpoin = *ipoin;
				ipoin++;
				lpoin++;
			}
			MEM_freeN(*mat);
			*mat= lmat;
		}
	}
}

/* ************ READ ID Properties *************** */

static void IDP_DirectLinkProperty(IDProperty *prop, int switch_endian, FileData *fd);
static void IDP_LibLinkProperty(IDProperty *prop, FileData *fd);

static void IDP_DirectLinkIDPArray(IDProperty *prop, int switch_endian, FileData *fd)
{
	IDProperty *array;
	int i;
	
	/* since we didn't save the extra buffer, set totallen to len */
	prop->totallen = prop->len;
	prop->data.pointer = newdataadr(fd, prop->data.pointer);

	array = (IDProperty *)prop->data.pointer;
	
	/* note!, idp-arrays didn't exist in 2.4x, so the pointer will be cleared
	 * theres not really anything we can do to correct this, at least don't crash */
	if (array == NULL) {
		prop->len = 0;
		prop->totallen = 0;
	}
	
	
	for (i = 0; i < prop->len; i++)
		IDP_DirectLinkProperty(&array[i], switch_endian, fd);
}

static void IDP_DirectLinkArray(IDProperty *prop, int switch_endian, FileData *fd)
{
	IDProperty **array;
	int i;
	
	/* since we didn't save the extra buffer, set totallen to len */
	prop->totallen = prop->len;
	prop->data.pointer = newdataadr(fd, prop->data.pointer);
	
	if (prop->subtype == IDP_GROUP) {
		test_pointer_array(fd, prop->data.pointer);
		array = prop->data.pointer;
		
		for (i = 0; i < prop->len; i++)
			IDP_DirectLinkProperty(array[i], switch_endian, fd);
	}
	else if (prop->subtype == IDP_DOUBLE) {
		if (switch_endian) {
			BLI_endian_switch_double_array(prop->data.pointer, prop->len);
		}
	}
	else {
		if (switch_endian) {
			/* also used for floats */
			BLI_endian_switch_int32_array(prop->data.pointer, prop->len);
		}
	}
}

static void IDP_DirectLinkString(IDProperty *prop, FileData *fd)
{
	/*since we didn't save the extra string buffer, set totallen to len.*/
	prop->totallen = prop->len;
	prop->data.pointer = newdataadr(fd, prop->data.pointer);
}

static void IDP_DirectLinkGroup(IDProperty *prop, int switch_endian, FileData *fd)
{
	ListBase *lb = &prop->data.group;
	IDProperty *loop;
	
	link_list(fd, lb);
	
	/*Link child id properties now*/
	for (loop=prop->data.group.first; loop; loop=loop->next) {
		IDP_DirectLinkProperty(loop, switch_endian, fd);
	}
}

static void IDP_DirectLinkProperty(IDProperty *prop, int switch_endian, FileData *fd)
{
	switch (prop->type) {
		case IDP_GROUP:
			IDP_DirectLinkGroup(prop, switch_endian, fd);
			break;
		case IDP_STRING:
			IDP_DirectLinkString(prop, fd);
			break;
		case IDP_ARRAY:
			IDP_DirectLinkArray(prop, switch_endian, fd);
			break;
		case IDP_IDPARRAY:
			IDP_DirectLinkIDPArray(prop, switch_endian, fd);
			break;
		case IDP_DOUBLE:
			/* erg, stupid doubles.  since I'm storing them
			 * in the same field as int val; val2 in the
			 * IDPropertyData struct, they have to deal with
			 * endianness specifically
			 *
			 * in theory, val and val2 would've already been swapped
			 * if switch_endian is true, so we have to first unswap
			 * them then reswap them as a single 64-bit entity.
			 */
			
			if (switch_endian) {
				BLI_endian_switch_int32(&prop->data.val);
				BLI_endian_switch_int32(&prop->data.val2);
				BLI_endian_switch_int64((int64_t *)&prop->data.val);
			}
			break;
		case IDP_INT:
		case IDP_FLOAT:
		case IDP_ID:
			break;  /* Nothing special to do here. */
		default:
			/* Unknown IDP type, nuke it (we cannot handle unknown types everywhere in code,
			 * IDP are way too polymorphic to do it safely. */
			printf("%s: found unknown IDProperty type %d, reset to Integer one !\n", __func__, prop->type);
			/* Note: we do not attempt to free unknown prop, we have no way to know how to do that! */
			prop->type = IDP_INT;
			prop->subtype = 0;
			IDP_Int(prop) = 0;
	}
}

#define IDP_DirectLinkGroup_OrFree(prop, switch_endian, fd) \
       _IDP_DirectLinkGroup_OrFree(prop, switch_endian, fd, __func__)

static void _IDP_DirectLinkGroup_OrFree(IDProperty **prop, int switch_endian, FileData *fd,
                                        const char *caller_func_id)
{
	if (*prop) {
		if ((*prop)->type == IDP_GROUP) {
			IDP_DirectLinkGroup(*prop, switch_endian, fd);
		}
		else {
			/* corrupt file! */
			printf("%s: found non group data, freeing type %d!\n",
			       caller_func_id, (*prop)->type);
			/* don't risk id, data's likely corrupt. */
			// IDP_FreeProperty(*prop);
			*prop = NULL;
		}
	}
}

static void IDP_LibLinkProperty(IDProperty *prop, FileData *fd)
{
	if (!prop)
		return;

	switch (prop->type) {
		case IDP_ID: /* PointerProperty */
		{
			void *newaddr = newlibadr_us(fd, NULL, IDP_Id(prop));
			if (IDP_Id(prop) && !newaddr && G.debug) {
				printf("Error while loading \"%s\". Data not found in file!\n", prop->name);
			}
			prop->data.pointer = newaddr;
			break;
		}
		case IDP_IDPARRAY: /* CollectionProperty */
		{
			IDProperty *idp_array = IDP_IDPArray(prop);
			for (int i = 0; i < prop->len; i++) {
				IDP_LibLinkProperty(&(idp_array[i]), fd);
			}
			break;
		}
		case IDP_GROUP: /* PointerProperty */
		{
			for (IDProperty *loop = prop->data.group.first; loop; loop = loop->next) {
				IDP_LibLinkProperty(loop, fd);
			}
			break;
		}
		default:
			break;  /* Nothing to do for other IDProps. */
	}
}

/* ************ READ IMAGE PREVIEW *************** */

static PreviewImage *direct_link_preview_image(FileData *fd, PreviewImage *old_prv)
{
	PreviewImage *prv = newdataadr(fd, old_prv);
	
	if (prv) {
		int i;
		for (i = 0; i < NUM_ICON_SIZES; ++i) {
			if (prv->rect[i]) {
				prv->rect[i] = newdataadr(fd, prv->rect[i]);
			}
			prv->gputexture[i] = NULL;
		}
		prv->icon_id = 0;
		prv->tag = 0;
	}
	
	return prv;
}

/* ************ READ ID *************** */

static void direct_link_id(FileData *fd, ID *id)
{
	/*link direct data of ID properties*/
	if (id->properties) {
		id->properties = newdataadr(fd, id->properties);
		/* this case means the data was written incorrectly, it should not happen */
		IDP_DirectLinkGroup_OrFree(&id->properties, (fd->flags & FD_FLAGS_SWITCH_ENDIAN), fd);
	}
}

/* ************ READ CurveMapping *************** */

/* cuma itself has been read! */
static void direct_link_curvemapping(FileData *fd, CurveMapping *cumap)
{
	int a;
	
	/* flag seems to be able to hang? Maybe old files... not bad to clear anyway */
	cumap->flag &= ~CUMA_PREMULLED;
	
	for (a = 0; a < CM_TOT; a++) {
		cumap->cm[a].curve = newdataadr(fd, cumap->cm[a].curve);
		cumap->cm[a].table = NULL;
		cumap->cm[a].premultable = NULL;
	}
}

/* ************ READ Brush *************** */
/* library brush linking after fileread */
static void lib_link_brush(FileData *fd, Main *main)
{
	/* only link ID pointers */
	for (Brush *brush = main->brush.first; brush; brush = brush->id.next) {
		if (brush->id.tag & LIB_TAG_NEED_LINK) {
			IDP_LibLinkProperty(brush->id.properties, fd);

			/* brush->(mask_)mtex.obj is ignored on purpose? */
			brush->mtex.tex = newlibadr_us(fd, brush->id.lib, brush->mtex.tex);
			brush->mask_mtex.tex = newlibadr_us(fd, brush->id.lib, brush->mask_mtex.tex);
			brush->clone.image = newlibadr(fd, brush->id.lib, brush->clone.image);
			brush->toggle_brush = newlibadr(fd, brush->id.lib, brush->toggle_brush);
			brush->paint_curve = newlibadr_us(fd, brush->id.lib, brush->paint_curve);

			brush->id.tag &= ~LIB_TAG_NEED_LINK;
		}
	}
}

static void direct_link_brush(FileData *fd, Brush *brush)
{
	/* brush itself has been read */

	/* fallof curve */
	brush->curve = newdataadr(fd, brush->curve);
	brush->gradient = newdataadr(fd, brush->gradient);

	if (brush->curve)
		direct_link_curvemapping(fd, brush->curve);
	else
		BKE_brush_curve_preset(brush, CURVE_PRESET_SHARP);

	brush->preview = NULL;
	brush->icon_imbuf = NULL;
}

/* ************ READ Palette *************** */
static void lib_link_palette(FileData *fd, Main *main)
{
	/* only link ID pointers */
	for (Palette *palette = main->palettes.first; palette; palette = palette->id.next) {
		if (palette->id.tag & LIB_TAG_NEED_LINK) {
			IDP_LibLinkProperty(palette->id.properties, fd);

			palette->id.tag &= ~LIB_TAG_NEED_LINK;
		}
	}
}

static void direct_link_palette(FileData *fd, Palette *palette)
{
	/* palette itself has been read */
	link_list(fd, &palette->colors);
}

static void lib_link_paint_curve(FileData *fd, Main *main)
{
	/* only link ID pointers */
	for (PaintCurve *pc = main->paintcurves.first; pc; pc = pc->id.next) {
		if (pc->id.tag & LIB_TAG_NEED_LINK) {
			IDP_LibLinkProperty(pc->id.properties, fd);

			pc->id.tag &= ~LIB_TAG_NEED_LINK;
		}
	}
}

static void direct_link_paint_curve(FileData *fd, PaintCurve *pc)
{
	pc->points = newdataadr(fd, pc->points);
}

/* ************ READ PACKEDFILE *************** */

static PackedFile *direct_link_packedfile(FileData *fd, PackedFile *oldpf)
{
	PackedFile *pf = newpackedadr(fd, oldpf);

	if (pf) {
		pf->data = newpackedadr(fd, pf->data);
	}
	
	return pf;
}

/* ************ READ ANIMATION STUFF ***************** */

/* Legacy Data Support (for Version Patching) ----------------------------- */

// XXX deprecated - old animation system
static void lib_link_ipo(FileData *fd, Main *main)
{
	Ipo *ipo;
	
	for (ipo = main->ipo.first; ipo; ipo = ipo->id.next) {
		if (ipo->id.tag & LIB_TAG_NEED_LINK) {
			IpoCurve *icu;
			for (icu = ipo->curve.first; icu; icu = icu->next) {
				if (icu->driver)
					icu->driver->ob = newlibadr(fd, ipo->id.lib, icu->driver->ob);
			}
			ipo->id.tag &= ~LIB_TAG_NEED_LINK;
		}
	}
}

// XXX deprecated - old animation system
static void direct_link_ipo(FileData *fd, Ipo *ipo)
{
	IpoCurve *icu;

	link_list(fd, &(ipo->curve));
	
	for (icu = ipo->curve.first; icu; icu = icu->next) {
		icu->bezt = newdataadr(fd, icu->bezt);
		icu->bp = newdataadr(fd, icu->bp);
		icu->driver = newdataadr(fd, icu->driver);
	}
}

// XXX deprecated - old animation system
static void lib_link_nlastrips(FileData *fd, ID *id, ListBase *striplist)
{
	bActionStrip *strip;
	bActionModifier *amod;
	
	for (strip=striplist->first; strip; strip=strip->next) {
		strip->object = newlibadr(fd, id->lib, strip->object);
		strip->act = newlibadr_us(fd, id->lib, strip->act);
		strip->ipo = newlibadr(fd, id->lib, strip->ipo);
		for (amod = strip->modifiers.first; amod; amod = amod->next)
			amod->ob = newlibadr(fd, id->lib, amod->ob);
	}
}

// XXX deprecated - old animation system
static void direct_link_nlastrips(FileData *fd, ListBase *strips)
{
	bActionStrip *strip;
	
	link_list(fd, strips);
	
	for (strip = strips->first; strip; strip = strip->next)
		link_list(fd, &strip->modifiers);
}

// XXX deprecated - old animation system
static void lib_link_constraint_channels(FileData *fd, ID *id, ListBase *chanbase)
{
	bConstraintChannel *chan;

	for (chan=chanbase->first; chan; chan=chan->next) {
		chan->ipo = newlibadr_us(fd, id->lib, chan->ipo);
	}
}

/* Data Linking ----------------------------- */

static void lib_link_fmodifiers(FileData *fd, ID *id, ListBase *list)
{
	FModifier *fcm;
	
	for (fcm = list->first; fcm; fcm = fcm->next) {
		/* data for specific modifiers */
		switch (fcm->type) {
			case FMODIFIER_TYPE_PYTHON:
			{
				FMod_Python *data = (FMod_Python *)fcm->data;
				data->script = newlibadr(fd, id->lib, data->script);

				break;
			}
		}
	}
}

static void lib_link_fcurves(FileData *fd, ID *id, ListBase *list) 
{
	FCurve *fcu;
	
	if (list == NULL)
		return;
	
	/* relink ID-block references... */
	for (fcu = list->first; fcu; fcu = fcu->next) {
		/* driver data */
		if (fcu->driver) {
			ChannelDriver *driver = fcu->driver;
			DriverVar *dvar;
			
			for (dvar= driver->variables.first; dvar; dvar= dvar->next) {
				DRIVER_TARGETS_LOOPER(dvar)
				{
					/* only relink if still used */
					if (tarIndex < dvar->num_targets)
						dtar->id = newlibadr(fd, id->lib, dtar->id); 
					else
						dtar->id = NULL;
				}
				DRIVER_TARGETS_LOOPER_END
			}
		}
		
		/* modifiers */
		lib_link_fmodifiers(fd, id, &fcu->modifiers);
	}
}


/* NOTE: this assumes that link_list has already been called on the list */
static void direct_link_fmodifiers(FileData *fd, ListBase *list)
{
	FModifier *fcm;
	
	for (fcm = list->first; fcm; fcm = fcm->next) {
		/* relink general data */
		fcm->data  = newdataadr(fd, fcm->data);
		
		/* do relinking of data for specific types */
		switch (fcm->type) {
			case FMODIFIER_TYPE_GENERATOR:
			{
				FMod_Generator *data = (FMod_Generator *)fcm->data;
				
				data->coefficients = newdataadr(fd, data->coefficients);
				
				if (fd->flags & FD_FLAGS_SWITCH_ENDIAN) {
					BLI_endian_switch_float_array(data->coefficients, data->arraysize);
				}

				break;
			}
			case FMODIFIER_TYPE_ENVELOPE:
			{
				FMod_Envelope *data=  (FMod_Envelope *)fcm->data;
				
				data->data= newdataadr(fd, data->data);

				break;
			}
			case FMODIFIER_TYPE_PYTHON:
			{
				FMod_Python *data = (FMod_Python *)fcm->data;
				
				data->prop = newdataadr(fd, data->prop);
				IDP_DirectLinkGroup_OrFree(&data->prop, (fd->flags & FD_FLAGS_SWITCH_ENDIAN), fd);

				break;
			}
		}
	}
}

/* NOTE: this assumes that link_list has already been called on the list */
static void direct_link_fcurves(FileData *fd, ListBase *list)
{
	FCurve *fcu;
	
	/* link F-Curve data to F-Curve again (non ID-libs) */
	for (fcu = list->first; fcu; fcu = fcu->next) {
		/* curve data */
		fcu->bezt = newdataadr(fd, fcu->bezt);
		fcu->fpt = newdataadr(fd, fcu->fpt);
		
		/* rna path */
		fcu->rna_path = newdataadr(fd, fcu->rna_path);
		
		/* group */
		fcu->grp = newdataadr_ex(fd, fcu->grp, false);
		
		/* clear disabled flag - allows disabled drivers to be tried again ([#32155]),
		 * but also means that another method for "reviving disabled F-Curves" exists
		 */
		fcu->flag &= ~FCURVE_DISABLED;
		
		/* driver */
		fcu->driver= newdataadr(fd, fcu->driver);
		if (fcu->driver) {
			ChannelDriver *driver= fcu->driver;
			DriverVar *dvar;
			
			/* compiled expression data will need to be regenerated (old pointer may still be set here) */
			driver->expr_comp = NULL;
			
			/* give the driver a fresh chance - the operating environment may be different now 
			 * (addons, etc. may be different) so the driver namespace may be sane now [#32155]
			 */
			driver->flag &= ~DRIVER_FLAG_INVALID;
			
			/* relink variables, targets and their paths */
			link_list(fd, &driver->variables);
			for (dvar= driver->variables.first; dvar; dvar= dvar->next) {
				DRIVER_TARGETS_LOOPER(dvar)
				{
					/* only relink the targets being used */
					if (tarIndex < dvar->num_targets)
						dtar->rna_path = newdataadr(fd, dtar->rna_path);
					else
						dtar->rna_path = NULL;
				}
				DRIVER_TARGETS_LOOPER_END
			}
		}
		
		/* modifiers */
		link_list(fd, &fcu->modifiers);
		direct_link_fmodifiers(fd, &fcu->modifiers);
	}
}


static void lib_link_action(FileData *fd, Main *main)
{
	for (bAction *act = main->action.first; act; act = act->id.next) {
		if (act->id.tag & LIB_TAG_NEED_LINK) {
			IDP_LibLinkProperty(act->id.properties, fd);
			
// XXX deprecated - old animation system <<<
			for (bActionChannel *chan = act->chanbase.first; chan; chan = chan->next) {
				chan->ipo = newlibadr_us(fd, act->id.lib, chan->ipo);
				lib_link_constraint_channels(fd, &act->id, &chan->constraintChannels);
			}
// >>> XXX deprecated - old animation system
			
			lib_link_fcurves(fd, &act->id, &act->curves);

			for (TimeMarker *marker = act->markers.first; marker; marker = marker->next) {
				if (marker->camera) {
					marker->camera = newlibadr(fd, act->id.lib, marker->camera);
				}
			}

			act->id.tag &= ~LIB_TAG_NEED_LINK;
		}
	}
}

static void direct_link_action(FileData *fd, bAction *act)
{
	bActionChannel *achan; // XXX deprecated - old animation system
	bActionGroup *agrp;

	link_list(fd, &act->curves);
	link_list(fd, &act->chanbase); // XXX deprecated - old animation system
	link_list(fd, &act->groups);
	link_list(fd, &act->markers);

// XXX deprecated - old animation system <<<
	for (achan = act->chanbase.first; achan; achan=achan->next) {
		achan->grp = newdataadr(fd, achan->grp);
		
		link_list(fd, &achan->constraintChannels);
	}
// >>> XXX deprecated - old animation system

	direct_link_fcurves(fd, &act->curves);
	
	for (agrp = act->groups.first; agrp; agrp= agrp->next) {
		agrp->channels.first= newdataadr(fd, agrp->channels.first);
		agrp->channels.last= newdataadr(fd, agrp->channels.last);
	}
}

static void lib_link_nladata_strips(FileData *fd, ID *id, ListBase *list)
{
	NlaStrip *strip;
	
	for (strip = list->first; strip; strip = strip->next) {
		/* check strip's children */
		lib_link_nladata_strips(fd, id, &strip->strips);
		
		/* check strip's F-Curves */
		lib_link_fcurves(fd, id, &strip->fcurves);
		
		/* reassign the counted-reference to action */
		strip->act = newlibadr_us(fd, id->lib, strip->act);
		
		/* fix action id-root (i.e. if it comes from a pre 2.57 .blend file) */
		if ((strip->act) && (strip->act->idroot == 0))
			strip->act->idroot = GS(id->name);
	}
}

static void lib_link_nladata(FileData *fd, ID *id, ListBase *list)
{
	NlaTrack *nlt;
	
	/* we only care about the NLA strips inside the tracks */
	for (nlt = list->first; nlt; nlt = nlt->next) {
		lib_link_nladata_strips(fd, id, &nlt->strips);
	}
}

/* This handles Animato NLA-Strips linking 
 * NOTE: this assumes that link_list has already been called on the list 
 */
static void direct_link_nladata_strips(FileData *fd, ListBase *list)
{
	NlaStrip *strip;
	
	for (strip = list->first; strip; strip = strip->next) {
		/* strip's child strips */
		link_list(fd, &strip->strips);
		direct_link_nladata_strips(fd, &strip->strips);
		
		/* strip's F-Curves */
		link_list(fd, &strip->fcurves);
		direct_link_fcurves(fd, &strip->fcurves);
		
		/* strip's F-Modifiers */
		link_list(fd, &strip->modifiers);
		direct_link_fmodifiers(fd, &strip->modifiers);
	}
}

/* NOTE: this assumes that link_list has already been called on the list */
static void direct_link_nladata(FileData *fd, ListBase *list)
{
	NlaTrack *nlt;
	
	for (nlt = list->first; nlt; nlt = nlt->next) {
		/* relink list of strips */
		link_list(fd, &nlt->strips);
		
		/* relink strip data */
		direct_link_nladata_strips(fd, &nlt->strips);
	}
}

/* ------- */

static void lib_link_keyingsets(FileData *fd, ID *id, ListBase *list)
{
	KeyingSet *ks;
	KS_Path *ksp;
	
	/* here, we're only interested in the ID pointer stored in some of the paths */
	for (ks = list->first; ks; ks = ks->next) {
		for (ksp = ks->paths.first; ksp; ksp = ksp->next) {
			ksp->id= newlibadr(fd, id->lib, ksp->id); 
		}
	}
}

/* NOTE: this assumes that link_list has already been called on the list */
static void direct_link_keyingsets(FileData *fd, ListBase *list)
{
	KeyingSet *ks;
	KS_Path *ksp;
	
	/* link KeyingSet data to KeyingSet again (non ID-libs) */
	for (ks = list->first; ks; ks = ks->next) {
		/* paths */
		link_list(fd, &ks->paths);
		
		for (ksp = ks->paths.first; ksp; ksp = ksp->next) {
			/* rna path */
			ksp->rna_path= newdataadr(fd, ksp->rna_path);
		}
	}
}

/* ------- */

static void lib_link_animdata(FileData *fd, ID *id, AnimData *adt)
{
	if (adt == NULL)
		return;
	
	/* link action data */
	adt->action= newlibadr_us(fd, id->lib, adt->action);
	adt->tmpact= newlibadr_us(fd, id->lib, adt->tmpact);
	
	/* fix action id-roots (i.e. if they come from a pre 2.57 .blend file) */
	if ((adt->action) && (adt->action->idroot == 0))
		adt->action->idroot = GS(id->name);
	if ((adt->tmpact) && (adt->tmpact->idroot == 0))
		adt->tmpact->idroot = GS(id->name);
	
	/* link drivers */
	lib_link_fcurves(fd, id, &adt->drivers);
	
	/* overrides don't have lib-link for now, so no need to do anything */
	
	/* link NLA-data */
	lib_link_nladata(fd, id, &adt->nla_tracks);
}

static void direct_link_animdata(FileData *fd, AnimData *adt)
{
	/* NOTE: must have called newdataadr already before doing this... */
	if (adt == NULL)
		return;
	
	/* link drivers */
	link_list(fd, &adt->drivers);
	direct_link_fcurves(fd, &adt->drivers);
	
	/* link overrides */
	// TODO...
	
	/* link NLA-data */
	link_list(fd, &adt->nla_tracks);
	direct_link_nladata(fd, &adt->nla_tracks);
	
	/* relink active track/strip - even though strictly speaking this should only be used
	 * if we're in 'tweaking mode', we need to be able to have this loaded back for
	 * undo, but also since users may not exit tweakmode before saving (#24535)
	 */
	// TODO: it's not really nice that anyone should be able to save the file in this
	//		state, but it's going to be too hard to enforce this single case...
	adt->act_track = newdataadr(fd, adt->act_track);
	adt->actstrip = newdataadr(fd, adt->actstrip);
}	

/* ************ READ CACHEFILES *************** */

static void lib_link_cachefiles(FileData *fd, Main *bmain)
{
	/* only link ID pointers */
	for (CacheFile *cache_file = bmain->cachefiles.first; cache_file; cache_file = cache_file->id.next) {
		if (cache_file->id.tag & LIB_TAG_NEED_LINK) {
			IDP_LibLinkProperty(cache_file->id.properties, fd);
			lib_link_animdata(fd, &cache_file->id, cache_file->adt);

			cache_file->id.tag &= ~LIB_TAG_NEED_LINK;
		}
	}
}

static void direct_link_cachefile(FileData *fd, CacheFile *cache_file)
{
	BLI_listbase_clear(&cache_file->object_paths);
	cache_file->handle = NULL;
	cache_file->handle_mutex = NULL;

	/* relink animdata */
	cache_file->adt = newdataadr(fd, cache_file->adt);
	direct_link_animdata(fd, cache_file->adt);
}

/* ************ READ WORKSPACES *************** */

static void lib_link_workspaces(FileData *fd, Main *bmain)
{
<<<<<<< HEAD
	BKE_WORKSPACE_ITER_BEGIN (workspace, bmain->workspaces.first) {
		ID *id = BKE_workspace_id_get(workspace);
		ListBase *layouts = BKE_workspace_layouts_get(workspace);

		id_us_ensure_real(id);

		BKE_WORKSPACE_LAYOUT_ITER_BEGIN (layout, layouts->first) {
			bScreen *screen = newlibadr(fd, id->lib, BKE_workspace_layout_screen_get(layout));

			BKE_workspace_layout_screen_set(layout, screen);

			if (ID_IS_LINKED_DATABLOCK(id)) {
				screen->winid = 0;
				if (screen->temp) {
					/* delete temp layouts when appending */
					BKE_workspace_layout_remove(bmain, workspace, layout);
				}
			}
		} BKE_WORKSPACE_LAYOUT_ITER_END;
	} BKE_WORKSPACE_ITER_END;
=======
	for (WorkSpace *workspace = bmain->workspaces.first; workspace; workspace = workspace->id.next) {
		ListBase *layouts = BKE_workspace_layouts_get(workspace);
		ID *id = (ID *)workspace;

		if ((id->tag & LIB_TAG_NEED_LINK) == 0) {
			continue;
		}
		IDP_LibLinkProperty(id->properties, fd);
		id_us_ensure_real(id);

		for (WorkSpaceLayout *layout = layouts->first; layout; layout = layout->next) {
			bScreen *screen = newlibadr(fd, id->lib, BKE_workspace_layout_screen_get(layout));

			if (screen) {
				BKE_workspace_layout_screen_set(layout, screen);

				if (ID_IS_LINKED_DATABLOCK(id)) {
					screen->winid = 0;
					if (screen->temp) {
						/* delete temp layouts when appending */
						BKE_workspace_layout_remove(bmain, workspace, layout);
					}
				}
			}
		}

		id->tag &= ~LIB_TAG_NEED_LINK;
	}
>>>>>>> c2f6ca31
}

static void direct_link_workspace(FileData *fd, WorkSpace *workspace, const Main *main)
{
<<<<<<< HEAD
	ID *workspace_id = BKE_workspace_id_get(workspace);
	ListBase *hook_layout_relations = BKE_workspace_hook_layout_relations_get(workspace);

	link_list(fd, BKE_workspace_layouts_get(workspace));
	link_list(fd, hook_layout_relations);

	for (struct WorkSpaceDataRelation *relation = hook_layout_relations->first;
	     relation;
	     relation = BKE_workspace_relation_next_get(relation))
	{
		void *parent, *data;
		BKE_workspace_relation_data_get(relation, &parent, &data);
		parent = newglobadr(fd, parent); /* data from window - need to access through global oldnew-map */
		data = newdataadr(fd, data);
		BKE_workspace_relation_data_set(relation, parent, data);
	}

	if (ID_IS_LINKED_DATABLOCK(workspace_id)) {
=======
	link_list(fd, BKE_workspace_layouts_get(workspace));
	link_list(fd, &workspace->hook_layout_relations);
	link_list(fd, BKE_workspace_transform_orientations_get(workspace));

	for (WorkSpaceDataRelation *relation = workspace->hook_layout_relations.first;
	     relation;
	     relation = relation->next)
	{
		relation->parent = newglobadr(fd, relation->parent); /* data from window - need to access through global oldnew-map */
		relation->value = newdataadr(fd, relation->value);
	}

	if (ID_IS_LINKED_DATABLOCK(&workspace->id)) {
>>>>>>> c2f6ca31
		/* Appending workspace so render layer is likely from a different scene. Unset
		 * now, when activating workspace later we set a valid one from current scene. */
		BKE_workspace_render_layer_set(workspace, NULL);
	}

<<<<<<< HEAD
	/* Same issue/fix as in direct_link_scene_update_screen_data: Can't read workspace data
=======
	/* Same issue/fix as in direct_link_workspace_link_scene_data: Can't read workspace data
>>>>>>> c2f6ca31
	 * when reading windows, so have to update windows after/when reading workspaces. */
	for (wmWindowManager *wm = main->wm.first; wm; wm = wm->id.next) {
		for (wmWindow *win = wm->windows.first; win; win = win->next) {
			WorkSpaceLayout *act_layout = newdataadr(fd, BKE_workspace_active_layout_get(win->workspace_hook));
			if (act_layout) {
				BKE_workspace_active_layout_set(win->workspace_hook, act_layout);
			}
		}
	}
}

static void lib_link_workspace_instance_hook(FileData *fd, WorkSpaceInstanceHook *hook, ID *id)
{
	WorkSpace *workspace = BKE_workspace_active_get(hook);
	BKE_workspace_active_set(hook, newlibadr(fd, id->lib, workspace));
}


/* ************ READ MOTION PATHS *************** */

/* direct data for cache */
static void direct_link_motionpath(FileData *fd, bMotionPath *mpath)
{
	/* sanity check */
	if (mpath == NULL)
		return;
	
	/* relink points cache */
	mpath->points = newdataadr(fd, mpath->points);
}

/* ************ READ NODE TREE *************** */

/* Single node tree (also used for material/scene trees), ntree is not NULL */
static void lib_link_ntree(FileData *fd, ID *id, bNodeTree *ntree)
{
	bNode *node;
	bNodeSocket *sock;
	
	IDP_LibLinkProperty(ntree->id.properties, fd);
	lib_link_animdata(fd, &ntree->id, ntree->adt);
	
	ntree->gpd = newlibadr_us(fd, id->lib, ntree->gpd);
	
	for (node = ntree->nodes.first; node; node = node->next) {
		/* Link ID Properties -- and copy this comment EXACTLY for easy finding
		 * of library blocks that implement this.*/
		IDP_LibLinkProperty(node->prop, fd);
		
		node->id = newlibadr_us(fd, id->lib, node->id);

		for (sock = node->inputs.first; sock; sock = sock->next) {
			IDP_LibLinkProperty(sock->prop, fd);
		}
		for (sock = node->outputs.first; sock; sock = sock->next) {
			IDP_LibLinkProperty(sock->prop, fd);
		}
	}
	
	for (sock = ntree->inputs.first; sock; sock = sock->next) {
		IDP_LibLinkProperty(sock->prop, fd);
	}
	for (sock = ntree->outputs.first; sock; sock = sock->next) {
		IDP_LibLinkProperty(sock->prop, fd);
	}
}

/* library ntree linking after fileread */
static void lib_link_nodetree(FileData *fd, Main *main)
{
	/* only link ID pointers */
	for (bNodeTree *ntree = main->nodetree.first; ntree; ntree = ntree->id.next) {
		if (ntree->id.tag & LIB_TAG_NEED_LINK) {
			lib_link_ntree(fd, &ntree->id, ntree);

			ntree->id.tag &= ~LIB_TAG_NEED_LINK;
		}
	}
}

/* updates group node socket identifier so that
 * external links to/from the group node are preserved.
 */
static void lib_node_do_versions_group_indices(bNode *gnode)
{
	bNodeTree *ngroup = (bNodeTree*)gnode->id;
	bNodeSocket *sock;
	bNodeLink *link;
	
	for (sock=gnode->outputs.first; sock; sock = sock->next) {
		int old_index = sock->to_index;
		
		for (link = ngroup->links.first; link; link = link->next) {
			if (link->tonode == NULL && link->fromsock->own_index == old_index) {
				strcpy(sock->identifier, link->fromsock->identifier);
				/* deprecated */
				sock->own_index = link->fromsock->own_index;
				sock->to_index = 0;
				sock->groupsock = NULL;
			}
		}
	}
	for (sock=gnode->inputs.first; sock; sock = sock->next) {
		int old_index = sock->to_index;
		
		for (link = ngroup->links.first; link; link = link->next) {
			if (link->fromnode == NULL && link->tosock->own_index == old_index) {
				strcpy(sock->identifier, link->tosock->identifier);
				/* deprecated */
				sock->own_index = link->tosock->own_index;
				sock->to_index = 0;
				sock->groupsock = NULL;
			}
		}
	}
}

/* verify types for nodes and groups, all data has to be read */
/* open = 0: appending/linking, open = 1: open new file (need to clean out dynamic
 * typedefs */
static void lib_verify_nodetree(Main *main, int UNUSED(open))
{
	/* this crashes blender on undo/redo */
#if 0
		if (open == 1) {
			reinit_nodesystem();
		}
#endif
	
	/* set node->typeinfo pointers */
	FOREACH_NODETREE(main, ntree, id) {
		ntreeSetTypes(NULL, ntree);
	} FOREACH_NODETREE_END
	
	/* verify static socket templates */
	FOREACH_NODETREE(main, ntree, id) {
		bNode *node;
		for (node=ntree->nodes.first; node; node=node->next)
			node_verify_socket_templates(ntree, node);
	} FOREACH_NODETREE_END
	
	{
		bool has_old_groups = false;
		/* XXX this should actually be part of do_versions, but since we need
		 * finished library linking, it is not possible there. Instead in do_versions
		 * we have set the NTREE_DO_VERSIONS_GROUP_EXPOSE_2_56_2 flag, so at this point we can do the
		 * actual group node updates.
		 */
		for (bNodeTree *ntree = main->nodetree.first; ntree; ntree = ntree->id.next) {
			if (ntree->flag & NTREE_DO_VERSIONS_GROUP_EXPOSE_2_56_2) {
				has_old_groups = 1;
			}
		}
		
		if (has_old_groups) {
			FOREACH_NODETREE(main, ntree, id) {
				/* updates external links for all group nodes in a tree */
				bNode *node;
				for (node = ntree->nodes.first; node; node = node->next) {
					if (node->type == NODE_GROUP) {
						bNodeTree *ngroup = (bNodeTree*)node->id;
						if (ngroup && (ngroup->flag & NTREE_DO_VERSIONS_GROUP_EXPOSE_2_56_2))
							lib_node_do_versions_group_indices(node);
					}
				}
			} FOREACH_NODETREE_END
		}
		
		for (bNodeTree *ntree = main->nodetree.first; ntree; ntree = ntree->id.next) {
			ntree->flag &= ~NTREE_DO_VERSIONS_GROUP_EXPOSE_2_56_2;
		}
	}
	
	{
		/* Convert the previously used ntree->inputs/ntree->outputs lists to interface nodes.
		 * Pre 2.56.2 node trees automatically have all unlinked sockets exposed already
		 * (see NTREE_DO_VERSIONS_GROUP_EXPOSE_2_56_2).
		 *
		 * XXX this should actually be part of do_versions,
		 * but needs valid typeinfo pointers to create interface nodes.
		 *
		 * Note: theoretically only needed in node groups (main->nodetree),
		 * but due to a temporary bug such links could have been added in all trees,
		 * so have to clean up all of them ...
		 */
		
		FOREACH_NODETREE(main, ntree, id) {
			if (ntree->flag & NTREE_DO_VERSIONS_CUSTOMNODES_GROUP) {
				bNode *input_node = NULL, *output_node = NULL;
				int num_inputs = 0, num_outputs = 0;
				bNodeLink *link, *next_link;
				/* Only create new interface nodes for actual older files.
				 * New file versions already have input/output nodes with duplicate links,
				 * in that case just remove the invalid links.
				 */
				const bool create_io_nodes = (ntree->flag & NTREE_DO_VERSIONS_CUSTOMNODES_GROUP_CREATE_INTERFACE) != 0;
				
				float input_locx = 1000000.0f, input_locy = 0.0f;
				float output_locx = -1000000.0f, output_locy = 0.0f;
				/* rough guess, not nice but we don't have access to UI constants here ... */
				static const float offsetx = 42 + 3*20 + 20;
				/*static const float offsety = 0.0f;*/
				
				if (create_io_nodes) {
					if (ntree->inputs.first)
						input_node = nodeAddStaticNode(NULL, ntree, NODE_GROUP_INPUT);
					
					if (ntree->outputs.first)
						output_node = nodeAddStaticNode(NULL, ntree, NODE_GROUP_OUTPUT);
				}
				
				/* Redirect links from/to the node tree interface to input/output node.
				 * If the fromnode/tonode pointers are NULL, this means a link from/to
				 * the ntree interface sockets, which need to be redirected to new interface nodes.
				 */
				for (link = ntree->links.first; link; link = next_link) {
					bool free_link = false;
					next_link = link->next;
					
					if (link->fromnode == NULL) {
						if (input_node) {
							link->fromnode = input_node;
							link->fromsock = node_group_input_find_socket(input_node, link->fromsock->identifier);
							++num_inputs;
							
							if (link->tonode) {
								if (input_locx > link->tonode->locx - offsetx)
									input_locx = link->tonode->locx - offsetx;
								input_locy += link->tonode->locy;
							}
						}
						else {
							free_link = true;
						}
					}
					
					if (link->tonode == NULL) {
						if (output_node) {
							link->tonode = output_node;
							link->tosock = node_group_output_find_socket(output_node, link->tosock->identifier);
							++num_outputs;
							
							if (link->fromnode) {
								if (output_locx < link->fromnode->locx + offsetx)
									output_locx = link->fromnode->locx + offsetx;
								output_locy += link->fromnode->locy;
							}
						}
						else {
							free_link = true;
						}
					}
					
					if (free_link)
						nodeRemLink(ntree, link);
				}
				
				if (num_inputs > 0) {
					input_locy /= num_inputs;
					input_node->locx = input_locx;
					input_node->locy = input_locy;
				}
				if (num_outputs > 0) {
					output_locy /= num_outputs;
					output_node->locx = output_locx;
					output_node->locy = output_locy;
				}
				
				/* clear do_versions flags */
				ntree->flag &= ~(NTREE_DO_VERSIONS_CUSTOMNODES_GROUP | NTREE_DO_VERSIONS_CUSTOMNODES_GROUP_CREATE_INTERFACE);
			}
		}
		FOREACH_NODETREE_END
	}
	
	/* verify all group user nodes */
	for (bNodeTree *ntree = main->nodetree.first; ntree; ntree = ntree->id.next) {
		ntreeVerifyNodes(main, &ntree->id);
	}
	
	/* make update calls where necessary */
	{
		FOREACH_NODETREE(main, ntree, id) {
			/* make an update call for the tree */
			ntreeUpdateTree(main, ntree);
		} FOREACH_NODETREE_END
	}
}

static void direct_link_node_socket(FileData *fd, bNodeSocket *sock)
{
	sock->prop = newdataadr(fd, sock->prop);
	IDP_DirectLinkGroup_OrFree(&sock->prop, (fd->flags & FD_FLAGS_SWITCH_ENDIAN), fd);
	
	sock->link = newdataadr(fd, sock->link);
	sock->typeinfo = NULL;
	sock->storage = newdataadr(fd, sock->storage);
	sock->default_value = newdataadr(fd, sock->default_value);
	sock->cache = NULL;
}

/* ntree itself has been read! */
static void direct_link_nodetree(FileData *fd, bNodeTree *ntree)
{
	/* note: writing and reading goes in sync, for speed */
	bNode *node;
	bNodeSocket *sock;
	bNodeLink *link;
	
	ntree->init = 0;		/* to set callbacks and force setting types */
	ntree->is_updating = false;
	ntree->typeinfo= NULL;
	ntree->interface_type = NULL;
	
	ntree->progress = NULL;
	ntree->execdata = NULL;
	ntree->duplilock = NULL;

	ntree->adt = newdataadr(fd, ntree->adt);
	direct_link_animdata(fd, ntree->adt);
	
	ntree->id.tag &= ~(LIB_TAG_ID_RECALC|LIB_TAG_ID_RECALC_DATA);

	link_list(fd, &ntree->nodes);
	for (node = ntree->nodes.first; node; node = node->next) {
		node->typeinfo = NULL;
		
		link_list(fd, &node->inputs);
		link_list(fd, &node->outputs);
		
		node->prop = newdataadr(fd, node->prop);
		IDP_DirectLinkGroup_OrFree(&node->prop, (fd->flags & FD_FLAGS_SWITCH_ENDIAN), fd);
		
		link_list(fd, &node->internal_links);
		for (link = node->internal_links.first; link; link = link->next) {
			link->fromnode = newdataadr(fd, link->fromnode);
			link->fromsock = newdataadr(fd, link->fromsock);
			link->tonode = newdataadr(fd, link->tonode);
			link->tosock = newdataadr(fd, link->tosock);
		}
		
		if (node->type == CMP_NODE_MOVIEDISTORTION) {
			node->storage = newmclipadr(fd, node->storage);
		}
		else {
			node->storage = newdataadr(fd, node->storage);
		}
		
		if (node->storage) {
			/* could be handlerized at some point */
			if (ntree->type==NTREE_SHADER) {
				if (node->type==SH_NODE_CURVE_VEC || node->type==SH_NODE_CURVE_RGB) {
					direct_link_curvemapping(fd, node->storage);
				}
				else if (node->type==SH_NODE_SCRIPT) {
					NodeShaderScript *nss = (NodeShaderScript *) node->storage;
					nss->bytecode = newdataadr(fd, nss->bytecode);
				}
				else if (node->type==SH_NODE_TEX_POINTDENSITY) {
					NodeShaderTexPointDensity *npd = (NodeShaderTexPointDensity *) node->storage;
					memset(&npd->pd, 0, sizeof(npd->pd));
				}
			}
			else if (ntree->type==NTREE_COMPOSIT) {
				if (ELEM(node->type, CMP_NODE_TIME, CMP_NODE_CURVE_VEC, CMP_NODE_CURVE_RGB, CMP_NODE_HUECORRECT))
					direct_link_curvemapping(fd, node->storage);
				else if (ELEM(node->type, CMP_NODE_IMAGE, CMP_NODE_R_LAYERS, CMP_NODE_VIEWER, CMP_NODE_SPLITVIEWER))
					((ImageUser *)node->storage)->ok = 1;
			}
			else if ( ntree->type==NTREE_TEXTURE) {
				if (node->type==TEX_NODE_CURVE_RGB || node->type==TEX_NODE_CURVE_TIME)
					direct_link_curvemapping(fd, node->storage);
				else if (node->type==TEX_NODE_IMAGE)
					((ImageUser *)node->storage)->ok = 1;
			}
		}
	}
	link_list(fd, &ntree->links);
	
	/* and we connect the rest */
	for (node = ntree->nodes.first; node; node = node->next) {
		node->parent = newdataadr(fd, node->parent);
		node->lasty = 0;
		
		for (sock = node->inputs.first; sock; sock = sock->next)
			direct_link_node_socket(fd, sock);
		for (sock = node->outputs.first; sock; sock = sock->next)
			direct_link_node_socket(fd, sock);
	}
	
	/* interface socket lists */
	link_list(fd, &ntree->inputs);
	link_list(fd, &ntree->outputs);
	for (sock = ntree->inputs.first; sock; sock = sock->next)
		direct_link_node_socket(fd, sock);
	for (sock = ntree->outputs.first; sock; sock = sock->next)
		direct_link_node_socket(fd, sock);
	
	for (link = ntree->links.first; link; link= link->next) {
		link->fromnode = newdataadr(fd, link->fromnode);
		link->tonode = newdataadr(fd, link->tonode);
		link->fromsock = newdataadr(fd, link->fromsock);
		link->tosock = newdataadr(fd, link->tosock);
	}
	
#if 0
	if (ntree->previews) {
		bNodeInstanceHash *new_previews = BKE_node_instance_hash_new("node previews");
		bNodeInstanceHashIterator iter;
		
		NODE_INSTANCE_HASH_ITER(iter, ntree->previews) {
			bNodePreview *preview = BKE_node_instance_hash_iterator_get_value(&iter);
			if (preview) {
				bNodePreview *new_preview = newimaadr(fd, preview);
				if (new_preview) {
					bNodeInstanceKey key = BKE_node_instance_hash_iterator_get_key(&iter);
					BKE_node_instance_hash_insert(new_previews, key, new_preview);
				}
			}
		}
		BKE_node_instance_hash_free(ntree->previews, NULL);
		ntree->previews = new_previews;
	}
#else
	/* XXX TODO */
	ntree->previews = NULL;
#endif
	
	/* type verification is in lib-link */
}

/* ************ READ ARMATURE ***************** */

/* temp struct used to transport needed info to lib_link_constraint_cb() */
typedef struct tConstraintLinkData {
	FileData *fd;
	ID *id;
} tConstraintLinkData;
/* callback function used to relink constraint ID-links */
static void lib_link_constraint_cb(bConstraint *UNUSED(con), ID **idpoin, bool is_reference, void *userdata)
{
	tConstraintLinkData *cld= (tConstraintLinkData *)userdata;
	
	/* for reference types, we need to increment the usercounts on load... */
	if (is_reference) {
		/* reference type - with usercount */
		*idpoin = newlibadr_us(cld->fd, cld->id->lib, *idpoin);
	}
	else {
		/* target type - no usercount needed */
		*idpoin = newlibadr(cld->fd, cld->id->lib, *idpoin);
	}
}

static void lib_link_constraints(FileData *fd, ID *id, ListBase *conlist)
{
	tConstraintLinkData cld;
	bConstraint *con;
	
	/* legacy fixes */
	for (con = conlist->first; con; con=con->next) {
		/* patch for error introduced by changing constraints (dunno how) */
		/* if con->data type changes, dna cannot resolve the pointer! (ton) */
		if (con->data == NULL) {
			con->type = CONSTRAINT_TYPE_NULL;
		}
		/* own ipo, all constraints have it */
		con->ipo = newlibadr_us(fd, id->lib, con->ipo); // XXX deprecated - old animation system
	}
	
	/* relink all ID-blocks used by the constraints */
	cld.fd = fd;
	cld.id = id;
	
	BKE_constraints_id_loop(conlist, lib_link_constraint_cb, &cld);
}

static void direct_link_constraints(FileData *fd, ListBase *lb)
{
	bConstraint *con;
	
	link_list(fd, lb);
	for (con=lb->first; con; con=con->next) {
		con->data = newdataadr(fd, con->data);
		
		switch (con->type) {
			case CONSTRAINT_TYPE_PYTHON:
			{
				bPythonConstraint *data= con->data;
				
				link_list(fd, &data->targets);
				
				data->prop = newdataadr(fd, data->prop);
				IDP_DirectLinkGroup_OrFree(&data->prop, (fd->flags & FD_FLAGS_SWITCH_ENDIAN), fd);
				break;
			}
			case CONSTRAINT_TYPE_SPLINEIK:
			{
				bSplineIKConstraint *data= con->data;

				data->points= newdataadr(fd, data->points);
				break;
			}
			case CONSTRAINT_TYPE_KINEMATIC:
			{
				bKinematicConstraint *data = con->data;

				con->lin_error = 0.f;
				con->rot_error = 0.f;

				/* version patch for runtime flag, was not cleared in some case */
				data->flag &= ~CONSTRAINT_IK_AUTO;
				break;
			}
			case CONSTRAINT_TYPE_CHILDOF:
			{
				/* XXX version patch, in older code this flag wasn't always set, and is inherent to type */
				if (con->ownspace == CONSTRAINT_SPACE_POSE)
					con->flag |= CONSTRAINT_SPACEONCE;
				break;
			}
			case CONSTRAINT_TYPE_TRANSFORM_CACHE:
			{
				bTransformCacheConstraint *data = con->data;
				data->reader = NULL;
			}
		}
	}
}

static void lib_link_pose(FileData *fd, Main *bmain, Object *ob, bPose *pose)
{
	bArmature *arm = ob->data;
	
	if (!pose || !arm)
		return;
	
	/* always rebuild to match proxy or lib changes, but on Undo */
	bool rebuild = false;

	if (fd->memfile == NULL) {
		if (ob->proxy || (ob->id.lib==NULL && arm->id.lib)) {
			rebuild = true;
		}
	}

	/* avoid string */
	GHash *bone_hash = BKE_armature_bone_from_name_map(arm);

	if (ob->proxy) {
		/* sync proxy layer */
		if (pose->proxy_layer)
			arm->layer = pose->proxy_layer;
		
		/* sync proxy active bone */
		if (pose->proxy_act_bone[0]) {
			Bone *bone = BLI_ghash_lookup(bone_hash, pose->proxy_act_bone);
			if (bone) {
				arm->act_bone = bone;
			}
		}
	}

	for (bPoseChannel *pchan = pose->chanbase.first; pchan; pchan = pchan->next) {
		lib_link_constraints(fd, (ID *)ob, &pchan->constraints);

		pchan->bone = BLI_ghash_lookup(bone_hash, pchan->name);
		
		IDP_LibLinkProperty(pchan->prop, fd);

		pchan->custom = newlibadr_us(fd, arm->id.lib, pchan->custom);
		if (UNLIKELY(pchan->bone == NULL)) {
			rebuild = true;
		}
		else if ((ob->id.lib == NULL) && arm->id.lib) {
			/* local pose selection copied to armature, bit hackish */
			pchan->bone->flag &= ~BONE_SELECTED;
			pchan->bone->flag |= pchan->selectflag;
		}
	}

	BLI_ghash_free(bone_hash, NULL, NULL);
	

	if (rebuild) {
		DEG_id_tag_update_ex(bmain, &ob->id, OB_RECALC_OB | OB_RECALC_DATA | OB_RECALC_TIME);
		BKE_pose_tag_recalc(bmain, pose);
	}
}

static void lib_link_bones(FileData *fd, Bone *bone)
{
	IDP_LibLinkProperty(bone->prop, fd);

	for (Bone *curbone = bone->childbase.first; curbone; curbone = curbone->next) {
		lib_link_bones(fd, curbone);
	}
}

static void lib_link_armature(FileData *fd, Main *main)
{
	for (bArmature *arm = main->armature.first; arm; arm = arm->id.next) {
		if (arm->id.tag & LIB_TAG_NEED_LINK) {
			IDP_LibLinkProperty(arm->id.properties, fd);
			lib_link_animdata(fd, &arm->id, arm->adt);

			for (Bone *curbone = arm->bonebase.first; curbone; curbone = curbone->next) {
				lib_link_bones(fd, curbone);
			}

			arm->id.tag &= ~LIB_TAG_NEED_LINK;
		}
	}
}

static void direct_link_bones(FileData *fd, Bone *bone)
{
	Bone *child;
	
	bone->parent = newdataadr(fd, bone->parent);
	bone->prop = newdataadr(fd, bone->prop);
	IDP_DirectLinkGroup_OrFree(&bone->prop, (fd->flags & FD_FLAGS_SWITCH_ENDIAN), fd);
		
	bone->flag &= ~BONE_DRAW_ACTIVE;
	
	link_list(fd, &bone->childbase);
	
	for (child=bone->childbase.first; child; child=child->next)
		direct_link_bones(fd, child);
}

static void direct_link_armature(FileData *fd, bArmature *arm)
{
	Bone *bone;
	
	link_list(fd, &arm->bonebase);
	arm->edbo = NULL;
	arm->sketch = NULL;
	
	arm->adt = newdataadr(fd, arm->adt);
	direct_link_animdata(fd, arm->adt);
	
	for (bone = arm->bonebase.first; bone; bone = bone->next) {
		direct_link_bones(fd, bone);
	}
	
	arm->act_bone = newdataadr(fd, arm->act_bone);
	arm->act_edbone = NULL;
}

/* ************ READ CAMERA ***************** */

static void lib_link_camera(FileData *fd, Main *main)
{
	for (Camera *ca = main->camera.first; ca; ca = ca->id.next) {
		if (ca->id.tag & LIB_TAG_NEED_LINK) {
			IDP_LibLinkProperty(ca->id.properties, fd);
			lib_link_animdata(fd, &ca->id, ca->adt);
			
			ca->ipo = newlibadr_us(fd, ca->id.lib, ca->ipo); // XXX deprecated - old animation system

			ca->dof_ob = newlibadr(fd, ca->id.lib, ca->dof_ob);
			
			ca->id.tag &= ~LIB_TAG_NEED_LINK;
		}
	}
}

static void direct_link_camera(FileData *fd, Camera *ca)
{
	ca->adt = newdataadr(fd, ca->adt);
	direct_link_animdata(fd, ca->adt);
}


/* ************ READ LAMP ***************** */

static void lib_link_lamp(FileData *fd, Main *main)
{
	for (Lamp *la = main->lamp.first; la; la = la->id.next) {
		if (la->id.tag & LIB_TAG_NEED_LINK) {
			IDP_LibLinkProperty(la->id.properties, fd);
			lib_link_animdata(fd, &la->id, la->adt);
			
			for (int a = 0; a < MAX_MTEX; a++) {
				MTex *mtex = la->mtex[a];
				if (mtex) {
					mtex->tex = newlibadr_us(fd, la->id.lib, mtex->tex);
					mtex->object = newlibadr(fd, la->id.lib, mtex->object);
				}
			}
			
			la->ipo = newlibadr_us(fd, la->id.lib, la->ipo); // XXX deprecated - old animation system
			
			if (la->nodetree) {
				lib_link_ntree(fd, &la->id, la->nodetree);
				la->nodetree->id.lib = la->id.lib;
			}
			
			la->id.tag &= ~LIB_TAG_NEED_LINK;
		}
	}
}

static void direct_link_lamp(FileData *fd, Lamp *la)
{
	int a;
	
	la->adt = newdataadr(fd, la->adt);
	direct_link_animdata(fd, la->adt);
	
	for (a=0; a<MAX_MTEX; a++) {
		la->mtex[a] = newdataadr(fd, la->mtex[a]);
	}
	
	la->curfalloff = newdataadr(fd, la->curfalloff);
	if (la->curfalloff)
		direct_link_curvemapping(fd, la->curfalloff);

	la->nodetree= newdataadr(fd, la->nodetree);
	if (la->nodetree) {
		direct_link_id(fd, &la->nodetree->id);
		direct_link_nodetree(fd, la->nodetree);
	}
	
	la->preview = direct_link_preview_image(fd, la->preview);
}

/* ************ READ keys ***************** */

void blo_do_versions_key_uidgen(Key *key)
{
	KeyBlock *block;

	key->uidgen = 1;
	for (block = key->block.first; block; block = block->next) {
		block->uid = key->uidgen++;
	}
}

static void lib_link_key(FileData *fd, Main *main)
{
	for (Key *key = main->key.first; key; key = key->id.next) {
		BLI_assert((key->id.tag & LIB_TAG_EXTERN) == 0);

		if (key->id.tag & LIB_TAG_NEED_LINK) {
			IDP_LibLinkProperty(key->id.properties, fd);
			lib_link_animdata(fd, &key->id, key->adt);
			
			key->ipo = newlibadr_us(fd, key->id.lib, key->ipo); // XXX deprecated - old animation system
			key->from = newlibadr(fd, key->id.lib, key->from);
			
			key->id.tag &= ~LIB_TAG_NEED_LINK;
		}
	}
}

static void switch_endian_keyblock(Key *key, KeyBlock *kb)
{
	int elemsize, a, b;
	char *data;
	
	elemsize = key->elemsize;
	data = kb->data;
	
	for (a = 0; a < kb->totelem; a++) {
		const char *cp = key->elemstr;
		char *poin = data;
		
		while (cp[0]) {  /* cp[0] == amount */
			switch (cp[1]) {  /* cp[1] = type */
				case IPO_FLOAT:
				case IPO_BPOINT:
				case IPO_BEZTRIPLE:
					b = cp[0];
					BLI_endian_switch_float_array((float *)poin, b);
					poin += sizeof(float) * b;
					break;
			}
			
			cp += 2;
		}
		data += elemsize;
	}
}

static void direct_link_key(FileData *fd, Key *key)
{
	KeyBlock *kb;
	
	link_list(fd, &(key->block));
	
	key->adt = newdataadr(fd, key->adt);
	direct_link_animdata(fd, key->adt);
		
	key->refkey= newdataadr(fd, key->refkey);
	
	for (kb = key->block.first; kb; kb = kb->next) {
		kb->data = newdataadr(fd, kb->data);
		
		if (fd->flags & FD_FLAGS_SWITCH_ENDIAN)
			switch_endian_keyblock(key, kb);
	}
}

/* ************ READ mball ***************** */

static void lib_link_mball(FileData *fd, Main *main)
{
	for (MetaBall *mb = main->mball.first; mb; mb = mb->id.next) {
		if (mb->id.tag & LIB_TAG_NEED_LINK) {
			IDP_LibLinkProperty(mb->id.properties, fd);
			lib_link_animdata(fd, &mb->id, mb->adt);
			
			for (int a = 0; a < mb->totcol; a++) {
				mb->mat[a] = newlibadr_us(fd, mb->id.lib, mb->mat[a]);
			}
			
			mb->ipo = newlibadr_us(fd, mb->id.lib, mb->ipo); // XXX deprecated - old animation system
			
			mb->id.tag &= ~LIB_TAG_NEED_LINK;
		}
	}
}

static void direct_link_mball(FileData *fd, MetaBall *mb)
{
	mb->adt = newdataadr(fd, mb->adt);
	direct_link_animdata(fd, mb->adt);
	
	mb->mat = newdataadr(fd, mb->mat);
	test_pointer_array(fd, (void **)&mb->mat);
	
	link_list(fd, &(mb->elems));
	
	BLI_listbase_clear(&mb->disp);
	mb->editelems = NULL;
/*	mb->edit_elems.first= mb->edit_elems.last= NULL;*/
	mb->lastelem = NULL;
}

/* ************ READ WORLD ***************** */

static void lib_link_world(FileData *fd, Main *main)
{
	for (World *wrld = main->world.first; wrld; wrld = wrld->id.next) {
		if (wrld->id.tag & LIB_TAG_NEED_LINK) {
			IDP_LibLinkProperty(wrld->id.properties, fd);
			lib_link_animdata(fd, &wrld->id, wrld->adt);
			
			wrld->ipo = newlibadr_us(fd, wrld->id.lib, wrld->ipo); // XXX deprecated - old animation system
			
			for (int a = 0; a < MAX_MTEX; a++) {
				MTex *mtex = wrld->mtex[a];
				if (mtex) {
					mtex->tex = newlibadr_us(fd, wrld->id.lib, mtex->tex);
					mtex->object = newlibadr(fd, wrld->id.lib, mtex->object);
				}
			}
			
			if (wrld->nodetree) {
				lib_link_ntree(fd, &wrld->id, wrld->nodetree);
				wrld->nodetree->id.lib = wrld->id.lib;
			}
			
			wrld->id.tag &= ~LIB_TAG_NEED_LINK;
		}
	}
}

static void direct_link_world(FileData *fd, World *wrld)
{
	int a;
	
	wrld->adt = newdataadr(fd, wrld->adt);
	direct_link_animdata(fd, wrld->adt);
	
	for (a = 0; a < MAX_MTEX; a++) {
		wrld->mtex[a] = newdataadr(fd, wrld->mtex[a]);
	}
	
	wrld->nodetree = newdataadr(fd, wrld->nodetree);
	if (wrld->nodetree) {
		direct_link_id(fd, &wrld->nodetree->id);
		direct_link_nodetree(fd, wrld->nodetree);
	}
	
	wrld->preview = direct_link_preview_image(fd, wrld->preview);
	BLI_listbase_clear(&wrld->gpumaterial);
}


/* ************ READ VFONT ***************** */

static void lib_link_vfont(FileData *fd, Main *main)
{
	for (VFont *vf = main->vfont.first; vf; vf = vf->id.next) {
		if (vf->id.tag & LIB_TAG_NEED_LINK) {
			IDP_LibLinkProperty(vf->id.properties, fd);

			vf->id.tag &= ~LIB_TAG_NEED_LINK;
		}
	}
}

static void direct_link_vfont(FileData *fd, VFont *vf)
{
	vf->data = NULL;
	vf->temp_pf = NULL;
	vf->packedfile = direct_link_packedfile(fd, vf->packedfile);
}

/* ************ READ TEXT ****************** */

static void lib_link_text(FileData *fd, Main *main)
{
	for (Text *text = main->text.first; text; text = text->id.next) {
		if (text->id.tag & LIB_TAG_NEED_LINK) {
			IDP_LibLinkProperty(text->id.properties, fd);

			text->id.tag &= ~LIB_TAG_NEED_LINK;
		}
	}
}

static void direct_link_text(FileData *fd, Text *text)
{
	TextLine *ln;
	
	text->name = newdataadr(fd, text->name);
	
	text->undo_pos = -1;
	text->undo_len = TXT_INIT_UNDO;
	text->undo_buf = MEM_mallocN(text->undo_len, "undo buf");
	
	text->compiled = NULL;
	
#if 0
	if (text->flags & TXT_ISEXT) {
		BKE_text_reload(text);
		}
		/* else { */
#endif
	
	link_list(fd, &text->lines);
	
	text->curl = newdataadr(fd, text->curl);
	text->sell = newdataadr(fd, text->sell);
	
	for (ln = text->lines.first; ln; ln = ln->next) {
		ln->line = newdataadr(fd, ln->line);
		ln->format = NULL;
		
		if (ln->len != (int) strlen(ln->line)) {
			printf("Error loading text, line lengths differ\n");
			ln->len = strlen(ln->line);
		}
	}
	
	text->flags = (text->flags) & ~TXT_ISEXT;
	
	id_us_ensure_real(&text->id);
}

/* ************ READ IMAGE ***************** */

static void lib_link_image(FileData *fd, Main *main)
{
	for (Image *ima = main->image.first; ima; ima = ima->id.next) {
		if (ima->id.tag & LIB_TAG_NEED_LINK) {
			IDP_LibLinkProperty(ima->id.properties, fd);
			
			ima->id.tag &= ~LIB_TAG_NEED_LINK;
		}
	}
}

static void direct_link_image(FileData *fd, Image *ima)
{
	ImagePackedFile *imapf;

	/* for undo system, pointers could be restored */
	if (fd->imamap)
		ima->cache = newimaadr(fd, ima->cache);
	else
		ima->cache = NULL;

	/* if not restored, we keep the binded opengl index */
	if (!ima->cache) {
		ima->tpageflag &= ~IMA_GLBIND_IS_DATA;
		for (int i = 0; i < TEXTARGET_COUNT; i++) {
			ima->bindcode[i] = 0;
			ima->gputexture[i] = NULL;
		}
		ima->rr = NULL;
	}

	ima->repbind = NULL;
	
	/* undo system, try to restore render buffers */
	if (fd->imamap) {
		int a;
		
		for (a = 0; a < IMA_MAX_RENDER_SLOT; a++)
			ima->renders[a] = newimaadr(fd, ima->renders[a]);
	}
	else {
		memset(ima->renders, 0, sizeof(ima->renders));
		ima->last_render_slot = ima->render_slot;
	}

	link_list(fd, &(ima->views));
	link_list(fd, &(ima->packedfiles));

	if (ima->packedfiles.first) {
		for (imapf = ima->packedfiles.first; imapf; imapf = imapf->next) {
			imapf->packedfile = direct_link_packedfile(fd, imapf->packedfile);
		}
		ima->packedfile = NULL;
	}
	else {
		ima->packedfile = direct_link_packedfile(fd, ima->packedfile);
	}

	BLI_listbase_clear(&ima->anims);
	ima->preview = direct_link_preview_image(fd, ima->preview);
	ima->stereo3d_format = newdataadr(fd, ima->stereo3d_format);
	ima->ok = 1;
}


/* ************ READ CURVE ***************** */

static void lib_link_curve(FileData *fd, Main *main)
{
	for (Curve *cu = main->curve.first; cu; cu = cu->id.next) {
		if (cu->id.tag & LIB_TAG_NEED_LINK) {
			IDP_LibLinkProperty(cu->id.properties, fd);
			lib_link_animdata(fd, &cu->id, cu->adt);
			
			for (int a = 0; a < cu->totcol; a++) {
				cu->mat[a] = newlibadr_us(fd, cu->id.lib, cu->mat[a]);
			}
			
			cu->bevobj = newlibadr(fd, cu->id.lib, cu->bevobj);
			cu->taperobj = newlibadr(fd, cu->id.lib, cu->taperobj);
			cu->textoncurve = newlibadr(fd, cu->id.lib, cu->textoncurve);
			cu->vfont = newlibadr_us(fd, cu->id.lib, cu->vfont);
			cu->vfontb = newlibadr_us(fd, cu->id.lib, cu->vfontb);
			cu->vfonti = newlibadr_us(fd, cu->id.lib, cu->vfonti);
			cu->vfontbi = newlibadr_us(fd, cu->id.lib, cu->vfontbi);
			
			cu->ipo = newlibadr_us(fd, cu->id.lib, cu->ipo); // XXX deprecated - old animation system
			cu->key = newlibadr_us(fd, cu->id.lib, cu->key);
			
			cu->id.tag &= ~LIB_TAG_NEED_LINK;
		}
	}
}


static void switch_endian_knots(Nurb *nu)
{
	if (nu->knotsu) {
		BLI_endian_switch_float_array(nu->knotsu, KNOTSU(nu));
	}
	if (nu->knotsv) {
		BLI_endian_switch_float_array(nu->knotsv, KNOTSV(nu));
	}
}

static void direct_link_curve(FileData *fd, Curve *cu)
{
	Nurb *nu;
	TextBox *tb;
	
	cu->adt= newdataadr(fd, cu->adt);
	direct_link_animdata(fd, cu->adt);
	
	cu->mat = newdataadr(fd, cu->mat);
	test_pointer_array(fd, (void **)&cu->mat);
	cu->str = newdataadr(fd, cu->str);
	cu->strinfo= newdataadr(fd, cu->strinfo);
	cu->tb = newdataadr(fd, cu->tb);

	if (cu->vfont == NULL) {
		link_list(fd, &(cu->nurb));
	}
	else {
		cu->nurb.first=cu->nurb.last= NULL;
		
		tb = MEM_callocN(MAXTEXTBOX*sizeof(TextBox), "TextBoxread");
		if (cu->tb) {
			memcpy(tb, cu->tb, cu->totbox*sizeof(TextBox));
			MEM_freeN(cu->tb);
			cu->tb = tb;
		}
		else {
			cu->totbox = 1;
			cu->actbox = 1;
			cu->tb = tb;
			cu->tb[0].w = cu->linewidth;
		}
		if (cu->wordspace == 0.0f) cu->wordspace = 1.0f;
	}

	cu->editnurb = NULL;
	cu->editfont = NULL;
	cu->batch_cache = NULL;
	
	for (nu = cu->nurb.first; nu; nu = nu->next) {
		nu->bezt = newdataadr(fd, nu->bezt);
		nu->bp = newdataadr(fd, nu->bp);
		nu->knotsu = newdataadr(fd, nu->knotsu);
		nu->knotsv = newdataadr(fd, nu->knotsv);
		if (cu->vfont == NULL) nu->charidx = 0;
		
		if (fd->flags & FD_FLAGS_SWITCH_ENDIAN) {
			switch_endian_knots(nu);
		}
	}
	cu->bb = NULL;
}

/* ************ READ TEX ***************** */

static void lib_link_texture(FileData *fd, Main *main)
{
	for (Tex *tex = main->tex.first; tex; tex = tex->id.next) {
		if (tex->id.tag & LIB_TAG_NEED_LINK) {
			IDP_LibLinkProperty(tex->id.properties, fd);
			lib_link_animdata(fd, &tex->id, tex->adt);
			
			tex->ima = newlibadr_us(fd, tex->id.lib, tex->ima);
			tex->ipo = newlibadr_us(fd, tex->id.lib, tex->ipo);  // XXX deprecated - old animation system
			if (tex->env)
				tex->env->object = newlibadr(fd, tex->id.lib, tex->env->object);
			if (tex->pd)
				tex->pd->object = newlibadr(fd, tex->id.lib, tex->pd->object);
			if (tex->vd)
				tex->vd->object = newlibadr(fd, tex->id.lib, tex->vd->object);
			if (tex->ot)
				tex->ot->object = newlibadr(fd, tex->id.lib, tex->ot->object);
			
			if (tex->nodetree) {
				lib_link_ntree(fd, &tex->id, tex->nodetree);
				tex->nodetree->id.lib = tex->id.lib;
			}
			
			tex->id.tag &= ~LIB_TAG_NEED_LINK;
		}
	}
}

static void direct_link_texture(FileData *fd, Tex *tex)
{
	tex->adt = newdataadr(fd, tex->adt);
	direct_link_animdata(fd, tex->adt);

	tex->coba = newdataadr(fd, tex->coba);
	tex->env = newdataadr(fd, tex->env);
	if (tex->env) {
		tex->env->ima = NULL;
		memset(tex->env->cube, 0, 6 * sizeof(void *));
		tex->env->ok= 0;
	}
	tex->pd = newdataadr(fd, tex->pd);
	if (tex->pd) {
		tex->pd->point_tree = NULL;
		tex->pd->coba = newdataadr(fd, tex->pd->coba);
		tex->pd->falloff_curve = newdataadr(fd, tex->pd->falloff_curve);
		if (tex->pd->falloff_curve) {
			direct_link_curvemapping(fd, tex->pd->falloff_curve);
		}
		tex->pd->point_data = NULL; /* runtime data */
	}
	
	tex->vd = newdataadr(fd, tex->vd);
	if (tex->vd) {
		tex->vd->dataset = NULL;
		tex->vd->ok = 0;
	}
	else {
		if (tex->type == TEX_VOXELDATA)
			tex->vd = MEM_callocN(sizeof(VoxelData), "direct_link_texture VoxelData");
	}
	
	tex->ot = newdataadr(fd, tex->ot);
	
	tex->nodetree = newdataadr(fd, tex->nodetree);
	if (tex->nodetree) {
		direct_link_id(fd, &tex->nodetree->id);
		direct_link_nodetree(fd, tex->nodetree);
	}
	
	tex->preview = direct_link_preview_image(fd, tex->preview);
	
	tex->iuser.ok = 1;
}



/* ************ READ MATERIAL ***************** */

static void lib_link_material(FileData *fd, Main *main)
{
	for (Material *ma = main->mat.first; ma; ma = ma->id.next) {
		if (ma->id.tag & LIB_TAG_NEED_LINK) {
			IDP_LibLinkProperty(ma->id.properties, fd);
			lib_link_animdata(fd, &ma->id, ma->adt);
			
			/* Link ID Properties -- and copy this comment EXACTLY for easy finding
			 * of library blocks that implement this.*/
			IDP_LibLinkProperty(ma->id.properties, fd);
			
			ma->ipo = newlibadr_us(fd, ma->id.lib, ma->ipo);  // XXX deprecated - old animation system
			ma->group = newlibadr_us(fd, ma->id.lib, ma->group);
			
			for (int a = 0; a < MAX_MTEX; a++) {
				MTex *mtex = ma->mtex[a];
				if (mtex) {
					mtex->tex = newlibadr_us(fd, ma->id.lib, mtex->tex);
					mtex->object = newlibadr(fd, ma->id.lib, mtex->object);
				}
			}
			
			if (ma->nodetree) {
				lib_link_ntree(fd, &ma->id, ma->nodetree);
				ma->nodetree->id.lib = ma->id.lib;
			}
			
			ma->id.tag &= ~LIB_TAG_NEED_LINK;
		}
	}
}

static void direct_link_material(FileData *fd, Material *ma)
{
	int a;
	
	ma->adt = newdataadr(fd, ma->adt);
	direct_link_animdata(fd, ma->adt);
	
	for (a = 0; a < MAX_MTEX; a++) {
		ma->mtex[a] = newdataadr(fd, ma->mtex[a]);
	}
	ma->texpaintslot = NULL;

	ma->ramp_col = newdataadr(fd, ma->ramp_col);
	ma->ramp_spec = newdataadr(fd, ma->ramp_spec);
	
	ma->nodetree = newdataadr(fd, ma->nodetree);
	if (ma->nodetree) {
		direct_link_id(fd, &ma->nodetree->id);
		direct_link_nodetree(fd, ma->nodetree);
	}
	
	ma->preview = direct_link_preview_image(fd, ma->preview);
	BLI_listbase_clear(&ma->gpumaterial);
}

/* ************ READ PARTICLE SETTINGS ***************** */
/* update this also to writefile.c */
static const char *ptcache_data_struct[] = {
	"", // BPHYS_DATA_INDEX
	"", // BPHYS_DATA_LOCATION
	"", // BPHYS_DATA_VELOCITY
	"", // BPHYS_DATA_ROTATION
	"", // BPHYS_DATA_AVELOCITY / BPHYS_DATA_XCONST */
	"", // BPHYS_DATA_SIZE:
	"", // BPHYS_DATA_TIMES:
	"BoidData" // case BPHYS_DATA_BOIDS:
};

static void direct_link_pointcache_cb(FileData *fd, void *data)
{
	PTCacheMem *pm = data;
	PTCacheExtra *extra;
	int i;
	for (i = 0; i < BPHYS_TOT_DATA; i++) {
		pm->data[i] = newdataadr(fd, pm->data[i]);

		/* the cache saves non-struct data without DNA */
		if (pm->data[i] && ptcache_data_struct[i][0]=='\0' && (fd->flags & FD_FLAGS_SWITCH_ENDIAN)) {
			int tot = (BKE_ptcache_data_size(i) * pm->totpoint) / sizeof(int);  /* data_size returns bytes */
			int *poin = pm->data[i];

			BLI_endian_switch_int32_array(poin, tot);
		}
	}

	link_list(fd, &pm->extradata);

	for (extra=pm->extradata.first; extra; extra=extra->next)
		extra->data = newdataadr(fd, extra->data);
}

static void direct_link_pointcache(FileData *fd, PointCache *cache)
{
	if ((cache->flag & PTCACHE_DISK_CACHE)==0) {
		link_list_ex(fd, &cache->mem_cache, direct_link_pointcache_cb);
	}
	else
		BLI_listbase_clear(&cache->mem_cache);
	
	cache->flag &= ~PTCACHE_SIMULATION_VALID;
	cache->simframe = 0;
	cache->edit = NULL;
	cache->free_edit = NULL;
	cache->cached_frames = NULL;
}

static void direct_link_pointcache_list(FileData *fd, ListBase *ptcaches, PointCache **ocache, int force_disk)
{
	if (ptcaches->first) {
		PointCache *cache= NULL;
		link_list(fd, ptcaches);
		for (cache=ptcaches->first; cache; cache=cache->next) {
			direct_link_pointcache(fd, cache);
			if (force_disk) {
				cache->flag |= PTCACHE_DISK_CACHE;
				cache->step = 1;
			}
		}
		
		*ocache = newdataadr(fd, *ocache);
	}
	else if (*ocache) {
		/* old "single" caches need to be linked too */
		*ocache = newdataadr(fd, *ocache);
		direct_link_pointcache(fd, *ocache);
		if (force_disk) {
			(*ocache)->flag |= PTCACHE_DISK_CACHE;
			(*ocache)->step = 1;
		}
		
		ptcaches->first = ptcaches->last = *ocache;
	}
}

static void lib_link_partdeflect(FileData *fd, ID *id, PartDeflect *pd)
{
	if (pd && pd->tex)
		pd->tex = newlibadr_us(fd, id->lib, pd->tex);
	if (pd && pd->f_source)
		pd->f_source = newlibadr(fd, id->lib, pd->f_source);
}

static void lib_link_particlesettings(FileData *fd, Main *main)
{
	for (ParticleSettings *part = main->particle.first; part; part = part->id.next) {
		if (part->id.tag & LIB_TAG_NEED_LINK) {
			IDP_LibLinkProperty(part->id.properties, fd);
			lib_link_animdata(fd, &part->id, part->adt);

			part->ipo = newlibadr_us(fd, part->id.lib, part->ipo); // XXX deprecated - old animation system
			
			part->dup_ob = newlibadr(fd, part->id.lib, part->dup_ob);
			part->dup_group = newlibadr(fd, part->id.lib, part->dup_group);
			part->eff_group = newlibadr(fd, part->id.lib, part->eff_group);
			part->bb_ob = newlibadr(fd, part->id.lib, part->bb_ob);
			part->collision_group = newlibadr(fd, part->id.lib, part->collision_group);
			
			lib_link_partdeflect(fd, &part->id, part->pd);
			lib_link_partdeflect(fd, &part->id, part->pd2);
			
			if (part->effector_weights) {
				part->effector_weights->group = newlibadr(fd, part->id.lib, part->effector_weights->group);
			}
			else {
				part->effector_weights = BKE_add_effector_weights(part->eff_group);
			}

			if (part->dupliweights.first && part->dup_group) {
				ParticleDupliWeight *dw;
				int index_ok = 0;
				/* check for old files without indices (all indexes 0) */
				if (BLI_listbase_is_single(&part->dupliweights)) {
					/* special case for only one object in the group */
					index_ok = 1;
				}
				else {
					for (dw = part->dupliweights.first; dw; dw = dw->next) {
						if (dw->index > 0) {
							index_ok = 1;
							break;
						}
					}
				}

				if (index_ok) {
					/* if we have indexes, let's use them */
					for (dw = part->dupliweights.first; dw; dw = dw->next) {
						/* Do not try to restore pointer here, we have to search for group objects in another
						 * separated step.
						 * Reason is, the used group may be linked from another library, which has not yet
						 * been 'lib_linked'.
						 * Since dw->ob is not considered as an object user (it does not make objet directly linked),
						 * we may have no valid way to retrieve it yet.
						 * See T49273. */
						dw->ob = NULL;
					}
				}
				else {
					/* otherwise try to get objects from own library (won't work on library linked groups) */
					for (dw = part->dupliweights.first; dw; dw = dw->next) {
						dw->ob = newlibadr(fd, part->id.lib, dw->ob);
					}
				}
			}
			else {
				BLI_listbase_clear(&part->dupliweights);
			}
			
			if (part->boids) {
				BoidState *state = part->boids->states.first;
				BoidRule *rule;
				for (; state; state=state->next) {
					rule = state->rules.first;
					for (; rule; rule=rule->next) {
						switch (rule->type) {
							case eBoidRuleType_Goal:
							case eBoidRuleType_Avoid:
							{
								BoidRuleGoalAvoid *brga = (BoidRuleGoalAvoid*)rule;
								brga->ob = newlibadr(fd, part->id.lib, brga->ob);
								break;
							}
							case eBoidRuleType_FollowLeader:
							{
								BoidRuleFollowLeader *brfl = (BoidRuleFollowLeader*)rule;
								brfl->ob = newlibadr(fd, part->id.lib, brfl->ob);
								break;
							}
						}
					}
				}
			}

			for (int a = 0; a < MAX_MTEX; a++) {
				MTex *mtex= part->mtex[a];
				if (mtex) {
					mtex->tex = newlibadr_us(fd, part->id.lib, mtex->tex);
					mtex->object = newlibadr(fd, part->id.lib, mtex->object);
				}
			}
			
			part->id.tag &= ~LIB_TAG_NEED_LINK;
		}
	}
}

static void direct_link_partdeflect(PartDeflect *pd)
{
	if (pd) pd->rng = NULL;
}

static void direct_link_particlesettings(FileData *fd, ParticleSettings *part)
{
	int a;
	
	part->adt = newdataadr(fd, part->adt);
	part->pd = newdataadr(fd, part->pd);
	part->pd2 = newdataadr(fd, part->pd2);

	direct_link_animdata(fd, part->adt);
	direct_link_partdeflect(part->pd);
	direct_link_partdeflect(part->pd2);

	part->clumpcurve = newdataadr(fd, part->clumpcurve);
	if (part->clumpcurve)
		direct_link_curvemapping(fd, part->clumpcurve);
	part->roughcurve = newdataadr(fd, part->roughcurve);
	if (part->roughcurve)
		direct_link_curvemapping(fd, part->roughcurve);

	part->effector_weights = newdataadr(fd, part->effector_weights);
	if (!part->effector_weights)
		part->effector_weights = BKE_add_effector_weights(part->eff_group);

	link_list(fd, &part->dupliweights);

	part->boids = newdataadr(fd, part->boids);
	part->fluid = newdataadr(fd, part->fluid);

	if (part->boids) {
		BoidState *state;
		link_list(fd, &part->boids->states);
		
		for (state=part->boids->states.first; state; state=state->next) {
			link_list(fd, &state->rules);
			link_list(fd, &state->conditions);
			link_list(fd, &state->actions);
		}
	}
	for (a = 0; a < MAX_MTEX; a++) {
		part->mtex[a] = newdataadr(fd, part->mtex[a]);
	}
}

static void lib_link_particlesystems(FileData *fd, Object *ob, ID *id, ListBase *particles)
{
	ParticleSystem *psys, *psysnext;

	for (psys=particles->first; psys; psys=psysnext) {
		psysnext = psys->next;
		
		psys->part = newlibadr_us(fd, id->lib, psys->part);
		if (psys->part) {
			ParticleTarget *pt = psys->targets.first;
			
			for (; pt; pt=pt->next)
				pt->ob=newlibadr(fd, id->lib, pt->ob);
			
			psys->parent = newlibadr(fd, id->lib, psys->parent);
			psys->target_ob = newlibadr(fd, id->lib, psys->target_ob);
			
			if (psys->clmd) {
				/* XXX - from reading existing code this seems correct but intended usage of
				 * pointcache /w cloth should be added in 'ParticleSystem' - campbell */
				psys->clmd->point_cache = psys->pointcache;
				psys->clmd->ptcaches.first = psys->clmd->ptcaches.last= NULL;
				psys->clmd->coll_parms->group = newlibadr(fd, id->lib, psys->clmd->coll_parms->group);
				psys->clmd->modifier.error = NULL;
			}
		}
		else {
			/* particle modifier must be removed before particle system */
			ParticleSystemModifierData *psmd = psys_get_modifier(ob, psys);
			BLI_remlink(&ob->modifiers, psmd);
			modifier_free((ModifierData *)psmd);
			
			BLI_remlink(particles, psys);
			MEM_freeN(psys);
		}
	}
}
static void direct_link_particlesystems(FileData *fd, ListBase *particles)
{
	ParticleSystem *psys;
	ParticleData *pa;
	int a;
	
	for (psys=particles->first; psys; psys=psys->next) {
		psys->particles=newdataadr(fd, psys->particles);
		
		if (psys->particles && psys->particles->hair) {
			for (a=0, pa=psys->particles; a<psys->totpart; a++, pa++)
				pa->hair=newdataadr(fd, pa->hair);
		}
		
		if (psys->particles && psys->particles->keys) {
			for (a=0, pa=psys->particles; a<psys->totpart; a++, pa++) {
				pa->keys= NULL;
				pa->totkey= 0;
			}
			
			psys->flag &= ~PSYS_KEYED;
		}

		if (psys->particles && psys->particles->boid) {
			pa = psys->particles;
			pa->boid = newdataadr(fd, pa->boid);
			pa->boid->ground = NULL;  /* This is purely runtime data, but still can be an issue if left dangling. */
			for (a = 1, pa++; a < psys->totpart; a++, pa++) {
				pa->boid = (pa - 1)->boid + 1;
				pa->boid->ground = NULL;
			}
		}
		else if (psys->particles) {
			for (a=0, pa=psys->particles; a<psys->totpart; a++, pa++)
				pa->boid = NULL;
		}
		
		psys->fluid_springs = newdataadr(fd, psys->fluid_springs);
		
		psys->child = newdataadr(fd, psys->child);
		psys->effectors = NULL;
		
		link_list(fd, &psys->targets);
		
		psys->edit = NULL;
		psys->free_edit = NULL;
		psys->pathcache = NULL;
		psys->childcache = NULL;
		BLI_listbase_clear(&psys->pathcachebufs);
		BLI_listbase_clear(&psys->childcachebufs);
		psys->pdd = NULL;
		psys->renderdata = NULL;
		
		if (psys->clmd) {
			psys->clmd = newdataadr(fd, psys->clmd);
			psys->clmd->clothObject = NULL;
			psys->clmd->hairdata = NULL;
			
			psys->clmd->sim_parms= newdataadr(fd, psys->clmd->sim_parms);
			psys->clmd->coll_parms= newdataadr(fd, psys->clmd->coll_parms);
			
			if (psys->clmd->sim_parms) {
				psys->clmd->sim_parms->effector_weights = NULL;
				if (psys->clmd->sim_parms->presets > 10)
					psys->clmd->sim_parms->presets = 0;
			}
			
			psys->hair_in_dm = psys->hair_out_dm = NULL;
			psys->clmd->solver_result = NULL;
		}

		direct_link_pointcache_list(fd, &psys->ptcaches, &psys->pointcache, 0);
		if (psys->clmd) {
			psys->clmd->point_cache = psys->pointcache;
		}

		psys->tree = NULL;
		psys->bvhtree = NULL;

		psys->batch_cache = NULL;
	}
	return;
}

/* ************ READ MESH ***************** */

static void lib_link_mesh(FileData *fd, Main *main)
{
	Mesh *me;
	
	for (me = main->mesh.first; me; me = me->id.next) {
		if (me->id.tag & LIB_TAG_NEED_LINK) {
			int i;
			
			/* Link ID Properties -- and copy this comment EXACTLY for easy finding
			 * of library blocks that implement this.*/
			IDP_LibLinkProperty(me->id.properties, fd);
			lib_link_animdata(fd, &me->id, me->adt);
			
			/* this check added for python created meshes */
			if (me->mat) {
				for (i = 0; i < me->totcol; i++) {
					me->mat[i] = newlibadr_us(fd, me->id.lib, me->mat[i]);
				}
			}
			else {
				me->totcol = 0;
			}

			me->ipo = newlibadr_us(fd, me->id.lib, me->ipo); // XXX: deprecated: old anim sys
			me->key = newlibadr_us(fd, me->id.lib, me->key);
			me->texcomesh = newlibadr_us(fd, me->id.lib, me->texcomesh);
		}
	}

	for (me = main->mesh.first; me; me = me->id.next) {
		if (me->id.tag & LIB_TAG_NEED_LINK) {
			/*check if we need to convert mfaces to mpolys*/
			if (me->totface && !me->totpoly) {
				/* temporarily switch main so that reading from
				 * external CustomData works */
				Main *gmain = G.main;
				G.main = main;
				
				BKE_mesh_do_versions_convert_mfaces_to_mpolys(me);
				
				G.main = gmain;
			}

			/*
			 * Re-tessellate, even if the polys were just created from tessfaces, this
			 * is important because it:
			 *  - fill the CD_ORIGINDEX layer
			 *  - gives consistency of tessface between loading from a file and
			 *    converting an edited BMesh back into a mesh (i.e. it replaces
			 *    quad tessfaces in a loaded mesh immediately, instead of lazily
			 *    waiting until edit mode has been entered/exited, making it easier
			 *    to recognize problems that would otherwise only show up after edits).
			 */
#ifdef USE_TESSFACE_DEFAULT
			BKE_mesh_tessface_calc(me);
#else
			BKE_mesh_tessface_clear(me);
#endif

			me->id.tag &= ~LIB_TAG_NEED_LINK;
		}
	}
}

static void direct_link_dverts(FileData *fd, int count, MDeformVert *mdverts)
{
	int i;
	
	if (mdverts == NULL) {
		return;
	}
	
	for (i = count; i > 0; i--, mdverts++) {
		/*convert to vgroup allocation system*/
		MDeformWeight *dw;
		if (mdverts->dw && (dw = newdataadr(fd, mdverts->dw))) {
			const ssize_t dw_len = mdverts->totweight * sizeof(MDeformWeight);
			void *dw_tmp = MEM_mallocN(dw_len, "direct_link_dverts");
			memcpy(dw_tmp, dw, dw_len);
			mdverts->dw = dw_tmp;
			MEM_freeN(dw);
		}
		else {
			mdverts->dw = NULL;
			mdverts->totweight = 0;
		}
	}
}

static void direct_link_mdisps(FileData *fd, int count, MDisps *mdisps, int external)
{
	if (mdisps) {
		int i;
		
		for (i = 0; i < count; ++i) {
			mdisps[i].disps = newdataadr(fd, mdisps[i].disps);
			mdisps[i].hidden = newdataadr(fd, mdisps[i].hidden);
			
			if (mdisps[i].totdisp && !mdisps[i].level) {
				/* this calculation is only correct for loop mdisps;
				 * if loading pre-BMesh face mdisps this will be
				 * overwritten with the correct value in
				 * bm_corners_to_loops() */
				float gridsize = sqrtf(mdisps[i].totdisp);
				mdisps[i].level = (int)(logf(gridsize - 1.0f) / (float)M_LN2) + 1;
			}
			
			if ((fd->flags & FD_FLAGS_SWITCH_ENDIAN) && (mdisps[i].disps)) {
				/* DNA_struct_switch_endian doesn't do endian swap for (*disps)[] */
				/* this does swap for data written at write_mdisps() - readfile.c */
				BLI_endian_switch_float_array(*mdisps[i].disps, mdisps[i].totdisp * 3);
			}
			if (!external && !mdisps[i].disps)
				mdisps[i].totdisp = 0;
		}
	}
}

static void direct_link_grid_paint_mask(FileData *fd, int count, GridPaintMask *grid_paint_mask)
{
	if (grid_paint_mask) {
		int i;
		
		for (i = 0; i < count; ++i) {
			GridPaintMask *gpm = &grid_paint_mask[i];
			if (gpm->data)
				gpm->data = newdataadr(fd, gpm->data);
		}
	}
}

/*this isn't really a public api function, so prototyped here*/
static void direct_link_customdata(FileData *fd, CustomData *data, int count)
{
	int i = 0;
	
	data->layers = newdataadr(fd, data->layers);
	
	/* annoying workaround for bug [#31079] loading legacy files with
	 * no polygons _but_ have stale customdata */
	if (UNLIKELY(count == 0 && data->layers == NULL && data->totlayer != 0)) {
		CustomData_reset(data);
		return;
	}
	
	data->external = newdataadr(fd, data->external);
	
	while (i < data->totlayer) {
		CustomDataLayer *layer = &data->layers[i];
		
		if (layer->flag & CD_FLAG_EXTERNAL)
			layer->flag &= ~CD_FLAG_IN_MEMORY;

		layer->flag &= ~CD_FLAG_NOFREE;
		
		if (CustomData_verify_versions(data, i)) {
			layer->data = newdataadr(fd, layer->data);
			if (layer->type == CD_MDISPS)
				direct_link_mdisps(fd, count, layer->data, layer->flag & CD_FLAG_EXTERNAL);
			else if (layer->type == CD_GRID_PAINT_MASK)
				direct_link_grid_paint_mask(fd, count, layer->data);
			i++;
		}
	}
	
	CustomData_update_typemap(data);
}

static void direct_link_mesh(FileData *fd, Mesh *mesh)
{
	mesh->mat= newdataadr(fd, mesh->mat);
	test_pointer_array(fd, (void **)&mesh->mat);
	
	mesh->mvert = newdataadr(fd, mesh->mvert);
	mesh->medge = newdataadr(fd, mesh->medge);
	mesh->mface = newdataadr(fd, mesh->mface);
	mesh->mloop = newdataadr(fd, mesh->mloop);
	mesh->mpoly = newdataadr(fd, mesh->mpoly);
	mesh->tface = newdataadr(fd, mesh->tface);
	mesh->mtface = newdataadr(fd, mesh->mtface);
	mesh->mcol = newdataadr(fd, mesh->mcol);
	mesh->dvert = newdataadr(fd, mesh->dvert);
	mesh->mloopcol = newdataadr(fd, mesh->mloopcol);
	mesh->mloopuv = newdataadr(fd, mesh->mloopuv);
	mesh->mselect = newdataadr(fd, mesh->mselect);
	
	/* animdata */
	mesh->adt = newdataadr(fd, mesh->adt);
	direct_link_animdata(fd, mesh->adt);
	
	/* normally direct_link_dverts should be called in direct_link_customdata,
	 * but for backwards compat in do_versions to work we do it here */
	direct_link_dverts(fd, mesh->totvert, mesh->dvert);
	
	direct_link_customdata(fd, &mesh->vdata, mesh->totvert);
	direct_link_customdata(fd, &mesh->edata, mesh->totedge);
	direct_link_customdata(fd, &mesh->fdata, mesh->totface);
	direct_link_customdata(fd, &mesh->ldata, mesh->totloop);
	direct_link_customdata(fd, &mesh->pdata, mesh->totpoly);

	mesh->bb = NULL;
	mesh->edit_btmesh = NULL;
	mesh->batch_cache = NULL;
	
	/* happens with old files */
	if (mesh->mselect == NULL) {
		mesh->totselect = 0;
	}

	/* Multires data */
	mesh->mr= newdataadr(fd, mesh->mr);
	if (mesh->mr) {
		MultiresLevel *lvl;
		
		link_list(fd, &mesh->mr->levels);
		lvl = mesh->mr->levels.first;
		
		direct_link_customdata(fd, &mesh->mr->vdata, lvl->totvert);
		direct_link_dverts(fd, lvl->totvert, CustomData_get(&mesh->mr->vdata, 0, CD_MDEFORMVERT));
		direct_link_customdata(fd, &mesh->mr->fdata, lvl->totface);
		
		mesh->mr->edge_flags = newdataadr(fd, mesh->mr->edge_flags);
		mesh->mr->edge_creases = newdataadr(fd, mesh->mr->edge_creases);
		
		mesh->mr->verts = newdataadr(fd, mesh->mr->verts);
		
		/* If mesh has the same number of vertices as the
		 * highest multires level, load the current mesh verts
		 * into multires and discard the old data. Needed
		 * because some saved files either do not have a verts
		 * array, or the verts array contains out-of-date
		 * data. */
		if (mesh->totvert == ((MultiresLevel*)mesh->mr->levels.last)->totvert) {
			if (mesh->mr->verts)
				MEM_freeN(mesh->mr->verts);
			mesh->mr->verts = MEM_dupallocN(mesh->mvert);
		}
			
		for (; lvl; lvl = lvl->next) {
			lvl->verts = newdataadr(fd, lvl->verts);
			lvl->faces = newdataadr(fd, lvl->faces);
			lvl->edges = newdataadr(fd, lvl->edges);
			lvl->colfaces = newdataadr(fd, lvl->colfaces);
		}
	}

	/* if multires is present but has no valid vertex data,
	 * there's no way to recover it; silently remove multires */
	if (mesh->mr && !mesh->mr->verts) {
		multires_free(mesh->mr);
		mesh->mr = NULL;
	}
	
	if ((fd->flags & FD_FLAGS_SWITCH_ENDIAN) && mesh->tface) {
		TFace *tf = mesh->tface;
		int i;
		
		for (i = 0; i < mesh->totface; i++, tf++) {
			BLI_endian_switch_uint32_array(tf->col, 4);
		}
	}
}

/* ************ READ LATTICE ***************** */

static void lib_link_latt(FileData *fd, Main *main)
{
	for (Lattice *lt = main->latt.first; lt; lt = lt->id.next) {
		if (lt->id.tag & LIB_TAG_NEED_LINK) {
			IDP_LibLinkProperty(lt->id.properties, fd);
			lib_link_animdata(fd, &lt->id, lt->adt);
			
			lt->ipo = newlibadr_us(fd, lt->id.lib, lt->ipo); // XXX deprecated - old animation system
			lt->key = newlibadr_us(fd, lt->id.lib, lt->key);
			
			lt->id.tag &= ~LIB_TAG_NEED_LINK;
		}
	}
}

static void direct_link_latt(FileData *fd, Lattice *lt)
{
	lt->def = newdataadr(fd, lt->def);
	
	lt->dvert = newdataadr(fd, lt->dvert);
	direct_link_dverts(fd, lt->pntsu*lt->pntsv*lt->pntsw, lt->dvert);
	
	lt->editlatt = NULL;
	lt->batch_cache = NULL;
	
	lt->adt = newdataadr(fd, lt->adt);
	direct_link_animdata(fd, lt->adt);
}


/* ************ READ OBJECT ***************** */

static void lib_link_modifiers__linkModifiers(
        void *userData, Object *ob, ID **idpoin, int cb_flag)
{
	FileData *fd = userData;

	*idpoin = newlibadr(fd, ob->id.lib, *idpoin);
	if (*idpoin != NULL && (cb_flag & IDWALK_CB_USER) != 0) {
		id_us_plus_no_lib(*idpoin);
	}
}
static void lib_link_modifiers(FileData *fd, Object *ob)
{
	modifiers_foreachIDLink(ob, lib_link_modifiers__linkModifiers, fd);
}

static void lib_link_object(FileData *fd, Main *main)
{
	bool warn = false;

	for (Object *ob = main->object.first; ob; ob = ob->id.next) {
		if (ob->id.tag & LIB_TAG_NEED_LINK) {
			int a;

			IDP_LibLinkProperty(ob->id.properties, fd);
			lib_link_animdata(fd, &ob->id, ob->adt);
			
// XXX deprecated - old animation system <<<
			ob->ipo = newlibadr_us(fd, ob->id.lib, ob->ipo);
			ob->action = newlibadr_us(fd, ob->id.lib, ob->action);
// >>> XXX deprecated - old animation system

			ob->parent = newlibadr(fd, ob->id.lib, ob->parent);
			ob->track = newlibadr(fd, ob->id.lib, ob->track);
			ob->poselib = newlibadr_us(fd, ob->id.lib, ob->poselib);
			ob->dup_group = newlibadr_us(fd, ob->id.lib, ob->dup_group);
			
			ob->proxy = newlibadr_us(fd, ob->id.lib, ob->proxy);
			if (ob->proxy) {
				/* paranoia check, actually a proxy_from pointer should never be written... */
				if (ob->proxy->id.lib == NULL) {
					ob->proxy->proxy_from = NULL;
					ob->proxy = NULL;
					
					if (ob->id.lib)
						printf("Proxy lost from  object %s lib %s\n", ob->id.name + 2, ob->id.lib->name);
					else
						printf("Proxy lost from  object %s lib <NONE>\n", ob->id.name + 2);
				}
				else {
					/* this triggers object_update to always use a copy */
					ob->proxy->proxy_from = ob;
				}
			}
			ob->proxy_group = newlibadr(fd, ob->id.lib, ob->proxy_group);
			
			void *poin = ob->data;
			ob->data = newlibadr_us(fd, ob->id.lib, ob->data);
			
			if (ob->data == NULL && poin != NULL) {
				if (ob->id.lib)
					printf("Can't find obdata of %s lib %s\n", ob->id.name + 2, ob->id.lib->name);
				else
					printf("Object %s lost data.\n", ob->id.name + 2);
				
				ob->type = OB_EMPTY;
				warn = true;
				
				if (ob->pose) {
					/* we can't call #BKE_pose_free() here because of library linking
					 * freeing will recurse down into every pose constraints ID pointers
					 * which are not always valid, so for now free directly and suffer
					 * some leaked memory rather then crashing immediately
					 * while bad this _is_ an exceptional case - campbell */
#if 0
					BKE_pose_free(ob->pose);
#else
					MEM_freeN(ob->pose);
#endif
					ob->pose= NULL;
					ob->mode &= ~OB_MODE_POSE;
				}
			}
			for (a=0; a < ob->totcol; a++) 
				ob->mat[a] = newlibadr_us(fd, ob->id.lib, ob->mat[a]);
			
			/* When the object is local and the data is library its possible
			 * the material list size gets out of sync. [#22663] */
			if (ob->data && ob->id.lib != ((ID *)ob->data)->lib) {
				const short *totcol_data = give_totcolp(ob);
				/* Only expand so as not to loose any object materials that might be set. */
				if (totcol_data && (*totcol_data > ob->totcol)) {
					/* printf("'%s' %d -> %d\n", ob->id.name, ob->totcol, *totcol_data); */
					BKE_material_resize_object(main, ob, *totcol_data, false);
				}
			}
			
			ob->gpd = newlibadr_us(fd, ob->id.lib, ob->gpd);
			ob->duplilist = NULL;
			
			ob->id.tag &= ~LIB_TAG_NEED_LINK;
			/* if id.us==0 a new base will be created later on */
			
			/* WARNING! Also check expand_object(), should reflect the stuff below. */
			lib_link_pose(fd, main, ob, ob->pose);
			lib_link_constraints(fd, &ob->id, &ob->constraints);
			
// XXX deprecated - old animation system <<<
			lib_link_constraint_channels(fd, &ob->id, &ob->constraintChannels);
			lib_link_nlastrips(fd, &ob->id, &ob->nlastrips);
// >>> XXX deprecated - old animation system
			
			for (PartEff *paf = ob->effect.first; paf; paf = paf->next) {
				if (paf->type == EFF_PARTICLE) {
					paf->group = newlibadr_us(fd, ob->id.lib, paf->group);
				}
			}
			
			for (bSensor *sens = ob->sensors.first; sens; sens = sens->next) {
				for (a = 0; a < sens->totlinks; a++)
					sens->links[a] = newglobadr(fd, sens->links[a]);

				if (sens->type == SENS_MESSAGE) {
					bMessageSensor *ms = sens->data;
					ms->fromObject =
						newlibadr(fd, ob->id.lib, ms->fromObject);
				}
			}
			
			for (bController *cont = ob->controllers.first; cont; cont = cont->next) {
				for (a=0; a < cont->totlinks; a++)
					cont->links[a] = newglobadr(fd, cont->links[a]);
				
				if (cont->type == CONT_PYTHON) {
					bPythonCont *pc = cont->data;
					pc->text = newlibadr(fd, ob->id.lib, pc->text);
				}
				cont->slinks = NULL;
				cont->totslinks = 0;
			}
			
			for (bActuator *act = ob->actuators.first; act; act = act->next) {
				switch (act->type) {
					case ACT_SOUND:
					{
						bSoundActuator *sa = act->data;
						sa->sound = newlibadr_us(fd, ob->id.lib, sa->sound);
						break;
					}
					case ACT_GAME:
						/* bGameActuator *ga= act->data; */
						break;
					case ACT_CAMERA:
					{
						bCameraActuator *ca = act->data;
						ca->ob = newlibadr(fd, ob->id.lib, ca->ob);
						break;
					}
					/* leave this one, it's obsolete but necessary to read for conversion */
					case ACT_ADD_OBJECT:
					{
						bAddObjectActuator *eoa = act->data;
						if (eoa)
							eoa->ob = newlibadr(fd, ob->id.lib, eoa->ob);
						break;
					}
					case ACT_OBJECT:
					{
						bObjectActuator *oa = act->data;
						if (oa == NULL) {
							init_actuator(act);
						}
						else {
							oa->reference = newlibadr(fd, ob->id.lib, oa->reference);
						}
						break;
					}
					case ACT_EDIT_OBJECT:
					{
						bEditObjectActuator *eoa = act->data;
						if (eoa == NULL) {
							init_actuator(act);
						}
						else {
							eoa->ob = newlibadr(fd, ob->id.lib, eoa->ob);
							eoa->me = newlibadr(fd, ob->id.lib, eoa->me);
						}
						break;
					}
					case ACT_SCENE:
					{
						bSceneActuator *sa = act->data;
						sa->camera = newlibadr(fd, ob->id.lib, sa->camera);
						sa->scene = newlibadr(fd, ob->id.lib, sa->scene);
						break;
					}
					case ACT_ACTION:
					{
						bActionActuator *aa = act->data;
						aa->act = newlibadr_us(fd, ob->id.lib, aa->act);
						break;
					}
					case ACT_SHAPEACTION:
					{
						bActionActuator *aa = act->data;
						aa->act = newlibadr_us(fd, ob->id.lib, aa->act);
						break;
					}
					case ACT_PROPERTY:
					{
						bPropertyActuator *pa = act->data;
						pa->ob = newlibadr(fd, ob->id.lib, pa->ob);
						break;
					}
					case ACT_MESSAGE:
					{
						bMessageActuator *ma = act->data;
						ma->toObject = newlibadr(fd, ob->id.lib, ma->toObject);
						break;
					}
					case ACT_2DFILTER:
					{
						bTwoDFilterActuator *_2dfa = act->data;
						_2dfa->text = newlibadr(fd, ob->id.lib, _2dfa->text);
						break;
					}
					case ACT_PARENT:
					{
						bParentActuator *parenta = act->data;
						parenta->ob = newlibadr(fd, ob->id.lib, parenta->ob);
						break;
					}
					case ACT_STATE:
						/* bStateActuator *statea = act->data; */
						break;
					case ACT_ARMATURE:
					{
						bArmatureActuator *arma= act->data;
						arma->target = newlibadr(fd, ob->id.lib, arma->target);
						arma->subtarget = newlibadr(fd, ob->id.lib, arma->subtarget);
						break;
					}
					case ACT_STEERING:
					{
						bSteeringActuator *steeringa = act->data;
						steeringa->target = newlibadr(fd, ob->id.lib, steeringa->target);
						steeringa->navmesh = newlibadr(fd, ob->id.lib, steeringa->navmesh);
						break;
					}
					case ACT_MOUSE:
						/* bMouseActuator *moa = act->data; */
						break;
				}
			}
			
			{
				FluidsimModifierData *fluidmd = (FluidsimModifierData *)modifiers_findByType(ob, eModifierType_Fluidsim);
				
				if (fluidmd && fluidmd->fss)
					fluidmd->fss->ipo = newlibadr_us(fd, ob->id.lib, fluidmd->fss->ipo);  // XXX deprecated - old animation system
			}
			
			{
				SmokeModifierData *smd = (SmokeModifierData *)modifiers_findByType(ob, eModifierType_Smoke);
				
				if (smd && (smd->type == MOD_SMOKE_TYPE_DOMAIN) && smd->domain) {
					smd->domain->flags |= MOD_SMOKE_FILE_LOAD; /* flag for refreshing the simulation after loading */
				}
			}
			
			/* texture field */
			if (ob->pd)
				lib_link_partdeflect(fd, &ob->id, ob->pd);
			
			if (ob->soft) {
				ob->soft->collision_group = newlibadr(fd, ob->id.lib, ob->soft->collision_group);

				ob->soft->effector_weights->group = newlibadr(fd, ob->id.lib, ob->soft->effector_weights->group);
			}
			
			lib_link_particlesystems(fd, ob, &ob->id, &ob->particlesystem);
			lib_link_modifiers(fd, ob);

			if (ob->rigidbody_constraint) {
				ob->rigidbody_constraint->ob1 = newlibadr(fd, ob->id.lib, ob->rigidbody_constraint->ob1);
				ob->rigidbody_constraint->ob2 = newlibadr(fd, ob->id.lib, ob->rigidbody_constraint->ob2);
			}

			{
				LodLevel *level;
				for (level = ob->lodlevels.first; level; level = level->next) {
					level->source = newlibadr(fd, ob->id.lib, level->source);

					if (!level->source && level == ob->lodlevels.first)
						level->source = ob;
				}
			}
		}
	}
	
	if (warn) {
		BKE_report(fd->reports, RPT_WARNING, "Warning in console");
	}
}


static void direct_link_pose(FileData *fd, bPose *pose)
{
	bPoseChannel *pchan;

	if (!pose)
		return;

	link_list(fd, &pose->chanbase);
	link_list(fd, &pose->agroups);

	pose->chanhash = NULL;

	for (pchan = pose->chanbase.first; pchan; pchan=pchan->next) {
		pchan->bone = NULL;
		pchan->parent = newdataadr(fd, pchan->parent);
		pchan->child = newdataadr(fd, pchan->child);
		pchan->custom_tx = newdataadr(fd, pchan->custom_tx);
		
		pchan->bbone_prev = newdataadr(fd, pchan->bbone_prev);
		pchan->bbone_next = newdataadr(fd, pchan->bbone_next);
		
		direct_link_constraints(fd, &pchan->constraints);
		
		pchan->prop = newdataadr(fd, pchan->prop);
		IDP_DirectLinkGroup_OrFree(&pchan->prop, (fd->flags & FD_FLAGS_SWITCH_ENDIAN), fd);
		
		pchan->mpath = newdataadr(fd, pchan->mpath);
		if (pchan->mpath)
			direct_link_motionpath(fd, pchan->mpath);
		
		BLI_listbase_clear(&pchan->iktree);
		BLI_listbase_clear(&pchan->siktree);
		
		/* in case this value changes in future, clamp else we get undefined behavior */
		CLAMP(pchan->rotmode, ROT_MODE_MIN, ROT_MODE_MAX);

		pchan->draw_data = NULL;
	}
	pose->ikdata = NULL;
	if (pose->ikparam != NULL) {
		pose->ikparam = newdataadr(fd, pose->ikparam);
	}
}

static void direct_link_modifiers(FileData *fd, ListBase *lb)
{
	ModifierData *md;
	
	link_list(fd, lb);
	
	for (md=lb->first; md; md=md->next) {
		md->error = NULL;
		md->scene = NULL;
		
		/* if modifiers disappear, or for upward compatibility */
		if (NULL == modifierType_getInfo(md->type))
			md->type = eModifierType_None;
			
		if (md->type == eModifierType_Subsurf) {
			SubsurfModifierData *smd = (SubsurfModifierData *)md;
			
			smd->emCache = smd->mCache = NULL;
		}
		else if (md->type == eModifierType_Armature) {
			ArmatureModifierData *amd = (ArmatureModifierData *)md;
			
			amd->prevCos = NULL;
		}
		else if (md->type == eModifierType_Cloth) {
			ClothModifierData *clmd = (ClothModifierData *)md;
			
			clmd->clothObject = NULL;
			clmd->hairdata = NULL;
			
			clmd->sim_parms= newdataadr(fd, clmd->sim_parms);
			clmd->coll_parms= newdataadr(fd, clmd->coll_parms);
			
			direct_link_pointcache_list(fd, &clmd->ptcaches, &clmd->point_cache, 0);
			
			if (clmd->sim_parms) {
				if (clmd->sim_parms->presets > 10)
					clmd->sim_parms->presets = 0;
				
				clmd->sim_parms->reset = 0;
				
				clmd->sim_parms->effector_weights = newdataadr(fd, clmd->sim_parms->effector_weights);
				
				if (!clmd->sim_parms->effector_weights) {
					clmd->sim_parms->effector_weights = BKE_add_effector_weights(NULL);
				}
			}
			
			clmd->solver_result = NULL;
		}
		else if (md->type == eModifierType_Fluidsim) {
			FluidsimModifierData *fluidmd = (FluidsimModifierData *)md;
			
			fluidmd->fss = newdataadr(fd, fluidmd->fss);
			if (fluidmd->fss) {
				fluidmd->fss->fmd = fluidmd;
				fluidmd->fss->meshVelocities = NULL;
			}
		}
		else if (md->type == eModifierType_Smoke) {
			SmokeModifierData *smd = (SmokeModifierData *)md;
			
			if (smd->type == MOD_SMOKE_TYPE_DOMAIN) {
				smd->flow = NULL;
				smd->coll = NULL;
				smd->domain = newdataadr(fd, smd->domain);
				smd->domain->smd = smd;
				
				smd->domain->fluid = NULL;
				smd->domain->fluid_mutex = BLI_rw_mutex_alloc();
				smd->domain->wt = NULL;
				smd->domain->shadow = NULL;
				smd->domain->tex = NULL;
				smd->domain->tex_shadow = NULL;
				smd->domain->tex_wt = NULL;
				smd->domain->coba = newdataadr(fd, smd->domain->coba);
				
				smd->domain->effector_weights = newdataadr(fd, smd->domain->effector_weights);
				if (!smd->domain->effector_weights)
					smd->domain->effector_weights = BKE_add_effector_weights(NULL);
				
				direct_link_pointcache_list(fd, &(smd->domain->ptcaches[0]), &(smd->domain->point_cache[0]), 1);
				
				/* Smoke uses only one cache from now on, so store pointer convert */
				if (smd->domain->ptcaches[1].first || smd->domain->point_cache[1]) {
					if (smd->domain->point_cache[1]) {
						PointCache *cache = newdataadr(fd, smd->domain->point_cache[1]);
						if (cache->flag & PTCACHE_FAKE_SMOKE) {
							/* Smoke was already saved in "new format" and this cache is a fake one. */
						}
						else {
							printf("High resolution smoke cache not available due to pointcache update. Please reset the simulation.\n");
						}
						BKE_ptcache_free(cache);
					}
					BLI_listbase_clear(&smd->domain->ptcaches[1]);
					smd->domain->point_cache[1] = NULL;
				}
			}
			else if (smd->type == MOD_SMOKE_TYPE_FLOW) {
				smd->domain = NULL;
				smd->coll = NULL;
				smd->flow = newdataadr(fd, smd->flow);
				smd->flow->smd = smd;
				smd->flow->dm = NULL;
				smd->flow->verts_old = NULL;
				smd->flow->numverts = 0;
				smd->flow->psys = newdataadr(fd, smd->flow->psys);
			}
			else if (smd->type == MOD_SMOKE_TYPE_COLL) {
				smd->flow = NULL;
				smd->domain = NULL;
				smd->coll = newdataadr(fd, smd->coll);
				if (smd->coll) {
					smd->coll->smd = smd;
					smd->coll->verts_old = NULL;
					smd->coll->numverts = 0;
					smd->coll->dm = NULL;
				}
				else {
					smd->type = 0;
					smd->flow = NULL;
					smd->domain = NULL;
					smd->coll = NULL;
				}
			}
		}
		else if (md->type == eModifierType_DynamicPaint) {
			DynamicPaintModifierData *pmd = (DynamicPaintModifierData *)md;
			
			if (pmd->canvas) {
				pmd->canvas = newdataadr(fd, pmd->canvas);
				pmd->canvas->pmd = pmd;
				pmd->canvas->dm = NULL;
				pmd->canvas->flags &= ~MOD_DPAINT_BAKING; /* just in case */
				
				if (pmd->canvas->surfaces.first) {
					DynamicPaintSurface *surface;
					link_list(fd, &pmd->canvas->surfaces);
					
					for (surface=pmd->canvas->surfaces.first; surface; surface=surface->next) {
						surface->canvas = pmd->canvas;
						surface->data = NULL;
						direct_link_pointcache_list(fd, &(surface->ptcaches), &(surface->pointcache), 1);
						
						if (!(surface->effector_weights = newdataadr(fd, surface->effector_weights)))
							surface->effector_weights = BKE_add_effector_weights(NULL);
					}
				}
			}
			if (pmd->brush) {
				pmd->brush = newdataadr(fd, pmd->brush);
				pmd->brush->pmd = pmd;
				pmd->brush->psys = newdataadr(fd, pmd->brush->psys);
				pmd->brush->paint_ramp = newdataadr(fd, pmd->brush->paint_ramp);
				pmd->brush->vel_ramp = newdataadr(fd, pmd->brush->vel_ramp);
				pmd->brush->dm = NULL;
			}
		}
		else if (md->type == eModifierType_Collision) {
			CollisionModifierData *collmd = (CollisionModifierData *)md;
#if 0
			// TODO: CollisionModifier should use pointcache 
			// + have proper reset events before enabling this
			collmd->x = newdataadr(fd, collmd->x);
			collmd->xnew = newdataadr(fd, collmd->xnew);
			collmd->mfaces = newdataadr(fd, collmd->mfaces);
			
			collmd->current_x = MEM_callocN(sizeof(MVert)*collmd->numverts, "current_x");
			collmd->current_xnew = MEM_callocN(sizeof(MVert)*collmd->numverts, "current_xnew");
			collmd->current_v = MEM_callocN(sizeof(MVert)*collmd->numverts, "current_v");
#endif
			
			collmd->x = NULL;
			collmd->xnew = NULL;
			collmd->current_x = NULL;
			collmd->current_xnew = NULL;
			collmd->current_v = NULL;
			collmd->time_x = collmd->time_xnew = -1000;
			collmd->mvert_num = 0;
			collmd->tri_num = 0;
			collmd->is_static = false;
			collmd->bvhtree = NULL;
			collmd->tri = NULL;
			
		}
		else if (md->type == eModifierType_Surface) {
			SurfaceModifierData *surmd = (SurfaceModifierData *)md;
			
			surmd->dm = NULL;
			surmd->bvhtree = NULL;
			surmd->x = NULL;
			surmd->v = NULL;
			surmd->numverts = 0;
		}
		else if (md->type == eModifierType_Hook) {
			HookModifierData *hmd = (HookModifierData *)md;
			
			hmd->indexar = newdataadr(fd, hmd->indexar);
			if (fd->flags & FD_FLAGS_SWITCH_ENDIAN) {
				BLI_endian_switch_int32_array(hmd->indexar, hmd->totindex);
			}

			hmd->curfalloff = newdataadr(fd, hmd->curfalloff);
			if (hmd->curfalloff) {
				direct_link_curvemapping(fd, hmd->curfalloff);
			}
		}
		else if (md->type == eModifierType_ParticleSystem) {
			ParticleSystemModifierData *psmd = (ParticleSystemModifierData *)md;
			
			psmd->dm_final = NULL;
			psmd->dm_deformed = NULL;
			psmd->psys= newdataadr(fd, psmd->psys);
			psmd->flag &= ~eParticleSystemFlag_psys_updated;
			psmd->flag |= eParticleSystemFlag_file_loaded;
		}
		else if (md->type == eModifierType_Explode) {
			ExplodeModifierData *psmd = (ExplodeModifierData *)md;
			
			psmd->facepa = NULL;
		}
		else if (md->type == eModifierType_MeshDeform) {
			MeshDeformModifierData *mmd = (MeshDeformModifierData *)md;
			
			mmd->bindinfluences = newdataadr(fd, mmd->bindinfluences);
			mmd->bindoffsets = newdataadr(fd, mmd->bindoffsets);
			mmd->bindcagecos = newdataadr(fd, mmd->bindcagecos);
			mmd->dyngrid = newdataadr(fd, mmd->dyngrid);
			mmd->dyninfluences = newdataadr(fd, mmd->dyninfluences);
			mmd->dynverts = newdataadr(fd, mmd->dynverts);
			
			mmd->bindweights = newdataadr(fd, mmd->bindweights);
			mmd->bindcos = newdataadr(fd, mmd->bindcos);
			
			if (fd->flags & FD_FLAGS_SWITCH_ENDIAN) {
				if (mmd->bindoffsets)  BLI_endian_switch_int32_array(mmd->bindoffsets, mmd->totvert + 1);
				if (mmd->bindcagecos)  BLI_endian_switch_float_array(mmd->bindcagecos, mmd->totcagevert * 3);
				if (mmd->dynverts)     BLI_endian_switch_int32_array(mmd->dynverts, mmd->totvert);
				if (mmd->bindweights)  BLI_endian_switch_float_array(mmd->bindweights, mmd->totvert);
				if (mmd->bindcos)      BLI_endian_switch_float_array(mmd->bindcos, mmd->totcagevert * 3);
			}
		}
		else if (md->type == eModifierType_Ocean) {
			OceanModifierData *omd = (OceanModifierData *)md;
			omd->oceancache = NULL;
			omd->ocean = NULL;
			omd->refresh = (MOD_OCEAN_REFRESH_ADD|MOD_OCEAN_REFRESH_RESET|MOD_OCEAN_REFRESH_SIM);
		}
		else if (md->type == eModifierType_Warp) {
			WarpModifierData *tmd = (WarpModifierData *)md;
			
			tmd->curfalloff= newdataadr(fd, tmd->curfalloff);
			if (tmd->curfalloff)
				direct_link_curvemapping(fd, tmd->curfalloff);
		}
		else if (md->type == eModifierType_WeightVGEdit) {
			WeightVGEditModifierData *wmd = (WeightVGEditModifierData *)md;
			
			wmd->cmap_curve = newdataadr(fd, wmd->cmap_curve);
			if (wmd->cmap_curve)
				direct_link_curvemapping(fd, wmd->cmap_curve);
		}
		else if (md->type == eModifierType_LaplacianDeform) {
			LaplacianDeformModifierData *lmd = (LaplacianDeformModifierData *)md;

			lmd->vertexco = newdataadr(fd, lmd->vertexco);
			if (fd->flags & FD_FLAGS_SWITCH_ENDIAN) {
				BLI_endian_switch_float_array(lmd->vertexco, lmd->total_verts * 3);
			}
			lmd->cache_system = NULL;
		}
		else if (md->type == eModifierType_CorrectiveSmooth) {
			CorrectiveSmoothModifierData *csmd = (CorrectiveSmoothModifierData*)md;

			if (csmd->bind_coords) {
				csmd->bind_coords = newdataadr(fd, csmd->bind_coords);
				if (fd->flags & FD_FLAGS_SWITCH_ENDIAN) {
					BLI_endian_switch_float_array((float *)csmd->bind_coords, csmd->bind_coords_num * 3);
				}
			}

			/* runtime only */
			csmd->delta_cache = NULL;
			csmd->delta_cache_num = 0;
		}
		else if (md->type == eModifierType_MeshSequenceCache) {
			MeshSeqCacheModifierData *msmcd = (MeshSeqCacheModifierData *)md;
			msmcd->reader = NULL;
		}
		else if (md->type == eModifierType_SurfaceDeform) {
			SurfaceDeformModifierData *smd = (SurfaceDeformModifierData *)md;

			smd->verts = newdataadr(fd, smd->verts);

			if (smd->verts) {
				for (int i = 0; i < smd->numverts; i++) {
					smd->verts[i].binds = newdataadr(fd, smd->verts[i].binds);

					if (smd->verts[i].binds) {
						for (int j = 0; j < smd->verts[i].numbinds; j++) {
							smd->verts[i].binds[j].vert_inds = newdataadr(fd, smd->verts[i].binds[j].vert_inds);
							smd->verts[i].binds[j].vert_weights = newdataadr(fd, smd->verts[i].binds[j].vert_weights);

							if (fd->flags & FD_FLAGS_SWITCH_ENDIAN) {
								if (smd->verts[i].binds[j].vert_inds)
									BLI_endian_switch_uint32_array(smd->verts[i].binds[j].vert_inds, smd->verts[i].binds[j].numverts);

								if (smd->verts[i].binds[j].vert_weights) {
									if (smd->verts[i].binds[j].mode == MOD_SDEF_MODE_CENTROID ||
									    smd->verts[i].binds[j].mode == MOD_SDEF_MODE_LOOPTRI)
										BLI_endian_switch_float_array(smd->verts[i].binds[j].vert_weights, 3);
									else
										BLI_endian_switch_float_array(smd->verts[i].binds[j].vert_weights, smd->verts[i].binds[j].numverts);
								}
							}
						}
					}
				}
			}
		}
	}
}

static void direct_link_object(FileData *fd, Object *ob)
{
	PartEff *paf;
	bProperty *prop;
	bSensor *sens;
	bController *cont;
	bActuator *act;
	
	/* weak weak... this was only meant as draw flag, now is used in give_base_to_objects too */
	ob->flag &= ~OB_FROMGROUP;

	/* This is a transient flag; clear in order to avoid unneeded object update pending from
	 * time when file was saved.
	 */
	ob->recalc = 0;

	/* XXX This should not be needed - but seems like it can happen in some cases, so for now play safe... */
	ob->proxy_from = NULL;

	/* loading saved files with editmode enabled works, but for undo we like
	 * to stay in object mode during undo presses so keep editmode disabled.
	 *
	 * Also when linking in a file don't allow edit and pose modes.
	 * See [#34776, #42780] for more information.
	 */
	if (fd->memfile || (ob->id.tag & (LIB_TAG_EXTERN | LIB_TAG_INDIRECT))) {
		ob->mode &= ~(OB_MODE_EDIT | OB_MODE_PARTICLE_EDIT);
		if (!fd->memfile) {
			ob->mode &= ~OB_MODE_POSE;
		}
	}
	
	ob->adt = newdataadr(fd, ob->adt);
	direct_link_animdata(fd, ob->adt);
	
	ob->pose = newdataadr(fd, ob->pose);
	direct_link_pose(fd, ob->pose);
	
	ob->mpath = newdataadr(fd, ob->mpath);
	if (ob->mpath)
		direct_link_motionpath(fd, ob->mpath);
	
	link_list(fd, &ob->defbase);
	link_list(fd, &ob->fmaps);
// XXX deprecated - old animation system <<<
	direct_link_nlastrips(fd, &ob->nlastrips);
	link_list(fd, &ob->constraintChannels);
// >>> XXX deprecated - old animation system
	
	ob->mat= newdataadr(fd, ob->mat);
	test_pointer_array(fd, (void **)&ob->mat);
	ob->matbits= newdataadr(fd, ob->matbits);
	
	/* do it here, below old data gets converted */
	direct_link_modifiers(fd, &ob->modifiers);
	
	link_list(fd, &ob->effect);
	paf= ob->effect.first;
	while (paf) {
		if (paf->type == EFF_PARTICLE) {
			paf->keys = NULL;
		}
		if (paf->type == EFF_WAVE) {
			WaveEff *wav = (WaveEff*) paf;
			PartEff *next = paf->next;
			WaveModifierData *wmd = (WaveModifierData*) modifier_new(eModifierType_Wave);
			
			wmd->damp = wav->damp;
			wmd->flag = wav->flag;
			wmd->height = wav->height;
			wmd->lifetime = wav->lifetime;
			wmd->narrow = wav->narrow;
			wmd->speed = wav->speed;
			wmd->startx = wav->startx;
			wmd->starty = wav->startx;
			wmd->timeoffs = wav->timeoffs;
			wmd->width = wav->width;
			
			BLI_addtail(&ob->modifiers, wmd);
			
			BLI_remlink(&ob->effect, paf);
			MEM_freeN(paf);
			
			paf = next;
			continue;
		}
		if (paf->type == EFF_BUILD) {
			BuildEff *baf = (BuildEff*) paf;
			PartEff *next = paf->next;
			BuildModifierData *bmd = (BuildModifierData*) modifier_new(eModifierType_Build);
			
			bmd->start = baf->sfra;
			bmd->length = baf->len;
			bmd->randomize = 0;
			bmd->seed = 1;
			
			BLI_addtail(&ob->modifiers, bmd);
			
			BLI_remlink(&ob->effect, paf);
			MEM_freeN(paf);
			
			paf = next;
			continue;
		}
		paf = paf->next;
	}
	
	ob->pd= newdataadr(fd, ob->pd);
	direct_link_partdeflect(ob->pd);
	ob->soft= newdataadr(fd, ob->soft);
	if (ob->soft) {
		SoftBody *sb = ob->soft;
		
		sb->bpoint = NULL;	// init pointers so it gets rebuilt nicely
		sb->bspring = NULL;
		sb->scratch = NULL;
		/* although not used anymore */
		/* still have to be loaded to be compatible with old files */
		sb->keys = newdataadr(fd, sb->keys);
		test_pointer_array(fd, (void **)&sb->keys);
		if (sb->keys) {
			int a;
			for (a = 0; a < sb->totkey; a++) {
				sb->keys[a] = newdataadr(fd, sb->keys[a]);
			}
		}
		
		sb->effector_weights = newdataadr(fd, sb->effector_weights);
		if (!sb->effector_weights)
			sb->effector_weights = BKE_add_effector_weights(NULL);
		
		direct_link_pointcache_list(fd, &sb->ptcaches, &sb->pointcache, 0);
	}
	ob->bsoft = newdataadr(fd, ob->bsoft);
	ob->fluidsimSettings= newdataadr(fd, ob->fluidsimSettings); /* NT */
	
	ob->rigidbody_object = newdataadr(fd, ob->rigidbody_object);
	if (ob->rigidbody_object) {
		RigidBodyOb *rbo = ob->rigidbody_object;
		
		/* must nullify the references to physics sim objects, since they no-longer exist 
		 * (and will need to be recalculated) 
		 */
		rbo->physics_object = NULL;
		rbo->physics_shape = NULL;
	}
	ob->rigidbody_constraint = newdataadr(fd, ob->rigidbody_constraint);
	if (ob->rigidbody_constraint)
		ob->rigidbody_constraint->physics_constraint = NULL;

	link_list(fd, &ob->particlesystem);
	direct_link_particlesystems(fd, &ob->particlesystem);
	
	link_list(fd, &ob->prop);
	for (prop = ob->prop.first; prop; prop = prop->next) {
		prop->poin = newdataadr(fd, prop->poin);
		if (prop->poin == NULL) 
			prop->poin = &prop->data;
	}

	link_list(fd, &ob->sensors);
	for (sens = ob->sensors.first; sens; sens = sens->next) {
		sens->data = newdataadr(fd, sens->data);
		sens->links = newdataadr(fd, sens->links);
		test_pointer_array(fd, (void **)&sens->links);
	}

	direct_link_constraints(fd, &ob->constraints);

	link_glob_list(fd, &ob->controllers);
	if (ob->init_state) {
		/* if a known first state is specified, set it so that the game will start ok */
		ob->state = ob->init_state;
	}
	else if (!ob->state) {
		ob->state = 1;
	}
	for (cont = ob->controllers.first; cont; cont = cont->next) {
		cont->data = newdataadr(fd, cont->data);
		cont->links = newdataadr(fd, cont->links);
		test_pointer_array(fd, (void **)&cont->links);
		if (cont->state_mask == 0)
			cont->state_mask = 1;
	}

	link_glob_list(fd, &ob->actuators);
	for (act = ob->actuators.first; act; act = act->next) {
		act->data = newdataadr(fd, act->data);
	}

	link_list(fd, &ob->hooks);
	while (ob->hooks.first) {
		ObHook *hook = ob->hooks.first;
		HookModifierData *hmd = (HookModifierData *)modifier_new(eModifierType_Hook);
		
		hook->indexar= newdataadr(fd, hook->indexar);
		if (fd->flags & FD_FLAGS_SWITCH_ENDIAN) {
			BLI_endian_switch_int32_array(hook->indexar, hook->totindex);
		}
		
		/* Do conversion here because if we have loaded
		 * a hook we need to make sure it gets converted
		 * and freed, regardless of version.
		 */
		copy_v3_v3(hmd->cent, hook->cent);
		hmd->falloff = hook->falloff;
		hmd->force = hook->force;
		hmd->indexar = hook->indexar;
		hmd->object = hook->parent;
		memcpy(hmd->parentinv, hook->parentinv, sizeof(hmd->parentinv));
		hmd->totindex = hook->totindex;
		
		BLI_addhead(&ob->modifiers, hmd);
		BLI_remlink(&ob->hooks, hook);
		
		modifier_unique_name(&ob->modifiers, (ModifierData*)hmd);
		
		MEM_freeN(hook);
	}
	
	ob->iuser = newdataadr(fd, ob->iuser);
	if (ob->type == OB_EMPTY && ob->empty_drawtype == OB_EMPTY_IMAGE && !ob->iuser) {
		BKE_object_empty_draw_type_set(ob, ob->empty_drawtype);
	}

	ob->customdata_mask = 0;
	ob->bb = NULL;
	ob->derivedDeform = NULL;
	ob->derivedFinal = NULL;
	BLI_listbase_clear(&ob->gpulamp);
	BLI_listbase_clear(&ob->drawdata);
	link_list(fd, &ob->pc_ids);

	/* Runtime curve data  */
	ob->curve_cache = NULL;

	/* in case this value changes in future, clamp else we get undefined behavior */
	CLAMP(ob->rotmode, ROT_MODE_MIN, ROT_MODE_MAX);

	if (ob->sculpt) {
		ob->sculpt = MEM_callocN(sizeof(SculptSession), "reload sculpt session");
	}

	link_list(fd, &ob->lodlevels);
	ob->currentlod = ob->lodlevels.first;

	ob->preview = direct_link_preview_image(fd, ob->preview);

	ob->base_collection_properties = NULL;
}

/* ************ READ SCENE ***************** */

/* patch for missing scene IDs, can't be in do-versions */
static void composite_patch(bNodeTree *ntree, Scene *scene)
{
	bNode *node;
	
	for (node = ntree->nodes.first; node; node = node->next) {
		if (node->id==NULL && node->type == CMP_NODE_R_LAYERS)
			node->id = &scene->id;
	}
}

static void link_paint(FileData *fd, Scene *sce, Paint *p)
{
	if (p) {
		p->brush = newlibadr_us(fd, sce->id.lib, p->brush);
		p->palette = newlibadr_us(fd, sce->id.lib, p->palette);
		p->paint_cursor = NULL;
	}
}

static void lib_link_sequence_modifiers(FileData *fd, Scene *scene, ListBase *lb)
{
	SequenceModifierData *smd;

	for (smd = lb->first; smd; smd = smd->next) {
		if (smd->mask_id)
			smd->mask_id = newlibadr_us(fd, scene->id.lib, smd->mask_id);
	}
}

/* check for cyclic set-scene,
 * libs can cause this case which is normally prevented, see (T#####) */
#define USE_SETSCENE_CHECK

#ifdef USE_SETSCENE_CHECK
/**
 * A version of #BKE_scene_validate_setscene with special checks for linked libs.
 */
static bool scene_validate_setscene__liblink(Scene *sce, const int totscene)
{
	Scene *sce_iter;
	int a;

	if (sce->set == NULL) return 1;

	for (a = 0, sce_iter = sce; sce_iter->set; sce_iter = sce_iter->set, a++) {
		if (sce_iter->id.tag & LIB_TAG_NEED_LINK) {
			return 1;
		}

		if (a > totscene) {
			sce->set = NULL;
			return 0;
		}
	}

	return 1;
}
#endif

static void lib_link_scene_collection(FileData *fd, Library *lib, SceneCollection *sc)
{
	for (LinkData *link = sc->objects.first; link; link = link->next) {
		link->data = newlibadr_us(fd, lib, link->data);
		BLI_assert(link->data);
	}

	for (LinkData *link = sc->filter_objects.first; link; link = link->next) {
		link->data = newlibadr_us(fd, lib, link->data);
		BLI_assert(link->data);
	}

	for (SceneCollection *nsc = sc->scene_collections.first; nsc; nsc = nsc->next) {
		lib_link_scene_collection(fd, lib, nsc);
	}
}

static void lib_link_scene(FileData *fd, Main *main)
{
#ifdef USE_SETSCENE_CHECK
	bool need_check_set = false;
	int totscene = 0;
#endif
	
	for (Scene *sce = main->scene.first; sce; sce = sce->id.next) {
		if (sce->id.tag & LIB_TAG_NEED_LINK) {
			/* Link ID Properties -- and copy this comment EXACTLY for easy finding
			 * of library blocks that implement this.*/
			IDP_LibLinkProperty(sce->id.properties, fd);
			lib_link_animdata(fd, &sce->id, sce->adt);
			
			lib_link_keyingsets(fd, &sce->id, &sce->keyingsets);
			
			sce->camera = newlibadr(fd, sce->id.lib, sce->camera);
			sce->world = newlibadr_us(fd, sce->id.lib, sce->world);
			sce->set = newlibadr(fd, sce->id.lib, sce->set);
			sce->gpd = newlibadr_us(fd, sce->id.lib, sce->gpd);
			
			link_paint(fd, sce, &sce->toolsettings->sculpt->paint);
			link_paint(fd, sce, &sce->toolsettings->vpaint->paint);
			link_paint(fd, sce, &sce->toolsettings->wpaint->paint);
			link_paint(fd, sce, &sce->toolsettings->imapaint.paint);
			link_paint(fd, sce, &sce->toolsettings->uvsculpt->paint);

			if (sce->toolsettings->sculpt)
				sce->toolsettings->sculpt->gravity_object =
						newlibadr(fd, sce->id.lib, sce->toolsettings->sculpt->gravity_object);

			if (sce->toolsettings->imapaint.stencil)
				sce->toolsettings->imapaint.stencil =
				        newlibadr_us(fd, sce->id.lib, sce->toolsettings->imapaint.stencil);

			if (sce->toolsettings->imapaint.clone)
				sce->toolsettings->imapaint.clone =
				        newlibadr_us(fd, sce->id.lib, sce->toolsettings->imapaint.clone);

			if (sce->toolsettings->imapaint.canvas)
				sce->toolsettings->imapaint.canvas =
				        newlibadr_us(fd, sce->id.lib, sce->toolsettings->imapaint.canvas);
			
			sce->toolsettings->skgen_template = newlibadr(fd, sce->id.lib, sce->toolsettings->skgen_template);
			
			sce->toolsettings->particle.shape_object = newlibadr(fd, sce->id.lib, sce->toolsettings->particle.shape_object);
			
			for (BaseLegacy *base_legacy_next, *base_legacy = sce->base.first; base_legacy; base_legacy = base_legacy_next) {
				base_legacy_next = base_legacy->next;
				
				base_legacy->object = newlibadr_us(fd, sce->id.lib, base_legacy->object);
				
				if (base_legacy->object == NULL) {
					blo_reportf_wrap(fd->reports, RPT_WARNING, TIP_("LIB: object lost from scene: '%s'"),
					                 sce->id.name + 2);
					BLI_remlink(&sce->base, base_legacy);
					if (base_legacy == sce->basact) sce->basact = NULL;
					MEM_freeN(base_legacy);
				}
			}
			
			Sequence *seq;
			SEQ_BEGIN (sce->ed, seq)
			{
				IDP_LibLinkProperty(seq->prop, fd);

				if (seq->ipo) seq->ipo = newlibadr_us(fd, sce->id.lib, seq->ipo);  // XXX deprecated - old animation system
				seq->scene_sound = NULL;
				if (seq->scene) {
					seq->scene = newlibadr(fd, sce->id.lib, seq->scene);
					if (seq->scene) {
						seq->scene_sound = BKE_sound_scene_add_scene_sound_defaults(sce, seq);
					}
				}
				if (seq->clip) {
					seq->clip = newlibadr_us(fd, sce->id.lib, seq->clip);
				}
				if (seq->mask) {
					seq->mask = newlibadr_us(fd, sce->id.lib, seq->mask);
				}
				if (seq->scene_camera) {
					seq->scene_camera = newlibadr(fd, sce->id.lib, seq->scene_camera);
				}
				if (seq->sound) {
					seq->scene_sound = NULL;
					if (seq->type == SEQ_TYPE_SOUND_HD) {
						seq->type = SEQ_TYPE_SOUND_RAM;
					}
					else {
						seq->sound = newlibadr(fd, sce->id.lib, seq->sound);
					}
					if (seq->sound) {
						id_us_plus_no_lib((ID *)seq->sound);
						seq->scene_sound = BKE_sound_add_scene_sound_defaults(sce, seq);
					}
				}
				BLI_listbase_clear(&seq->anims);

				lib_link_sequence_modifiers(fd, sce, &seq->modifiers);
			}
			SEQ_END

			for (TimeMarker *marker = sce->markers.first; marker; marker = marker->next) {
				if (marker->camera) {
					marker->camera = newlibadr(fd, sce->id.lib, marker->camera);
				}
			}
			
			BKE_sequencer_update_muting(sce->ed);
			BKE_sequencer_update_sound_bounds_all(sce);
			
			
			/* rigidbody world relies on it's linked groups */
			if (sce->rigidbody_world) {
				RigidBodyWorld *rbw = sce->rigidbody_world;
				if (rbw->group)
					rbw->group = newlibadr(fd, sce->id.lib, rbw->group);
				if (rbw->constraints)
					rbw->constraints = newlibadr(fd, sce->id.lib, rbw->constraints);
				if (rbw->effector_weights)
					rbw->effector_weights->group = newlibadr(fd, sce->id.lib, rbw->effector_weights->group);
			}
			
			if (sce->nodetree) {
				lib_link_ntree(fd, &sce->id, sce->nodetree);
				sce->nodetree->id.lib = sce->id.lib;
				composite_patch(sce->nodetree, sce);
			}
			
			for (SceneRenderLayer *srl = sce->r.layers.first; srl; srl = srl->next) {
				srl->mat_override = newlibadr_us(fd, sce->id.lib, srl->mat_override);
				srl->light_override = newlibadr_us(fd, sce->id.lib, srl->light_override);
				for (FreestyleModuleConfig *fmc = srl->freestyleConfig.modules.first; fmc; fmc = fmc->next) {
					fmc->script = newlibadr(fd, sce->id.lib, fmc->script);
				}
				for (FreestyleLineSet *fls = srl->freestyleConfig.linesets.first; fls; fls = fls->next) {
					fls->linestyle = newlibadr_us(fd, sce->id.lib, fls->linestyle);
					fls->group = newlibadr_us(fd, sce->id.lib, fls->group);
				}
			}
			/*Game Settings: Dome Warp Text*/
			sce->gm.dome.warptext = newlibadr(fd, sce->id.lib, sce->gm.dome.warptext);
			
			/* Motion Tracking */
			sce->clip = newlibadr_us(fd, sce->id.lib, sce->clip);

			lib_link_scene_collection(fd, sce->id.lib, sce->collection);

			for (SceneLayer *sl = sce->render_layers.first; sl; sl = sl->next) {
				/* tag scene layer to update for collection tree evaluation */
				sl->flag |= SCENE_LAYER_ENGINE_DIRTY;
				for (Base *base = sl->object_bases.first; base; base = base->next) {
					/* we only bump the use count for the collection objects */
					base->object = newlibadr(fd, sce->id.lib, base->object);
					base->flag |= BASE_DIRTY_ENGINE_SETTINGS;
					base->collection_properties = NULL;
				}
			}

#ifdef USE_SETSCENE_CHECK
			if (sce->set != NULL) {
				/* link flag for scenes with set would be reset later,
				 * so this way we only check cyclic for newly linked scenes.
				 */
				need_check_set = true;
			}
			else {
				/* postpone un-setting the flag until we've checked the set-scene */
				sce->id.tag &= ~LIB_TAG_NEED_LINK;
			}
#else
			sce->id.tag &= ~LIB_TAG_NEED_LINK;
#endif
		}

#ifdef USE_SETSCENE_CHECK
		totscene++;
#endif
	}

#ifdef USE_SETSCENE_CHECK
	if (need_check_set) {
		for (Scene *sce = main->scene.first; sce; sce = sce->id.next) {
			if (sce->id.tag & LIB_TAG_NEED_LINK) {
				sce->id.tag &= ~LIB_TAG_NEED_LINK;
				if (!scene_validate_setscene__liblink(sce, totscene)) {
					printf("Found cyclic background scene when linking %s\n", sce->id.name + 2);
				}
			}
		}
	}
#endif
}

#undef USE_SETSCENE_CHECK


static void link_recurs_seq(FileData *fd, ListBase *lb)
{
	Sequence *seq;
	
	link_list(fd, lb);
	
	for (seq = lb->first; seq; seq = seq->next) {
		if (seq->seqbase.first)
			link_recurs_seq(fd, &seq->seqbase);
	}
}

static void direct_link_paint(FileData *fd, Paint *p)
{
	if (p->num_input_samples < 1)
		p->num_input_samples = 1;

	p->cavity_curve = newdataadr(fd, p->cavity_curve);
	if (p->cavity_curve)
		direct_link_curvemapping(fd, p->cavity_curve);
	else
		BKE_paint_cavity_curve_preset(p, CURVE_PRESET_LINE);
}

static void direct_link_paint_helper(FileData *fd, Paint **paint)
{
	/* TODO. is this needed */
	(*paint) = newdataadr(fd, (*paint));

	if (*paint) {
		direct_link_paint(fd, *paint);
	}
}

static void direct_link_sequence_modifiers(FileData *fd, ListBase *lb)
{
	SequenceModifierData *smd;

	link_list(fd, lb);

	for (smd = lb->first; smd; smd = smd->next) {
		if (smd->mask_sequence)
			smd->mask_sequence = newdataadr(fd, smd->mask_sequence);

		if (smd->type == seqModifierType_Curves) {
			CurvesModifierData *cmd = (CurvesModifierData *) smd;

			direct_link_curvemapping(fd, &cmd->curve_mapping);
		}
		else if (smd->type == seqModifierType_HueCorrect) {
			HueCorrectModifierData *hcmd = (HueCorrectModifierData *) smd;

			direct_link_curvemapping(fd, &hcmd->curve_mapping);
		}
	}
}

static void direct_link_view_settings(FileData *fd, ColorManagedViewSettings *view_settings)
{
	view_settings->curve_mapping = newdataadr(fd, view_settings->curve_mapping);

	if (view_settings->curve_mapping)
		direct_link_curvemapping(fd, view_settings->curve_mapping);
}

static void direct_link_scene_collection(FileData *fd, SceneCollection *sc)
{
	link_list(fd, &sc->objects);
	link_list(fd, &sc->filter_objects);
	link_list(fd, &sc->scene_collections);

	for (SceneCollection *nsc = sc->scene_collections.first; nsc; nsc = nsc->next) {
		direct_link_scene_collection(fd, nsc);
	}
}

static void direct_link_layer_collections(FileData *fd, ListBase *lb)
{
	link_list(fd, lb);
	for (LayerCollection *lc = lb->first; lc; lc = lc->next) {
		lc->scene_collection = newdataadr(fd, lc->scene_collection);

		link_list(fd, &lc->object_bases);

		for (LinkData *link = lc->object_bases.first; link; link = link->next) {
			link->data = newdataadr(fd, link->data);
		}

		link_list(fd, &lc->overrides);

		if (lc->properties) {
			lc->properties = newdataadr(fd, lc->properties);
			IDP_DirectLinkGroup_OrFree(&lc->properties, (fd->flags & FD_FLAGS_SWITCH_ENDIAN), fd);
			BKE_layer_collection_engine_settings_validate_collection(lc);
		}
		lc->properties_evaluated = NULL;

		direct_link_layer_collections(fd, &lc->layer_collections);
	}
}

/**
<<<<<<< HEAD
 * bScreen data may use pointers to Scene data. We can't read this when reading screens
 * though, so we have to update screens when/after reading scenes. This function should
 * be called during Scene direct linking to update needed pointers within screen data
 * (as in everything visible in the window, not just bScreen).
 *
 * Maybe we could change read order so that screens are read after scene. But guess that
 * would be asking for trouble. Depending on the write/read order sounds ugly anyway,
 * Workspaces already depend on it...
 * -- Julian
 */
static void direct_link_scene_update_screen_data(
        FileData *fd, const Scene *scene, const ListBase *workspaces, const ListBase *screens)
{
	BKE_WORKSPACE_ITER_BEGIN (workspace, workspaces->first) {
=======
 * Workspaces store a render layer pointer which can only be read after scene is read.
 */
static void direct_link_workspace_link_scene_data(
        FileData *fd, const Scene *scene, const ListBase *workspaces)
{
	for (WorkSpace *workspace = workspaces->first; workspace; workspace = workspace->id.next) {
>>>>>>> c2f6ca31
		SceneLayer *layer = newdataadr(fd, BKE_workspace_render_layer_get(workspace));
		/* only set when layer is from the scene we read */
		if (layer && (BLI_findindex(&scene->render_layers, layer) != -1)) {
			BKE_workspace_render_layer_set(workspace, layer);
		}
<<<<<<< HEAD
	} BKE_WORKSPACE_ITER_END;

	for (bScreen *screen = screens->first; screen; screen = screen->id.next) {
		for (ScrArea *area = screen->areabase.first; area; area = area->next) {
			for (SpaceLink *sl = area->spacedata.first; sl; sl = sl->next) {
				if (sl->spacetype == SPACE_VIEW3D) {
					View3D *v3d = (View3D *)sl;

					if (v3d->custom_orientation) {
						v3d->custom_orientation = newdataadr(fd, v3d->custom_orientation);
					}
				}
			}
		}
=======
>>>>>>> c2f6ca31
	}
}

static void direct_link_scene(FileData *fd, Scene *sce, Main *bmain)
{
	Editing *ed;
	Sequence *seq;
	MetaStack *ms;
	RigidBodyWorld *rbw;
	SceneLayer *sl;
	SceneRenderLayer *srl;
	
	sce->theDag = NULL;
	sce->depsgraph = NULL;
	sce->obedit = NULL;
	sce->fps_info = NULL;
	sce->customdata_mask_modal = 0;
	sce->lay_updated = 0;
	
	BKE_sound_create_scene(sce);
	
	/* set users to one by default, not in lib-link, this will increase it for compo nodes */
	id_us_ensure_real(&sce->id);
	
	link_list(fd, &(sce->base));
	
	sce->adt = newdataadr(fd, sce->adt);
	direct_link_animdata(fd, sce->adt);
	
	link_list(fd, &sce->keyingsets);
	direct_link_keyingsets(fd, &sce->keyingsets);
	
	sce->basact = newdataadr(fd, sce->basact);
	
	sce->toolsettings= newdataadr(fd, sce->toolsettings);
	if (sce->toolsettings) {
		direct_link_paint_helper(fd, (Paint**)&sce->toolsettings->sculpt);
		direct_link_paint_helper(fd, (Paint**)&sce->toolsettings->vpaint);
		direct_link_paint_helper(fd, (Paint**)&sce->toolsettings->wpaint);
		direct_link_paint_helper(fd, (Paint**)&sce->toolsettings->uvsculpt);
		
		direct_link_paint(fd, &sce->toolsettings->imapaint.paint);

		sce->toolsettings->imapaint.paintcursor = NULL;
		sce->toolsettings->particle.paintcursor = NULL;
		sce->toolsettings->particle.scene = NULL;
		sce->toolsettings->particle.scene_layer = NULL;
		sce->toolsettings->particle.object = NULL;
		sce->toolsettings->gp_sculpt.paintcursor = NULL;

		/* in rare cases this is needed, see [#33806] */
		if (sce->toolsettings->vpaint) {
			sce->toolsettings->vpaint->vpaint_prev = NULL;
			sce->toolsettings->vpaint->tot = 0;
		}
		if (sce->toolsettings->wpaint) {
			sce->toolsettings->wpaint->wpaint_prev = NULL;
			sce->toolsettings->wpaint->tot = 0;
		}
		
		/* relink grease pencil drawing brushes */
		link_list(fd, &sce->toolsettings->gp_brushes);
		for (bGPDbrush *brush = sce->toolsettings->gp_brushes.first; brush; brush = brush->next) {
			brush->cur_sensitivity = newdataadr(fd, brush->cur_sensitivity);
			if (brush->cur_sensitivity) {
				direct_link_curvemapping(fd, brush->cur_sensitivity);
			}
			brush->cur_strength = newdataadr(fd, brush->cur_strength);
			if (brush->cur_strength) {
				direct_link_curvemapping(fd, brush->cur_strength);
			}
			brush->cur_jitter = newdataadr(fd, brush->cur_jitter);
			if (brush->cur_jitter) {
				direct_link_curvemapping(fd, brush->cur_jitter);
			}
		}
		
		/* relink grease pencil interpolation curves */
		sce->toolsettings->gp_interpolate.custom_ipo = newdataadr(fd, sce->toolsettings->gp_interpolate.custom_ipo);
		if (sce->toolsettings->gp_interpolate.custom_ipo) {
			direct_link_curvemapping(fd, sce->toolsettings->gp_interpolate.custom_ipo);
		}
	}

	if (sce->ed) {
		ListBase *old_seqbasep = &sce->ed->seqbase;
		
		ed = sce->ed = newdataadr(fd, sce->ed);
		
		ed->act_seq = newdataadr(fd, ed->act_seq);
		
		/* recursive link sequences, lb will be correctly initialized */
		link_recurs_seq(fd, &ed->seqbase);
		
		SEQ_BEGIN (ed, seq)
		{
			seq->seq1= newdataadr(fd, seq->seq1);
			seq->seq2= newdataadr(fd, seq->seq2);
			seq->seq3= newdataadr(fd, seq->seq3);
			
			/* a patch: after introduction of effects with 3 input strips */
			if (seq->seq3 == NULL) seq->seq3 = seq->seq2;
			
			seq->effectdata = newdataadr(fd, seq->effectdata);
			seq->stereo3d_format = newdataadr(fd, seq->stereo3d_format);
			
			if (seq->type & SEQ_TYPE_EFFECT)
				seq->flag |= SEQ_EFFECT_NOT_LOADED;
			
			if (seq->type == SEQ_TYPE_SPEED) {
				SpeedControlVars *s = seq->effectdata;
				s->frameMap = NULL;
			}

			seq->prop = newdataadr(fd, seq->prop);
			IDP_DirectLinkGroup_OrFree(&seq->prop, (fd->flags & FD_FLAGS_SWITCH_ENDIAN), fd);

			seq->strip = newdataadr(fd, seq->strip);
			if (seq->strip && seq->strip->done==0) {
				seq->strip->done = true;
				
				if (ELEM(seq->type, SEQ_TYPE_IMAGE, SEQ_TYPE_MOVIE, SEQ_TYPE_SOUND_RAM, SEQ_TYPE_SOUND_HD)) {
					seq->strip->stripdata = newdataadr(fd, seq->strip->stripdata);
				}
				else {
					seq->strip->stripdata = NULL;
				}
				if (seq->flag & SEQ_USE_CROP) {
					seq->strip->crop = newdataadr(
						fd, seq->strip->crop);
				}
				else {
					seq->strip->crop = NULL;
				}
				if (seq->flag & SEQ_USE_TRANSFORM) {
					seq->strip->transform = newdataadr(
						fd, seq->strip->transform);
				}
				else {
					seq->strip->transform = NULL;
				}
				if (seq->flag & SEQ_USE_PROXY) {
					seq->strip->proxy = newdataadr(fd, seq->strip->proxy);
					if (seq->strip->proxy) {
						seq->strip->proxy->anim = NULL;
					}
					else {
						BKE_sequencer_proxy_set(seq, true);
					}
				}
				else {
					seq->strip->proxy = NULL;
				}

				/* need to load color balance to it could be converted to modifier */
				seq->strip->color_balance = newdataadr(fd, seq->strip->color_balance);
			}

			direct_link_sequence_modifiers(fd, &seq->modifiers);
		}
		SEQ_END
		
		/* link metastack, slight abuse of structs here, have to restore pointer to internal part in struct */
		{
			Sequence temp;
			void *poin;
			intptr_t offset;
			
			offset = ((intptr_t)&(temp.seqbase)) - ((intptr_t)&temp);
			
			/* root pointer */
			if (ed->seqbasep == old_seqbasep) {
				ed->seqbasep = &ed->seqbase;
			}
			else {
				poin = POINTER_OFFSET(ed->seqbasep, -offset);
				
				poin = newdataadr(fd, poin);
				if (poin)
					ed->seqbasep = (ListBase *)POINTER_OFFSET(poin, offset);
				else
					ed->seqbasep = &ed->seqbase;
			}
			/* stack */
			link_list(fd, &(ed->metastack));
			
			for (ms = ed->metastack.first; ms; ms= ms->next) {
				ms->parseq = newdataadr(fd, ms->parseq);
				
				if (ms->oldbasep == old_seqbasep)
					ms->oldbasep= &ed->seqbase;
				else {
					poin = POINTER_OFFSET(ms->oldbasep, -offset);
					poin = newdataadr(fd, poin);
					if (poin) 
						ms->oldbasep = (ListBase *)POINTER_OFFSET(poin, offset);
					else 
						ms->oldbasep = &ed->seqbase;
				}
			}
		}
	}
	
	sce->r.avicodecdata = newdataadr(fd, sce->r.avicodecdata);
	if (sce->r.avicodecdata) {
		sce->r.avicodecdata->lpFormat = newdataadr(fd, sce->r.avicodecdata->lpFormat);
		sce->r.avicodecdata->lpParms = newdataadr(fd, sce->r.avicodecdata->lpParms);
	}
	
	sce->r.qtcodecdata = newdataadr(fd, sce->r.qtcodecdata);
	if (sce->r.qtcodecdata) {
		sce->r.qtcodecdata->cdParms = newdataadr(fd, sce->r.qtcodecdata->cdParms);
	}
	if (sce->r.ffcodecdata.properties) {
		sce->r.ffcodecdata.properties = newdataadr(fd, sce->r.ffcodecdata.properties);
		IDP_DirectLinkGroup_OrFree(&sce->r.ffcodecdata.properties, (fd->flags & FD_FLAGS_SWITCH_ENDIAN), fd);
	}
	
	link_list(fd, &(sce->markers));
	link_list(fd, &(sce->transform_spaces)); /* only for old files */
	link_list(fd, &(sce->r.layers));
	link_list(fd, &(sce->r.views));


	for (srl = sce->r.layers.first; srl; srl = srl->next) {
		srl->prop = newdataadr(fd, srl->prop);
		IDP_DirectLinkGroup_OrFree(&srl->prop, (fd->flags & FD_FLAGS_SWITCH_ENDIAN), fd);
	}
	for (srl = sce->r.layers.first; srl; srl = srl->next) {
		link_list(fd, &(srl->freestyleConfig.modules));
	}
	for (srl = sce->r.layers.first; srl; srl = srl->next) {
		link_list(fd, &(srl->freestyleConfig.linesets));
	}
	
	sce->nodetree = newdataadr(fd, sce->nodetree);
	if (sce->nodetree) {
		direct_link_id(fd, &sce->nodetree->id);
		direct_link_nodetree(fd, sce->nodetree);
	}

	direct_link_view_settings(fd, &sce->view_settings);
	
	sce->rigidbody_world = newdataadr(fd, sce->rigidbody_world);
	rbw = sce->rigidbody_world;
	if (rbw) {
		/* must nullify the reference to physics sim object, since it no-longer exist 
		 * (and will need to be recalculated) 
		 */
		rbw->physics_world = NULL;
		rbw->objects = NULL;
		rbw->numbodies = 0;

		/* set effector weights */
		rbw->effector_weights = newdataadr(fd, rbw->effector_weights);
		if (!rbw->effector_weights)
			rbw->effector_weights = BKE_add_effector_weights(NULL);

		/* link cache */
		direct_link_pointcache_list(fd, &rbw->ptcaches, &rbw->pointcache, false);
		/* make sure simulation starts from the beginning after loading file */
		if (rbw->pointcache) {
			rbw->ltime = (float)rbw->pointcache->startframe;
		}
	}

	sce->preview = direct_link_preview_image(fd, sce->preview);

	direct_link_curvemapping(fd, &sce->r.mblur_shutter_curve);

	/* this runs before the very first doversion */
	if (sce->collection) {
		sce->collection = newdataadr(fd, sce->collection);
		direct_link_scene_collection(fd, sce->collection);
	}

	/* insert into global old-new map for reading without UI (link_global accesses it again) */
	link_glob_list(fd, &sce->render_layers);
	for (sl = sce->render_layers.first; sl; sl = sl->next) {
		sl->stats = NULL;
		link_list(fd, &sl->object_bases);
		sl->basact = newdataadr(fd, sl->basact);
		direct_link_layer_collections(fd, &sl->layer_collections);

		if (sl->properties != NULL) {
			sl->properties = newdataadr(fd, sl->properties);
			BLI_assert(sl->properties != NULL);
			IDP_DirectLinkGroup_OrFree(&sl->properties, (fd->flags & FD_FLAGS_SWITCH_ENDIAN), fd);
			BKE_scene_layer_engine_settings_validate_layer(sl);
		}

		sl->properties_evaluated = NULL;

		BLI_listbase_clear(&sl->drawdata);
	}

	sce->collection_properties = newdataadr(fd, sce->collection_properties);
	IDP_DirectLinkGroup_OrFree(&sce->collection_properties, (fd->flags & FD_FLAGS_SWITCH_ENDIAN), fd);

	sce->layer_properties = newdataadr(fd, sce->layer_properties);
	IDP_DirectLinkGroup_OrFree(&sce->layer_properties, (fd->flags & FD_FLAGS_SWITCH_ENDIAN), fd);

	BKE_layer_collection_engine_settings_validate_scene(sce);
	BKE_scene_layer_engine_settings_validate_scene(sce);

<<<<<<< HEAD
	direct_link_scene_update_screen_data(fd, sce, &bmain->workspaces, &bmain->screen);
=======
	direct_link_workspace_link_scene_data(fd, sce, &bmain->workspaces);
>>>>>>> c2f6ca31
}

/* ************ READ WM ***************** */

static void direct_link_windowmanager(FileData *fd, wmWindowManager *wm)
{
	wmWindow *win;
	
	id_us_ensure_real(&wm->id);
	link_list(fd, &wm->windows);
	
	for (win = wm->windows.first; win; win = win->next) {
		WorkSpaceInstanceHook *hook = win->workspace_hook;

		win->workspace_hook = newdataadr(fd, hook);
		/* we need to restore a pointer to this later when reading workspaces, so store in global oldnew-map */
		oldnewmap_insert(fd->globmap, hook, win->workspace_hook, 0);

		win->ghostwin = NULL;
		win->eventstate = NULL;
		win->curswin = NULL;
		win->tweak = NULL;
#ifdef WIN32
		win->ime_data = NULL;
#endif
		
		BLI_listbase_clear(&win->queue);
		BLI_listbase_clear(&win->handlers);
		BLI_listbase_clear(&win->modalhandlers);
		BLI_listbase_clear(&win->subwindows);
		BLI_listbase_clear(&win->gesture);
		BLI_listbase_clear(&win->drawdata);
		
		win->drawmethod = -1;
		win->drawfail = 0;
		win->active = 0;

		win->cursor       = 0;
		win->lastcursor   = 0;
		win->modalcursor  = 0;
		win->grabcursor   = 0;
		win->addmousemove = true;
		win->multisamples = 0;
		win->stereo3d_format = newdataadr(fd, win->stereo3d_format);

		/* multiview always fallback to anaglyph at file opening
		 * otherwise quadbuffer saved files can break Blender */
		if (win->stereo3d_format) {
			win->stereo3d_format->display_mode = S3D_DISPLAY_ANAGLYPH;
		}
	}
	
	BLI_listbase_clear(&wm->timers);
	BLI_listbase_clear(&wm->operators);
	BLI_listbase_clear(&wm->paintcursors);
	BLI_listbase_clear(&wm->queue);
	BKE_reports_init(&wm->reports, RPT_STORE);
	
	BLI_listbase_clear(&wm->keyconfigs);
	wm->defaultconf = NULL;
	wm->addonconf = NULL;
	wm->userconf = NULL;
	
	BLI_listbase_clear(&wm->jobs);
	BLI_listbase_clear(&wm->drags);
	
	wm->windrawable = NULL;
	wm->winactive = NULL;
	wm->initialized = 0;
	wm->op_undo_depth = 0;
	wm->is_interface_locked = 0;
}

static void lib_link_windowmanager(FileData *fd, Main *main)
{
	wmWindowManager *wm;
	wmWindow *win;
	
	for (wm = main->wm.first; wm; wm = wm->id.next) {
		if (wm->id.tag & LIB_TAG_NEED_LINK) {
			/* Note: WM IDProperties are never written to file, hence no need to read/link them here. */
			for (win = wm->windows.first; win; win = win->next) {
				if (win->workspace_hook) { /* NULL for old files */
					lib_link_workspace_instance_hook(fd, win->workspace_hook, &wm->id);
				}
				win->scene = newlibadr(fd, wm->id.lib, win->scene);
				/* deprecated, but needed for versioning (will be NULL'ed then) */
				win->screen = newlibadr(fd, NULL, win->screen);
			}
			
			wm->id.tag &= ~LIB_TAG_NEED_LINK;
		}
	}
}

/* ****************** READ GREASE PENCIL ***************** */

/* relink's grease pencil data's refs */
static void lib_link_gpencil(FileData *fd, Main *main)
{
	for (bGPdata *gpd = main->gpencil.first; gpd; gpd = gpd->id.next) {
		if (gpd->id.tag & LIB_TAG_NEED_LINK) {
			IDP_LibLinkProperty(gpd->id.properties, fd);
			lib_link_animdata(fd, &gpd->id, gpd->adt);

			gpd->id.tag &= ~LIB_TAG_NEED_LINK;
		}
	}
}

/* relinks grease-pencil data - used for direct_link and old file linkage */
static void direct_link_gpencil(FileData *fd, bGPdata *gpd)
{
	bGPDlayer *gpl;
	bGPDframe *gpf;
	bGPDstroke *gps;
	bGPDpalette *palette;

	/* we must firstly have some grease-pencil data to link! */
	if (gpd == NULL)
		return;
	
	/* relink animdata */
	gpd->adt = newdataadr(fd, gpd->adt);
	direct_link_animdata(fd, gpd->adt);

	/* relink palettes */
	link_list(fd, &gpd->palettes);
	for (palette = gpd->palettes.first; palette; palette = palette->next) {
		link_list(fd, &palette->colors);
	}

	/* relink layers */
	link_list(fd, &gpd->layers);
	
	for (gpl = gpd->layers.first; gpl; gpl = gpl->next) {
		/* parent */
		gpl->parent = newlibadr(fd, gpd->id.lib, gpl->parent);
		/* relink frames */
		link_list(fd, &gpl->frames);
		gpl->actframe = newdataadr(fd, gpl->actframe);
		
		for (gpf = gpl->frames.first; gpf; gpf = gpf->next) {
			/* relink strokes (and their points) */
			link_list(fd, &gpf->strokes);
			
			for (gps = gpf->strokes.first; gps; gps = gps->next) {
				gps->points = newdataadr(fd, gps->points);
				
				/* the triangulation is not saved, so need to be recalculated */
				gps->triangles = NULL;
				gps->tot_triangles = 0;
				gps->flag |= GP_STROKE_RECALC_CACHES;
				/* the color pointer is not saved, so need to be recalculated using the color name */
				gps->palcolor = NULL;
				gps->flag |= GP_STROKE_RECALC_COLOR;
			}
		}
	}
}

/* ****************** READ SCREEN ***************** */

/* note: file read without screens option G_FILE_NO_UI; 
 * check lib pointers in call below */
static void lib_link_screen(FileData *fd, Main *main)
{
	for (bScreen *sc = main->screen.first; sc; sc = sc->id.next) {
		if (sc->id.tag & LIB_TAG_NEED_LINK) {
			IDP_LibLinkProperty(sc->id.properties, fd);
			id_us_ensure_real(&sc->id);

			/* deprecated, but needed for versioning (will be NULL'ed then) */
			sc->scene = newlibadr(fd, sc->id.lib, sc->scene);

			sc->animtimer = NULL; /* saved in rare cases */
			sc->scrubbing = false;
			
			for (ScrArea *sa = sc->areabase.first; sa; sa = sa->next) {
				sa->full = newlibadr(fd, sc->id.lib, sa->full);
				
				for (SpaceLink *sl = sa->spacedata.first; sl; sl= sl->next) {
					switch (sl->spacetype) {
						case SPACE_VIEW3D:
						{
							View3D *v3d = (View3D*) sl;
							BGpic *bgpic = NULL;

							v3d->camera= newlibadr(fd, sc->id.lib, v3d->camera);
							v3d->ob_centre= newlibadr(fd, sc->id.lib, v3d->ob_centre);

							/* should be do_versions but not easy adding into the listbase */
							if (v3d->bgpic) {
								v3d->bgpic = newlibadr(fd, sc->id.lib, v3d->bgpic);
								BLI_addtail(&v3d->bgpicbase, bgpic);
								v3d->bgpic = NULL;
							}

							for (bgpic = v3d->bgpicbase.first; bgpic; bgpic = bgpic->next) {
								bgpic->ima = newlibadr_us(fd, sc->id.lib, bgpic->ima);
								bgpic->clip = newlibadr_us(fd, sc->id.lib, bgpic->clip);
							}
							if (v3d->localvd) {
								v3d->localvd->camera = newlibadr(fd, sc->id.lib, v3d->localvd->camera);
							}
							break;
						}
						case SPACE_IPO:
						{
							SpaceIpo *sipo = (SpaceIpo *)sl;
							bDopeSheet *ads = sipo->ads;

							if (ads) {
								ads->source = newlibadr(fd, sc->id.lib, ads->source);
								ads->filter_grp = newlibadr(fd, sc->id.lib, ads->filter_grp);
							}
							break;
						}
						case SPACE_BUTS:
						{
							SpaceButs *sbuts = (SpaceButs *)sl;
							sbuts->pinid = newlibadr(fd, sc->id.lib, sbuts->pinid);
							if (sbuts->pinid == NULL) {
								sbuts->flag &= ~SB_PIN_CONTEXT;
							}
							break;
						}
						case SPACE_FILE:
							break;
						case SPACE_ACTION:
						{
							SpaceAction *saction = (SpaceAction *)sl;
							bDopeSheet *ads = &saction->ads;

							if (ads) {
								ads->source = newlibadr(fd, sc->id.lib, ads->source);
								ads->filter_grp = newlibadr(fd, sc->id.lib, ads->filter_grp);
							}

							saction->action = newlibadr(fd, sc->id.lib, saction->action);
							break;
						}
						case SPACE_IMAGE:
						{
							SpaceImage *sima = (SpaceImage *)sl;

							sima->image = newlibadr_real_us(fd, sc->id.lib, sima->image);
							sima->mask_info.mask = newlibadr_real_us(fd, sc->id.lib, sima->mask_info.mask);

							/* NOTE: pre-2.5, this was local data not lib data, but now we need this as lib data
							 * so fingers crossed this works fine!
							 */
							sima->gpd = newlibadr_us(fd, sc->id.lib, sima->gpd);
							break;
						}
						case SPACE_SEQ:
						{
							SpaceSeq *sseq = (SpaceSeq *)sl;

							/* NOTE: pre-2.5, this was local data not lib data, but now we need this as lib data
							 * so fingers crossed this works fine!
							 */
							sseq->gpd = newlibadr_us(fd, sc->id.lib, sseq->gpd);
							break;
						}
						case SPACE_NLA:
						{
							SpaceNla *snla= (SpaceNla *)sl;
							bDopeSheet *ads= snla->ads;

							if (ads) {
								ads->source = newlibadr(fd, sc->id.lib, ads->source);
								ads->filter_grp = newlibadr(fd, sc->id.lib, ads->filter_grp);
							}
							break;
						}
						case SPACE_TEXT:
						{
							SpaceText *st= (SpaceText *)sl;

							st->text= newlibadr(fd, sc->id.lib, st->text);
							break;
						}
						case SPACE_SCRIPT:
						{
							SpaceScript *scpt = (SpaceScript *)sl;
							/*scpt->script = NULL; - 2.45 set to null, better re-run the script */
							if (scpt->script) {
								scpt->script = newlibadr(fd, sc->id.lib, scpt->script);
								if (scpt->script) {
									SCRIPT_SET_NULL(scpt->script);
								}
							}
							break;
						}
						case SPACE_OUTLINER:
						{
							SpaceOops *so= (SpaceOops *)sl;
							so->search_tse.id = newlibadr(fd, NULL, so->search_tse.id);

							if (so->treestore) {
								TreeStoreElem *tselem;
								BLI_mempool_iter iter;

								BLI_mempool_iternew(so->treestore, &iter);
								while ((tselem = BLI_mempool_iterstep(&iter))) {
									tselem->id = newlibadr(fd, NULL, tselem->id);
								}
								if (so->treehash) {
									/* rebuild hash table, because it depends on ids too */
									so->storeflag |= SO_TREESTORE_REBUILD;
								}
							}
							break;
						}
						case SPACE_NODE:
						{
							SpaceNode *snode = (SpaceNode *)sl;
							bNodeTreePath *path, *path_next;
							bNodeTree *ntree;

							/* node tree can be stored locally in id too, link this first */
							snode->id = newlibadr(fd, sc->id.lib, snode->id);
							snode->from = newlibadr(fd, sc->id.lib, snode->from);

							ntree = snode->id ? ntreeFromID(snode->id) : NULL;
							snode->nodetree = ntree ? ntree : newlibadr_us(fd, sc->id.lib, snode->nodetree);

							for (path = snode->treepath.first; path; path = path->next) {
								if (path == snode->treepath.first) {
									/* first nodetree in path is same as snode->nodetree */
									path->nodetree = snode->nodetree;
								}
								else
									path->nodetree = newlibadr_us(fd, sc->id.lib, path->nodetree);

								if (!path->nodetree)
									break;
							}

							/* remaining path entries are invalid, remove */
							for (; path; path = path_next) {
								path_next = path->next;

								BLI_remlink(&snode->treepath, path);
								MEM_freeN(path);
							}

							/* edittree is just the last in the path,
							 * set this directly since the path may have been shortened above */
							if (snode->treepath.last) {
								path = snode->treepath.last;
								snode->edittree = path->nodetree;
							}
							else {
								snode->edittree = NULL;
							}
							break;
						}
						case SPACE_CLIP:
						{
							SpaceClip *sclip = (SpaceClip *)sl;

							sclip->clip = newlibadr_real_us(fd, sc->id.lib, sclip->clip);
							sclip->mask_info.mask = newlibadr_real_us(fd, sc->id.lib, sclip->mask_info.mask);
							break;
						}
						case SPACE_LOGIC:
						{
							SpaceLogic *slogic = (SpaceLogic *)sl;

							slogic->gpd = newlibadr_us(fd, sc->id.lib, slogic->gpd);
							break;
						}
						default:
							break;
					}
				}
			}
			sc->id.tag &= ~LIB_TAG_NEED_LINK;
		}
	}
}

/* how to handle user count on pointer restore */
typedef enum ePointerUserMode {
	USER_IGNORE = 0,  /* ignore user count */
	USER_REAL   = 1,  /* ensure at least one real user (fake user ignored) */
} ePointerUserMode;

static void restore_pointer_user(ID *id, ID *newid, ePointerUserMode user)
{
	BLI_assert(STREQ(newid->name + 2, id->name + 2));
	BLI_assert(newid->lib == id->lib);
	UNUSED_VARS_NDEBUG(id);

	if (user == USER_REAL) {
		id_us_ensure_real(newid);
	}
}

#ifndef USE_GHASH_RESTORE_POINTER
/**
 * A version of #restore_pointer_by_name that performs a full search (slow!).
 * Use only for limited lookups, when the overhead of
 * creating a #IDNameLib_Map for a single lookup isn't worthwhile.
 */
static void *restore_pointer_by_name_main(Main *mainp, ID *id, ePointerUserMode user)
{
	if (id) {
		ListBase *lb = which_libbase(mainp, GS(id->name));
		if (lb) {  /* there's still risk of checking corrupt mem (freed Ids in oops) */
			ID *idn = lb->first;
			for (; idn; idn = idn->next) {
				if (STREQ(idn->name + 2, id->name + 2)) {
					if (idn->lib == id->lib) {
						restore_pointer_user(id, idn, user);
						break;
					}
				}
			}
			return idn;
		}
	}
	return NULL;
}
#endif

/**
 * Only for undo files, or to restore a screen after reading without UI...
 *
 * \param user:
 * - USER_IGNORE: no usercount change
 * - USER_REAL: ensure a real user (even if a fake one is set)
 * \param id_map: lookup table, use when performing many lookups.
 * this could be made an optional argument (falling back to a full lookup),
 * however at the moment it's always available.
 */
static void *restore_pointer_by_name(struct IDNameLib_Map *id_map, ID *id, ePointerUserMode user)
{
#ifdef USE_GHASH_RESTORE_POINTER
	if (id) {
		/* use fast lookup when available */
		ID *idn = BKE_main_idmap_lookup_id(id_map, id);
		if (idn) {
			restore_pointer_user(id, idn, user);
		}
		return idn;
	}
	return NULL;
#else
	Main *mainp = BKE_main_idmap_main_get(id_map);
	return restore_pointer_by_name_main(mainp, id, user);
#endif
}

static void lib_link_seq_clipboard_pt_restore(ID *id, struct IDNameLib_Map *id_map)
{
	if (id) {
		/* clipboard must ensure this */
		BLI_assert(id->newid != NULL);
		id->newid = restore_pointer_by_name(id_map, id->newid, USER_REAL);
	}
}
static int lib_link_seq_clipboard_cb(Sequence *seq, void *arg_pt)
{
	struct IDNameLib_Map *id_map = arg_pt;

	lib_link_seq_clipboard_pt_restore((ID *)seq->scene, id_map);
	lib_link_seq_clipboard_pt_restore((ID *)seq->scene_camera, id_map);
	lib_link_seq_clipboard_pt_restore((ID *)seq->clip, id_map);
	lib_link_seq_clipboard_pt_restore((ID *)seq->mask, id_map);
	lib_link_seq_clipboard_pt_restore((ID *)seq->sound, id_map);
	return 1;
}

static void lib_link_clipboard_restore(struct IDNameLib_Map *id_map)
{
	/* update IDs stored in sequencer clipboard */
	BKE_sequencer_base_recursive_apply(&seqbase_clipboard, lib_link_seq_clipboard_cb, id_map);
}

static void lib_link_workspace_scene_data_restore(wmWindow *win, Scene *scene)
{
	bScreen *screen = BKE_workspace_active_screen_get(win->workspace_hook);

	for (ScrArea *area = screen->areabase.first; area; area = area->next) {
		for (SpaceLink *sl = area->spacedata.first; sl; sl = sl->next) {
			if (sl->spacetype == SPACE_VIEW3D) {
				View3D *v3d = (View3D *)sl;

				if (v3d->camera == NULL || v3d->scenelock) {
					v3d->camera = scene->camera;
				}

				if (v3d->localvd) {
					/*Base *base;*/

					v3d->localvd->camera = scene->camera;

					/* localview can become invalid during undo/redo steps, so we exit it when no could be found */
#if 0				/* XXX  regionlocalview ? */
					for (base= sc->scene->base.first; base; base= base->next) {
						if (base->lay & v3d->lay) break;
					}
					if (base==NULL) {
						v3d->lay= v3d->localvd->lay;
						v3d->layact= v3d->localvd->layact;
						MEM_freeN(v3d->localvd);
						v3d->localvd= NULL;
					}
#endif
				}
				else if (v3d->scenelock) {
					v3d->lay = scene->lay;
				}
			}
		}
	}
}

static void lib_link_workspace_layout_restore(struct IDNameLib_Map *id_map, Main *newmain, WorkSpaceLayout *layout)
{
	bScreen *screen = BKE_workspace_layout_screen_get(layout);

	/* avoid conflicts with 2.8x branch */
	{
		for (ScrArea *sa = screen->areabase.first; sa; sa = sa->next) {
			for (SpaceLink *sl = sa->spacedata.first; sl; sl = sl->next) {
				if (sl->spacetype == SPACE_VIEW3D) {
					View3D *v3d = (View3D *)sl;
					BGpic *bgpic;
					ARegion *ar;
					
					v3d->camera = restore_pointer_by_name(id_map, (ID *)v3d->camera, USER_REAL);
					v3d->ob_centre = restore_pointer_by_name(id_map, (ID *)v3d->ob_centre, USER_REAL);
					
					for (bgpic= v3d->bgpicbase.first; bgpic; bgpic= bgpic->next) {
						if ((bgpic->ima = restore_pointer_by_name(id_map, (ID *)bgpic->ima, USER_IGNORE))) {
							id_us_plus((ID *)bgpic->ima);
						}
						if ((bgpic->clip = restore_pointer_by_name(id_map, (ID *)bgpic->clip, USER_IGNORE))) {
							id_us_plus((ID *)bgpic->clip);
						}
					}
					
					/* not very nice, but could help */
					if ((v3d->layact & v3d->lay) == 0) v3d->layact = v3d->lay;

					/* free render engines for now */
					for (ar = sa->regionbase.first; ar; ar = ar->next) {
						RegionView3D *rv3d= ar->regiondata;
						
						if (rv3d && rv3d->render_engine) {
							RE_engine_free(rv3d->render_engine);
							rv3d->render_engine = NULL;
						}
					}
				}
				else if (sl->spacetype == SPACE_IPO) {
					SpaceIpo *sipo = (SpaceIpo *)sl;
					bDopeSheet *ads = sipo->ads;
					
					if (ads) {
						ads->source = restore_pointer_by_name(id_map, (ID *)ads->source, USER_REAL);
						
						if (ads->filter_grp)
							ads->filter_grp = restore_pointer_by_name(id_map, (ID *)ads->filter_grp, USER_IGNORE);
					}
					
					/* force recalc of list of channels (i.e. includes calculating F-Curve colors)
					 * thus preventing the "black curves" problem post-undo
					 */
					sipo->flag |= SIPO_TEMP_NEEDCHANSYNC;
				}
				else if (sl->spacetype == SPACE_BUTS) {
					SpaceButs *sbuts = (SpaceButs *)sl;
					sbuts->pinid = restore_pointer_by_name(id_map, sbuts->pinid, USER_IGNORE);
					if (sbuts->pinid == NULL) {
						sbuts->flag &= ~SB_PIN_CONTEXT;
					}

					/* TODO: restore path pointers: T40046
					 * (complicated because this contains data pointers too, not just ID)*/
					MEM_SAFE_FREE(sbuts->path);
				}
				else if (sl->spacetype == SPACE_FILE) {
					SpaceFile *sfile = (SpaceFile *)sl;
					sfile->op = NULL;
					sfile->previews_timer = NULL;
				}
				else if (sl->spacetype == SPACE_ACTION) {
					SpaceAction *saction = (SpaceAction *)sl;
					
					saction->action = restore_pointer_by_name(id_map, (ID *)saction->action, USER_REAL);
					saction->ads.source = restore_pointer_by_name(id_map, (ID *)saction->ads.source, USER_REAL);
					
					if (saction->ads.filter_grp)
						saction->ads.filter_grp = restore_pointer_by_name(id_map, (ID *)saction->ads.filter_grp, USER_IGNORE);
						
					
					/* force recalc of list of channels, potentially updating the active action 
					 * while we're at it (as it can only be updated that way) [#28962] 
					 */
					saction->flag |= SACTION_TEMP_NEEDCHANSYNC;
				}
				else if (sl->spacetype == SPACE_IMAGE) {
					SpaceImage *sima = (SpaceImage *)sl;
					
					sima->image = restore_pointer_by_name(id_map, (ID *)sima->image, USER_REAL);
					
					/* this will be freed, not worth attempting to find same scene,
					 * since it gets initialized later */
					sima->iuser.scene = NULL;
					
#if 0
					/* Those are allocated and freed by space code, no need to handle them here. */
					MEM_SAFE_FREE(sima->scopes.waveform_1);
					MEM_SAFE_FREE(sima->scopes.waveform_2);
					MEM_SAFE_FREE(sima->scopes.waveform_3);
					MEM_SAFE_FREE(sima->scopes.vecscope);
#endif
					sima->scopes.ok = 0;
					
					/* NOTE: pre-2.5, this was local data not lib data, but now we need this as lib data
					 * so assume that here we're doing for undo only...
					 */
					sima->gpd = restore_pointer_by_name(id_map, (ID *)sima->gpd, USER_REAL);
					sima->mask_info.mask = restore_pointer_by_name(id_map, (ID *)sima->mask_info.mask, USER_REAL);
				}
				else if (sl->spacetype == SPACE_SEQ) {
					SpaceSeq *sseq = (SpaceSeq *)sl;
					
					/* NOTE: pre-2.5, this was local data not lib data, but now we need this as lib data
					 * so assume that here we're doing for undo only...
					 */
					sseq->gpd = restore_pointer_by_name(id_map, (ID *)sseq->gpd, USER_REAL);
				}
				else if (sl->spacetype == SPACE_NLA) {
					SpaceNla *snla = (SpaceNla *)sl;
					bDopeSheet *ads = snla->ads;
					
					if (ads) {
						ads->source = restore_pointer_by_name(id_map, (ID *)ads->source, USER_REAL);
						
						if (ads->filter_grp)
							ads->filter_grp = restore_pointer_by_name(id_map, (ID *)ads->filter_grp, USER_IGNORE);
					}
				}
				else if (sl->spacetype == SPACE_TEXT) {
					SpaceText *st = (SpaceText *)sl;
					
					st->text = restore_pointer_by_name(id_map, (ID *)st->text, USER_REAL);
					if (st->text == NULL) st->text = newmain->text.first;
				}
				else if (sl->spacetype == SPACE_SCRIPT) {
					SpaceScript *scpt = (SpaceScript *)sl;
					
					scpt->script = restore_pointer_by_name(id_map, (ID *)scpt->script, USER_REAL);
					
					/*sc->script = NULL; - 2.45 set to null, better re-run the script */
					if (scpt->script) {
						SCRIPT_SET_NULL(scpt->script);
					}
				}
				else if (sl->spacetype == SPACE_OUTLINER) {
					SpaceOops *so= (SpaceOops *)sl;
					
					so->search_tse.id = restore_pointer_by_name(id_map, so->search_tse.id, USER_IGNORE);
					
					if (so->treestore) {
						TreeStoreElem *tselem;
						BLI_mempool_iter iter;

						BLI_mempool_iternew(so->treestore, &iter);
						while ((tselem = BLI_mempool_iterstep(&iter))) {
							/* Do not try to restore pointers to drivers/sequence/etc., can crash in undo case! */
							if (TSE_IS_REAL_ID(tselem)) {
								tselem->id = restore_pointer_by_name(id_map, tselem->id, USER_IGNORE);
							}
							else {
								tselem->id = NULL;
							}
						}
						if (so->treehash) {
							/* rebuild hash table, because it depends on ids too */
							so->storeflag |= SO_TREESTORE_REBUILD;
						}
					}
				}
				else if (sl->spacetype == SPACE_NODE) {
					SpaceNode *snode= (SpaceNode *)sl;
					bNodeTreePath *path, *path_next;
					bNodeTree *ntree;
					
					/* node tree can be stored locally in id too, link this first */
					snode->id = restore_pointer_by_name(id_map, snode->id, USER_REAL);
					snode->from = restore_pointer_by_name(id_map, snode->from, USER_IGNORE);
					
					ntree = snode->id ? ntreeFromID(snode->id) : NULL;
					snode->nodetree = ntree ? ntree : restore_pointer_by_name(id_map, (ID *)snode->nodetree, USER_REAL);
					
					for (path = snode->treepath.first; path; path = path->next) {
						if (path == snode->treepath.first) {
							/* first nodetree in path is same as snode->nodetree */
							path->nodetree = snode->nodetree;
						}
						else
							path->nodetree= restore_pointer_by_name(id_map, (ID*)path->nodetree, USER_REAL);
						
						if (!path->nodetree)
							break;
					}
					
					/* remaining path entries are invalid, remove */
					for (; path; path = path_next) {
						path_next = path->next;
						
						BLI_remlink(&snode->treepath, path);
						MEM_freeN(path);
					}
					
					/* edittree is just the last in the path,
					 * set this directly since the path may have been shortened above */
					if (snode->treepath.last) {
						path = snode->treepath.last;
						snode->edittree = path->nodetree;
					}
					else
						snode->edittree = NULL;
				}
				else if (sl->spacetype == SPACE_CLIP) {
					SpaceClip *sclip = (SpaceClip *)sl;
					
					sclip->clip = restore_pointer_by_name(id_map, (ID *)sclip->clip, USER_REAL);
					sclip->mask_info.mask = restore_pointer_by_name(id_map, (ID *)sclip->mask_info.mask, USER_REAL);
					
					sclip->scopes.ok = 0;
				}
				else if (sl->spacetype == SPACE_LOGIC) {
					SpaceLogic *slogic = (SpaceLogic *)sl;
					
					slogic->gpd = restore_pointer_by_name(id_map, (ID *)slogic->gpd, USER_REAL);
				}
			}
		}
	}
}

/**
 * Used to link a file (without UI) to the current UI.
 * Note that it assumes the old pointers in UI are still valid, so old Main is not freed.
 */
void blo_lib_link_restore(Main *newmain, wmWindowManager *curwm, Scene *curscene, SceneLayer *cur_render_layer)
{
	struct IDNameLib_Map *id_map = BKE_main_idmap_create(newmain);

<<<<<<< HEAD
	BKE_WORKSPACE_ITER_BEGIN (workspace, newmain->workspaces.first) {
		ListBase *layouts = BKE_workspace_layouts_get(workspace);

		BKE_WORKSPACE_LAYOUT_ITER_BEGIN (layout, layouts->first) {
			lib_link_workspace_layout_restore(id_map, newmain, layout);
		} BKE_WORKSPACE_LAYOUT_ITER_END;
		BKE_workspace_render_layer_set(workspace, cur_render_layer);
	} BKE_WORKSPACE_ITER_END;

	for (wmWindow *win = curwm->windows.first; win; win = win->next) {
		WorkSpace *workspace = BKE_workspace_active_get(win->workspace_hook);
		ID *workspace_id = BKE_workspace_id_get(workspace);
=======
	for (WorkSpace *workspace = newmain->workspaces.first; workspace; workspace = workspace->id.next) {
		ListBase *layouts = BKE_workspace_layouts_get(workspace);

		for (WorkSpaceLayout *layout = layouts->first; layout; layout = layout->next) {
			lib_link_workspace_layout_restore(id_map, newmain, layout);
		}
		BKE_workspace_render_layer_set(workspace, cur_render_layer);
	}

	for (wmWindow *win = curwm->windows.first; win; win = win->next) {
		WorkSpace *workspace = BKE_workspace_active_get(win->workspace_hook);
		ID *workspace_id = (ID *)workspace;
>>>>>>> c2f6ca31
		Scene *oldscene = win->scene;

		workspace = restore_pointer_by_name(id_map, workspace_id, USER_REAL);
		BKE_workspace_active_set(win->workspace_hook, workspace);
		win->scene = restore_pointer_by_name(id_map, (ID *)win->scene, USER_REAL);
		if (win->scene == NULL) {
			win->scene = curscene;
		}
		BKE_workspace_active_set(win->workspace_hook, workspace);

		/* keep cursor location through undo */
		copy_v3_v3(win->scene->cursor, oldscene->cursor);
		lib_link_workspace_scene_data_restore(win, win->scene);

		BLI_assert(win->screen == NULL);
	}

	/* update IDs stored in all possible clipboards */
	lib_link_clipboard_restore(id_map);

	BKE_main_idmap_destroy(id_map);
}

static void direct_link_region(FileData *fd, ARegion *ar, int spacetype)
{
	Panel *pa;
	uiList *ui_list;

	link_list(fd, &ar->panels);

	for (pa = ar->panels.first; pa; pa = pa->next) {
		pa->paneltab = newdataadr(fd, pa->paneltab);
		pa->runtime_flag = 0;
		pa->activedata = NULL;
		pa->type = NULL;
	}

	link_list(fd, &ar->panels_category_active);

	link_list(fd, &ar->ui_lists);

	for (ui_list = ar->ui_lists.first; ui_list; ui_list = ui_list->next) {
		ui_list->type = NULL;
		ui_list->dyn_data = NULL;
		ui_list->properties = newdataadr(fd, ui_list->properties);
		IDP_DirectLinkGroup_OrFree(&ui_list->properties, (fd->flags & FD_FLAGS_SWITCH_ENDIAN), fd);
	}

	link_list(fd, &ar->ui_previews);

	if (spacetype == SPACE_EMPTY) {
		/* unkown space type, don't leak regiondata */
		ar->regiondata = NULL;
	}
	else {
		ar->regiondata = newdataadr(fd, ar->regiondata);
		if (ar->regiondata) {
			if (spacetype == SPACE_VIEW3D) {
				RegionView3D *rv3d = ar->regiondata;

				rv3d->localvd = newdataadr(fd, rv3d->localvd);
				rv3d->clipbb = newdataadr(fd, rv3d->clipbb);

				rv3d->depths = NULL;
				rv3d->gpuoffscreen = NULL;
				rv3d->render_engine = NULL;
				rv3d->sms = NULL;
				rv3d->smooth_timer = NULL;
				rv3d->compositor = NULL;
				rv3d->viewport = NULL;
			}
		}
	}
	
	ar->v2d.tab_offset = NULL;
	ar->v2d.tab_num = 0;
	ar->v2d.tab_cur = 0;
	ar->v2d.sms = NULL;
	BLI_listbase_clear(&ar->panels_category);
	BLI_listbase_clear(&ar->handlers);
	BLI_listbase_clear(&ar->uiblocks);
	ar->headerstr = NULL;
	ar->swinid = 0;
	ar->type = NULL;
	ar->swap = 0;
	ar->do_draw = 0;
	ar->manipulator_map = NULL;
	ar->regiontimer = NULL;
	memset(&ar->drawrct, 0, sizeof(ar->drawrct));
}

/* for the saved 2.50 files without regiondata */
/* and as patch for 2.48 and older */
void blo_do_versions_view3d_split_250(View3D *v3d, ListBase *regions)
{
	ARegion *ar;
	
	for (ar = regions->first; ar; ar = ar->next) {
		if (ar->regiontype==RGN_TYPE_WINDOW && ar->regiondata==NULL) {
			RegionView3D *rv3d;
			
			rv3d = ar->regiondata = MEM_callocN(sizeof(RegionView3D), "region v3d patch");
			rv3d->persp = (char)v3d->persp;
			rv3d->view = (char)v3d->view;
			rv3d->dist = v3d->dist;
			copy_v3_v3(rv3d->ofs, v3d->ofs);
			copy_qt_qt(rv3d->viewquat, v3d->viewquat);
		}
	}
	
	/* this was not initialized correct always */
	if (v3d->twtype == 0)
		v3d->twtype = V3D_MANIP_TRANSLATE;
	if (v3d->gridsubdiv == 0)
		v3d->gridsubdiv = 10;
}

static bool direct_link_screen(FileData *fd, bScreen *sc)
{
	ScrArea *sa;
	ScrVert *sv;
	ScrEdge *se;
	bool wrong_id = false;
	
	link_list(fd, &(sc->vertbase));
	link_list(fd, &(sc->edgebase));
	link_list(fd, &(sc->areabase));
	sc->regionbase.first = sc->regionbase.last= NULL;
	sc->context = NULL;
	
	sc->mainwin = sc->subwinactive= 0;	/* indices */
	sc->swap = 0;

	sc->preview = direct_link_preview_image(fd, sc->preview);

	/* edges */
	for (se = sc->edgebase.first; se; se = se->next) {
		se->v1 = newdataadr(fd, se->v1);
		se->v2 = newdataadr(fd, se->v2);
		if ((intptr_t)se->v1 > (intptr_t)se->v2) {
			sv = se->v1;
			se->v1 = se->v2;
			se->v2 = sv;
		}
		
		if (se->v1 == NULL) {
			printf("Error reading Screen %s... removing it.\n", sc->id.name+2);
			BLI_remlink(&sc->edgebase, se);
			wrong_id = true;
		}
	}
	
	/* areas */
	for (sa = sc->areabase.first; sa; sa = sa->next) {
		SpaceLink *sl;
		ARegion *ar;
		
		link_list(fd, &(sa->spacedata));
		link_list(fd, &(sa->regionbase));
		
		BLI_listbase_clear(&sa->handlers);
		sa->type = NULL;	/* spacetype callbacks */
		sa->region_active_win = -1;

		/* if we do not have the spacetype registered (game player), we cannot
		 * free it, so don't allocate any new memory for such spacetypes. */
		if (!BKE_spacetype_exists(sa->spacetype))
			sa->spacetype = SPACE_EMPTY;
		
		for (ar = sa->regionbase.first; ar; ar = ar->next)
			direct_link_region(fd, ar, sa->spacetype);
		
		/* accident can happen when read/save new file with older version */
		/* 2.50: we now always add spacedata for info */
		if (sa->spacedata.first==NULL) {
			SpaceInfo *sinfo= MEM_callocN(sizeof(SpaceInfo), "spaceinfo");
			sa->spacetype= sinfo->spacetype= SPACE_INFO;
			BLI_addtail(&sa->spacedata, sinfo);
		}
		/* add local view3d too */
		else if (sa->spacetype == SPACE_VIEW3D)
			blo_do_versions_view3d_split_250(sa->spacedata.first, &sa->regionbase);

		/* incase we set above */
		sa->butspacetype = sa->spacetype;

		for (sl = sa->spacedata.first; sl; sl = sl->next) {
			link_list(fd, &(sl->regionbase));

			/* if we do not have the spacetype registered (game player), we cannot
			 * free it, so don't allocate any new memory for such spacetypes. */
			if (!BKE_spacetype_exists(sl->spacetype))
				sl->spacetype = SPACE_EMPTY;

			for (ar = sl->regionbase.first; ar; ar = ar->next)
				direct_link_region(fd, ar, sl->spacetype);
			
			if (sl->spacetype == SPACE_VIEW3D) {
				View3D *v3d= (View3D*) sl;
				BGpic *bgpic;

				/* v3d->custom_orientation will be updated later, see direct_link_scene_update_screens */

				v3d->flag |= V3D_INVALID_BACKBUF;
				
				link_list(fd, &v3d->bgpicbase);
				
				/* should be do_versions except this doesnt fit well there */
				if (v3d->bgpic) {
					bgpic = newdataadr(fd, v3d->bgpic);
					BLI_addtail(&v3d->bgpicbase, bgpic);
					v3d->bgpic = NULL;
				}
			
				for (bgpic = v3d->bgpicbase.first; bgpic; bgpic = bgpic->next)
					bgpic->iuser.ok = 1;
				
				if (v3d->gpd) {
					v3d->gpd = newdataadr(fd, v3d->gpd);
					direct_link_gpencil(fd, v3d->gpd);
				}
				v3d->localvd = newdataadr(fd, v3d->localvd);
				BLI_listbase_clear(&v3d->afterdraw_transp);
				BLI_listbase_clear(&v3d->afterdraw_xray);
				BLI_listbase_clear(&v3d->afterdraw_xraytransp);
				v3d->properties_storage = NULL;
				v3d->defmaterial = NULL;
				
				/* render can be quite heavy, set to solid on load */
				if (v3d->drawtype == OB_RENDER)
					v3d->drawtype = OB_SOLID;
				v3d->prev_drawtype = OB_SOLID;

				if (v3d->fx_settings.dof)
					v3d->fx_settings.dof = newdataadr(fd, v3d->fx_settings.dof);
				if (v3d->fx_settings.ssao)
					v3d->fx_settings.ssao = newdataadr(fd, v3d->fx_settings.ssao);
				
				blo_do_versions_view3d_split_250(v3d, &sl->regionbase);
			}
			else if (sl->spacetype == SPACE_IPO) {
				SpaceIpo *sipo = (SpaceIpo *)sl;
				
				sipo->ads = newdataadr(fd, sipo->ads);
				BLI_listbase_clear(&sipo->ghostCurves);
			}
			else if (sl->spacetype == SPACE_NLA) {
				SpaceNla *snla = (SpaceNla *)sl;
				
				snla->ads = newdataadr(fd, snla->ads);
			}
			else if (sl->spacetype == SPACE_OUTLINER) {
				SpaceOops *soops = (SpaceOops *) sl;
				
				/* use newdataadr_no_us and do not free old memory avoiding double
				 * frees and use of freed memory. this could happen because of a
				 * bug fixed in revision 58959 where the treestore memory address
				 * was not unique */
				TreeStore *ts = newdataadr_no_us(fd, soops->treestore);
				soops->treestore = NULL;
				if (ts) {
					TreeStoreElem *elems = newdataadr_no_us(fd, ts->data);
					
					soops->treestore = BLI_mempool_create(sizeof(TreeStoreElem), ts->usedelem,
					                                      512, BLI_MEMPOOL_ALLOW_ITER);
					if (ts->usedelem && elems) {
						int i;
						for (i = 0; i < ts->usedelem; i++) {
							TreeStoreElem *new_elem = BLI_mempool_alloc(soops->treestore);
							*new_elem = elems[i];
						}
					}
					/* we only saved what was used */
					soops->storeflag |= SO_TREESTORE_CLEANUP;	// at first draw
				}
				soops->treehash = NULL;
				soops->tree.first = soops->tree.last= NULL;
			}
			else if (sl->spacetype == SPACE_IMAGE) {
				SpaceImage *sima = (SpaceImage *)sl;

				sima->iuser.scene = NULL;
				sima->iuser.ok = 1;
				sima->scopes.waveform_1 = NULL;
				sima->scopes.waveform_2 = NULL;
				sima->scopes.waveform_3 = NULL;
				sima->scopes.vecscope = NULL;
				sima->scopes.ok = 0;
				
				/* WARNING: gpencil data is no longer stored directly in sima after 2.5 
				 * so sacrifice a few old files for now to avoid crashes with new files!
				 * committed: r28002 */
#if 0
				sima->gpd = newdataadr(fd, sima->gpd);
				if (sima->gpd)
					direct_link_gpencil(fd, sima->gpd);
#endif
			}
			else if (sl->spacetype == SPACE_NODE) {
				SpaceNode *snode = (SpaceNode *)sl;
				
				if (snode->gpd) {
					snode->gpd = newdataadr(fd, snode->gpd);
					direct_link_gpencil(fd, snode->gpd);
				}
				
				link_list(fd, &snode->treepath);
				snode->edittree = NULL;
				snode->iofsd = NULL;
				BLI_listbase_clear(&snode->linkdrag);
			}
			else if (sl->spacetype == SPACE_TEXT) {
				SpaceText *st= (SpaceText *)sl;
				
				st->drawcache = NULL;
				st->scroll_accum[0] = 0.0f;
				st->scroll_accum[1] = 0.0f;
			}
			else if (sl->spacetype == SPACE_TIME) {
				SpaceTime *stime = (SpaceTime *)sl;
				BLI_listbase_clear(&stime->caches);
			}
			else if (sl->spacetype == SPACE_LOGIC) {
				SpaceLogic *slogic = (SpaceLogic *)sl;
				
				/* XXX: this is new stuff, which shouldn't be directly linking to gpd... */
				if (slogic->gpd) {
					slogic->gpd = newdataadr(fd, slogic->gpd);
					direct_link_gpencil(fd, slogic->gpd);
				}
			}
			else if (sl->spacetype == SPACE_SEQ) {
				SpaceSeq *sseq = (SpaceSeq *)sl;
				
				/* grease pencil data is not a direct data and can't be linked from direct_link*
				 * functions, it should be linked from lib_link* functions instead
				 *
				 * otherwise it'll lead to lost grease data on open because it'll likely be
				 * read from file after all other users of grease pencil and newdataadr would
				 * simple return NULL here (sergey)
				 */
#if 0
				if (sseq->gpd) {
					sseq->gpd = newdataadr(fd, sseq->gpd);
					direct_link_gpencil(fd, sseq->gpd);
				}
#endif
				sseq->scopes.reference_ibuf = NULL;
				sseq->scopes.zebra_ibuf = NULL;
				sseq->scopes.waveform_ibuf = NULL;
				sseq->scopes.sep_waveform_ibuf = NULL;
				sseq->scopes.vector_ibuf = NULL;
				sseq->scopes.histogram_ibuf = NULL;

			}
			else if (sl->spacetype == SPACE_BUTS) {
				SpaceButs *sbuts = (SpaceButs *)sl;
				
				sbuts->path= NULL;
				sbuts->texuser= NULL;
				sbuts->mainbo = sbuts->mainb;
				sbuts->mainbuser = sbuts->mainb;
			}
			else if (sl->spacetype == SPACE_CONSOLE) {
				SpaceConsole *sconsole = (SpaceConsole *)sl;
				ConsoleLine *cl, *cl_next;
				
				link_list(fd, &sconsole->scrollback);
				link_list(fd, &sconsole->history);
				
				//for (cl= sconsole->scrollback.first; cl; cl= cl->next)
				//	cl->line= newdataadr(fd, cl->line);
				
				/* comma expressions, (e.g. expr1, expr2, expr3) evaluate each expression,
				 * from left to right.  the right-most expression sets the result of the comma
				 * expression as a whole*/
				for (cl = sconsole->history.first; cl; cl = cl_next) {
					cl_next = cl->next;
					cl->line = newdataadr(fd, cl->line);
					if (cl->line) {
						/* the allocted length is not written, so reset here */
						cl->len_alloc = cl->len + 1;
					}
					else {
						BLI_remlink(&sconsole->history, cl);
						MEM_freeN(cl);
					}
				}
			}
			else if (sl->spacetype == SPACE_FILE) {
				SpaceFile *sfile = (SpaceFile *)sl;
				
				/* this sort of info is probably irrelevant for reloading...
				 * plus, it isn't saved to files yet!
				 */
				sfile->folders_prev = sfile->folders_next = NULL;
				sfile->files = NULL;
				sfile->layout = NULL;
				sfile->op = NULL;
				sfile->previews_timer = NULL;
				sfile->params = newdataadr(fd, sfile->params);
			}
			else if (sl->spacetype == SPACE_CLIP) {
				SpaceClip *sclip = (SpaceClip *)sl;
				
				sclip->scopes.track_search = NULL;
				sclip->scopes.track_preview = NULL;
				sclip->scopes.ok = 0;
			}
		}
		
		BLI_listbase_clear(&sa->actionzones);
		
		sa->v1 = newdataadr(fd, sa->v1);
		sa->v2 = newdataadr(fd, sa->v2);
		sa->v3 = newdataadr(fd, sa->v3);
		sa->v4 = newdataadr(fd, sa->v4);
	}
	
	return wrong_id;
}

/* ********** READ LIBRARY *************** */


static void direct_link_library(FileData *fd, Library *lib, Main *main)
{
	Main *newmain;
	
	/* check if the library was already read */
	for (newmain = fd->mainlist->first; newmain; newmain = newmain->next) {
		if (newmain->curlib) {
			if (BLI_path_cmp(newmain->curlib->filepath, lib->filepath) == 0) {
				blo_reportf_wrap(fd->reports, RPT_WARNING,
				                 TIP_("Library '%s', '%s' had multiple instances, save and reload!"),
				                 lib->name, lib->filepath);
				
				change_idid_adr(fd->mainlist, fd, lib, newmain->curlib);
/*				change_idid_adr_fd(fd, lib, newmain->curlib); */
				
				BLI_remlink(&main->library, lib);
				MEM_freeN(lib);
				
				
				return;
			}
		}
	}
	/* make sure we have full path in lib->filepath */
	BLI_strncpy(lib->filepath, lib->name, sizeof(lib->name));
	BLI_cleanup_path(fd->relabase, lib->filepath);
	
//	printf("direct_link_library: name %s\n", lib->name);
//	printf("direct_link_library: filepath %s\n", lib->filepath);
	
	lib->packedfile = direct_link_packedfile(fd, lib->packedfile);
	
	/* new main */
	newmain = BKE_main_new();
	BLI_addtail(fd->mainlist, newmain);
	newmain->curlib = lib;
	
	lib->parent = NULL;
}

static void lib_link_library(FileData *UNUSED(fd), Main *main)
{
	Library *lib;
	for (lib = main->library.first; lib; lib = lib->id.next) {
		id_us_ensure_real(&lib->id);
	}
}

/* Always call this once you have loaded new library data to set the relative paths correctly in relation to the blend file */
static void fix_relpaths_library(const char *basepath, Main *main)
{
	Library *lib;
	/* BLO_read_from_memory uses a blank filename */
	if (basepath == NULL || basepath[0] == '\0') {
		for (lib = main->library.first; lib; lib= lib->id.next) {
			/* when loading a linked lib into a file which has not been saved,
			 * there is nothing we can be relative to, so instead we need to make
			 * it absolute. This can happen when appending an object with a relative
			 * link into an unsaved blend file. See [#27405].
			 * The remap relative option will make it relative again on save - campbell */
			if (BLI_path_is_rel(lib->name)) {
				BLI_strncpy(lib->name, lib->filepath, sizeof(lib->name));
			}
		}
	}
	else {
		for (lib = main->library.first; lib; lib = lib->id.next) {
			/* Libraries store both relative and abs paths, recreate relative paths,
			 * relative to the blend file since indirectly linked libs will be relative to their direct linked library */
			if (BLI_path_is_rel(lib->name)) {  /* if this is relative to begin with? */
				BLI_strncpy(lib->name, lib->filepath, sizeof(lib->name));
				BLI_path_rel(lib->name, basepath);
			}
		}
	}
}

/* ************ READ PROBE ***************** */

static void lib_link_probe(FileData *fd, Main *main)
{
	for (Probe *prb = main->speaker.first; prb; prb = prb->id.next) {
		if (prb->id.tag & LIB_TAG_NEED_LINK) {
			IDP_LibLinkProperty(prb->id.properties, fd);
			lib_link_animdata(fd, &prb->id, prb->adt);

			prb->id.tag &= ~LIB_TAG_NEED_LINK;
		}
	}
}

static void direct_link_probe(FileData *fd, Probe *prb)
{
	prb->adt = newdataadr(fd, prb->adt);
	direct_link_animdata(fd, prb->adt);
}

/* ************ READ SPEAKER ***************** */

static void lib_link_speaker(FileData *fd, Main *main)
{
	for (Speaker *spk = main->speaker.first; spk; spk = spk->id.next) {
		if (spk->id.tag & LIB_TAG_NEED_LINK) {
			IDP_LibLinkProperty(spk->id.properties, fd);
			lib_link_animdata(fd, &spk->id, spk->adt);
			
			spk->sound = newlibadr_us(fd, spk->id.lib, spk->sound);

			spk->id.tag &= ~LIB_TAG_NEED_LINK;
		}
	}
}

static void direct_link_speaker(FileData *fd, Speaker *spk)
{
	spk->adt = newdataadr(fd, spk->adt);
	direct_link_animdata(fd, spk->adt);

#if 0
	spk->sound = newdataadr(fd, spk->sound);
	direct_link_sound(fd, spk->sound);
#endif
}

/* ************** READ SOUND ******************* */

static void direct_link_sound(FileData *fd, bSound *sound)
{
	sound->handle = NULL;
	sound->playback_handle = NULL;

	/* versioning stuff, if there was a cache, then we enable caching: */
	if (sound->cache) {
		sound->flags |= SOUND_FLAGS_CACHING;
		sound->cache = NULL;
	}

	if (fd->soundmap) {
		sound->waveform = newsoundadr(fd, sound->waveform);
	}	
	else {
		sound->waveform = NULL;
	}
		
	if (sound->spinlock) {
		sound->spinlock = MEM_mallocN(sizeof(SpinLock), "sound_spinlock");
		BLI_spin_init(sound->spinlock);
	}
	/* clear waveform loading flag */
	sound->flags &= ~SOUND_FLAGS_WAVEFORM_LOADING;

	sound->packedfile = direct_link_packedfile(fd, sound->packedfile);
	sound->newpackedfile = direct_link_packedfile(fd, sound->newpackedfile);
}

static void lib_link_sound(FileData *fd, Main *main)
{
	for (bSound *sound = main->sound.first; sound; sound = sound->id.next) {
		if (sound->id.tag & LIB_TAG_NEED_LINK) {
			IDP_LibLinkProperty(sound->id.properties, fd);

			sound->ipo = newlibadr_us(fd, sound->id.lib, sound->ipo); // XXX deprecated - old animation system
			
			BKE_sound_load(main, sound);

			sound->id.tag &= ~LIB_TAG_NEED_LINK;
		}
	}
}
/* ***************** READ GROUP *************** */

static void direct_link_group(FileData *fd, Group *group)
{
	link_list(fd, &group->gobject);

	group->preview = direct_link_preview_image(fd, group->preview);
}

static void lib_link_group(FileData *fd, Main *main)
{
	for (Group *group = main->group.first; group; group = group->id.next) {
		if (group->id.tag & LIB_TAG_NEED_LINK) {
			IDP_LibLinkProperty(group->id.properties, fd);
			
			bool add_us = false;
			
			for (GroupObject *go = group->gobject.first; go; go = go->next) {
				go->ob = newlibadr_real_us(fd, group->id.lib, go->ob);
				if (go->ob) {
					go->ob->flag |= OB_FROMGROUP;
					/* if group has an object, it increments user... */
					add_us = true;
				}
			}
			if (add_us) {
				id_us_ensure_real(&group->id);
			}
			BKE_group_object_unlink(group, NULL);	/* removes NULL entries */

			group->id.tag &= ~LIB_TAG_NEED_LINK;
		}
	}
}

/* ***************** READ MOVIECLIP *************** */

static void direct_link_movieReconstruction(FileData *fd, MovieTrackingReconstruction *reconstruction)
{
	reconstruction->cameras = newdataadr(fd, reconstruction->cameras);
}

static void direct_link_movieTracks(FileData *fd, ListBase *tracksbase)
{
	MovieTrackingTrack *track;
	
	link_list(fd, tracksbase);
	
	for (track = tracksbase->first; track; track = track->next) {
		track->markers = newdataadr(fd, track->markers);
	}
}

static void direct_link_moviePlaneTracks(FileData *fd, ListBase *plane_tracks_base)
{
	MovieTrackingPlaneTrack *plane_track;

	link_list(fd, plane_tracks_base);

	for (plane_track = plane_tracks_base->first;
	     plane_track;
	     plane_track = plane_track->next)
	{
		int i;

		plane_track->point_tracks = newdataadr(fd, plane_track->point_tracks);
		test_pointer_array(fd, (void**)&plane_track->point_tracks);
		for (i = 0; i < plane_track->point_tracksnr; i++) {
			plane_track->point_tracks[i] = newdataadr(fd, plane_track->point_tracks[i]);
		}

		plane_track->markers = newdataadr(fd, plane_track->markers);
	}
}

static void direct_link_movieclip(FileData *fd, MovieClip *clip)
{
	MovieTracking *tracking = &clip->tracking;
	MovieTrackingObject *object;

	clip->adt= newdataadr(fd, clip->adt);

	if (fd->movieclipmap) clip->cache = newmclipadr(fd, clip->cache);
	else clip->cache = NULL;

	if (fd->movieclipmap) clip->tracking.camera.intrinsics = newmclipadr(fd, clip->tracking.camera.intrinsics);
	else clip->tracking.camera.intrinsics = NULL;

	direct_link_movieTracks(fd, &tracking->tracks);
	direct_link_moviePlaneTracks(fd, &tracking->plane_tracks);
	direct_link_movieReconstruction(fd, &tracking->reconstruction);

	clip->tracking.act_track = newdataadr(fd, clip->tracking.act_track);
	clip->tracking.act_plane_track = newdataadr(fd, clip->tracking.act_plane_track);

	clip->anim = NULL;
	clip->tracking_context = NULL;
	clip->tracking.stats = NULL;

	/* Needed for proper versioning, will be NULL for all newer files anyway. */
	clip->tracking.stabilization.rot_track = newdataadr(fd, clip->tracking.stabilization.rot_track);

	clip->tracking.dopesheet.ok = 0;
	BLI_listbase_clear(&clip->tracking.dopesheet.channels);
	BLI_listbase_clear(&clip->tracking.dopesheet.coverage_segments);

	link_list(fd, &tracking->objects);
	
	for (object = tracking->objects.first; object; object = object->next) {
		direct_link_movieTracks(fd, &object->tracks);
		direct_link_moviePlaneTracks(fd, &object->plane_tracks);
		direct_link_movieReconstruction(fd, &object->reconstruction);
	}
}

static void lib_link_movieTracks(FileData *fd, MovieClip *clip, ListBase *tracksbase)
{
	MovieTrackingTrack *track;

	for (track = tracksbase->first; track; track = track->next) {
		track->gpd = newlibadr_us(fd, clip->id.lib, track->gpd);
	}
}

static void lib_link_moviePlaneTracks(FileData *fd, MovieClip *clip, ListBase *tracksbase)
{
	MovieTrackingPlaneTrack *plane_track;

	for (plane_track = tracksbase->first; plane_track; plane_track = plane_track->next) {
		plane_track->image = newlibadr_us(fd, clip->id.lib, plane_track->image);
	}
}

static void lib_link_movieclip(FileData *fd, Main *main)
{
	for (MovieClip *clip = main->movieclip.first; clip; clip = clip->id.next) {
		if (clip->id.tag & LIB_TAG_NEED_LINK) {
			MovieTracking *tracking = &clip->tracking;

			IDP_LibLinkProperty(clip->id.properties, fd);
			lib_link_animdata(fd, &clip->id, clip->adt);
			
			clip->gpd = newlibadr_us(fd, clip->id.lib, clip->gpd);
			
			lib_link_movieTracks(fd, clip, &tracking->tracks);
			lib_link_moviePlaneTracks(fd, clip, &tracking->plane_tracks);

			for (MovieTrackingObject *object = tracking->objects.first; object; object = object->next) {
				lib_link_movieTracks(fd, clip, &object->tracks);
				lib_link_moviePlaneTracks(fd, clip, &object->plane_tracks);
			}

			clip->id.tag &= ~LIB_TAG_NEED_LINK;
		}
	}
}

/* ***************** READ MOVIECLIP *************** */

static void direct_link_mask(FileData *fd, Mask *mask)
{
	MaskLayer *masklay;

	mask->adt = newdataadr(fd, mask->adt);

	link_list(fd, &mask->masklayers);

	for (masklay = mask->masklayers.first; masklay; masklay = masklay->next) {
		MaskSpline *spline;
		MaskLayerShape *masklay_shape;

		/* can't use newdataadr since it's a pointer within an array */
		MaskSplinePoint *act_point_search = NULL;

		link_list(fd, &masklay->splines);

		for (spline = masklay->splines.first; spline; spline = spline->next) {
			MaskSplinePoint *points_old = spline->points;
			int i;

			spline->points = newdataadr(fd, spline->points);

			for (i = 0; i < spline->tot_point; i++) {
				MaskSplinePoint *point = &spline->points[i];

				if (point->tot_uw)
					point->uw = newdataadr(fd, point->uw);
			}

			/* detect active point */
			if ((act_point_search == NULL) &&
			    (masklay->act_point >= points_old) &&
			    (masklay->act_point <  points_old + spline->tot_point))
			{
				act_point_search = &spline->points[masklay->act_point - points_old];
			}
		}

		link_list(fd, &masklay->splines_shapes);

		for (masklay_shape = masklay->splines_shapes.first; masklay_shape; masklay_shape = masklay_shape->next) {
			masklay_shape->data = newdataadr(fd, masklay_shape->data);

			if (masklay_shape->tot_vert) {
				if (fd->flags & FD_FLAGS_SWITCH_ENDIAN) {
					BLI_endian_switch_float_array(masklay_shape->data,
					                              masklay_shape->tot_vert * sizeof(float) * MASK_OBJECT_SHAPE_ELEM_SIZE);

				}
			}
		}

		masklay->act_spline = newdataadr(fd, masklay->act_spline);
		masklay->act_point = act_point_search;
	}
}

static void lib_link_mask_parent(FileData *fd, Mask *mask, MaskParent *parent)
{
	parent->id = newlibadr_us(fd, mask->id.lib, parent->id);
}

static void lib_link_mask(FileData *fd, Main *main)
{
	for (Mask *mask = main->mask.first; mask; mask = mask->id.next) {
		if (mask->id.tag & LIB_TAG_NEED_LINK) {
			IDP_LibLinkProperty(mask->id.properties, fd);
			lib_link_animdata(fd, &mask->id, mask->adt);

			for (MaskLayer *masklay = mask->masklayers.first; masklay; masklay = masklay->next) {
				MaskSpline *spline;

				spline = masklay->splines.first;
				while (spline) {
					int i;

					for (i = 0; i < spline->tot_point; i++) {
						MaskSplinePoint *point = &spline->points[i];

						lib_link_mask_parent(fd, mask, &point->parent);
					}

					lib_link_mask_parent(fd, mask, &spline->parent);

					spline = spline->next;
				}
			}

			mask->id.tag &= ~LIB_TAG_NEED_LINK;
		}
	}
}

/* ************ READ LINE STYLE ***************** */

static void lib_link_linestyle(FileData *fd, Main *main)
{
	for (FreestyleLineStyle *linestyle = main->linestyle.first; linestyle; linestyle = linestyle->id.next) {
		if (linestyle->id.tag & LIB_TAG_NEED_LINK) {
			LineStyleModifier *m;

			IDP_LibLinkProperty(linestyle->id.properties, fd);
			lib_link_animdata(fd, &linestyle->id, linestyle->adt);

			for (m = linestyle->color_modifiers.first; m; m = m->next) {
				switch (m->type) {
				case LS_MODIFIER_DISTANCE_FROM_OBJECT:
					{
						LineStyleColorModifier_DistanceFromObject *cm = (LineStyleColorModifier_DistanceFromObject *)m;
						cm->target = newlibadr(fd, linestyle->id.lib, cm->target);
					}
					break;
				}
			}
			for (m = linestyle->alpha_modifiers.first; m; m = m->next) {
				switch (m->type) {
				case LS_MODIFIER_DISTANCE_FROM_OBJECT:
					{
						LineStyleAlphaModifier_DistanceFromObject *am = (LineStyleAlphaModifier_DistanceFromObject *)m;
						am->target = newlibadr(fd, linestyle->id.lib, am->target);
					}
					break;
				}
			}
			for (m = linestyle->thickness_modifiers.first; m; m = m->next) {
				switch (m->type) {
				case LS_MODIFIER_DISTANCE_FROM_OBJECT:
					{
						LineStyleThicknessModifier_DistanceFromObject *tm = (LineStyleThicknessModifier_DistanceFromObject *)m;
						tm->target = newlibadr(fd, linestyle->id.lib, tm->target);
					}
					break;
				}
			}
			for (int a = 0; a < MAX_MTEX; a++) {
				MTex *mtex = linestyle->mtex[a];
				if (mtex) {
					mtex->tex = newlibadr_us(fd, linestyle->id.lib, mtex->tex);
					mtex->object = newlibadr(fd, linestyle->id.lib, mtex->object);
				}
			}
			if (linestyle->nodetree) {
				lib_link_ntree(fd, &linestyle->id, linestyle->nodetree);
				linestyle->nodetree->id.lib = linestyle->id.lib;
			}

			linestyle->id.tag &= ~LIB_TAG_NEED_LINK;
		}
	}
}

static void direct_link_linestyle_color_modifier(FileData *fd, LineStyleModifier *modifier)
{
	switch (modifier->type) {
	case LS_MODIFIER_ALONG_STROKE:
		{
			LineStyleColorModifier_AlongStroke *m = (LineStyleColorModifier_AlongStroke *)modifier;
			m->color_ramp = newdataadr(fd, m->color_ramp);
		}
		break;
	case LS_MODIFIER_DISTANCE_FROM_CAMERA:
		{
			LineStyleColorModifier_DistanceFromCamera *m = (LineStyleColorModifier_DistanceFromCamera *)modifier;
			m->color_ramp = newdataadr(fd, m->color_ramp);
		}
		break;
	case LS_MODIFIER_DISTANCE_FROM_OBJECT:
		{
			LineStyleColorModifier_DistanceFromObject *m = (LineStyleColorModifier_DistanceFromObject *)modifier;
			m->color_ramp = newdataadr(fd, m->color_ramp);
		}
		break;
	case LS_MODIFIER_MATERIAL:
		{
			LineStyleColorModifier_Material *m = (LineStyleColorModifier_Material *)modifier;
			m->color_ramp = newdataadr(fd, m->color_ramp);
		}
		break;
	case LS_MODIFIER_TANGENT:
		{
			LineStyleColorModifier_Tangent *m = (LineStyleColorModifier_Tangent *)modifier;
			m->color_ramp = newdataadr(fd, m->color_ramp);
		}
		break;
	case LS_MODIFIER_NOISE:
		{
			LineStyleColorModifier_Noise *m = (LineStyleColorModifier_Noise *)modifier;
			m->color_ramp = newdataadr(fd, m->color_ramp);
		}
		break;
	case LS_MODIFIER_CREASE_ANGLE:
		{
			LineStyleColorModifier_CreaseAngle *m = (LineStyleColorModifier_CreaseAngle *)modifier;
			m->color_ramp = newdataadr(fd, m->color_ramp);
		}
		break;
	case LS_MODIFIER_CURVATURE_3D:
		{
			LineStyleColorModifier_Curvature_3D *m = (LineStyleColorModifier_Curvature_3D *)modifier;
			m->color_ramp = newdataadr(fd, m->color_ramp);
		}
		break;
	}
}

static void direct_link_linestyle_alpha_modifier(FileData *fd, LineStyleModifier *modifier)
{
	switch (modifier->type) {
	case LS_MODIFIER_ALONG_STROKE:
		{
			LineStyleAlphaModifier_AlongStroke *m = (LineStyleAlphaModifier_AlongStroke *)modifier;
			m->curve = newdataadr(fd, m->curve);
			direct_link_curvemapping(fd, m->curve);
		}
		break;
	case LS_MODIFIER_DISTANCE_FROM_CAMERA:
		{
			LineStyleAlphaModifier_DistanceFromCamera *m = (LineStyleAlphaModifier_DistanceFromCamera *)modifier;
			m->curve = newdataadr(fd, m->curve);
			direct_link_curvemapping(fd, m->curve);
		}
		break;
	case LS_MODIFIER_DISTANCE_FROM_OBJECT:
		{
			LineStyleAlphaModifier_DistanceFromObject *m = (LineStyleAlphaModifier_DistanceFromObject *)modifier;
			m->curve = newdataadr(fd, m->curve);
			direct_link_curvemapping(fd, m->curve);
		}
		break;
	case LS_MODIFIER_MATERIAL:
		{
			LineStyleAlphaModifier_Material *m = (LineStyleAlphaModifier_Material *)modifier;
			m->curve = newdataadr(fd, m->curve);
			direct_link_curvemapping(fd, m->curve);
		}
		break;
	case LS_MODIFIER_TANGENT:
		{
			LineStyleAlphaModifier_Tangent *m = (LineStyleAlphaModifier_Tangent *)modifier;
			m->curve = newdataadr(fd, m->curve);
			direct_link_curvemapping(fd, m->curve);
		}
		break;
	case LS_MODIFIER_NOISE:
		{
			LineStyleAlphaModifier_Noise *m = (LineStyleAlphaModifier_Noise *)modifier;
			m->curve = newdataadr(fd, m->curve);
			direct_link_curvemapping(fd, m->curve);
		}
		break;
	case LS_MODIFIER_CREASE_ANGLE:
		{
			LineStyleAlphaModifier_CreaseAngle *m = (LineStyleAlphaModifier_CreaseAngle *)modifier;
			m->curve = newdataadr(fd, m->curve);
			direct_link_curvemapping(fd, m->curve);
		}
		break;
	case LS_MODIFIER_CURVATURE_3D:
		{
			LineStyleAlphaModifier_Curvature_3D *m = (LineStyleAlphaModifier_Curvature_3D *)modifier;
			m->curve = newdataadr(fd, m->curve);
			direct_link_curvemapping(fd, m->curve);
		}
		break;
	}
}

static void direct_link_linestyle_thickness_modifier(FileData *fd, LineStyleModifier *modifier)
{
	switch (modifier->type) {
	case LS_MODIFIER_ALONG_STROKE:
		{
			LineStyleThicknessModifier_AlongStroke *m = (LineStyleThicknessModifier_AlongStroke *)modifier;
			m->curve = newdataadr(fd, m->curve);
			direct_link_curvemapping(fd, m->curve);
		}
		break;
	case LS_MODIFIER_DISTANCE_FROM_CAMERA:
		{
			LineStyleThicknessModifier_DistanceFromCamera *m = (LineStyleThicknessModifier_DistanceFromCamera *)modifier;
			m->curve = newdataadr(fd, m->curve);
			direct_link_curvemapping(fd, m->curve);
		}
		break;
	case LS_MODIFIER_DISTANCE_FROM_OBJECT:
		{
			LineStyleThicknessModifier_DistanceFromObject *m = (LineStyleThicknessModifier_DistanceFromObject *)modifier;
			m->curve = newdataadr(fd, m->curve);
			direct_link_curvemapping(fd, m->curve);
		}
		break;
	case LS_MODIFIER_MATERIAL:
		{
			LineStyleThicknessModifier_Material *m = (LineStyleThicknessModifier_Material *)modifier;
			m->curve = newdataadr(fd, m->curve);
			direct_link_curvemapping(fd, m->curve);
		}
		break;
	case LS_MODIFIER_TANGENT:
		{
			LineStyleThicknessModifier_Tangent *m = (LineStyleThicknessModifier_Tangent *)modifier;
			m->curve = newdataadr(fd, m->curve);
			direct_link_curvemapping(fd, m->curve);
		}
		break;
	case LS_MODIFIER_CREASE_ANGLE:
		{
			LineStyleThicknessModifier_CreaseAngle *m = (LineStyleThicknessModifier_CreaseAngle *)modifier;
			m->curve = newdataadr(fd, m->curve);
			direct_link_curvemapping(fd, m->curve);
		}
		break;
	case LS_MODIFIER_CURVATURE_3D:
		{
			LineStyleThicknessModifier_Curvature_3D *m = (LineStyleThicknessModifier_Curvature_3D *)modifier;
			m->curve = newdataadr(fd, m->curve);
			direct_link_curvemapping(fd, m->curve);
		}
		break;
	}
}

static void direct_link_linestyle_geometry_modifier(FileData *UNUSED(fd), LineStyleModifier *UNUSED(modifier))
{
}

static void direct_link_linestyle(FileData *fd, FreestyleLineStyle *linestyle)
{
	int a;
	LineStyleModifier *modifier;

	linestyle->adt= newdataadr(fd, linestyle->adt);
	direct_link_animdata(fd, linestyle->adt);
	link_list(fd, &linestyle->color_modifiers);
	for (modifier = linestyle->color_modifiers.first; modifier; modifier = modifier->next)
		direct_link_linestyle_color_modifier(fd, modifier);
	link_list(fd, &linestyle->alpha_modifiers);
	for (modifier = linestyle->alpha_modifiers.first; modifier; modifier = modifier->next)
		direct_link_linestyle_alpha_modifier(fd, modifier);
	link_list(fd, &linestyle->thickness_modifiers);
	for (modifier = linestyle->thickness_modifiers.first; modifier; modifier = modifier->next)
		direct_link_linestyle_thickness_modifier(fd, modifier);
	link_list(fd, &linestyle->geometry_modifiers);
	for (modifier = linestyle->geometry_modifiers.first; modifier; modifier = modifier->next)
		direct_link_linestyle_geometry_modifier(fd, modifier);
	for (a = 0; a < MAX_MTEX; a++) {
		linestyle->mtex[a] = newdataadr(fd, linestyle->mtex[a]);
	}
	linestyle->nodetree = newdataadr(fd, linestyle->nodetree);
	if (linestyle->nodetree) {
		direct_link_id(fd, &linestyle->nodetree->id);
		direct_link_nodetree(fd, linestyle->nodetree);
	}
}

/* ************** GENERAL & MAIN ******************** */


static const char *dataname(short id_code)
{
	switch (id_code) {
		case ID_OB: return "Data from OB";
		case ID_ME: return "Data from ME";
		case ID_IP: return "Data from IP";
		case ID_SCE: return "Data from SCE";
		case ID_MA: return "Data from MA";
		case ID_TE: return "Data from TE";
		case ID_CU: return "Data from CU";
		case ID_GR: return "Data from GR";
		case ID_AR: return "Data from AR";
		case ID_AC: return "Data from AC";
		case ID_LI: return "Data from LI";
		case ID_MB: return "Data from MB";
		case ID_IM: return "Data from IM";
		case ID_LT: return "Data from LT";
		case ID_LA: return "Data from LA";
		case ID_CA: return "Data from CA";
		case ID_KE: return "Data from KE";
		case ID_WO: return "Data from WO";
		case ID_SCR: return "Data from SCR";
		case ID_VF: return "Data from VF";
		case ID_TXT	: return "Data from TXT";
		case ID_SPK: return "Data from SPK";
		case ID_PRB: return "Data from PRB";
		case ID_SO: return "Data from SO";
		case ID_NT: return "Data from NT";
		case ID_BR: return "Data from BR";
		case ID_PA: return "Data from PA";
		case ID_PAL: return "Data from PAL";
		case ID_PC: return "Data from PCRV";
		case ID_GD: return "Data from GD";
		case ID_WM: return "Data from WM";
		case ID_MC: return "Data from MC";
		case ID_MSK: return "Data from MSK";
		case ID_LS: return "Data from LS";
		case ID_CF: return "Data from CF";
		case ID_WS: return "Data from WS";
	}
	return "Data from Lib Block";
	
}

static BHead *read_data_into_oldnewmap(FileData *fd, BHead *bhead, const char *allocname)
{
	bhead = blo_nextbhead(fd, bhead);
	
	while (bhead && bhead->code==DATA) {
		void *data;
#if 0
		/* XXX DUMB DEBUGGING OPTION TO GIVE NAMES for guarded malloc errors */
		short *sp = fd->filesdna->structs[bhead->SDNAnr];
		char *tmp = malloc(100);
		allocname = fd->filesdna->types[ sp[0] ];
		strcpy(tmp, allocname);
		data = read_struct(fd, bhead, tmp);
#else
		data = read_struct(fd, bhead, allocname);
#endif
		
		if (data) {
			oldnewmap_insert(fd->datamap, bhead->old, data, 0);
		}
		
		bhead = blo_nextbhead(fd, bhead);
	}
	
	return bhead;
}

static BHead *read_libblock(FileData *fd, Main *main, BHead *bhead, const short tag, ID **r_id)
{
	/* this routine reads a libblock and its direct data. Use link functions to connect it all
	 */
	ID *id;
	ListBase *lb;
	const char *allocname;
	bool wrong_id = false;

	/* In undo case, most libs and linked data should be kept as is from previous state (see BLO_read_from_memfile).
	 * However, some needed by the snapshot being read may have been removed in previous one, and would go missing.
	 * This leads e.g. to desappearing objects in some undo/redo case, see T34446.
	 * That means we have to carefully check whether current lib or libdata already exits in old main, if it does
	 * we merely copy it over into new main area, otherwise we have to do a full read of that bhead... */
	if (fd->memfile && ELEM(bhead->code, ID_LI, ID_ID)) {
		const char *idname = bhead_id_name(fd, bhead);

#ifdef PRINT_DEBUG
		printf("Checking %s...\n", idname);
#endif

		if (bhead->code == ID_LI) {
			Main *libmain = fd->old_mainlist->first;
			/* Skip oldmain itself... */
			for (libmain = libmain->next; libmain; libmain = libmain->next) {
#ifdef PRINT_DEBUG
				printf("... against %s: ", libmain->curlib ? libmain->curlib->id.name : "<NULL>");
#endif
				if (libmain->curlib && STREQ(idname, libmain->curlib->id.name)) {
					Main *oldmain = fd->old_mainlist->first;
#ifdef PRINT_DEBUG
					printf("FOUND!\n");
#endif
					/* In case of a library, we need to re-add its main to fd->mainlist, because if we have later
					 * a missing ID_ID, we need to get the correct lib it is linked to!
					 * Order is crucial, we cannot bulk-add it in BLO_read_from_memfile() like it used to be... */
					BLI_remlink(fd->old_mainlist, libmain);
					BLI_remlink_safe(&oldmain->library, libmain->curlib);
					BLI_addtail(fd->mainlist, libmain);
					BLI_addtail(&main->library, libmain->curlib);

					if (r_id) {
						*r_id = NULL;  /* Just in case... */
					}
					return blo_nextbhead(fd, bhead);
				}
#ifdef PRINT_DEBUG
				printf("nothing...\n");
#endif
			}
		}
		else {
#ifdef PRINT_DEBUG
			printf("... in %s (%s): ", main->curlib ? main->curlib->id.name : "<NULL>", main->curlib ? main->curlib->name : "<NULL>");
#endif
			if ((id = BKE_libblock_find_name_ex(main, GS(idname), idname + 2))) {
#ifdef PRINT_DEBUG
				printf("FOUND!\n");
#endif
				/* Even though we found our linked ID, there is no guarantee its address is still the same... */
				if (id != bhead->old) {
					oldnewmap_insert(fd->libmap, bhead->old, id, GS(id->name));
				}

				/* No need to do anything else for ID_ID, it's assumed already present in its lib's main... */
				if (r_id) {
					*r_id = NULL;  /* Just in case... */
				}
				return blo_nextbhead(fd, bhead);
			}
#ifdef PRINT_DEBUG
			printf("nothing...\n");
#endif
		}
	}

	/* read libblock */
	id = read_struct(fd, bhead, "lib block");

	if (id) {
		const short idcode = (bhead->code == ID_ID) ? GS(id->name) : bhead->code;
		/* do after read_struct, for dna reconstruct */
		lb = which_libbase(main, idcode);
		if (lb) {
			oldnewmap_insert(fd->libmap, bhead->old, id, bhead->code);	/* for ID_ID check */
			BLI_addtail(lb, id);
		}
		else {
			/* unknown ID type */
			printf("%s: unknown id code '%c%c'\n", __func__, (idcode & 0xff), (idcode >> 8));
			MEM_freeN(id);
			id = NULL;
		}
	}

	if (r_id)
		*r_id = id;
	if (!id)
		return blo_nextbhead(fd, bhead);
	
	id->tag = tag | LIB_TAG_NEED_LINK;
	id->lib = main->curlib;
	id->us = ID_FAKE_USERS(id);
	id->icon_id = 0;
	id->newid = NULL;  /* Needed because .blend may have been saved with crap value here... */
	
	/* this case cannot be direct_linked: it's just the ID part */
	if (bhead->code == ID_ID) {
		return blo_nextbhead(fd, bhead);
	}

	/* That way, we know which datablock needs do_versions (required currently for linking). */
	id->tag |= LIB_TAG_NEW;

	/* need a name for the mallocN, just for debugging and sane prints on leaks */
	allocname = dataname(GS(id->name));
	
	/* read all data into fd->datamap */
	bhead = read_data_into_oldnewmap(fd, bhead, allocname);
	
	/* init pointers direct data */
	direct_link_id(fd, id);
	
	switch (GS(id->name)) {
		case ID_WM:
			direct_link_windowmanager(fd, (wmWindowManager *)id);
			break;
		case ID_SCR:
			wrong_id = direct_link_screen(fd, (bScreen *)id);
			break;
		case ID_SCE:
			direct_link_scene(fd, (Scene *)id, main);
			break;
		case ID_OB:
			direct_link_object(fd, (Object *)id);
			break;
		case ID_ME:
			direct_link_mesh(fd, (Mesh *)id);
			break;
		case ID_CU:
			direct_link_curve(fd, (Curve *)id);
			break;
		case ID_MB:
			direct_link_mball(fd, (MetaBall *)id);
			break;
		case ID_MA:
			direct_link_material(fd, (Material *)id);
			break;
		case ID_TE:
			direct_link_texture(fd, (Tex *)id);
			break;
		case ID_IM:
			direct_link_image(fd, (Image *)id);
			break;
		case ID_LA:
			direct_link_lamp(fd, (Lamp *)id);
			break;
		case ID_VF:
			direct_link_vfont(fd, (VFont *)id);
			break;
		case ID_TXT:
			direct_link_text(fd, (Text *)id);
			break;
		case ID_IP:
			direct_link_ipo(fd, (Ipo *)id);
			break;
		case ID_KE:
			direct_link_key(fd, (Key *)id);
			break;
		case ID_LT:
			direct_link_latt(fd, (Lattice *)id);
			break;
		case ID_WO:
			direct_link_world(fd, (World *)id);
			break;
		case ID_LI:
			direct_link_library(fd, (Library *)id, main);
			break;
		case ID_CA:
			direct_link_camera(fd, (Camera *)id);
			break;
		case ID_SPK:
			direct_link_speaker(fd, (Speaker *)id);
			break;
		case ID_SO:
			direct_link_sound(fd, (bSound *)id);
			break;
		case ID_PRB:
			direct_link_probe(fd, (Probe *)id);
			break;
		case ID_GR:
			direct_link_group(fd, (Group *)id);
			break;
		case ID_AR:
			direct_link_armature(fd, (bArmature*)id);
			break;
		case ID_AC:
			direct_link_action(fd, (bAction*)id);
			break;
		case ID_NT:
			direct_link_nodetree(fd, (bNodeTree*)id);
			break;
		case ID_BR:
			direct_link_brush(fd, (Brush*)id);
			break;
		case ID_PA:
			direct_link_particlesettings(fd, (ParticleSettings*)id);
			break;
		case ID_GD:
			direct_link_gpencil(fd, (bGPdata *)id);
			break;
		case ID_MC:
			direct_link_movieclip(fd, (MovieClip *)id);
			break;
		case ID_MSK:
			direct_link_mask(fd, (Mask *)id);
			break;
		case ID_LS:
			direct_link_linestyle(fd, (FreestyleLineStyle *)id);
			break;
		case ID_PAL:
			direct_link_palette(fd, (Palette *)id);
			break;
		case ID_PC:
			direct_link_paint_curve(fd, (PaintCurve *)id);
			break;
		case ID_CF:
			direct_link_cachefile(fd, (CacheFile *)id);
			break;
		case ID_WS:
			direct_link_workspace(fd, (WorkSpace *)id, main);
			break;
	}
	
	oldnewmap_free_unused(fd->datamap);
	oldnewmap_clear(fd->datamap);
	
	if (wrong_id) {
		BKE_libblock_free(main, id);
	}
	
	return (bhead);
}

/* note, this has to be kept for reading older files... */
/* also version info is written here */
static BHead *read_global(BlendFileData *bfd, FileData *fd, BHead *bhead)
{
	FileGlobal *fg = read_struct(fd, bhead, "Global");
	
	/* copy to bfd handle */
	bfd->main->subversionfile = fg->subversion;
	bfd->main->minversionfile = fg->minversion;
	bfd->main->minsubversionfile = fg->minsubversion;
	bfd->main->build_commit_timestamp = fg->build_commit_timestamp;
	BLI_strncpy(bfd->main->build_hash, fg->build_hash, sizeof(bfd->main->build_hash));
	
	bfd->fileflags = fg->fileflags;
	bfd->globalf = fg->globalf;
	BLI_strncpy(bfd->filename, fg->filename, sizeof(bfd->filename));
	
	/* error in 2.65 and older: main->name was not set if you save from startup (not after loading file) */
	if (bfd->filename[0] == 0) {
		if (fd->fileversion < 265 || (fd->fileversion == 265 && fg->subversion < 1))
			if ((G.fileflags & G_FILE_RECOVER)==0)
				BLI_strncpy(bfd->filename, bfd->main->name, sizeof(bfd->filename));
		
		/* early 2.50 version patch - filename not in FileGlobal struct at all */
		if (fd->fileversion <= 250)
			BLI_strncpy(bfd->filename, bfd->main->name, sizeof(bfd->filename));
	}
	
	if (G.fileflags & G_FILE_RECOVER)
		BLI_strncpy(fd->relabase, fg->filename, sizeof(fd->relabase));
	
	bfd->curscreen = fg->curscreen;
	bfd->curscene = fg->curscene;
	bfd->cur_render_layer = fg->cur_render_layer;

	MEM_freeN(fg);
	
	fd->globalf = bfd->globalf;
	fd->fileflags = bfd->fileflags;
	
	return blo_nextbhead(fd, bhead);
}

/* note, this has to be kept for reading older files... */
static void link_global(FileData *fd, BlendFileData *bfd)
{
	bfd->cur_render_layer = newglobadr(fd, bfd->cur_render_layer);
	bfd->curscreen = newlibadr(fd, NULL, bfd->curscreen);
	bfd->curscene = newlibadr(fd, NULL, bfd->curscene);
	// this happens in files older than 2.35
	if (bfd->curscene == NULL) {
		if (bfd->curscreen) bfd->curscene = bfd->curscreen->scene;
	}
}

/* initialize userdef with non-UI dependency stuff */
/* other initializers (such as theme color defaults) go to resources.c */
static void do_versions_userdef(FileData *fd, BlendFileData *bfd)
{
	Main *bmain = bfd->main;
	UserDef *user = bfd->user;
	
	if (user == NULL) return;
	
	if (MAIN_VERSION_OLDER(bmain, 266, 4)) {
		bTheme *btheme;
		
		/* themes for Node and Sequence editor were not using grid color, but back. we copy this over then */
		for (btheme = user->themes.first; btheme; btheme = btheme->next) {
			copy_v4_v4_char(btheme->tnode.grid, btheme->tnode.back);
			copy_v4_v4_char(btheme->tseq.grid, btheme->tseq.back);
		}
	}

	if (!DNA_struct_elem_find(fd->filesdna, "UserDef", "WalkNavigation", "walk_navigation")) {
		user->walk_navigation.mouse_speed = 1.0f;
		user->walk_navigation.walk_speed = 2.5f;       /* m/s */
		user->walk_navigation.walk_speed_factor = 5.0f;
		user->walk_navigation.view_height =  1.6f;   /* m */
		user->walk_navigation.jump_height = 0.4f;      /* m */
		user->walk_navigation.teleport_time = 0.2f; /* s */
	}
}

static void do_versions(FileData *fd, Library *lib, Main *main)
{
	/* WATCH IT!!!: pointers from libdata have not been converted */
	
	if (G.debug & G_DEBUG) {
		char build_commit_datetime[32];
		time_t temp_time = main->build_commit_timestamp;
		struct tm *tm = (temp_time) ? gmtime(&temp_time) : NULL;
		if (LIKELY(tm)) {
			strftime(build_commit_datetime, sizeof(build_commit_datetime), "%Y-%m-%d %H:%M", tm);
		}
		else {
			BLI_strncpy(build_commit_datetime, "unknown", sizeof(build_commit_datetime));
		}

		printf("read file %s\n  Version %d sub %d date %s hash %s\n",
		       fd->relabase, main->versionfile, main->subversionfile,
		       build_commit_datetime, main->build_hash);
	}
	
	blo_do_versions_pre250(fd, lib, main);
	blo_do_versions_250(fd, lib, main);
	blo_do_versions_260(fd, lib, main);
	blo_do_versions_270(fd, lib, main);
	blo_do_versions_280(fd, lib, main);

	/* WATCH IT!!!: pointers from libdata have not been converted yet here! */
	/* WATCH IT 2!: Userdef struct init see do_versions_userdef() above! */

	/* don't forget to set version number in BKE_blender_version.h! */
}

static void do_versions_after_linking(Main *main)
{
//	printf("%s for %s (%s), %d.%d\n", __func__, main->curlib ? main->curlib->name : main->name,
//	       main->curlib ? "LIB" : "MAIN", main->versionfile, main->subversionfile);

	do_versions_after_linking_270(main);
	do_versions_after_linking_280(main);
}

static void lib_link_all(FileData *fd, Main *main)
{
	oldnewmap_sort(fd);
	
	/* No load UI for undo memfiles */
	if (fd->memfile == NULL) {
		lib_link_windowmanager(fd, main);
	}
	/* DO NOT skip screens here, 3Dview may contains pointers to other ID data (like bgpic)! See T41411. */
	lib_link_screen(fd, main);
	lib_link_scene(fd, main);
	lib_link_object(fd, main);
	lib_link_mesh(fd, main);
	lib_link_curve(fd, main);
	lib_link_mball(fd, main);
	lib_link_material(fd, main);
	lib_link_texture(fd, main);
	lib_link_image(fd, main);
	lib_link_ipo(fd, main);        /* XXX deprecated... still needs to be maintained for version patches still */
	lib_link_key(fd, main);
	lib_link_world(fd, main);
	lib_link_lamp(fd, main);
	lib_link_latt(fd, main);
	lib_link_text(fd, main);
	lib_link_camera(fd, main);
	lib_link_speaker(fd, main);
	lib_link_probe(fd, main);
	lib_link_sound(fd, main);
	lib_link_group(fd, main);
	lib_link_armature(fd, main);
	lib_link_action(fd, main);
	lib_link_vfont(fd, main);
	lib_link_nodetree(fd, main);   /* has to be done after scene/materials, this will verify group nodes */
	lib_link_brush(fd, main);
	lib_link_palette(fd, main);
	lib_link_paint_curve(fd, main);
	lib_link_particlesettings(fd, main);
	lib_link_movieclip(fd, main);
	lib_link_mask(fd, main);
	lib_link_linestyle(fd, main);
	lib_link_gpencil(fd, main);
	lib_link_cachefiles(fd, main);
	lib_link_workspaces(fd, main);

	lib_link_library(fd, main);    /* only init users */
}

static void direct_link_keymapitem(FileData *fd, wmKeyMapItem *kmi)
{
	kmi->properties = newdataadr(fd, kmi->properties);
	IDP_DirectLinkGroup_OrFree(&kmi->properties, (fd->flags & FD_FLAGS_SWITCH_ENDIAN), fd);
	kmi->ptr = NULL;
	kmi->flag &= ~KMI_UPDATE;
}

static BHead *read_userdef(BlendFileData *bfd, FileData *fd, BHead *bhead)
{
	UserDef *user;
	wmKeyMap *keymap;
	wmKeyMapItem *kmi;
	wmKeyMapDiffItem *kmdi;
	bAddon *addon;
	
	bfd->user = user= read_struct(fd, bhead, "user def");
	
	/* User struct has separate do-version handling */
	user->versionfile = bfd->main->versionfile;
	user->subversionfile = bfd->main->subversionfile;
	
	/* read all data into fd->datamap */
	bhead = read_data_into_oldnewmap(fd, bhead, "user def");
	
	if (user->keymaps.first) {
		/* backwards compatibility */
		user->user_keymaps= user->keymaps;
		user->keymaps.first= user->keymaps.last= NULL;
	}
	
	link_list(fd, &user->themes);
	link_list(fd, &user->user_keymaps);
	link_list(fd, &user->addons);
	link_list(fd, &user->autoexec_paths);

	for (keymap=user->user_keymaps.first; keymap; keymap=keymap->next) {
		keymap->modal_items= NULL;
		keymap->poll = NULL;
		keymap->flag &= ~KEYMAP_UPDATE;
		
		link_list(fd, &keymap->diff_items);
		link_list(fd, &keymap->items);
		
		for (kmdi=keymap->diff_items.first; kmdi; kmdi=kmdi->next) {
			kmdi->remove_item= newdataadr(fd, kmdi->remove_item);
			kmdi->add_item= newdataadr(fd, kmdi->add_item);
			
			if (kmdi->remove_item)
				direct_link_keymapitem(fd, kmdi->remove_item);
			if (kmdi->add_item)
				direct_link_keymapitem(fd, kmdi->add_item);
		}
		
		for (kmi=keymap->items.first; kmi; kmi=kmi->next)
			direct_link_keymapitem(fd, kmi);
	}

	for (addon = user->addons.first; addon; addon = addon->next) {
		addon->prop = newdataadr(fd, addon->prop);
		IDP_DirectLinkGroup_OrFree(&addon->prop, (fd->flags & FD_FLAGS_SWITCH_ENDIAN), fd);
	}

	// XXX
	user->uifonts.first = user->uifonts.last= NULL;
	
	link_list(fd, &user->uistyles);
	
	/* free fd->datamap again */
	oldnewmap_free_unused(fd->datamap);
	oldnewmap_clear(fd->datamap);
	
	return bhead;
}

BlendFileData *blo_read_file_internal(FileData *fd, const char *filepath)
{
	BHead *bhead = blo_firstbhead(fd);
	BlendFileData *bfd;
	ListBase mainlist = {NULL, NULL};
	
	bfd = MEM_callocN(sizeof(BlendFileData), "blendfiledata");
	bfd->main = BKE_main_new();
	BLI_addtail(&mainlist, bfd->main);
	fd->mainlist = &mainlist;
	
	bfd->main->versionfile = fd->fileversion;
	
	bfd->type = BLENFILETYPE_BLEND;
	BLI_strncpy(bfd->main->name, filepath, sizeof(bfd->main->name));

	if (G.background) {
		/* We only read & store .blend thumbnail in background mode
		 * (because we cannot re-generate it, no OpenGL available).
		 */
		const int *data = read_file_thumbnail(fd);

		if (data) {
			const size_t sz = BLEN_THUMB_MEMSIZE(data[0], data[1]);
			bfd->main->blen_thumb = MEM_mallocN(sz, __func__);

			BLI_assert((sz - sizeof(*bfd->main->blen_thumb)) ==
			           (BLEN_THUMB_MEMSIZE_FILE(data[0], data[1]) - (sizeof(*data) * 2)));
			bfd->main->blen_thumb->width = data[0];
			bfd->main->blen_thumb->height = data[1];
			memcpy(bfd->main->blen_thumb->rect, &data[2], sz - sizeof(*bfd->main->blen_thumb));
		}
	}

	while (bhead) {
		switch (bhead->code) {
		case DATA:
		case DNA1:
		case TEST: /* used as preview since 2.5x */
		case REND:
			bhead = blo_nextbhead(fd, bhead);
			break;
		case GLOB:
			bhead = read_global(bfd, fd, bhead);
			break;
		case USER:
			if (fd->skip_flags & BLO_READ_SKIP_USERDEF) {
				bhead = blo_nextbhead(fd, bhead);
			}
			else {
				bhead = read_userdef(bfd, fd, bhead);
			}
			break;
		case ENDB:
			bhead = NULL;
			break;
		
		case ID_ID:
			/* Always adds to the most recently loaded ID_LI block, see direct_link_library.
			 * This is part of the file format definition. */
			if (fd->skip_flags & BLO_READ_SKIP_DATA) {
				bhead = blo_nextbhead(fd, bhead);
			}
			else {
				bhead = read_libblock(fd, mainlist.last, bhead, LIB_TAG_READ | LIB_TAG_EXTERN, NULL);
			}
			break;
			/* in 2.50+ files, the file identifier for screens is patched, forward compatibility */
		case ID_SCRN:
			bhead->code = ID_SCR;
			/* pass on to default */
			ATTR_FALLTHROUGH;
		default:
			if (fd->skip_flags & BLO_READ_SKIP_DATA) {
				bhead = blo_nextbhead(fd, bhead);
			}
			else {
				bhead = read_libblock(fd, bfd->main, bhead, LIB_TAG_LOCAL, NULL);
			}
		}
	}
	
	/* do before read_libraries, but skip undo case */
	if (fd->memfile == NULL) {
		do_versions(fd, NULL, bfd->main);
		do_versions_userdef(fd, bfd);
	}
	
	read_libraries(fd, &mainlist);
	
	blo_join_main(&mainlist);
	
	lib_link_all(fd, bfd->main);

	/* Skip in undo case. */
	if (fd->memfile == NULL) {
		/* Yep, second splitting... but this is a very cheap operation, so no big deal. */
		blo_split_main(&mainlist, bfd->main);
		for (Main *mainvar = mainlist.first; mainvar; mainvar = mainvar->next) {
			BLI_assert(mainvar->versionfile != 0);
			do_versions_after_linking(mainvar);
		}
		blo_join_main(&mainlist);
	}

	BKE_main_id_tag_all(bfd->main, LIB_TAG_NEW, false);

	lib_verify_nodetree(bfd->main, true);
	fix_relpaths_library(fd->relabase, bfd->main); /* make all relative paths, relative to the open blend file */
	
	link_global(fd, bfd);	/* as last */
	
	fd->mainlist = NULL;  /* Safety, this is local variable, shall not be used afterward. */

	return bfd;
}

/* ************* APPEND LIBRARY ************** */

struct BHeadSort {
	BHead *bhead;
	const void *old;
};

static int verg_bheadsort(const void *v1, const void *v2)
{
	const struct BHeadSort *x1=v1, *x2=v2;
	
	if (x1->old > x2->old) return 1;
	else if (x1->old < x2->old) return -1;
	return 0;
}

static void sort_bhead_old_map(FileData *fd)
{
	BHead *bhead;
	struct BHeadSort *bhs;
	int tot = 0;
	
	for (bhead = blo_firstbhead(fd); bhead; bhead = blo_nextbhead(fd, bhead))
		tot++;
	
	fd->tot_bheadmap = tot;
	if (tot == 0) return;
	
	bhs = fd->bheadmap = MEM_mallocN(tot * sizeof(struct BHeadSort), "BHeadSort");
	
	for (bhead = blo_firstbhead(fd); bhead; bhead = blo_nextbhead(fd, bhead), bhs++) {
		bhs->bhead = bhead;
		bhs->old = bhead->old;
	}
	
	qsort(fd->bheadmap, tot, sizeof(struct BHeadSort), verg_bheadsort);
}

static BHead *find_previous_lib(FileData *fd, BHead *bhead)
{
	/* skip library datablocks in undo, see comment in read_libblock */
	if (fd->memfile)
		return NULL;

	for (; bhead; bhead = blo_prevbhead(fd, bhead)) {
		if (bhead->code == ID_LI)
			break;
	}

	return bhead;
}

static BHead *find_bhead(FileData *fd, void *old)
{
#if 0
	BHead *bhead;
#endif
	struct BHeadSort *bhs, bhs_s;
	
	if (!old)
		return NULL;

	if (fd->bheadmap == NULL)
		sort_bhead_old_map(fd);
	
	bhs_s.old = old;
	bhs = bsearch(&bhs_s, fd->bheadmap, fd->tot_bheadmap, sizeof(struct BHeadSort), verg_bheadsort);

	if (bhs)
		return bhs->bhead;
	
#if 0
	for (bhead = blo_firstbhead(fd); bhead; bhead= blo_nextbhead(fd, bhead)) {
		if (bhead->old == old)
			return bhead;
	}
#endif

	return NULL;
}

static BHead *find_bhead_from_code_name(FileData *fd, const short idcode, const char *name)
{
#ifdef USE_GHASH_BHEAD

	char idname_full[MAX_ID_NAME];

	*((short *)idname_full) = idcode;
	BLI_strncpy(idname_full + 2, name, sizeof(idname_full) - 2);

	return BLI_ghash_lookup(fd->bhead_idname_hash, idname_full);

#else
	BHead *bhead;

	for (bhead = blo_firstbhead(fd); bhead; bhead = blo_nextbhead(fd, bhead)) {
		if (bhead->code == idcode) {
			const char *idname_test = bhead_id_name(fd, bhead);
			if (STREQ(idname_test + 2, name)) {
				return bhead;
			}
		}
		else if (bhead->code == ENDB) {
			break;
		}
	}

	return NULL;
#endif
}

static BHead *find_bhead_from_idname(FileData *fd, const char *idname)
{
#ifdef USE_GHASH_BHEAD
	return BLI_ghash_lookup(fd->bhead_idname_hash, idname);
#else
	return find_bhead_from_code_name(fd, GS(idname), idname + 2);
#endif
}

static ID *is_yet_read(FileData *fd, Main *mainvar, BHead *bhead)
{
	const char *idname= bhead_id_name(fd, bhead);
	/* which_libbase can be NULL, intentionally not using idname+2 */
	return BLI_findstring(which_libbase(mainvar, GS(idname)), idname, offsetof(ID, name));
}

static void expand_doit_library(void *fdhandle, Main *mainvar, void *old)
{
	BHead *bhead;
	FileData *fd = fdhandle;
	ID *id;
	
	bhead = find_bhead(fd, old);
	if (bhead) {
		/* from another library? */
		if (bhead->code == ID_ID) {
			BHead *bheadlib= find_previous_lib(fd, bhead);
			
			if (bheadlib) {
				Library *lib = read_struct(fd, bheadlib, "Library");
				Main *ptr = blo_find_main(fd, lib->name, fd->relabase);
				
				if (ptr->curlib == NULL) {
					const char *idname= bhead_id_name(fd, bhead);
					
					blo_reportf_wrap(fd->reports, RPT_WARNING, TIP_("LIB: Data refers to main .blend file: '%s' from %s"),
					                 idname, mainvar->curlib->filepath);
					return;
				}
				else
					id = is_yet_read(fd, ptr, bhead);
				
				if (id == NULL) {
					read_libblock(fd, ptr, bhead, LIB_TAG_READ | LIB_TAG_INDIRECT, NULL);
					// commented because this can print way too much
					// if (G.debug & G_DEBUG) printf("expand_doit: other lib %s\n", lib->name);
					
					/* for outliner dependency only */
					ptr->curlib->parent = mainvar->curlib;
				}
				else {
					/* The line below was commented by Ton (I assume), when Hos did the merge from the orange branch. rev 6568
					 * This line is NEEDED, the case is that you have 3 blend files...
					 * user.blend, lib.blend and lib_indirect.blend - if user.blend already references a "tree" from
					 * lib_indirect.blend but lib.blend does too, linking in a Scene or Group from lib.blend can result in an
					 * empty without the dupli group referenced. Once you save and reload the group would appear. - Campbell */
					/* This crashes files, must look further into it */
					
					/* Update: the issue is that in file reading, the oldnewmap is OK, but for existing data, it has to be
					 * inserted in the map to be found! */
					
					/* Update: previously it was checking for id->tag & LIB_TAG_PRE_EXISTING, however that
					 * does not affect file reading. For file reading we may need to insert it into the libmap as well,
					 * because you might have two files indirectly linking the same datablock, and in that case
					 * we need this in the libmap for the fd of both those files.
					 *
					 * The crash that this check avoided earlier was because bhead->code wasn't properly passed in, making
					 * change_idid_adr not detect the mapping was for an ID_ID datablock. */
					oldnewmap_insert(fd->libmap, bhead->old, id, bhead->code);
					change_idid_adr_fd(fd, bhead->old, id);
					
					// commented because this can print way too much
					// if (G.debug & G_DEBUG) printf("expand_doit: already linked: %s lib: %s\n", id->name, lib->name);
				}
				
				MEM_freeN(lib);
			}
		}
		else {
			/* in 2.50+ file identifier for screens is patched, forward compatibility */
			if (bhead->code == ID_SCRN) {
				bhead->code = ID_SCR;
			}

			id = is_yet_read(fd, mainvar, bhead);
			if (id == NULL) {
				read_libblock(fd, mainvar, bhead, LIB_TAG_TESTIND, NULL);
			}
			else {
				/* this is actually only needed on UI call? when ID was already read before, and another append
				 * happens which invokes same ID... in that case the lookup table needs this entry */
				oldnewmap_insert(fd->libmap, bhead->old, id, bhead->code);
				// commented because this can print way too much
				// if (G.debug & G_DEBUG) printf("expand: already read %s\n", id->name);
			}
		}
	}
}

static BLOExpandDoitCallback expand_doit;

// XXX deprecated - old animation system
static void expand_ipo(FileData *fd, Main *mainvar, Ipo *ipo)
{
	IpoCurve *icu;
	for (icu = ipo->curve.first; icu; icu = icu->next) {
		if (icu->driver)
			expand_doit(fd, mainvar, icu->driver->ob);
	}
}

// XXX deprecated - old animation system
static void expand_constraint_channels(FileData *fd, Main *mainvar, ListBase *chanbase)
{
	bConstraintChannel *chan;
	for (chan = chanbase->first; chan; chan = chan->next) {
		expand_doit(fd, mainvar, chan->ipo);
	}
}

static void expand_idprops(FileData *fd, Main *mainvar, IDProperty *prop)
{
	if (!prop)
		return;

	switch (prop->type) {
		case IDP_ID:
			expand_doit(fd, mainvar, IDP_Id(prop));
			break;
		case IDP_IDPARRAY:
		{
			IDProperty *idp_array = IDP_IDPArray(prop);
			for (int i = 0; i < prop->len; i++) {
				expand_idprops(fd, mainvar, &idp_array[i]);
			}
			break;
		}
		case IDP_GROUP:
			for (IDProperty *loop = prop->data.group.first; loop; loop = loop->next) {
				expand_idprops(fd, mainvar, loop);
			}
			break;
	}
}

static void expand_fmodifiers(FileData *fd, Main *mainvar, ListBase *list)
{
	FModifier *fcm;
	
	for (fcm = list->first; fcm; fcm = fcm->next) {
		/* library data for specific F-Modifier types */
		switch (fcm->type) {
			case FMODIFIER_TYPE_PYTHON:
			{
				FMod_Python *data = (FMod_Python *)fcm->data;
				
				expand_doit(fd, mainvar, data->script);

				break;
			}
		}
	}
}

static void expand_fcurves(FileData *fd, Main *mainvar, ListBase *list)
{
	FCurve *fcu;
	
	for (fcu = list->first; fcu; fcu = fcu->next) {
		/* Driver targets if there is a driver */
		if (fcu->driver) {
			ChannelDriver *driver = fcu->driver;
			DriverVar *dvar;
			
			for (dvar = driver->variables.first; dvar; dvar = dvar->next) {
				DRIVER_TARGETS_LOOPER(dvar) 
				{
					// TODO: only expand those that are going to get used?
					expand_doit(fd, mainvar, dtar->id);
				}
				DRIVER_TARGETS_LOOPER_END
			}
		}
		
		/* F-Curve Modifiers */
		expand_fmodifiers(fd, mainvar, &fcu->modifiers);
	}
}

static void expand_action(FileData *fd, Main *mainvar, bAction *act)
{
	bActionChannel *chan;
	
	// XXX deprecated - old animation system --------------
	for (chan=act->chanbase.first; chan; chan=chan->next) {
		expand_doit(fd, mainvar, chan->ipo);
		expand_constraint_channels(fd, mainvar, &chan->constraintChannels);
	}
	// ---------------------------------------------------
	
	/* F-Curves in Action */
	expand_fcurves(fd, mainvar, &act->curves);

	for (TimeMarker *marker = act->markers.first; marker; marker = marker->next) {
		if (marker->camera) {
			expand_doit(fd, mainvar, marker->camera);
		}
	}
}

static void expand_keyingsets(FileData *fd, Main *mainvar, ListBase *list)
{
	KeyingSet *ks;
	KS_Path *ksp;
	
	/* expand the ID-pointers in KeyingSets's paths */
	for (ks = list->first; ks; ks = ks->next) {
		for (ksp = ks->paths.first; ksp; ksp = ksp->next) {
			expand_doit(fd, mainvar, ksp->id);
		}
	}
}

static void expand_animdata_nlastrips(FileData *fd, Main *mainvar, ListBase *list)
{
	NlaStrip *strip;
	
	for (strip= list->first; strip; strip= strip->next) {
		/* check child strips */
		expand_animdata_nlastrips(fd, mainvar, &strip->strips);
		
		/* check F-Curves */
		expand_fcurves(fd, mainvar, &strip->fcurves);
		
		/* check F-Modifiers */
		expand_fmodifiers(fd, mainvar, &strip->modifiers);
		
		/* relink referenced action */
		expand_doit(fd, mainvar, strip->act);
	}
}

static void expand_animdata(FileData *fd, Main *mainvar, AnimData *adt)
{
	NlaTrack *nlt;
	
	/* own action */
	expand_doit(fd, mainvar, adt->action);
	expand_doit(fd, mainvar, adt->tmpact);
	
	/* drivers - assume that these F-Curves have driver data to be in this list... */
	expand_fcurves(fd, mainvar, &adt->drivers);
	
	/* nla-data - referenced actions */
	for (nlt = adt->nla_tracks.first; nlt; nlt = nlt->next) 
		expand_animdata_nlastrips(fd, mainvar, &nlt->strips);
}	

static void expand_particlesettings(FileData *fd, Main *mainvar, ParticleSettings *part)
{
	int a;
	
	expand_doit(fd, mainvar, part->dup_ob);
	expand_doit(fd, mainvar, part->dup_group);
	expand_doit(fd, mainvar, part->eff_group);
	expand_doit(fd, mainvar, part->bb_ob);
	expand_doit(fd, mainvar, part->collision_group);
	
	if (part->adt)
		expand_animdata(fd, mainvar, part->adt);
	
	for (a = 0; a < MAX_MTEX; a++) {
		if (part->mtex[a]) {
			expand_doit(fd, mainvar, part->mtex[a]->tex);
			expand_doit(fd, mainvar, part->mtex[a]->object);
		}
	}

	if (part->effector_weights) {
		expand_doit(fd, mainvar, part->effector_weights->group);
	}

	if (part->pd) {
		expand_doit(fd, mainvar, part->pd->tex);
		expand_doit(fd, mainvar, part->pd->f_source);
	}
	if (part->pd2) {
		expand_doit(fd, mainvar, part->pd2->tex);
		expand_doit(fd, mainvar, part->pd2->f_source);
	}

	if (part->boids) {
		BoidState *state;
		BoidRule *rule;

		for (state = part->boids->states.first; state; state = state->next) {
			for (rule = state->rules.first; rule; rule = rule->next) {
				if (rule->type == eBoidRuleType_Avoid) {
					BoidRuleGoalAvoid *gabr = (BoidRuleGoalAvoid *)rule;
					expand_doit(fd, mainvar, gabr->ob);
				}
				else if (rule->type == eBoidRuleType_FollowLeader) {
					BoidRuleFollowLeader *flbr = (BoidRuleFollowLeader *)rule;
					expand_doit(fd, mainvar, flbr->ob);
				}
			}
		}
	}
}

static void expand_group(FileData *fd, Main *mainvar, Group *group)
{
	GroupObject *go;
	
	for (go = group->gobject.first; go; go = go->next) {
		expand_doit(fd, mainvar, go->ob);
	}
}

static void expand_key(FileData *fd, Main *mainvar, Key *key)
{
	expand_doit(fd, mainvar, key->ipo); // XXX deprecated - old animation system
	
	if (key->adt)
		expand_animdata(fd, mainvar, key->adt);
}

static void expand_nodetree(FileData *fd, Main *mainvar, bNodeTree *ntree)
{
	bNode *node;
	bNodeSocket *sock;
	
	if (ntree->adt)
		expand_animdata(fd, mainvar, ntree->adt);
		
	if (ntree->gpd)
		expand_doit(fd, mainvar, ntree->gpd);
	
	for (node = ntree->nodes.first; node; node = node->next) {
		if (node->id && node->type != CMP_NODE_R_LAYERS) {
			expand_doit(fd, mainvar, node->id);
		}

		expand_idprops(fd, mainvar, node->prop);

		for (sock = node->inputs.first; sock; sock = sock->next)
			expand_doit(fd, mainvar, sock->prop);
		for (sock = node->outputs.first; sock; sock = sock->next)
			expand_doit(fd, mainvar, sock->prop);
	}

	for (sock = ntree->inputs.first; sock; sock = sock->next)
		expand_doit(fd, mainvar, sock->prop);
	for (sock = ntree->outputs.first; sock; sock = sock->next)
		expand_doit(fd, mainvar, sock->prop);
}

static void expand_texture(FileData *fd, Main *mainvar, Tex *tex)
{
	expand_doit(fd, mainvar, tex->ima);
	expand_doit(fd, mainvar, tex->ipo); // XXX deprecated - old animation system
	
	if (tex->adt)
		expand_animdata(fd, mainvar, tex->adt);
	
	if (tex->nodetree)
		expand_nodetree(fd, mainvar, tex->nodetree);
}

static void expand_brush(FileData *fd, Main *mainvar, Brush *brush)
{
	expand_doit(fd, mainvar, brush->mtex.tex);
	expand_doit(fd, mainvar, brush->mask_mtex.tex);
	expand_doit(fd, mainvar, brush->clone.image);
	expand_doit(fd, mainvar, brush->paint_curve);
}

static void expand_material(FileData *fd, Main *mainvar, Material *ma)
{
	int a;
	
	for (a = 0; a < MAX_MTEX; a++) {
		if (ma->mtex[a]) {
			expand_doit(fd, mainvar, ma->mtex[a]->tex);
			expand_doit(fd, mainvar, ma->mtex[a]->object);
		}
	}
	
	expand_doit(fd, mainvar, ma->ipo); // XXX deprecated - old animation system
	
	if (ma->adt)
		expand_animdata(fd, mainvar, ma->adt);
	
	if (ma->nodetree)
		expand_nodetree(fd, mainvar, ma->nodetree);
	
	if (ma->group)
		expand_doit(fd, mainvar, ma->group);

	if (ma->edit_image) {
		expand_doit(fd, mainvar, ma->edit_image);
	}
}

static void expand_lamp(FileData *fd, Main *mainvar, Lamp *la)
{
	int a;
	
	for (a = 0; a < MAX_MTEX; a++) {
		if (la->mtex[a]) {
			expand_doit(fd, mainvar, la->mtex[a]->tex);
			expand_doit(fd, mainvar, la->mtex[a]->object);
		}
	}
	
	expand_doit(fd, mainvar, la->ipo); // XXX deprecated - old animation system
	
	if (la->adt)
		expand_animdata(fd, mainvar, la->adt);
	
	if (la->nodetree)
		expand_nodetree(fd, mainvar, la->nodetree);
}

static void expand_lattice(FileData *fd, Main *mainvar, Lattice *lt)
{
	expand_doit(fd, mainvar, lt->ipo); // XXX deprecated - old animation system
	expand_doit(fd, mainvar, lt->key);
	
	if (lt->adt)
		expand_animdata(fd, mainvar, lt->adt);
}


static void expand_world(FileData *fd, Main *mainvar, World *wrld)
{
	int a;
	
	for (a = 0; a < MAX_MTEX; a++) {
		if (wrld->mtex[a]) {
			expand_doit(fd, mainvar, wrld->mtex[a]->tex);
			expand_doit(fd, mainvar, wrld->mtex[a]->object);
		}
	}
	
	expand_doit(fd, mainvar, wrld->ipo); // XXX deprecated - old animation system
	
	if (wrld->adt)
		expand_animdata(fd, mainvar, wrld->adt);
	
	if (wrld->nodetree)
		expand_nodetree(fd, mainvar, wrld->nodetree);
}


static void expand_mball(FileData *fd, Main *mainvar, MetaBall *mb)
{
	int a;
	
	for (a = 0; a < mb->totcol; a++) {
		expand_doit(fd, mainvar, mb->mat[a]);
	}
	
	if (mb->adt)
		expand_animdata(fd, mainvar, mb->adt);
}

static void expand_curve(FileData *fd, Main *mainvar, Curve *cu)
{
	int a;
	
	for (a = 0; a < cu->totcol; a++) {
		expand_doit(fd, mainvar, cu->mat[a]);
	}
	
	expand_doit(fd, mainvar, cu->vfont);
	expand_doit(fd, mainvar, cu->vfontb);
	expand_doit(fd, mainvar, cu->vfonti);
	expand_doit(fd, mainvar, cu->vfontbi);
	expand_doit(fd, mainvar, cu->key);
	expand_doit(fd, mainvar, cu->ipo); // XXX deprecated - old animation system
	expand_doit(fd, mainvar, cu->bevobj);
	expand_doit(fd, mainvar, cu->taperobj);
	expand_doit(fd, mainvar, cu->textoncurve);
	
	if (cu->adt)
		expand_animdata(fd, mainvar, cu->adt);
}

static void expand_mesh(FileData *fd, Main *mainvar, Mesh *me)
{
	int a;
	
	if (me->adt)
		expand_animdata(fd, mainvar, me->adt);
		
	for (a = 0; a < me->totcol; a++) {
		expand_doit(fd, mainvar, me->mat[a]);
	}
	
	expand_doit(fd, mainvar, me->key);
	expand_doit(fd, mainvar, me->texcomesh);
}

/* temp struct used to transport needed info to expand_constraint_cb() */
typedef struct tConstraintExpandData {
	FileData *fd;
	Main *mainvar;
} tConstraintExpandData;
/* callback function used to expand constraint ID-links */
static void expand_constraint_cb(bConstraint *UNUSED(con), ID **idpoin, bool UNUSED(is_reference), void *userdata)
{
	tConstraintExpandData *ced = (tConstraintExpandData *)userdata;
	expand_doit(ced->fd, ced->mainvar, *idpoin);
}

static void expand_constraints(FileData *fd, Main *mainvar, ListBase *lb)
{
	tConstraintExpandData ced;
	bConstraint *curcon;
	
	/* relink all ID-blocks used by the constraints */
	ced.fd = fd;
	ced.mainvar = mainvar;
	
	BKE_constraints_id_loop(lb, expand_constraint_cb, &ced);
	
	/* deprecated manual expansion stuff */
	for (curcon = lb->first; curcon; curcon = curcon->next) {
		if (curcon->ipo)
			expand_doit(fd, mainvar, curcon->ipo); // XXX deprecated - old animation system
	}
}

static void expand_pose(FileData *fd, Main *mainvar, bPose *pose)
{
	bPoseChannel *chan;
	
	if (!pose)
		return;
	
	for (chan = pose->chanbase.first; chan; chan = chan->next) {
		expand_constraints(fd, mainvar, &chan->constraints);
		expand_idprops(fd, mainvar, chan->prop);
		expand_doit(fd, mainvar, chan->custom);
	}
}

static void expand_bones(FileData *fd, Main *mainvar, Bone *bone)
{
	expand_idprops(fd, mainvar, bone->prop);

	for (Bone *curBone = bone->childbase.first; curBone; curBone = curBone->next) {
		expand_bones(fd, mainvar, curBone);
	}
}

static void expand_armature(FileData *fd, Main *mainvar, bArmature *arm)
{
	if (arm->adt)
		expand_animdata(fd, mainvar, arm->adt);

	for (Bone *curBone = arm->bonebase.first; curBone; curBone = curBone->next) {
		expand_bones(fd, mainvar, curBone);
	}
}

static void expand_object_expandModifiers(
        void *userData, Object *UNUSED(ob), ID **idpoin, int UNUSED(cb_flag))
{
	struct { FileData *fd; Main *mainvar; } *data= userData;
	
	FileData *fd = data->fd;
	Main *mainvar = data->mainvar;
	
	expand_doit(fd, mainvar, *idpoin);
}

static void expand_object(FileData *fd, Main *mainvar, Object *ob)
{
	ParticleSystem *psys;
	bSensor *sens;
	bController *cont;
	bActuator *act;
	bActionStrip *strip;
	PartEff *paf;
	int a;
	
	expand_doit(fd, mainvar, ob->data);
	
	/* expand_object_expandModifier() */
	if (ob->modifiers.first) {
		struct { FileData *fd; Main *mainvar; } data;
		data.fd = fd;
		data.mainvar = mainvar;
		
		modifiers_foreachIDLink(ob, expand_object_expandModifiers, (void *)&data);
	}
	
	expand_pose(fd, mainvar, ob->pose);
	expand_doit(fd, mainvar, ob->poselib);
	expand_constraints(fd, mainvar, &ob->constraints);
	
	expand_doit(fd, mainvar, ob->gpd);
	
// XXX deprecated - old animation system (for version patching only)
	expand_doit(fd, mainvar, ob->ipo);
	expand_doit(fd, mainvar, ob->action);
	
	expand_constraint_channels(fd, mainvar, &ob->constraintChannels);
	
	for (strip=ob->nlastrips.first; strip; strip=strip->next) {
		expand_doit(fd, mainvar, strip->object);
		expand_doit(fd, mainvar, strip->act);
		expand_doit(fd, mainvar, strip->ipo);
	}
// XXX deprecated - old animation system (for version patching only)
	
	if (ob->adt)
		expand_animdata(fd, mainvar, ob->adt);
	
	for (a = 0; a < ob->totcol; a++) {
		expand_doit(fd, mainvar, ob->mat[a]);
	}
	
	paf = blo_do_version_give_parteff_245(ob);
	if (paf && paf->group) 
		expand_doit(fd, mainvar, paf->group);
	
	if (ob->dup_group)
		expand_doit(fd, mainvar, ob->dup_group);
	
	if (ob->proxy)
		expand_doit(fd, mainvar, ob->proxy);
	if (ob->proxy_group)
		expand_doit(fd, mainvar, ob->proxy_group);
	
	for (psys = ob->particlesystem.first; psys; psys = psys->next)
		expand_doit(fd, mainvar, psys->part);

	for (sens = ob->sensors.first; sens; sens = sens->next) {
		if (sens->type == SENS_MESSAGE) {
			bMessageSensor *ms = sens->data;
			expand_doit(fd, mainvar, ms->fromObject);
		}
	}
	
	for (cont = ob->controllers.first; cont; cont = cont->next) {
		if (cont->type == CONT_PYTHON) {
			bPythonCont *pc = cont->data;
			expand_doit(fd, mainvar, pc->text);
		}
	}
	
	for (act = ob->actuators.first; act; act = act->next) {
		if (act->type == ACT_SOUND) {
			bSoundActuator *sa = act->data;
			expand_doit(fd, mainvar, sa->sound);
		}
		else if (act->type == ACT_CAMERA) {
			bCameraActuator *ca = act->data;
			expand_doit(fd, mainvar, ca->ob);
		}
		else if (act->type == ACT_EDIT_OBJECT) {
			bEditObjectActuator *eoa = act->data;
			if (eoa) {
				expand_doit(fd, mainvar, eoa->ob);
				expand_doit(fd, mainvar, eoa->me);
			}
		}
		else if (act->type == ACT_OBJECT) {
			bObjectActuator *oa = act->data;
			expand_doit(fd, mainvar, oa->reference);
		}
		else if (act->type == ACT_ADD_OBJECT) {
			bAddObjectActuator *aoa = act->data;
			expand_doit(fd, mainvar, aoa->ob);
		}
		else if (act->type == ACT_SCENE) {
			bSceneActuator *sa = act->data;
			expand_doit(fd, mainvar, sa->camera);
			expand_doit(fd, mainvar, sa->scene);
		}
		else if (act->type == ACT_2DFILTER) {
			bTwoDFilterActuator *tdfa = act->data;
			expand_doit(fd, mainvar, tdfa->text);
		}
		else if (act->type == ACT_ACTION) {
			bActionActuator *aa = act->data;
			expand_doit(fd, mainvar, aa->act);
		}
		else if (act->type == ACT_SHAPEACTION) {
			bActionActuator *aa = act->data;
			expand_doit(fd, mainvar, aa->act);
		}
		else if (act->type == ACT_PROPERTY) {
			bPropertyActuator *pa = act->data;
			expand_doit(fd, mainvar, pa->ob);
		}
		else if (act->type == ACT_MESSAGE) {
			bMessageActuator *ma = act->data;
			expand_doit(fd, mainvar, ma->toObject);
		}
		else if (act->type==ACT_PARENT) {
			bParentActuator *pa = act->data;
			expand_doit(fd, mainvar, pa->ob);
		}
		else if (act->type == ACT_ARMATURE) {
			bArmatureActuator *arma = act->data;
			expand_doit(fd, mainvar, arma->target);
		}
		else if (act->type == ACT_STEERING) {
			bSteeringActuator *sta = act->data;
			expand_doit(fd, mainvar, sta->target);
			expand_doit(fd, mainvar, sta->navmesh);
		}
	}
	
	if (ob->pd) {
		expand_doit(fd, mainvar, ob->pd->tex);
		expand_doit(fd, mainvar, ob->pd->f_source);
	}

	if (ob->soft) {
		expand_doit(fd, mainvar, ob->soft->collision_group);

		if (ob->soft->effector_weights) {
			expand_doit(fd, mainvar, ob->soft->effector_weights->group);
		}
	}

	if (ob->rigidbody_constraint) {
		expand_doit(fd, mainvar, ob->rigidbody_constraint->ob1);
		expand_doit(fd, mainvar, ob->rigidbody_constraint->ob2);
	}

	if (ob->currentlod) {
		LodLevel *level;
		for (level = ob->lodlevels.first; level; level = level->next) {
			expand_doit(fd, mainvar, level->source);
		}
	}
}

static void expand_scene_collection(FileData *fd, Main *mainvar, SceneCollection *sc)
{
	for (LinkData *link = sc->objects.first; link; link = link->next) {
		expand_doit(fd, mainvar, link->data);
	}

	for (LinkData *link = sc->filter_objects.first; link; link = link->next) {
		expand_doit(fd, mainvar, link->data);
	}

	for (SceneCollection *nsc= sc->scene_collections.first; nsc; nsc = nsc->next) {
		expand_scene_collection(fd, mainvar, nsc);
	}
}

static void expand_scene(FileData *fd, Main *mainvar, Scene *sce)
{
	BaseLegacy *base;
	SceneRenderLayer *srl;
	FreestyleModuleConfig *module;
	FreestyleLineSet *lineset;
	
	for (base = sce->base.first; base; base = base->next) {
		expand_doit(fd, mainvar, base->object);
	}
	expand_doit(fd, mainvar, sce->camera);
	expand_doit(fd, mainvar, sce->world);
	
	if (sce->adt)
		expand_animdata(fd, mainvar, sce->adt);
	expand_keyingsets(fd, mainvar, &sce->keyingsets);
	
	if (sce->set)
		expand_doit(fd, mainvar, sce->set);
	
	if (sce->nodetree)
		expand_nodetree(fd, mainvar, sce->nodetree);
	
	for (srl = sce->r.layers.first; srl; srl = srl->next) {
		expand_doit(fd, mainvar, srl->mat_override);
		expand_doit(fd, mainvar, srl->light_override);
		for (module = srl->freestyleConfig.modules.first; module; module = module->next) {
			if (module->script)
				expand_doit(fd, mainvar, module->script);
		}
		for (lineset = srl->freestyleConfig.linesets.first; lineset; lineset = lineset->next) {
			if (lineset->group)
				expand_doit(fd, mainvar, lineset->group);
			expand_doit(fd, mainvar, lineset->linestyle);
		}
	}
	
	if (sce->r.dometext)
		expand_doit(fd, mainvar, sce->gm.dome.warptext);
	
	if (sce->gpd)
		expand_doit(fd, mainvar, sce->gpd);
		
	if (sce->ed) {
		Sequence *seq;
		
		SEQ_BEGIN (sce->ed, seq)
		{
			expand_idprops(fd, mainvar, seq->prop);

			if (seq->scene) expand_doit(fd, mainvar, seq->scene);
			if (seq->scene_camera) expand_doit(fd, mainvar, seq->scene_camera);
			if (seq->clip) expand_doit(fd, mainvar, seq->clip);
			if (seq->mask) expand_doit(fd, mainvar, seq->mask);
			if (seq->sound) expand_doit(fd, mainvar, seq->sound);
		}
		SEQ_END
	}
	
	if (sce->rigidbody_world) {
		expand_doit(fd, mainvar, sce->rigidbody_world->group);
		expand_doit(fd, mainvar, sce->rigidbody_world->constraints);
	}

	for (TimeMarker *marker = sce->markers.first; marker; marker = marker->next) {
		if (marker->camera) {
			expand_doit(fd, mainvar, marker->camera);
		}
	}

	expand_doit(fd, mainvar, sce->clip);

	expand_scene_collection(fd, mainvar, sce->collection);
}

static void expand_camera(FileData *fd, Main *mainvar, Camera *ca)
{
	expand_doit(fd, mainvar, ca->ipo); // XXX deprecated - old animation system
	
	if (ca->adt)
		expand_animdata(fd, mainvar, ca->adt);
}

static void expand_cachefile(FileData *fd, Main *mainvar, CacheFile *cache_file)
{
	if (cache_file->adt) {
		expand_animdata(fd, mainvar, cache_file->adt);
	}
}

static void expand_speaker(FileData *fd, Main *mainvar, Speaker *spk)
{
	expand_doit(fd, mainvar, spk->sound);

	if (spk->adt)
		expand_animdata(fd, mainvar, spk->adt);
}

static void expand_sound(FileData *fd, Main *mainvar, bSound *snd)
{
	expand_doit(fd, mainvar, snd->ipo); // XXX deprecated - old animation system
}

static void expand_probe(FileData *fd, Main *mainvar, Probe *prb)
{
	if (prb->adt)
		expand_animdata(fd, mainvar, prb->adt);
}

static void expand_movieclip(FileData *fd, Main *mainvar, MovieClip *clip)
{
	if (clip->adt)
		expand_animdata(fd, mainvar, clip->adt);
}

static void expand_mask_parent(FileData *fd, Main *mainvar, MaskParent *parent)
{
	if (parent->id) {
		expand_doit(fd, mainvar, parent->id);
	}
}

static void expand_mask(FileData *fd, Main *mainvar, Mask *mask)
{
	MaskLayer *mask_layer;

	if (mask->adt)
		expand_animdata(fd, mainvar, mask->adt);

	for (mask_layer = mask->masklayers.first; mask_layer; mask_layer = mask_layer->next) {
		MaskSpline *spline;

		for (spline = mask_layer->splines.first; spline; spline = spline->next) {
			int i;

			for (i = 0; i < spline->tot_point; i++) {
				MaskSplinePoint *point = &spline->points[i];

				expand_mask_parent(fd, mainvar, &point->parent);
			}

			expand_mask_parent(fd, mainvar, &spline->parent);
		}
	}
}

static void expand_linestyle(FileData *fd, Main *mainvar, FreestyleLineStyle *linestyle)
{
	int a;
	LineStyleModifier *m;

	for (a = 0; a < MAX_MTEX; a++) {
		if (linestyle->mtex[a]) {
			expand_doit(fd, mainvar, linestyle->mtex[a]->tex);
			expand_doit(fd, mainvar, linestyle->mtex[a]->object);
		}
	}
	if (linestyle->nodetree)
		expand_nodetree(fd, mainvar, linestyle->nodetree);

	if (linestyle->adt)
		expand_animdata(fd, mainvar, linestyle->adt);
	for (m = linestyle->color_modifiers.first; m; m = m->next) {
		if (m->type == LS_MODIFIER_DISTANCE_FROM_OBJECT)
			expand_doit(fd, mainvar, ((LineStyleColorModifier_DistanceFromObject *)m)->target);
	}
	for (m = linestyle->alpha_modifiers.first; m; m = m->next) {
		if (m->type == LS_MODIFIER_DISTANCE_FROM_OBJECT)
			expand_doit(fd, mainvar, ((LineStyleAlphaModifier_DistanceFromObject *)m)->target);
	}
	for (m = linestyle->thickness_modifiers.first; m; m = m->next) {
		if (m->type == LS_MODIFIER_DISTANCE_FROM_OBJECT)
			expand_doit(fd, mainvar, ((LineStyleThicknessModifier_DistanceFromObject *)m)->target);
	}
}

static void expand_gpencil(FileData *fd, Main *mainvar, bGPdata *gpd)
{
	if (gpd->adt)
		expand_animdata(fd, mainvar, gpd->adt);
}

static void expand_workspace(FileData *fd, Main *mainvar, WorkSpace *workspace)
{
	ListBase *layouts = BKE_workspace_layouts_get(workspace);

<<<<<<< HEAD
	BKE_WORKSPACE_LAYOUT_ITER_BEGIN (layout, layouts->first) {
		expand_doit(fd, mainvar, BKE_workspace_layout_screen_get(layout));
	} BKE_WORKSPACE_LAYOUT_ITER_END;
=======
	for (WorkSpaceLayout *layout = layouts->first; layout; layout = layout->next) {
		expand_doit(fd, mainvar, BKE_workspace_layout_screen_get(layout));
	}
>>>>>>> c2f6ca31
}

/**
 * Set the callback func used over all ID data found by \a BLO_expand_main func.
 *
 * \param expand_doit_func Called for each ID block it finds.
 */
void BLO_main_expander(BLOExpandDoitCallback expand_doit_func)
{
	expand_doit = expand_doit_func;
}

/**
 * Loop over all ID data in Main to mark relations.
 * Set (id->tag & LIB_TAG_NEED_EXPAND) to mark expanding. Flags get cleared after expanding.
 *
 * \param fdhandle usually filedata, or own handle.
 * \param mainvar the Main database to expand.
 */
void BLO_expand_main(void *fdhandle, Main *mainvar)
{
	ListBase *lbarray[MAX_LIBARRAY];
	FileData *fd = fdhandle;
	ID *id;
	int a;
	bool do_it = true;
	
	while (do_it) {
		do_it = false;
		
		a = set_listbasepointers(mainvar, lbarray);
		while (a--) {
			id = lbarray[a]->first;
			while (id) {
				if (id->tag & LIB_TAG_NEED_EXPAND) {
					expand_idprops(fd, mainvar, id->properties);

					switch (GS(id->name)) {
					case ID_OB:
						expand_object(fd, mainvar, (Object *)id);
						break;
					case ID_ME:
						expand_mesh(fd, mainvar, (Mesh *)id);
						break;
					case ID_CU:
						expand_curve(fd, mainvar, (Curve *)id);
						break;
					case ID_MB:
						expand_mball(fd, mainvar, (MetaBall *)id);
						break;
					case ID_SCE:
						expand_scene(fd, mainvar, (Scene *)id);
						break;
					case ID_MA:
						expand_material(fd, mainvar, (Material *)id);
						break;
					case ID_TE:
						expand_texture(fd, mainvar, (Tex *)id);
						break;
					case ID_WO:
						expand_world(fd, mainvar, (World *)id);
						break;
					case ID_LT:
						expand_lattice(fd, mainvar, (Lattice *)id);
						break;
					case ID_LA:
						expand_lamp(fd, mainvar, (Lamp *)id);
						break;
					case ID_KE:
						expand_key(fd, mainvar, (Key *)id);
						break;
					case ID_CA:
						expand_camera(fd, mainvar, (Camera *)id);
						break;
					case ID_SPK:
						expand_speaker(fd, mainvar, (Speaker *)id);
						break;
					case ID_SO:
						expand_sound(fd, mainvar, (bSound *)id);
						break;
					case ID_PRB:
						expand_probe(fd, mainvar, (Probe *)id);
						break;
					case ID_AR:
						expand_armature(fd, mainvar, (bArmature *)id);
						break;
					case ID_AC:
						expand_action(fd, mainvar, (bAction *)id); // XXX deprecated - old animation system
						break;
					case ID_GR:
						expand_group(fd, mainvar, (Group *)id);
						break;
					case ID_NT:
						expand_nodetree(fd, mainvar, (bNodeTree *)id);
						break;
					case ID_BR:
						expand_brush(fd, mainvar, (Brush *)id);
						break;
					case ID_IP:
						expand_ipo(fd, mainvar, (Ipo *)id); // XXX deprecated - old animation system
						break;
					case ID_PA:
						expand_particlesettings(fd, mainvar, (ParticleSettings *)id);
						break;
					case ID_MC:
						expand_movieclip(fd, mainvar, (MovieClip *)id);
						break;
					case ID_MSK:
						expand_mask(fd, mainvar, (Mask *)id);
						break;
					case ID_LS:
						expand_linestyle(fd, mainvar, (FreestyleLineStyle *)id);
						break;
					case ID_GD:
						expand_gpencil(fd, mainvar, (bGPdata *)id);
						break;
					case ID_CF:
						expand_cachefile(fd, mainvar, (CacheFile *)id);
						break;
					case ID_WS:
						expand_workspace(fd, mainvar, (WorkSpace *)id);
						break;
					}
					
					do_it = true;
					id->tag &= ~LIB_TAG_NEED_EXPAND;
					
				}
				id = id->next;
			}
		}
	}
}


/* ***************************** */
	
static bool object_in_any_scene(Main *mainvar, Object *ob)
{
	Scene *sce;
	
	for (sce = mainvar->scene.first; sce; sce = sce->id.next) {
		if (BKE_scene_base_find(sce, ob)) {
			return true;
		}
	}
	
	return false;
}

static void give_base_to_objects(
        Main *mainvar, Scene *scene, SceneLayer *sl, SceneCollection *sc, Library *lib, const short flag)
{
	Object *ob;
	Base *base;
	const bool is_link = (flag & FILE_LINK) != 0;

	BLI_assert(scene);

	/* give all objects which are LIB_TAG_INDIRECT a base, or for a group when *lib has been set */
	for (ob = mainvar->object.first; ob; ob = ob->id.next) {
		if ((ob->id.tag & LIB_TAG_INDIRECT) && (ob->id.tag & LIB_TAG_PRE_EXISTING) == 0) {
			bool do_it = false;

			if (ob->id.us == 0) {
				do_it = true;
			}
			else if (!is_link && (ob->id.lib == lib) && (object_in_any_scene(mainvar, ob) == 0)) {
				/* When appending, make sure any indirectly loaded objects get a base, else they cant be accessed at all
				 * (see T27437). */
				do_it = true;
			}

			if (do_it) {
				CLAMP_MIN(ob->id.us, 0);

				BKE_collection_object_add(scene, sc, ob);
				base = BKE_scene_layer_base_find(sl, ob);
				BKE_scene_object_base_flag_sync_from_base(base);

				if (flag & FILE_AUTOSELECT) {
					/* Note that link_object_postprocess() already checks for FILE_AUTOSELECT flag,
					 * but it will miss objects from non-instanciated groups... */
					if (base->flag & BASE_SELECTABLED) {
						base->flag |= BASE_SELECTED;
						BKE_scene_base_flag_sync_from_base(base);
					}
					/* do NOT make base active here! screws up GUI stuff, if you want it do it on src/ level */
				}


				ob->id.tag &= ~LIB_TAG_INDIRECT;
				ob->id.tag |= LIB_TAG_EXTERN;
			}
		}
	}
}

static void give_base_to_groups(
        Main *mainvar, Scene *scene, SceneLayer *sl, SceneCollection *sc,
        Library *UNUSED(lib), const short UNUSED(flag))
{
	Group *group;
	Base *base;
	Object *ob;

	/* give all objects which are tagged a base */
	for (group = mainvar->group.first; group; group = group->id.next) {
		if (group->id.tag & LIB_TAG_DOIT) {
			/* any indirect group should not have been tagged */
			BLI_assert((group->id.tag & LIB_TAG_INDIRECT) == 0);

			/* BKE_object_add(...) messes with the selection */
			ob = BKE_object_add_only_object(mainvar, OB_EMPTY, group->id.name + 2);
			ob->type = OB_EMPTY;

			BKE_collection_object_add(scene, sc, ob);
			base = BKE_scene_layer_base_find(sl, ob);

			if (base->flag & BASE_SELECTABLED) {
				base->flag |= BASE_SELECTED;
			}

			BKE_scene_object_base_flag_sync_from_base(base);
			DEG_id_tag_update(&ob->id, OB_RECALC_OB | OB_RECALC_DATA | OB_RECALC_TIME);
			sl->basact = base;

			/* assign the group */
			ob->dup_group = group;
			ob->transflag |= OB_DUPLIGROUP;
			copy_v3_v3(ob->loc, scene->cursor);
		}
	}
}

static ID *create_placeholder(Main *mainvar, const short idcode, const char *idname, const short tag)
{
	ListBase *lb = which_libbase(mainvar, idcode);
	ID *ph_id = BKE_libblock_alloc_notest(idcode);

	*((short *)ph_id->name) = idcode;
	BLI_strncpy(ph_id->name + 2, idname, sizeof(ph_id->name) - 2);
	BKE_libblock_init_empty(ph_id);
	ph_id->lib = mainvar->curlib;
	ph_id->tag = tag | LIB_TAG_MISSING;
	ph_id->us = ID_FAKE_USERS(ph_id);
	ph_id->icon_id = 0;

	BLI_addtail(lb, ph_id);
	id_sort_by_name(lb, ph_id);

	return ph_id;
}

/* returns true if the item was found
 * but it may already have already been appended/linked */
static ID *link_named_part(
        Main *mainl, FileData *fd, const short idcode, const char *name,
        const bool use_placeholders, const bool force_indirect)
{
	BHead *bhead = find_bhead_from_code_name(fd, idcode, name);
	ID *id;

	BLI_assert(BKE_idcode_is_valid(idcode));
	/* This function may be called for appending too (which is basically link + make local). */
	BLI_assert(BKE_idcode_is_linkable(idcode) || BKE_idcode_is_appendable(idcode));

	if (bhead) {
		id = is_yet_read(fd, mainl, bhead);
		if (id == NULL) {
			/* not read yet */
			read_libblock(fd, mainl, bhead, force_indirect ? LIB_TAG_TESTIND : LIB_TAG_TESTEXT, &id);

			if (id) {
				/* sort by name in list */
				ListBase *lb = which_libbase(mainl, idcode);
				id_sort_by_name(lb, id);
			}
		}
		else {
			/* already linked */
			if (G.debug)
				printf("append: already linked\n");
			oldnewmap_insert(fd->libmap, bhead->old, id, bhead->code);
			if (!force_indirect && (id->tag & LIB_TAG_INDIRECT)) {
				id->tag &= ~LIB_TAG_INDIRECT;
				id->tag |= LIB_TAG_EXTERN;
			}
		}
	}
	else if (use_placeholders) {
		/* XXX flag part is weak! */
		id = create_placeholder(mainl, idcode, name, force_indirect ? LIB_TAG_INDIRECT : LIB_TAG_EXTERN);
	}
	else {
		id = NULL;
	}
	
	/* if we found the id but the id is NULL, this is really bad */
	BLI_assert(!((bhead != NULL) && (id == NULL)));
	
	return id;
}

static SceneCollection *get_scene_collection_active_or_create(struct Scene *scene, struct SceneLayer *sl, const short flag)
{
	LayerCollection *lc = NULL;

	if (flag & FILE_ACTIVE_COLLECTION) {
		lc = BKE_layer_collection_get_active_ensure(scene, sl);
	}
	else {
		SceneCollection *sc = BKE_collection_add(scene, NULL, NULL);
		lc = BKE_collection_link(sl, sc);
	}

	return lc->scene_collection;
}

static void link_object_postprocess(ID *id, Scene *scene, SceneLayer *sl, const short flag)
{
	if (scene) {
		/* link to scene */
		Base *base;
		Object *ob;
		SceneCollection *sc;

		ob = (Object *)id;
		ob->mode = OB_MODE_OBJECT;

		sc =  get_scene_collection_active_or_create(scene, sl, flag);
		BKE_collection_object_add(scene, sc, ob);
		base = BKE_scene_layer_base_find(sl, ob);
		BKE_scene_object_base_flag_sync_from_base(base);

		if (flag & FILE_AUTOSELECT) {
			if (base->flag & BASE_SELECTABLED) {
				base->flag |= BASE_SELECTED;
				BKE_scene_base_flag_sync_from_base(base);
			}
			/* do NOT make base active here! screws up GUI stuff, if you want it do it on src/ level */
		}
	}
}

/**
 * Simple reader for copy/paste buffers.
 */
void BLO_library_link_copypaste(Main *mainl, BlendHandle *bh)
{
	FileData *fd = (FileData *)(bh);
	BHead *bhead;
	
	for (bhead = blo_firstbhead(fd); bhead; bhead = blo_nextbhead(fd, bhead)) {
		ID *id = NULL;

		if (bhead->code == ENDB)
			break;
		if (ELEM(bhead->code, ID_OB, ID_GR)) {
			read_libblock(fd, mainl, bhead, LIB_TAG_TESTIND, &id);
		}


		if (id) {
			/* sort by name in list */
			ListBase *lb = which_libbase(mainl, GS(id->name));
			id_sort_by_name(lb, id);

			if (bhead->code == ID_OB) {
				/* Instead of instancing Base's directly, postpone until after groups are loaded
				 * otherwise the base's flag is set incorrectly when groups are used */
				Object *ob = (Object *)id;
				ob->mode = OB_MODE_OBJECT;
				/* ensure give_base_to_objects runs on this object */
				BLI_assert(id->us == 0);
			}
		}
	}
}

static ID *link_named_part_ex(
        Main *mainl, FileData *fd, const short idcode, const char *name, const short flag,
		Scene *scene, SceneLayer *sl, const bool use_placeholders, const bool force_indirect)
{
	ID *id = link_named_part(mainl, fd, idcode, name, use_placeholders, force_indirect);

	if (id && (GS(id->name) == ID_OB)) {	/* loose object: give a base */
		link_object_postprocess(id, scene, sl, flag);
	}
	else if (id && (GS(id->name) == ID_GR)) {
		/* tag as needing to be instantiated */
		if (flag & FILE_GROUP_INSTANCE)
			id->tag |= LIB_TAG_DOIT;
	}

	return id;
}

/**
 * Link a named datablock from an external blend file.
 *
 * \param mainl The main database to link from (not the active one).
 * \param bh The blender file handle.
 * \param idcode The kind of datablock to link.
 * \param name The name of the datablock (without the 2 char ID prefix).
 * \return the linked ID when found.
 */
ID *BLO_library_link_named_part(Main *mainl, BlendHandle **bh, const short idcode, const char *name)
{
	FileData *fd = (FileData*)(*bh);
	return link_named_part(mainl, fd, idcode, name, false, false);
}

/**
 * Link a named datablock from an external blend file.
 * Optionally instantiate the object/group in the scene when the flags are set.
 *
 * \param mainl The main database to link from (not the active one).
 * \param bh The blender file handle.
 * \param idcode The kind of datablock to link.
 * \param name The name of the datablock (without the 2 char ID prefix).
 * \param flag Options for linking, used for instantiating.
 * \param scene The scene in which to instantiate objects/groups (if NULL, no instantiation is done).
 * \param v3d The active View3D (only to define active layers for instantiated objects & groups, can be NULL).
 * \param use_placeholders If true, generate a placeholder (empty ID) if not found in current lib file.
 * \param force_indirect If true, force loaded ID to be tagged as LIB_TAG_INDIRECT (used in reload context only).
 * \return the linked ID when found.
 */
ID *BLO_library_link_named_part_ex(
        Main *mainl, BlendHandle **bh,
        const short idcode, const char *name, const short flag,
        Scene *scene, SceneLayer *sl,
        const bool use_placeholders, const bool force_indirect)
{
	FileData *fd = (FileData*)(*bh);
	return link_named_part_ex(mainl, fd, idcode, name, flag, scene, sl, use_placeholders, force_indirect);
}

static void link_id_part(ReportList *reports, FileData *fd, Main *mainvar, ID *id, ID **r_id)
{
	BHead *bhead = NULL;
	const bool is_valid = BKE_idcode_is_linkable(GS(id->name)) || ((id->tag & LIB_TAG_EXTERN) == 0);

	if (fd) {
		bhead = find_bhead_from_idname(fd, id->name);
	}

	id->tag &= ~LIB_TAG_READ;

	if (!is_valid) {
		blo_reportf_wrap(
		        reports, RPT_ERROR,
		        TIP_("LIB: %s: '%s' is directly linked from '%s' (parent '%s'), but is a non-linkable data type"),
		        BKE_idcode_to_name(GS(id->name)),
		        id->name + 2,
		        mainvar->curlib->filepath,
		        library_parent_filepath(mainvar->curlib));
	}

	if (bhead) {
		id->tag |= LIB_TAG_NEED_EXPAND;
		// printf("read lib block %s\n", id->name);
		read_libblock(fd, mainvar, bhead, id->tag, r_id);
	}
	else {
		blo_reportf_wrap(
		        reports, RPT_WARNING,
		        TIP_("LIB: %s: '%s' missing from '%s', parent '%s'"),
		        BKE_idcode_to_name(GS(id->name)),
		        id->name + 2,
		        mainvar->curlib->filepath,
		        library_parent_filepath(mainvar->curlib));

		/* Generate a placeholder for this ID (simplified version of read_libblock actually...). */
		if (r_id) {
			*r_id = is_valid ? create_placeholder(mainvar, GS(id->name), id->name + 2, id->tag) : NULL;
		}
	}
}

/* common routine to append/link something from a library */

static Main *library_link_begin(Main *mainvar, FileData **fd, const char *filepath)
{
	Main *mainl;

	(*fd)->mainlist = MEM_callocN(sizeof(ListBase), "FileData.mainlist");
	
	/* clear for group instantiating tag */
	BKE_main_id_tag_listbase(&(mainvar->group), LIB_TAG_DOIT, false);

	/* make mains */
	blo_split_main((*fd)->mainlist, mainvar);
	
	/* which one do we need? */
	mainl = blo_find_main(*fd, filepath, G.main->name);
	
	/* needed for do_version */
	mainl->versionfile = (*fd)->fileversion;
	read_file_version(*fd, mainl);
#ifdef USE_GHASH_BHEAD
	read_file_bhead_idname_map_create(*fd);
#endif
	
	return mainl;
}

/**
 * Initialize the BlendHandle for linking library data.
 *
 * \param mainvar The current main database, e.g. G.main or CTX_data_main(C).
 * \param bh A blender file handle as returned by \a BLO_blendhandle_from_file or \a BLO_blendhandle_from_memory.
 * \param filepath Used for relative linking, copied to the \a lib->name.
 * \return the library Main, to be passed to \a BLO_library_append_named_part as \a mainl.
 */
Main *BLO_library_link_begin(Main *mainvar, BlendHandle **bh, const char *filepath)
{
	FileData *fd = (FileData*)(*bh);
	return library_link_begin(mainvar, &fd, filepath);
}

static void split_main_newid(Main *mainptr, Main *main_newid)
{
	/* We only copy the necessary subset of data in this temp main. */
	main_newid->versionfile = mainptr->versionfile;
	main_newid->subversionfile = mainptr->subversionfile;
	BLI_strncpy(main_newid->name, mainptr->name, sizeof(main_newid->name));
	main_newid->curlib = mainptr->curlib;

	ListBase *lbarray[MAX_LIBARRAY];
	ListBase *lbarray_newid[MAX_LIBARRAY];
	int i = set_listbasepointers(mainptr, lbarray);
	set_listbasepointers(main_newid, lbarray_newid);
	while (i--) {
		BLI_listbase_clear(lbarray_newid[i]);

		for (ID *id = lbarray[i]->first, *idnext; id; id = idnext) {
			idnext = id->next;

			if (id->tag & LIB_TAG_NEW) {
				BLI_remlink(lbarray[i], id);
				BLI_addtail(lbarray_newid[i], id);
			}
		}
	}
}

/* scene and v3d may be NULL. */
static void library_link_end(Main *mainl, FileData **fd, const short flag, Scene *scene, SceneLayer *sl)
{
	Main *mainvar;
	Library *curlib;

	/* expander now is callback function */
	BLO_main_expander(expand_doit_library);

	/* make main consistent */
	BLO_expand_main(*fd, mainl);

	/* do this when expand found other libs */
	read_libraries(*fd, (*fd)->mainlist);

	curlib = mainl->curlib;

	/* make the lib path relative if required */
	if (flag & FILE_RELPATH) {
		/* use the full path, this could have been read by other library even */
		BLI_strncpy(curlib->name, curlib->filepath, sizeof(curlib->name));

		/* uses current .blend file as reference */
		BLI_path_rel(curlib->name, G.main->name);
	}

	blo_join_main((*fd)->mainlist);
	mainvar = (*fd)->mainlist->first;
	mainl = NULL; /* blo_join_main free's mainl, cant use anymore */

	lib_link_all(*fd, mainvar);

	/* Yep, second splitting... but this is a very cheap operation, so no big deal. */
	blo_split_main((*fd)->mainlist, mainvar);
	Main main_newid = {0};
	for (mainvar = ((Main *)(*fd)->mainlist->first)->next; mainvar; mainvar = mainvar->next) {
		BLI_assert(mainvar->versionfile != 0);
		/* We need to split out IDs already existing, or they will go again through do_versions - bad, very bad! */
		split_main_newid(mainvar, &main_newid);

		do_versions_after_linking(&main_newid);

		add_main_to_main(mainvar, &main_newid);
	}
	blo_join_main((*fd)->mainlist);
	mainvar = (*fd)->mainlist->first;
	MEM_freeN((*fd)->mainlist);

	BKE_main_id_tag_all(mainvar, LIB_TAG_NEW, false);

	lib_verify_nodetree(mainvar, false);
	fix_relpaths_library(G.main->name, mainvar); /* make all relative paths, relative to the open blend file */

	/* Give a base to loose objects. If group append, do it for objects too.
	 * Only directly linked objects & groups are instantiated by `BLO_library_link_named_part_ex()` & co,
	 * here we handle indirect ones and other possible edge-cases. */
	if (scene) {
		SceneCollection *sc = get_scene_collection_active_or_create(scene, sl, FILE_ACTIVE_COLLECTION);
		give_base_to_objects(mainvar, scene, sl, sc, curlib, flag);

		if (flag & FILE_GROUP_INSTANCE) {
			give_base_to_groups(mainvar, scene, sl, sc, curlib, flag);
		}
	}
	else {
		/* printf("library_append_end, scene is NULL (objects wont get bases)\n"); */
	}

	/* clear group instantiating tag */
	BKE_main_id_tag_listbase(&(mainvar->group), LIB_TAG_DOIT, false);

	/* patch to prevent switch_endian happens twice */
	if ((*fd)->flags & FD_FLAGS_SWITCH_ENDIAN) {
		blo_freefiledata(*fd);
		*fd = NULL;
	}
}

/**
 * Finalize linking from a given .blend file (library).
 * Optionally instance the indirect object/group in the scene when the flags are set.
 * \note Do not use \a bh after calling this function, it may frees it.
 *
 * \param mainl The main database to link from (not the active one).
 * \param bh The blender file handle (WARNING! may be freed by this function!).
 * \param flag Options for linking, used for instantiating.
 * \param scene The scene in which to instantiate objects/groups (if NULL, no instantiation is done).
 * \param sl The scene layer in which to instantiate objects/groups (if NULL, no instantiation is done).
 */
void BLO_library_link_end(Main *mainl, BlendHandle **bh, short flag, Scene *scene, SceneLayer *sl)
{
	FileData *fd = (FileData*)(*bh);
	library_link_end(mainl, &fd, flag, scene, sl);
	*bh = (BlendHandle*)fd;
}

void *BLO_library_read_struct(FileData *fd, BHead *bh, const char *blockname)
{
	return read_struct(fd, bh, blockname);
}

/* ************* READ LIBRARY ************** */

static int mainvar_id_tag_any_check(Main *mainvar, const short tag)
{
	ListBase *lbarray[MAX_LIBARRAY];
	int a;
	
	a = set_listbasepointers(mainvar, lbarray);
	while (a--) {
		ID *id;
		
		for (id = lbarray[a]->first; id; id = id->next) {
			if (id->tag & tag) {
				return true;
			}
		}
	}
	return false;
}

static void read_libraries(FileData *basefd, ListBase *mainlist)
{
	Main *mainl = mainlist->first;
	Main *mainptr;
	ListBase *lbarray[MAX_LIBARRAY];
	int a;
	bool do_it = true;
	
	/* expander now is callback function */
	BLO_main_expander(expand_doit_library);
	
	while (do_it) {
		do_it = false;
		
		/* test 1: read libdata */
		mainptr= mainl->next;
		while (mainptr) {
			if (mainvar_id_tag_any_check(mainptr, LIB_TAG_READ)) {
				// printf("found LIB_TAG_READ %s\n", mainptr->curlib->name);

				FileData *fd = mainptr->curlib->filedata;
				
				if (fd == NULL) {
					
					/* printf and reports for now... its important users know this */
					
					/* if packed file... */
					if (mainptr->curlib->packedfile) {
						PackedFile *pf = mainptr->curlib->packedfile;
						
						blo_reportf_wrap(
						        basefd->reports, RPT_INFO, TIP_("Read packed library:  '%s', parent '%s'"),
						        mainptr->curlib->name,
						        library_parent_filepath(mainptr->curlib));
						fd = blo_openblendermemory(pf->data, pf->size, basefd->reports);
						
						
						/* needed for library_append and read_libraries */
						BLI_strncpy(fd->relabase, mainptr->curlib->filepath, sizeof(fd->relabase));
					}
					else {
						blo_reportf_wrap(
						        basefd->reports, RPT_INFO, TIP_("Read library:  '%s', '%s', parent '%s'"),
						        mainptr->curlib->filepath,
						        mainptr->curlib->name,
						        library_parent_filepath(mainptr->curlib));
						fd = blo_openblenderfile(mainptr->curlib->filepath, basefd->reports);
					}
					/* allow typing in a new lib path */
					if (G.debug_value == -666) {
						while (fd == NULL) {
							char newlib_path[FILE_MAX] = {0};
							printf("Missing library...'\n");
							printf("	current file: %s\n", G.main->name);
							printf("	absolute lib: %s\n", mainptr->curlib->filepath);
							printf("	relative lib: %s\n", mainptr->curlib->name);
							printf("  enter a new path:\n");
							
							if (scanf("%1023s", newlib_path) > 0) {  /* Warning, keep length in sync with FILE_MAX! */
								BLI_strncpy(mainptr->curlib->name, newlib_path, sizeof(mainptr->curlib->name));
								BLI_strncpy(mainptr->curlib->filepath, newlib_path, sizeof(mainptr->curlib->filepath));
								BLI_cleanup_path(G.main->name, mainptr->curlib->filepath);
								
								fd = blo_openblenderfile(mainptr->curlib->filepath, basefd->reports);

								if (fd) {
									fd->mainlist = mainlist;
									printf("found: '%s', party on macuno!\n", mainptr->curlib->filepath);
								}
							}
						}
					}
					
					if (fd) {
						/* share the mainlist, so all libraries are added immediately in a
						 * single list. it used to be that all FileData's had their own list,
						 * but with indirectly linking this meant we didn't catch duplicate
						 * libraries properly */
						fd->mainlist = mainlist;

						fd->reports = basefd->reports;
						
						if (fd->libmap)
							oldnewmap_free(fd->libmap);
						
						fd->libmap = oldnewmap_new();
						
						mainptr->curlib->filedata = fd;
						mainptr->versionfile=  fd->fileversion;
						
						/* subversion */
						read_file_version(fd, mainptr);
#ifdef USE_GHASH_BHEAD
						read_file_bhead_idname_map_create(fd);
#endif

					}
					else {
						mainptr->curlib->filedata = NULL;
						mainptr->curlib->id.tag |= LIB_TAG_MISSING;
						/* Set lib version to current main one... Makes assert later happy. */
						mainptr->versionfile = mainptr->curlib->versionfile = mainl->versionfile;
						mainptr->subversionfile = mainptr->curlib->subversionfile = mainl->subversionfile;
					}
					
					if (fd == NULL) {
						blo_reportf_wrap(basefd->reports, RPT_WARNING, TIP_("Cannot find lib '%s'"),
						                 mainptr->curlib->filepath);
					}
				}
				if (fd) {
					do_it = true;
				}
				a = set_listbasepointers(mainptr, lbarray);
				while (a--) {
					ID *id = lbarray[a]->first;

					while (id) {
						ID *idn = id->next;
						if (id->tag & LIB_TAG_READ) {
							ID *realid = NULL;
							BLI_remlink(lbarray[a], id);

							link_id_part(basefd->reports, fd, mainptr, id, &realid);

							/* realid shall never be NULL - unless some source file/lib is broken
							 * (known case: some directly linked shapekey from a missing lib...). */
							/* BLI_assert(realid != NULL); */

							change_idid_adr(mainlist, basefd, id, realid);

							MEM_freeN(id);
						}
						id = idn;
					}
				}
				BLO_expand_main(fd, mainptr);
			}
			
			mainptr = mainptr->next;
		}
	}
	
	/* test if there are unread libblocks */
	/* XXX This code block is kept for 2.77, until we are sure it never gets reached anymore. Can be removed later. */
	for (mainptr = mainl->next; mainptr; mainptr = mainptr->next) {
		a = set_listbasepointers(mainptr, lbarray);
		while (a--) {
			ID *id, *idn = NULL;
			
			for (id = lbarray[a]->first; id; id = idn) {
				idn = id->next;
				if (id->tag & LIB_TAG_READ) {
					BLI_assert(0);
					BLI_remlink(lbarray[a], id);
					blo_reportf_wrap(
					        basefd->reports, RPT_ERROR,
					        TIP_("LIB: %s: '%s' unread lib block missing from '%s', parent '%s' - "
					             "Please file a bug report if you see this message"),
					        BKE_idcode_to_name(GS(id->name)),
					        id->name + 2,
					        mainptr->curlib->filepath,
					        library_parent_filepath(mainptr->curlib));
					change_idid_adr(mainlist, basefd, id, NULL);
					
					MEM_freeN(id);
				}
			}
		}
	}
	
	/* do versions, link, and free */
	Main main_newid = {0};
	for (mainptr = mainl->next; mainptr; mainptr = mainptr->next) {
		/* some mains still have to be read, then versionfile is still zero! */
		if (mainptr->versionfile) {
			/* We need to split out IDs already existing, or they will go again through do_versions - bad, very bad! */
			split_main_newid(mainptr, &main_newid);

			if (mainptr->curlib->filedata) // can be zero... with shift+f1 append
				do_versions(mainptr->curlib->filedata, mainptr->curlib, &main_newid);
			else
				do_versions(basefd, NULL, &main_newid);

			add_main_to_main(mainptr, &main_newid);
		}
		
		if (mainptr->curlib->filedata)
			lib_link_all(mainptr->curlib->filedata, mainptr);
		
		if (mainptr->curlib->filedata) blo_freefiledata(mainptr->curlib->filedata);
		mainptr->curlib->filedata = NULL;
	}
}


/* reading runtime */

BlendFileData *blo_read_blendafterruntime(int file, const char *name, int actualsize, ReportList *reports)
{
	BlendFileData *bfd = NULL;
	FileData *fd = filedata_new();
	fd->filedes = file;
	fd->buffersize = actualsize;
	fd->read = fd_read_from_file;
	
	/* needed for library_append and read_libraries */
	BLI_strncpy(fd->relabase, name, sizeof(fd->relabase));
	
	fd = blo_decode_and_check(fd, reports);
	if (!fd)
		return NULL;
	
	fd->reports = reports;
	bfd = blo_read_file_internal(fd, "");
	blo_freefiledata(fd);
	
	return bfd;
}<|MERGE_RESOLUTION|>--- conflicted
+++ resolved
@@ -595,9 +595,7 @@
 	for (bhead = blo_firstbhead(fd); bhead; bhead = blo_nextbhead(fd, bhead)) {
 		if (code_prev != bhead->code) {
 			code_prev = bhead->code;
-			is_link = BKE_idcode_is_valid(code_prev) ?
-			              /* insert both, linkable and appendable IDs */
-			              (BKE_idcode_is_linkable(code_prev) || BKE_idcode_is_appendable(code_prev)) : false;
+			is_link = BKE_idcode_is_valid(code_prev) ? BKE_idcode_is_linkable(code_prev) : false;
 		}
 
 		if (is_link) {
@@ -612,9 +610,7 @@
 	for (bhead = blo_firstbhead(fd); bhead; bhead = blo_nextbhead(fd, bhead)) {
 		if (code_prev != bhead->code) {
 			code_prev = bhead->code;
-			is_link = BKE_idcode_is_valid(code_prev) ?
-			              /* insert both, linkable and appendable IDs */
-			              (BKE_idcode_is_linkable(code_prev) || BKE_idcode_is_appendable(code_prev)) : false;
+			is_link = BKE_idcode_is_valid(code_prev) ? BKE_idcode_is_linkable(code_prev) : false;
 		}
 
 		if (is_link) {
@@ -2791,28 +2787,6 @@
 
 static void lib_link_workspaces(FileData *fd, Main *bmain)
 {
-<<<<<<< HEAD
-	BKE_WORKSPACE_ITER_BEGIN (workspace, bmain->workspaces.first) {
-		ID *id = BKE_workspace_id_get(workspace);
-		ListBase *layouts = BKE_workspace_layouts_get(workspace);
-
-		id_us_ensure_real(id);
-
-		BKE_WORKSPACE_LAYOUT_ITER_BEGIN (layout, layouts->first) {
-			bScreen *screen = newlibadr(fd, id->lib, BKE_workspace_layout_screen_get(layout));
-
-			BKE_workspace_layout_screen_set(layout, screen);
-
-			if (ID_IS_LINKED_DATABLOCK(id)) {
-				screen->winid = 0;
-				if (screen->temp) {
-					/* delete temp layouts when appending */
-					BKE_workspace_layout_remove(bmain, workspace, layout);
-				}
-			}
-		} BKE_WORKSPACE_LAYOUT_ITER_END;
-	} BKE_WORKSPACE_ITER_END;
-=======
 	for (WorkSpace *workspace = bmain->workspaces.first; workspace; workspace = workspace->id.next) {
 		ListBase *layouts = BKE_workspace_layouts_get(workspace);
 		ID *id = (ID *)workspace;
@@ -2841,31 +2815,10 @@
 
 		id->tag &= ~LIB_TAG_NEED_LINK;
 	}
->>>>>>> c2f6ca31
 }
 
 static void direct_link_workspace(FileData *fd, WorkSpace *workspace, const Main *main)
 {
-<<<<<<< HEAD
-	ID *workspace_id = BKE_workspace_id_get(workspace);
-	ListBase *hook_layout_relations = BKE_workspace_hook_layout_relations_get(workspace);
-
-	link_list(fd, BKE_workspace_layouts_get(workspace));
-	link_list(fd, hook_layout_relations);
-
-	for (struct WorkSpaceDataRelation *relation = hook_layout_relations->first;
-	     relation;
-	     relation = BKE_workspace_relation_next_get(relation))
-	{
-		void *parent, *data;
-		BKE_workspace_relation_data_get(relation, &parent, &data);
-		parent = newglobadr(fd, parent); /* data from window - need to access through global oldnew-map */
-		data = newdataadr(fd, data);
-		BKE_workspace_relation_data_set(relation, parent, data);
-	}
-
-	if (ID_IS_LINKED_DATABLOCK(workspace_id)) {
-=======
 	link_list(fd, BKE_workspace_layouts_get(workspace));
 	link_list(fd, &workspace->hook_layout_relations);
 	link_list(fd, BKE_workspace_transform_orientations_get(workspace));
@@ -2879,17 +2832,12 @@
 	}
 
 	if (ID_IS_LINKED_DATABLOCK(&workspace->id)) {
->>>>>>> c2f6ca31
 		/* Appending workspace so render layer is likely from a different scene. Unset
 		 * now, when activating workspace later we set a valid one from current scene. */
 		BKE_workspace_render_layer_set(workspace, NULL);
 	}
 
-<<<<<<< HEAD
-	/* Same issue/fix as in direct_link_scene_update_screen_data: Can't read workspace data
-=======
 	/* Same issue/fix as in direct_link_workspace_link_scene_data: Can't read workspace data
->>>>>>> c2f6ca31
 	 * when reading windows, so have to update windows after/when reading workspaces. */
 	for (wmWindowManager *wm = main->wm.first; wm; wm = wm->id.next) {
 		for (wmWindow *win = wm->windows.first; win; win = win->next) {
@@ -6112,51 +6060,17 @@
 }
 
 /**
-<<<<<<< HEAD
- * bScreen data may use pointers to Scene data. We can't read this when reading screens
- * though, so we have to update screens when/after reading scenes. This function should
- * be called during Scene direct linking to update needed pointers within screen data
- * (as in everything visible in the window, not just bScreen).
- *
- * Maybe we could change read order so that screens are read after scene. But guess that
- * would be asking for trouble. Depending on the write/read order sounds ugly anyway,
- * Workspaces already depend on it...
- * -- Julian
- */
-static void direct_link_scene_update_screen_data(
-        FileData *fd, const Scene *scene, const ListBase *workspaces, const ListBase *screens)
-{
-	BKE_WORKSPACE_ITER_BEGIN (workspace, workspaces->first) {
-=======
  * Workspaces store a render layer pointer which can only be read after scene is read.
  */
 static void direct_link_workspace_link_scene_data(
         FileData *fd, const Scene *scene, const ListBase *workspaces)
 {
 	for (WorkSpace *workspace = workspaces->first; workspace; workspace = workspace->id.next) {
->>>>>>> c2f6ca31
 		SceneLayer *layer = newdataadr(fd, BKE_workspace_render_layer_get(workspace));
 		/* only set when layer is from the scene we read */
 		if (layer && (BLI_findindex(&scene->render_layers, layer) != -1)) {
 			BKE_workspace_render_layer_set(workspace, layer);
 		}
-<<<<<<< HEAD
-	} BKE_WORKSPACE_ITER_END;
-
-	for (bScreen *screen = screens->first; screen; screen = screen->id.next) {
-		for (ScrArea *area = screen->areabase.first; area; area = area->next) {
-			for (SpaceLink *sl = area->spacedata.first; sl; sl = sl->next) {
-				if (sl->spacetype == SPACE_VIEW3D) {
-					View3D *v3d = (View3D *)sl;
-
-					if (v3d->custom_orientation) {
-						v3d->custom_orientation = newdataadr(fd, v3d->custom_orientation);
-					}
-				}
-			}
-		}
-=======
->>>>>>> c2f6ca31
 	}
 }
 
@@ -6462,11 +6376,7 @@
 	BKE_layer_collection_engine_settings_validate_scene(sce);
 	BKE_scene_layer_engine_settings_validate_scene(sce);
 
-<<<<<<< HEAD
-	direct_link_scene_update_screen_data(fd, sce, &bmain->workspaces, &bmain->screen);
-=======
 	direct_link_workspace_link_scene_data(fd, sce, &bmain->workspaces);
->>>>>>> c2f6ca31
 }
 
 /* ************ READ WM ***************** */
@@ -7224,20 +7134,6 @@
 {
 	struct IDNameLib_Map *id_map = BKE_main_idmap_create(newmain);
 
-<<<<<<< HEAD
-	BKE_WORKSPACE_ITER_BEGIN (workspace, newmain->workspaces.first) {
-		ListBase *layouts = BKE_workspace_layouts_get(workspace);
-
-		BKE_WORKSPACE_LAYOUT_ITER_BEGIN (layout, layouts->first) {
-			lib_link_workspace_layout_restore(id_map, newmain, layout);
-		} BKE_WORKSPACE_LAYOUT_ITER_END;
-		BKE_workspace_render_layer_set(workspace, cur_render_layer);
-	} BKE_WORKSPACE_ITER_END;
-
-	for (wmWindow *win = curwm->windows.first; win; win = win->next) {
-		WorkSpace *workspace = BKE_workspace_active_get(win->workspace_hook);
-		ID *workspace_id = BKE_workspace_id_get(workspace);
-=======
 	for (WorkSpace *workspace = newmain->workspaces.first; workspace; workspace = workspace->id.next) {
 		ListBase *layouts = BKE_workspace_layouts_get(workspace);
 
@@ -7250,7 +7146,6 @@
 	for (wmWindow *win = curwm->windows.first; win; win = win->next) {
 		WorkSpace *workspace = BKE_workspace_active_get(win->workspace_hook);
 		ID *workspace_id = (ID *)workspace;
->>>>>>> c2f6ca31
 		Scene *oldscene = win->scene;
 
 		workspace = restore_pointer_by_name(id_map, workspace_id, USER_REAL);
@@ -7451,9 +7346,7 @@
 			if (sl->spacetype == SPACE_VIEW3D) {
 				View3D *v3d= (View3D*) sl;
 				BGpic *bgpic;
-
-				/* v3d->custom_orientation will be updated later, see direct_link_scene_update_screens */
-
+				
 				v3d->flag |= V3D_INVALID_BACKBUF;
 				
 				link_list(fd, &v3d->bgpicbase);
@@ -10098,15 +9991,9 @@
 {
 	ListBase *layouts = BKE_workspace_layouts_get(workspace);
 
-<<<<<<< HEAD
-	BKE_WORKSPACE_LAYOUT_ITER_BEGIN (layout, layouts->first) {
-		expand_doit(fd, mainvar, BKE_workspace_layout_screen_get(layout));
-	} BKE_WORKSPACE_LAYOUT_ITER_END;
-=======
 	for (WorkSpaceLayout *layout = layouts->first; layout; layout = layout->next) {
 		expand_doit(fd, mainvar, BKE_workspace_layout_screen_get(layout));
 	}
->>>>>>> c2f6ca31
 }
 
 /**
@@ -10370,9 +10257,7 @@
 	BHead *bhead = find_bhead_from_code_name(fd, idcode, name);
 	ID *id;
 
-	BLI_assert(BKE_idcode_is_valid(idcode));
-	/* This function may be called for appending too (which is basically link + make local). */
-	BLI_assert(BKE_idcode_is_linkable(idcode) || BKE_idcode_is_appendable(idcode));
+	BLI_assert(BKE_idcode_is_linkable(idcode) && BKE_idcode_is_valid(idcode));
 
 	if (bhead) {
 		id = is_yet_read(fd, mainl, bhead);
