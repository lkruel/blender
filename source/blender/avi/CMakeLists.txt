--- conflicted
+++ resolved
@@ -24,21 +24,12 @@
 #
 # ***** END GPL LICENSE BLOCK *****
 
-<<<<<<< HEAD
-FILE(GLOB SRC intern/*.c)
-
-SET(INC 
-=======
 set(INC 
->>>>>>> 6d201907
 	.
 	../../../intern/guardedalloc
 	${JPEG_INC}
 )
 
-<<<<<<< HEAD
-BLENDERLIB(bf_avi "${SRC}" "${INC}")
-=======
 set(SRC
 	intern/avi.c
 	intern/avirgb.c
@@ -56,5 +47,4 @@
 	intern/rgb32.h
 )
 
-blenderlib(bf_avi "${SRC}" "${INC}")
->>>>>>> 6d201907
+blenderlib(bf_avi "${SRC}" "${INC}")