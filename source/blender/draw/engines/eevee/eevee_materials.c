--- conflicted
+++ resolved
@@ -57,13 +57,10 @@
 
 	struct GPUShader *default_prepass_sh;
 	struct GPUShader *default_prepass_clip_sh;
-<<<<<<< HEAD
 	struct GPUShader *default_prepass_hair_fiber_sh;
 	struct GPUShader *default_prepass_hair_fiber_clip_sh;
-=======
 	struct GPUShader *default_hair_prepass_sh;
 	struct GPUShader *default_hair_prepass_clip_sh;
->>>>>>> 84becb87
 	struct GPUShader *default_lit[VAR_MAT_MAX];
 	struct GPUShader *default_background;
 	struct GPUShader *default_studiolight_background;
@@ -433,24 +430,15 @@
 
 static void create_default_shader(int options)
 {
-	char *vert_str = BLI_string_joinN(
-	        datatoc_hair_lib_glsl,
-	        datatoc_lit_surface_vert_glsl);
-
 	char *frag_str = BLI_string_joinN(
 	        e_data.frag_shader_lib,
 	        datatoc_default_frag_glsl);
 
 	char *defines = eevee_get_defines(options);
 
-<<<<<<< HEAD
-	e_data.default_lit[options] = DRW_shader_create(vert_str, NULL, frag_str, defines);
-=======
 	e_data.default_lit[options] = DRW_shader_create(e_data.vert_shader_str, NULL, frag_str, defines);
->>>>>>> 84becb87
 
 	MEM_freeN(defines);
-	MEM_freeN(vert_str);
 	MEM_freeN(frag_str);
 }
 
@@ -600,38 +588,32 @@
 		        datatoc_volumetric_lib_glsl,
 		        datatoc_volumetric_frag_glsl);
 
-<<<<<<< HEAD
+		e_data.vert_shader_str = BLI_string_joinN(
+		        datatoc_common_view_lib_glsl,
+		        datatoc_common_hair_lib_glsl,
+		        datatoc_hair_lib_glsl,
+		        datatoc_lit_surface_vert_glsl);
+
+		e_data.default_background = DRW_shader_create(
+		        datatoc_background_vert_glsl, NULL, datatoc_default_world_frag_glsl,
+		        NULL);
+
+		e_data.default_studiolight_background = DRW_shader_create(
+		        datatoc_background_vert_glsl, NULL, datatoc_default_world_frag_glsl,
+		        "#define LOOKDEV\n");
+
+		e_data.default_prepass_sh = DRW_shader_create(
+		        datatoc_prepass_vert_glsl, NULL, datatoc_prepass_frag_glsl,
+		        NULL);
+
+		e_data.default_prepass_clip_sh = DRW_shader_create(
+		        datatoc_prepass_vert_glsl, NULL, datatoc_prepass_frag_glsl,
+		        "#define CLIP_PLANES\n");
+
 		char *hair_fiber_vert_str = BLI_string_joinN(
 		        datatoc_hair_lib_glsl,
 		        datatoc_prepass_vert_glsl);
 
-		char *frag_str = BLI_string_joinN(
-		        e_data.frag_shader_lib,
-		        datatoc_default_frag_glsl);
-=======
-		e_data.vert_shader_str = BLI_string_joinN(
-		        datatoc_common_view_lib_glsl,
-		        datatoc_common_hair_lib_glsl,
-		        datatoc_lit_surface_vert_glsl);
->>>>>>> 84becb87
-
-		e_data.default_background = DRW_shader_create(
-		        datatoc_background_vert_glsl, NULL, datatoc_default_world_frag_glsl,
-		        NULL);
-
-		e_data.default_studiolight_background = DRW_shader_create(
-		        datatoc_background_vert_glsl, NULL, datatoc_default_world_frag_glsl,
-		        "#define LOOKDEV\n");
-
-		e_data.default_prepass_sh = DRW_shader_create(
-		        datatoc_prepass_vert_glsl, NULL, datatoc_prepass_frag_glsl,
-		        NULL);
-
-		e_data.default_prepass_clip_sh = DRW_shader_create(
-		        datatoc_prepass_vert_glsl, NULL, datatoc_prepass_frag_glsl,
-		        "#define CLIP_PLANES\n");
-
-<<<<<<< HEAD
 		e_data.default_prepass_hair_fiber_sh = DRW_shader_create(
 		        hair_fiber_vert_str, NULL, datatoc_prepass_frag_glsl, DRW_hair_shader_defines());
 
@@ -643,9 +625,8 @@
 			        hair_fiber_vert_str, NULL, datatoc_prepass_frag_glsl, defines);
 		}
 
-		MEM_freeN(frag_str);
 		MEM_freeN(hair_fiber_vert_str);
-=======
+
 		char *vert_str = BLI_string_joinN(
 		        datatoc_common_view_lib_glsl,
 		        datatoc_common_hair_lib_glsl,
@@ -661,7 +642,6 @@
 		        "#define CLIP_PLANES\n");
 
 		MEM_freeN(vert_str);
->>>>>>> 84becb87
 
 		e_data.update_noise_sh = DRW_shader_create_fullscreen(
 		        datatoc_update_noise_frag_glsl, NULL);
@@ -863,46 +843,39 @@
 		return mat;
 	}
 
-	char *vert_str = NULL;
-	{
-		DynStr *ds_vert = BLI_dynstr_new();
-		BLI_dynstr_append(ds_vert, datatoc_hair_lib_glsl);
-		BLI_dynstr_append(ds_vert, datatoc_lit_surface_vert_glsl);
-		vert_str = BLI_dynstr_get_cstring(ds_vert);
-		BLI_dynstr_free(ds_vert);
-	}
-
 	char *defines = eevee_get_defines(options);
 
 	mat = DRW_shader_create_from_material(
 	        scene, ma, engine, options,
-<<<<<<< HEAD
-	        vert_str, NULL, e_data.frag_shader_lib,
-=======
 	        e_data.vert_shader_str, NULL, e_data.frag_shader_lib,
->>>>>>> 84becb87
 	        defines);
 
-	MEM_freeN(vert_str);
 	MEM_freeN(defines);
 
 	return mat;
 }
+
+typedef enum ShaderHairType
+{
+	DRW_SHADER_HAIR_NONE,
+	DRW_SHADER_HAIR_PARTICLES,
+	DRW_SHADER_HAIR_FIBERS,
+} ShaderHairType;
 
 /**
  * Create a default shading group inside the given pass.
  **/
 static struct DRWShadingGroup *EEVEE_default_shading_group_create(
         EEVEE_ViewLayerData *sldata, EEVEE_Data *vedata, DRWPass *pass,
-        bool is_hair, bool is_hair_fibers, bool is_flat_normal, bool use_blend, bool use_ssr, int shadow_method)
+        ShaderHairType hair_type, bool is_flat_normal, bool use_blend, bool use_ssr, int shadow_method)
 {
 	EEVEE_EffectsInfo *effects = vedata->stl->effects;
 	static int ssr_id;
 	ssr_id = (use_ssr) ? 1 : -1;
 	int options = VAR_MAT_MESH;
 
-	if (is_hair) options |= VAR_MAT_HAIR;
-	if (is_hair_fibers) options |= VAR_MAT_HAIR_FIBERS;
+	if (hair_type == DRW_SHADER_HAIR_PARTICLES) options |= VAR_MAT_HAIR;
+	if (hair_type == DRW_SHADER_HAIR_FIBERS) options |= VAR_MAT_HAIR | VAR_MAT_HAIR_FIBERS;
 	if (is_flat_normal) options |= VAR_MAT_FLAT;
 	if (use_blend) options |= VAR_MAT_BLEND;
 	if (((effects->enabled_effects & EFFECT_VOLUMETRIC) != 0) && use_blend) options |= VAR_MAT_VOLUME;
@@ -924,21 +897,17 @@
  **/
 static struct DRWShadingGroup *EEVEE_default_shading_group_get(
         EEVEE_ViewLayerData *sldata, EEVEE_Data *vedata,
-<<<<<<< HEAD
-        bool is_hair, bool is_hair_fibers, bool is_flat_normal, bool use_ssr, int shadow_method)
-=======
         Object *ob, ParticleSystem *psys, ModifierData *md,
-        bool is_hair, bool is_flat_normal, bool use_ssr, int shadow_method)
->>>>>>> 84becb87
+        ShaderHairType hair_type, bool is_flat_normal, bool use_ssr, int shadow_method)
 {
 	static int ssr_id;
 	ssr_id = (use_ssr) ? 1 : -1;
 	int options = VAR_MAT_MESH;
 
-	BLI_assert(!is_hair || (ob && psys && md));
-
-	if (is_hair) options |= VAR_MAT_HAIR;
-	if (is_hair_fibers) options |= VAR_MAT_HAIR_FIBERS;
+	BLI_assert(hair_type != DRW_SHADER_HAIR_PARTICLES || (ob && psys && md));
+
+	if (hair_type == DRW_SHADER_HAIR_PARTICLES) options |= VAR_MAT_HAIR;
+	if (hair_type == DRW_SHADER_HAIR_FIBERS) options |= VAR_MAT_HAIR | VAR_MAT_HAIR_FIBERS;
 	if (is_flat_normal) options |= VAR_MAT_FLAT;
 
 	options |= eevee_material_shadow_option(shadow_method);
@@ -955,13 +924,13 @@
 		/* XXX / WATCH: This creates non persistent binds for the ubos and textures.
 		 * But it's currently OK because the following shgroups does not add any bind.
 		 * EDIT: THIS IS NOT THE CASE FOR HAIRS !!! DUMMY!!! */
-		if (!is_hair) {
+		if (hair_type != DRW_SHADER_HAIR_PARTICLES) {
 			DRWShadingGroup *shgrp = DRW_shgroup_create(e_data.default_lit[options], vedata->psl->default_pass[options]);
 			add_standard_uniforms(shgrp, sldata, vedata, &ssr_id, NULL, false, false);
 		}
 	}
 
-	if (is_hair) {
+	if (hair_type == DRW_SHADER_HAIR_PARTICLES) {
 		DRWShadingGroup *shgrp = DRW_shgroup_hair_create(ob, psys, md,
 		                                                 vedata->psl->default_pass[options],
 		                                                 e_data.default_lit[options]);
@@ -1068,28 +1037,21 @@
 		DRWState state = DRW_STATE_WRITE_DEPTH | DRW_STATE_DEPTH_LESS_EQUAL | DRW_STATE_WIRE;
 		psl->depth_pass = DRW_pass_create("Depth Pass", state);
 		stl->g_data->depth_shgrp = DRW_shgroup_create(e_data.default_prepass_sh, psl->depth_pass);
-		stl->g_data->hair_fibers_depth_shgrp = DRW_shgroup_create(e_data.default_prepass_hair_fiber_sh, psl->depth_pass);
 
 		state = DRW_STATE_WRITE_DEPTH | DRW_STATE_DEPTH_LESS_EQUAL | DRW_STATE_CULL_BACK;
 		psl->depth_pass_cull = DRW_pass_create("Depth Pass Cull", state);
 		stl->g_data->depth_shgrp_cull = DRW_shgroup_create(e_data.default_prepass_sh, psl->depth_pass_cull);
-		stl->g_data->hair_fibers_depth_shgrp_cull = DRW_shgroup_create(e_data.default_prepass_hair_fiber_sh, psl->depth_pass_cull);
 
 		state = DRW_STATE_WRITE_DEPTH | DRW_STATE_DEPTH_LESS_EQUAL | DRW_STATE_CLIP_PLANES | DRW_STATE_WIRE;
 		psl->depth_pass_clip = DRW_pass_create("Depth Pass Clip", state);
 		stl->g_data->depth_shgrp_clip = DRW_shgroup_create(e_data.default_prepass_clip_sh, psl->depth_pass_clip);
-		stl->g_data->hair_fibers_depth_shgrp_clip = DRW_shgroup_create(e_data.default_prepass_hair_fiber_clip_sh, psl->depth_pass_clip);
 		DRW_shgroup_uniform_block(stl->g_data->depth_shgrp_clip, "clip_block", sldata->clip_ubo);
-		DRW_shgroup_uniform_block(stl->g_data->hair_fibers_depth_shgrp_clip, "clip_block", sldata->clip_ubo);
 
 		state = DRW_STATE_WRITE_DEPTH | DRW_STATE_DEPTH_LESS_EQUAL | DRW_STATE_CLIP_PLANES | DRW_STATE_CULL_BACK;
 		psl->depth_pass_clip_cull = DRW_pass_create("Depth Pass Cull Clip", state);
 		stl->g_data->depth_shgrp_clip_cull = DRW_shgroup_create(
 		        e_data.default_prepass_clip_sh, psl->depth_pass_clip_cull);
-		stl->g_data->hair_fibers_depth_shgrp_clip_cull = DRW_shgroup_create(
-		        e_data.default_prepass_hair_fiber_clip_sh, psl->depth_pass_clip_cull);
 		DRW_shgroup_uniform_block(stl->g_data->depth_shgrp_clip_cull, "clip_block", sldata->clip_ubo);
-		DRW_shgroup_uniform_block(stl->g_data->hair_fibers_depth_shgrp_clip_cull, "clip_block", sldata->clip_ubo);
 	}
 
 	{
@@ -1324,13 +1286,9 @@
 	/* Fallback to default shader */
 	if (*shgrp == NULL) {
 		bool use_ssr = ((effects->enabled_effects & EFFECT_SSR) != 0);
-<<<<<<< HEAD
-		*shgrp = EEVEE_default_shading_group_get(sldata, vedata, false, false, use_flat_nor, use_ssr, linfo->shadow_method);
-=======
 		*shgrp = EEVEE_default_shading_group_get(sldata, vedata,
 		                                         NULL, NULL, NULL,
-		                                         false, use_flat_nor, use_ssr, linfo->shadow_method);
->>>>>>> 84becb87
+		                                         DRW_SHADER_HAIR_NONE, use_flat_nor, use_ssr, linfo->shadow_method);
 		DRW_shgroup_uniform_vec3(*shgrp, "basecol", color_p, 1);
 		DRW_shgroup_uniform_float(*shgrp, "metallic", metal_p, 1);
 		DRW_shgroup_uniform_float(*shgrp, "specular", spec_p, 1);
@@ -1416,7 +1374,7 @@
 	if (*shgrp == NULL) {
 		*shgrp = EEVEE_default_shading_group_create(
 		        sldata, vedata, psl->transparent_pass,
-		        false, false, use_flat_nor, true, false, linfo->shadow_method);
+		        DRW_SHADER_HAIR_NONE, use_flat_nor, true, false, linfo->shadow_method);
 		DRW_shgroup_uniform_vec3(*shgrp, "basecol", color_p, 1);
 		DRW_shgroup_uniform_float(*shgrp, "metallic", metal_p, 1);
 		DRW_shgroup_uniform_float(*shgrp, "specular", spec_p, 1);
@@ -1478,7 +1436,7 @@
 	EEVEE_StorageList *stl = ((EEVEE_Data *)vedata)->stl;
 	const DRWContextState *draw_ctx = DRW_context_state_get();
 	Scene *scene = draw_ctx->scene;
-	GHash *material_hash = stl->g_data->hair_material_hash;
+	bool use_ssr = ((stl->effects->enabled_effects & EFFECT_SSR) != 0);
 
 	if (!psys_check_enabled(ob, psys, false)) {
 		return;
@@ -1491,7 +1449,7 @@
 	if (draw_as != PART_DRAW_PATH) {
 		return;
 	}
-	struct Gwn_Batch *hair_geom = DRW_cache_particles_get_hair(ob, psys, md);
+
 	DRWShadingGroup *shgrp = NULL;
 	Material *ma = give_current_material(ob, part->omat);
 
@@ -1500,30 +1458,124 @@
 	}
 
 	float *color_p = &ma->r;
-	float *metal_p = &ma->ray_mirror;
+	float *metal_p = &ma->metallic;
 	float *spec_p = &ma->spec;
-	float *rough_p = &ma->gloss_mir;
-
-	DRW_shgroup_call_add(stl->g_data->depth_shgrp, hair_geom, NULL);
-	DRW_shgroup_call_add(stl->g_data->depth_shgrp_clip, hair_geom, NULL);
-
-	shgrp = BLI_ghash_lookup(material_hash, (const void *)ma);
-
-	if (shgrp) {
-		DRW_shgroup_call_add(shgrp, hair_geom, NULL);
-	}
-	else {
+	float *rough_p = &ma->roughness;
+
+	shgrp = DRW_shgroup_hair_create(
+	        ob, psys, md,
+	        psl->depth_pass,
+	        e_data.default_hair_prepass_sh);
+
+	shgrp = DRW_shgroup_hair_create(
+	        ob, psys, md,
+	        psl->depth_pass_clip,
+	        e_data.default_hair_prepass_clip_sh);
+	DRW_shgroup_uniform_block(shgrp, "clip_block", sldata->clip_ubo);
+
+	shgrp = NULL;
+	if (ma->use_nodes && ma->nodetree) {
+		static int ssr_id;
+		ssr_id = (use_ssr) ? 1 : -1;
+		static float half = 0.5f;
+		static float error_col[3] = {1.0f, 0.0f, 1.0f};
+		static float compile_col[3] = {0.5f, 0.5f, 0.5f};
+		struct GPUMaterial *gpumat = EEVEE_material_hair_get(scene, ma, sldata->lamps->shadow_method, false);
+
+		switch (GPU_material_status(gpumat)) {
+			case GPU_MAT_SUCCESS:
+			{
+				shgrp = DRW_shgroup_material_hair_create(
+				        ob, psys, md,
+				        psl->material_pass,
+				        gpumat);
+				add_standard_uniforms(shgrp, sldata, vedata, &ssr_id, NULL, false, false);
+				break;
+			}
+			case GPU_MAT_QUEUED:
+			{
+				sldata->probes->all_materials_updated = false;
+				color_p = compile_col;
+				metal_p = spec_p = rough_p = &half;
+				break;
+			}
+			case GPU_MAT_FAILED:
+			default:
+				color_p = error_col;
+				metal_p = spec_p = rough_p = &half;
+				break;
+		}
+	}
+
+	/* Fallback to default shader */
+	if (shgrp == NULL) {
+		shgrp = EEVEE_default_shading_group_get(sldata, vedata,
+		                                        ob, psys, md,
+		                                        DRW_SHADER_HAIR_PARTICLES, false, use_ssr,
+		                                        sldata->lamps->shadow_method);
+		DRW_shgroup_uniform_vec3(shgrp, "basecol", color_p, 1);
+		DRW_shgroup_uniform_float(shgrp, "metallic", metal_p, 1);
+		DRW_shgroup_uniform_float(shgrp, "specular", spec_p, 1);
+		DRW_shgroup_uniform_float(shgrp, "roughness", rough_p, 1);
+	}
+	
+	/* Shadows */
+	DRW_shgroup_hair_create(
+	        ob, psys, md,
+	        psl->shadow_pass,
+	        e_data.default_hair_prepass_sh);
+}
+
+static void material_hair(
+        EEVEE_Data *vedata,
+        EEVEE_ViewLayerData *sldata,
+        Object *ob,
+        HairSystem *hsys,
+        struct Mesh *scalp)
+{
+	EEVEE_PassList *psl = ((EEVEE_Data *)vedata)->psl;
+	EEVEE_StorageList *stl = ((EEVEE_Data *)vedata)->stl;
+	const bool use_ssr = ((stl->effects->enabled_effects & EFFECT_SSR) != 0);
+	const DRWContextState *draw_ctx = DRW_context_state_get();
+	Scene *scene = draw_ctx->scene;
+	float mat[4][4];
+	copy_m4_m4(mat, ob->obmat);
+	
+	Material *ma = give_current_material(ob, hsys->material_index);
+	if (ma == NULL) {
+		ma = &defmaterial;
+	}
+	
+	{
+		/*DRWShadingGroup *shgrp =*/ DRW_shgroup_hair_fibers_create(scene, ob, hsys, scalp, psl->depth_pass, e_data.default_prepass_hair_fiber_sh);
+	}
+	{
+		/*DRWShadingGroup *shgrp =*/ DRW_shgroup_hair_fibers_create(scene, ob, hsys, scalp, psl->depth_pass_clip, e_data.default_prepass_hair_fiber_clip_sh);
+	}
+	
+	{
+		float *color_p = &ma->r;
+		float *metal_p = &ma->metallic;
+		float *spec_p = &ma->spec;
+		float *rough_p = &ma->roughness;
+		
+		DRWShadingGroup *shgrp = NULL;
 		if (ma->use_nodes && ma->nodetree) {
+			static int ssr_id;
+			ssr_id = (use_ssr) ? 1 : -1;
 			static float half = 0.5f;
 			static float error_col[3] = {1.0f, 0.0f, 1.0f};
 			static float compile_col[3] = {0.5f, 0.5f, 0.5f};
-			struct GPUMaterial *gpumat = EEVEE_material_hair_get(scene, ma, sldata->lamps->shadow_method, false);
-
+			struct GPUMaterial *gpumat = EEVEE_material_hair_get(scene, ma, sldata->lamps->shadow_method, true);
+			
 			switch (GPU_material_status(gpumat)) {
 				case GPU_MAT_SUCCESS:
 				{
-					shgrp = DRW_shgroup_material_create(gpumat, psl->material_pass);
-					add_standard_uniforms(shgrp, sldata, vedata, NULL, NULL, false, false);
+					shgrp = DRW_shgroup_material_hair_fibers_create(
+					        scene, ob, hsys, scalp,
+					        psl->material_pass,
+					        gpumat);
+					add_standard_uniforms(shgrp, sldata, vedata, &ssr_id, NULL, false, false);
 					break;
 				}
 				case GPU_MAT_QUEUED:
@@ -1540,112 +1592,25 @@
 					break;
 			}
 		}
-
+		
 		/* Fallback to default shader */
 		if (shgrp == NULL) {
-			bool use_ssr = ((stl->effects->enabled_effects & EFFECT_SSR) != 0);
-			shgrp = EEVEE_default_shading_group_get(sldata, vedata, true, false, false, use_ssr,
+			shgrp = EEVEE_default_shading_group_get(sldata, vedata,
+			                                        NULL, NULL, NULL, DRW_SHADER_HAIR_FIBERS,
+			                                        false, use_ssr,
 			                                        sldata->lamps->shadow_method);
 			DRW_shgroup_uniform_vec3(shgrp, "basecol", color_p, 1);
 			DRW_shgroup_uniform_float(shgrp, "metallic", metal_p, 1);
 			DRW_shgroup_uniform_float(shgrp, "specular", spec_p, 1);
 			DRW_shgroup_uniform_float(shgrp, "roughness", rough_p, 1);
 		}
-
-		DRW_shgroup_call_add(shgrp, hair_geom, NULL);
-		BLI_ghash_insert(material_hash, ma, shgrp);
-	}
-}
-
-static void material_hair(
-        EEVEE_Data *vedata,
-        EEVEE_ViewLayerData *sldata,
-        Object *ob,
-        HairSystem *hsys,
-        struct Mesh *scalp)
-{
-	EEVEE_PassList *psl = ((EEVEE_Data *)vedata)->psl;
-	EEVEE_StorageList *stl = ((EEVEE_Data *)vedata)->stl;
-	const DRWContextState *draw_ctx = DRW_context_state_get();
-	Scene *scene = draw_ctx->scene;
-	GHash *material_hash = stl->g_data->hair_material_hash;
-	/* TODO */
-	const int subdiv = 0;
-	float mat[4][4];
-	copy_m4_m4(mat, ob->obmat);
+	}
 	
-	HairExportCache *hair_export = BKE_hair_export_cache_new();
-	BKE_hair_export_cache_update(hair_export, hsys, subdiv, scalp, HAIR_EXPORT_ALL);
-	
-	const DRWHairFiberTextureBuffer *fiber_buffer = NULL;
-	struct Gwn_Batch *hair_geom = DRW_cache_hair_get_fibers(hsys, hair_export, &fiber_buffer);
-	
-	BKE_hair_export_cache_free(hair_export);
-	
-	if (!hsys->draw_texture_cache) {
-		hsys->draw_texture_cache = DRW_texture_create_2D(fiber_buffer->width, fiber_buffer->height,
-		                                                 GPU_RG32F, 0, fiber_buffer->data);
-	}
-	GPUTexture **fiber_texture = (GPUTexture **)(&hsys->draw_texture_cache);
-
-	Material *ma = give_current_material(ob, hsys->material_index);
-	if (ma == NULL) {
-		ma = &defmaterial;
-	}
-	
-	DRW_shgroup_call_add(stl->g_data->hair_fibers_depth_shgrp, hair_geom, mat);
-	DRW_hair_shader_uniforms(stl->g_data->hair_fibers_depth_shgrp, scene,
-	                         fiber_texture, fiber_buffer);
-	
-	DRW_shgroup_call_add(stl->g_data->hair_fibers_depth_shgrp_clip, hair_geom, mat);
-	DRW_hair_shader_uniforms(stl->g_data->hair_fibers_depth_shgrp_clip, scene,
-	                         fiber_texture, fiber_buffer);
-	
-	DRWShadingGroup *shgrp = BLI_ghash_lookup(material_hash, (const void *)ma);
-	if (!shgrp) {
-		float *color_p = &ma->r;
-		float *metal_p = &ma->ray_mirror;
-		float *spec_p = &ma->spec;
-		float *rough_p = &ma->gloss_mir;
-		
-		if (ma->use_nodes && ma->nodetree) {
-			struct GPUMaterial *gpumat = EEVEE_material_hair_get(scene, ma, sldata->lamps->shadow_method, true);
-			
-			shgrp = DRW_shgroup_material_create(gpumat, psl->material_pass);
-			if (shgrp) {
-				add_standard_uniforms(shgrp, sldata, vedata, NULL, NULL, false, false);
-				BLI_ghash_insert(material_hash, ma, shgrp);
-			}
-			else {
-				/* Shader failed : pink color */
-				static float col[3] = {1.0f, 0.0f, 1.0f};
-				static float half = 0.5f;
-				
-				color_p = col;
-				metal_p = spec_p = rough_p = &half;
-			}
-		}
-		
-		/* Fallback to default shader */
-		if (shgrp == NULL) {
-			bool use_ssr = ((stl->effects->enabled_effects & EFFECT_SSR) != 0);
-			shgrp = EEVEE_default_shading_group_get(sldata, vedata, true, true, false, use_ssr,
-			                                        sldata->lamps->shadow_method);
-			DRW_shgroup_uniform_vec3(shgrp, "basecol", color_p, 1);
-			DRW_shgroup_uniform_float(shgrp, "metallic", metal_p, 1);
-			DRW_shgroup_uniform_float(shgrp, "specular", spec_p, 1);
-			DRW_shgroup_uniform_float(shgrp, "roughness", rough_p, 1);
-			
-			BLI_ghash_insert(material_hash, ma, shgrp);
-		}
-	}
-	
-	if (shgrp) {
-		DRW_shgroup_call_add(shgrp, hair_geom, mat);
-		
-		DRW_hair_shader_uniforms(shgrp, scene,
-		                         fiber_texture, fiber_buffer);
-	}
+	/* Shadows */
+	DRW_shgroup_hair_fibers_create(
+	        scene, ob, hsys, scalp,
+	        psl->shadow_pass,
+	        e_data.default_prepass_hair_fiber_sh);
 }
 
 void EEVEE_materials_cache_populate(EEVEE_Data *vedata, EEVEE_ViewLayerData *sldata, Object *ob, bool *cast_shadow)
@@ -1836,117 +1801,20 @@
 
 void EEVEE_hair_cache_populate(EEVEE_Data *vedata, EEVEE_ViewLayerData *sldata, Object *ob, bool *cast_shadow)
 {
-	EEVEE_PassList *psl = vedata->psl;
-	EEVEE_StorageList *stl = vedata->stl;
 	const DRWContextState *draw_ctx = DRW_context_state_get();
-	Scene *scene = draw_ctx->scene;
-
-	bool use_ssr = ((stl->effects->enabled_effects & EFFECT_SSR) != 0);
 
 	if (ob->type == OB_MESH) {
 		if (ob != draw_ctx->object_edit) {
 			for (ModifierData *md = ob->modifiers.first; md; md = md->next) {
-<<<<<<< HEAD
 				if (md->type == eModifierType_ParticleSystem) {
 					ParticleSystem *psys = ((ParticleSystemModifierData *)md)->psys;
 					material_particle_hair(vedata, sldata, ob, psys, md);
+					*cast_shadow = true;
 				}
 				else if (md->type == eModifierType_Fur) {
 					FurModifierData *fmd = (FurModifierData *)md;
 					material_hair(vedata, sldata, ob, fmd->hair_system, ob->data);
-=======
-				if (md->type != eModifierType_ParticleSystem) {
-					continue;
 				}
-				ParticleSystem *psys = ((ParticleSystemModifierData *)md)->psys;
-				if (!psys_check_enabled(ob, psys, false)) {
-					continue;
-				}
-				if (!DRW_check_psys_visible_within_active_context(ob, psys)) {
-					continue;
-				}
-				ParticleSettings *part = psys->part;
-				const int draw_as = (part->draw_as == PART_DRAW_REND) ? part->ren_as : part->draw_as;
-				if (draw_as != PART_DRAW_PATH) {
-					continue;
-				}
-
-				DRWShadingGroup *shgrp = NULL;
-				Material *ma = give_current_material(ob, part->omat);
-
-				if (ma == NULL) {
-					ma = &defmaterial;
-				}
-
-				float *color_p = &ma->r;
-				float *metal_p = &ma->metallic;
-				float *spec_p = &ma->spec;
-				float *rough_p = &ma->roughness;
-
-				shgrp = DRW_shgroup_hair_create(
-				        ob, psys, md,
-				        psl->depth_pass,
-				        e_data.default_hair_prepass_sh);
-
-				shgrp = DRW_shgroup_hair_create(
-				        ob, psys, md,
-				        psl->depth_pass_clip,
-				        e_data.default_hair_prepass_clip_sh);
-				DRW_shgroup_uniform_block(shgrp, "clip_block", sldata->clip_ubo);
-
-				shgrp = NULL;
-				if (ma->use_nodes && ma->nodetree) {
-					static int ssr_id;
-					ssr_id = (use_ssr) ? 1 : -1;
-					static float half = 0.5f;
-					static float error_col[3] = {1.0f, 0.0f, 1.0f};
-					static float compile_col[3] = {0.5f, 0.5f, 0.5f};
-					struct GPUMaterial *gpumat = EEVEE_material_hair_get(scene, ma, sldata->lamps->shadow_method);
-
-					switch (GPU_material_status(gpumat)) {
-						case GPU_MAT_SUCCESS:
-						{
-							shgrp = DRW_shgroup_material_hair_create(
-							        ob, psys, md,
-							        psl->material_pass,
-							        gpumat);
-							add_standard_uniforms(shgrp, sldata, vedata, &ssr_id, NULL, false, false);
-							break;
-						}
-						case GPU_MAT_QUEUED:
-						{
-							sldata->probes->all_materials_updated = false;
-							color_p = compile_col;
-							metal_p = spec_p = rough_p = &half;
-							break;
-						}
-						case GPU_MAT_FAILED:
-						default:
-							color_p = error_col;
-							metal_p = spec_p = rough_p = &half;
-							break;
-					}
-				}
-
-				/* Fallback to default shader */
-				if (shgrp == NULL) {
-					shgrp = EEVEE_default_shading_group_get(sldata, vedata,
-					                                        ob, psys, md,
-					                                        true, false, use_ssr,
-					                                        sldata->lamps->shadow_method);
-					DRW_shgroup_uniform_vec3(shgrp, "basecol", color_p, 1);
-					DRW_shgroup_uniform_float(shgrp, "metallic", metal_p, 1);
-					DRW_shgroup_uniform_float(shgrp, "specular", spec_p, 1);
-					DRW_shgroup_uniform_float(shgrp, "roughness", rough_p, 1);
->>>>>>> 84becb87
-				}
-
-				/* Shadows */
-				DRW_shgroup_hair_create(
-				        ob, psys, md,
-				        psl->shadow_pass,
-				        e_data.default_hair_prepass_sh);
-				*cast_shadow = true;
 			}
 		}
 	}
