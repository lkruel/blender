--- conflicted
+++ resolved
@@ -1603,19 +1603,11 @@
 }
 
 /* helper to check if exit object type to render */
-<<<<<<< HEAD
-static bool DRW_render_check_object_type(struct Depsgraph *depsgraph, short obtype)
-{
-	DEG_OBJECT_ITER_FOR_RENDER_ENGINE_BEGIN(depsgraph, ob)
-	{
-		if ((ob->type == obtype) && (DRW_check_object_visible_within_active_context(ob))) {
-=======
 static bool DRW_render_check_grease_pencil(Depsgraph *depsgraph)
 {
 	DEG_OBJECT_ITER_FOR_RENDER_ENGINE_BEGIN(depsgraph, ob)
 	{
 		if ((ob->type == OB_GPENCIL) && (DRW_check_object_visible_within_active_context(ob))) {
->>>>>>> 6cad7984
 			return true;
 		}
 	}
@@ -1624,21 +1616,11 @@
 	return false;
 }
 
-<<<<<<< HEAD
-static void DRW_render_gpencil_to_image(RenderEngine *engine, struct Depsgraph *depsgraph, struct RenderLayer *render_layer, const rcti *rect)
-{
-	if (draw_engine_gpencil_type.render_to_image) {
-		if (DRW_render_check_object_type(depsgraph, OB_GPENCIL)) {
-			ViewportEngineData *gpdata = drw_viewport_engine_data_ensure(&draw_engine_gpencil_type);
-			draw_engine_gpencil_type.render_to_image(gpdata, engine, render_layer, rect);
-		}
-=======
 static void DRW_render_gpencil_to_image(RenderEngine *engine, struct RenderLayer *render_layer, const rcti *rect)
 {
 	if (draw_engine_gpencil_type.render_to_image) {
 		ViewportEngineData *gpdata = drw_viewport_engine_data_ensure(&draw_engine_gpencil_type);
 		draw_engine_gpencil_type.render_to_image(gpdata, engine, render_layer, rect);
->>>>>>> 6cad7984
 	}
 }
 
@@ -1652,25 +1634,18 @@
 		return;
 	}
 
-<<<<<<< HEAD
-=======
 	/* Early out if there are no grease pencil objects, especially important
 	 * to avoid failing in in background renders without OpenGL context. */
 	if (!DRW_render_check_grease_pencil(depsgraph)) {
 		return;
 	}
 
->>>>>>> 6cad7984
 	Scene *scene = DEG_get_evaluated_scene(depsgraph);
 	ViewLayer *view_layer = DEG_get_evaluated_view_layer(depsgraph);
 	RenderEngineType *engine_type = engine->type;
 	RenderData *r = &scene->r;
 	Render *render = engine->re;
 	/* Changing Context */
-<<<<<<< HEAD
-	/* GPXX Review this context */
-	DRW_opengl_context_enable();
-=======
 	if (G.background && DST.gl_context == NULL) {
 		WM_init_opengl(G_MAIN);
 	}
@@ -1689,7 +1664,6 @@
 		DRW_opengl_context_enable();
 	}
 
->>>>>>> 6cad7984
 	/* Reset before using it. */
 	drw_state_prepare_clean_for_draw(&DST);
 	DST.options.is_image_render = true;
@@ -1726,11 +1700,7 @@
 	RenderResult *render_result = RE_engine_get_result(engine);
 	RenderLayer *render_layer = render_result->layers.first;
 
-<<<<<<< HEAD
-	DRW_render_gpencil_to_image(engine, depsgraph, render_layer, &render_rect);
-=======
 	DRW_render_gpencil_to_image(engine, render_layer, &render_rect);
->>>>>>> 6cad7984
 
 	/* Force cache to reset. */
 	drw_viewport_cache_resize();
@@ -1832,13 +1802,9 @@
 		RE_SetActiveRenderView(render, render_view->name);
 		engine_type->draw_engine->render_to_image(data, engine, render_layer, &render_rect);
 		/* grease pencil: render result is merged in the previous render result. */
-<<<<<<< HEAD
-		DRW_render_gpencil_to_image(engine, depsgraph, render_layer, &render_rect);
-=======
 		if (DRW_render_check_grease_pencil(depsgraph)) {
 			DRW_render_gpencil_to_image(engine, render_layer, &render_rect);
 		}
->>>>>>> 6cad7984
 		DST.buffer_finish_called = false;
 	}
 
