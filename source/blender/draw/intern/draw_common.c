/*
 * Copyright 2016, Blender Foundation.
 *
 * This program is free software; you can redistribute it and/or
 * modify it under the terms of the GNU General Public License
 * as published by the Free Software Foundation; either version 2
 * of the License, or (at your option) any later version.
 *
 * This program is distributed in the hope that it will be useful,
 * but WITHOUT ANY WARRANTY; without even the implied warranty of
 * MERCHANTABILITY or FITNESS FOR A PARTICULAR PURPOSE.  See the
 * GNU General Public License for more details.
 *
 * You should have received a copy of the GNU General Public License
 * along with this program; if not, write to the Free Software Foundation,
 * Inc., 51 Franklin Street, Fifth Floor, Boston, MA 02110-1301, USA.
 *
 * Contributor(s): Blender Institute
 *
 */

/** \file blender/draw/intern/draw_common.c
 *  \ingroup draw
 */

#include "DRW_render.h"

#include "GPU_shader.h"
#include "GPU_texture.h"

#include "UI_resources.h"

#include "BKE_global.h"
#include "BKE_colorband.h"

#include "DEG_depsgraph.h"

<<<<<<< HEAD
#include "draw_common.h"

=======
>>>>>>> 74f7fb08
#if 0
#define UI_COLOR_RGB_FROM_U8(r, g, b, v4) \
	ARRAY_SET_ITEMS(v4, (float)r / 255.0f, (float)g / 255.0f, (float)b / 255.0f, 1.0)
#endif
#define UI_COLOR_RGBA_FROM_U8(r, g, b, a, v4) \
	ARRAY_SET_ITEMS(v4, (float)r / 255.0f, (float)g / 255.0f, (float)b / 255.0f, (float)a / 255.0f)

/* Colors & Constant */
GlobalsUboStorage ts;
struct GPUUniformBuffer *globals_ubo = NULL;
struct GPUTexture *globals_ramp = NULL;

void DRW_globals_update(void)
{
	UI_GetThemeColor4fv(TH_WIRE, ts.colorWire);
	UI_GetThemeColor4fv(TH_WIRE_EDIT, ts.colorWireEdit);
	UI_GetThemeColor4fv(TH_ACTIVE, ts.colorActive);
	UI_GetThemeColor4fv(TH_SELECT, ts.colorSelect);
	UI_GetThemeColor4fv(TH_TRANSFORM, ts.colorTransform);
	UI_GetThemeColor4fv(TH_GROUP_ACTIVE, ts.colorGroupActive);
	UI_GetThemeColorShade4fv(TH_GROUP_ACTIVE, -25, ts.colorGroupSelect);
	UI_GetThemeColor4fv(TH_GROUP, ts.colorGroup);
	UI_COLOR_RGBA_FROM_U8(0x88, 0xFF, 0xFF, 155, ts.colorLibrarySelect);
	UI_COLOR_RGBA_FROM_U8(0x55, 0xCC, 0xCC, 155, ts.colorLibrary);
	UI_GetThemeColor4fv(TH_LAMP, ts.colorLamp);
	UI_GetThemeColor4fv(TH_SPEAKER, ts.colorSpeaker);
	UI_GetThemeColor4fv(TH_CAMERA, ts.colorCamera);
	UI_GetThemeColor4fv(TH_EMPTY, ts.colorEmpty);
	UI_GetThemeColor4fv(TH_VERTEX, ts.colorVertex);
	UI_GetThemeColor4fv(TH_VERTEX_SELECT, ts.colorVertexSelect);
	UI_GetThemeColor4fv(TH_EDITMESH_ACTIVE, ts.colorEditMeshActive);
	UI_GetThemeColor4fv(TH_EDGE_SELECT, ts.colorEdgeSelect);
	UI_GetThemeColor4fv(TH_EDGE_SEAM, ts.colorEdgeSeam);
	UI_GetThemeColor4fv(TH_EDGE_SHARP, ts.colorEdgeSharp);
	UI_GetThemeColor4fv(TH_EDGE_CREASE, ts.colorEdgeCrease);
	UI_GetThemeColor4fv(TH_EDGE_BEVEL, ts.colorEdgeBWeight);
	UI_GetThemeColor4fv(TH_EDGE_FACESEL, ts.colorEdgeFaceSelect);
	UI_GetThemeColor4fv(TH_FACE, ts.colorFace);
	UI_GetThemeColor4fv(TH_FACE_SELECT, ts.colorFaceSelect);
	UI_GetThemeColor4fv(TH_NORMAL, ts.colorNormal);
	UI_GetThemeColor4fv(TH_VNORMAL, ts.colorVNormal);
	UI_GetThemeColor4fv(TH_LNORMAL, ts.colorLNormal);
	UI_GetThemeColor4fv(TH_FACE_DOT, ts.colorFaceDot);
	UI_GetThemeColor4fv(TH_BACK, ts.colorBackground);

	/* Curve */
	UI_GetThemeColor4fv(TH_HANDLE_FREE, ts.colorHandleFree);
	UI_GetThemeColor4fv(TH_HANDLE_AUTO, ts.colorHandleAuto);
	UI_GetThemeColor4fv(TH_HANDLE_VECT, ts.colorHandleVect);
	UI_GetThemeColor4fv(TH_HANDLE_ALIGN, ts.colorHandleAlign);
	UI_GetThemeColor4fv(TH_HANDLE_AUTOCLAMP, ts.colorHandleAutoclamp);
	UI_GetThemeColor4fv(TH_HANDLE_SEL_FREE, ts.colorHandleSelFree);
	UI_GetThemeColor4fv(TH_HANDLE_SEL_AUTO, ts.colorHandleSelAuto);
	UI_GetThemeColor4fv(TH_HANDLE_SEL_VECT, ts.colorHandleSelVect);
	UI_GetThemeColor4fv(TH_HANDLE_SEL_ALIGN, ts.colorHandleSelAlign);
	UI_GetThemeColor4fv(TH_HANDLE_SEL_AUTOCLAMP, ts.colorHandleSelAutoclamp);
	UI_GetThemeColor4fv(TH_NURB_ULINE, ts.colorNurbUline);
	UI_GetThemeColor4fv(TH_NURB_SEL_ULINE, ts.colorNurbSelUline);
	UI_GetThemeColor4fv(TH_ACTIVE_SPLINE, ts.colorActiveSpline);

	/* Grid */
	UI_GetThemeColorShade4fv(TH_GRID, 10, ts.colorGrid);
	/* emphasise division lines lighter instead of darker, if background is darker than grid */
	UI_GetThemeColorShade4fv(
	        TH_GRID,
	        (ts.colorGrid[0] + ts.colorGrid[1] + ts.colorGrid[2] + 0.12f >
	         ts.colorBackground[0] + ts.colorBackground[1] + ts.colorBackground[2]) ?
	        20 : -10, ts.colorGridEmphasise);
	/* Grid Axis */
	UI_GetThemeColorBlendShade4fv(TH_GRID, TH_AXIS_X, 0.5f, -10, ts.colorGridAxisX);
	UI_GetThemeColorBlendShade4fv(TH_GRID, TH_AXIS_Y, 0.5f, -10, ts.colorGridAxisY);
	UI_GetThemeColorBlendShade4fv(TH_GRID, TH_AXIS_Z, 0.5f, -10, ts.colorGridAxisZ);

	UI_GetThemeColorShadeAlpha4fv(TH_TRANSFORM, 0, -80, ts.colorDeselect);
	UI_GetThemeColorShadeAlpha4fv(TH_WIRE, 0, -30, ts.colorOutline);
	UI_GetThemeColorShadeAlpha4fv(TH_LAMP, 0, 255, ts.colorLampNoAlpha);

	ts.sizeLampCenter = (U.obcenter_dia + 1.5f) * U.pixelsize;
	ts.sizeLampCircle = U.pixelsize * 9.0f;
	ts.sizeLampCircleShadow = ts.sizeLampCircle + U.pixelsize * 3.0f;

	/* M_SQRT2 to be at least the same size of the old square */
	ts.sizeVertex = ceilf(UI_GetThemeValuef(TH_VERTEX_SIZE) * (float)M_SQRT2 / 2.0f);
	ts.sizeFaceDot = ceilf(UI_GetThemeValuef(TH_FACEDOT_SIZE) * (float)M_SQRT2);
	ts.sizeEdge = 1.0f / 2.0f; /* TODO Theme */
	ts.sizeEdgeFix = 0.5f + 2.0f * (2.0f * (MAX2(ts.sizeVertex, ts.sizeEdge)) * (float)M_SQRT1_2);

	/* TODO Waiting for notifiers to invalidate cache */
	if (globals_ubo) {
		DRW_uniformbuffer_free(globals_ubo);
	}

	globals_ubo = DRW_uniformbuffer_create(sizeof(GlobalsUboStorage), &ts);

	ColorBand ramp = {0};
	float *colors;
	int col_size;

	ramp.tot = 3;
	ramp.data[0].a = 1.0f;
	ramp.data[0].b = 1.0f;
	ramp.data[0].pos = 0.0f;
	ramp.data[1].a = 1.0f;
	ramp.data[1].g = 1.0f;
	ramp.data[1].pos = 0.5f;
	ramp.data[2].a = 1.0f;
	ramp.data[2].r = 1.0f;
	ramp.data[2].pos = 1.0f;

	BKE_colorband_evaluate_table_rgba(&ramp, &colors, &col_size);

	if (globals_ramp) {
		GPU_texture_free(globals_ramp);
	}
	globals_ramp = GPU_texture_create_1D(col_size, colors, NULL);

	MEM_freeN(colors);
}

/* ********************************* SHGROUP ************************************* */

DRWShadingGroup *shgroup_dynlines_uniform_color(DRWPass *pass, float color[4])
{
	GPUShader *sh = GPU_shader_get_builtin_shader(GPU_SHADER_3D_UNIFORM_COLOR);

	DRWShadingGroup *grp = DRW_shgroup_line_batch_create(sh, pass);
	DRW_shgroup_uniform_vec4(grp, "color", color, 1);

	return grp;
}

DRWShadingGroup *shgroup_dynpoints_uniform_color(DRWPass *pass, float color[4], float *size)
{
	GPUShader *sh = GPU_shader_get_builtin_shader(GPU_SHADER_3D_POINT_UNIFORM_SIZE_UNIFORM_COLOR_AA);

	DRWShadingGroup *grp = DRW_shgroup_point_batch_create(sh, pass);
	DRW_shgroup_uniform_vec4(grp, "color", color, 1);
	DRW_shgroup_uniform_float(grp, "size", size, 1);
	DRW_shgroup_state_enable(grp, DRW_STATE_POINT);

	return grp;
}

DRWShadingGroup *shgroup_groundlines_uniform_color(DRWPass *pass, float color[4])
{
	GPUShader *sh = GPU_shader_get_builtin_shader(GPU_SHADER_3D_GROUNDLINE);

	DRWShadingGroup *grp = DRW_shgroup_point_batch_create(sh, pass);
	DRW_shgroup_uniform_vec4(grp, "color", color, 1);

	return grp;
}

DRWShadingGroup *shgroup_groundpoints_uniform_color(DRWPass *pass, float color[4])
{
	GPUShader *sh = GPU_shader_get_builtin_shader(GPU_SHADER_3D_GROUNDPOINT);

	DRWShadingGroup *grp = DRW_shgroup_point_batch_create(sh, pass);
	DRW_shgroup_uniform_vec4(grp, "color", color, 1);
	DRW_shgroup_state_enable(grp, DRW_STATE_POINT);

	return grp;
}

DRWShadingGroup *shgroup_instance_screenspace(DRWPass *pass, struct Gwn_Batch *geom, float *size)
{
	GPUShader *sh = GPU_shader_get_builtin_shader(GPU_SHADER_3D_SCREENSPACE_VARIYING_COLOR);

	DRWShadingGroup *grp = DRW_shgroup_instance_create(sh, pass, geom);
	DRW_shgroup_attrib_float(grp, "world_pos", 3);
	DRW_shgroup_attrib_float(grp, "color", 3);
	DRW_shgroup_uniform_float(grp, "size", size, 1);
	DRW_shgroup_uniform_float(grp, "pixel_size", DRW_viewport_pixelsize_get(), 1);
	DRW_shgroup_uniform_vec3(grp, "screen_vecs[0]", DRW_viewport_screenvecs_get(), 2);
	DRW_shgroup_state_enable(grp, DRW_STATE_STIPPLE_3);

	return grp;
}

DRWShadingGroup *shgroup_instance_solid(DRWPass *pass, struct Gwn_Batch *geom)
{
	static float light[3] = {0.0f, 0.0f, 1.0f};
	GPUShader *sh = GPU_shader_get_builtin_shader(GPU_SHADER_3D_OBJECTSPACE_SIMPLE_LIGHTING_VARIYING_COLOR);

	DRWShadingGroup *grp = DRW_shgroup_instance_create(sh, pass, geom);
	DRW_shgroup_attrib_float(grp, "InstanceModelMatrix", 16);
	DRW_shgroup_attrib_float(grp, "color", 4);
	DRW_shgroup_uniform_vec3(grp, "light", light, 1);

	return grp;
}

DRWShadingGroup *shgroup_instance_wire(DRWPass *pass, struct Gwn_Batch *geom)
{
	GPUShader *sh = GPU_shader_get_builtin_shader(GPU_SHADER_3D_OBJECTSPACE_VARIYING_COLOR);

	DRWShadingGroup *grp = DRW_shgroup_instance_create(sh, pass, geom);
	DRW_shgroup_attrib_float(grp, "InstanceModelMatrix", 16);
	DRW_shgroup_attrib_float(grp, "color", 4);

	return grp;
}

DRWShadingGroup *shgroup_instance_screen_aligned(DRWPass *pass, struct Gwn_Batch *geom)
{
	GPUShader *sh = GPU_shader_get_builtin_shader(GPU_SHADER_3D_INSTANCE_SCREEN_ALIGNED);

	DRWShadingGroup *grp = DRW_shgroup_instance_create(sh, pass, geom);
	DRW_shgroup_attrib_float(grp, "color", 3);
	DRW_shgroup_attrib_float(grp, "size", 1);
	DRW_shgroup_attrib_float(grp, "InstanceModelMatrix", 16);
	DRW_shgroup_uniform_vec3(grp, "screen_vecs[0]", DRW_viewport_screenvecs_get(), 2);

	return grp;
}

DRWShadingGroup *shgroup_instance_axis_names(DRWPass *pass, struct Gwn_Batch *geom)
{
	GPUShader *sh = GPU_shader_get_builtin_shader(GPU_SHADER_3D_INSTANCE_SCREEN_ALIGNED_AXIS);

	DRWShadingGroup *grp = DRW_shgroup_instance_create(sh, pass, geom);
	DRW_shgroup_attrib_float(grp, "color", 3);
	DRW_shgroup_attrib_float(grp, "size", 1);
	DRW_shgroup_attrib_float(grp, "InstanceModelMatrix", 16);
	DRW_shgroup_uniform_vec3(grp, "screen_vecs[0]", DRW_viewport_screenvecs_get(), 2);

	return grp;
}

DRWShadingGroup *shgroup_instance_scaled(DRWPass *pass, struct Gwn_Batch *geom)
{
	GPUShader *sh_inst = GPU_shader_get_builtin_shader(GPU_SHADER_INSTANCE_VARIYING_COLOR_VARIYING_SCALE);

	DRWShadingGroup *grp = DRW_shgroup_instance_create(sh_inst, pass, geom);
	DRW_shgroup_attrib_float(grp, "color", 3);
	DRW_shgroup_attrib_float(grp, "size", 3);
	DRW_shgroup_attrib_float(grp, "InstanceModelMatrix", 16);

	return grp;
}

DRWShadingGroup *shgroup_instance(DRWPass *pass, struct Gwn_Batch *geom)
{
	GPUShader *sh_inst = GPU_shader_get_builtin_shader(GPU_SHADER_INSTANCE_VARIYING_COLOR_VARIYING_SIZE);

	DRWShadingGroup *grp = DRW_shgroup_instance_create(sh_inst, pass, geom);
	DRW_shgroup_attrib_float(grp, "color", 3);
	DRW_shgroup_attrib_float(grp, "size", 1);
	DRW_shgroup_attrib_float(grp, "InstanceModelMatrix", 16);

	return grp;
}

DRWShadingGroup *shgroup_camera_instance(DRWPass *pass, struct Gwn_Batch *geom)
{
	GPUShader *sh_inst = GPU_shader_get_builtin_shader(GPU_SHADER_CAMERA);

	DRWShadingGroup *grp = DRW_shgroup_instance_create(sh_inst, pass, geom);
	DRW_shgroup_attrib_float(grp, "color", 3);
	DRW_shgroup_attrib_float(grp, "corners", 8);
	DRW_shgroup_attrib_float(grp, "depth", 1);
	DRW_shgroup_attrib_float(grp, "tria", 4);
	DRW_shgroup_attrib_float(grp, "InstanceModelMatrix", 16);

	return grp;
}

DRWShadingGroup *shgroup_distance_lines_instance(DRWPass *pass, struct Gwn_Batch *geom)
{
	GPUShader *sh_inst = GPU_shader_get_builtin_shader(GPU_SHADER_DISTANCE_LINES);
	static float point_size = 4.0f;

	DRWShadingGroup *grp = DRW_shgroup_instance_create(sh_inst, pass, geom);
	DRW_shgroup_attrib_float(grp, "color", 3);
	DRW_shgroup_attrib_float(grp, "start", 1);
	DRW_shgroup_attrib_float(grp, "end", 1);
	DRW_shgroup_attrib_float(grp, "InstanceModelMatrix", 16);
	DRW_shgroup_uniform_float(grp, "size", &point_size, 1);

	return grp;
}

DRWShadingGroup *shgroup_spot_instance(DRWPass *pass, struct Gwn_Batch *geom)
{
	GPUShader *sh_inst = GPU_shader_get_builtin_shader(GPU_SHADER_INSTANCE_EDGES_VARIYING_COLOR);
	static const int True = true;
	static const int False = false;

	DRWShadingGroup *grp = DRW_shgroup_instance_create(sh_inst, pass, geom);
	DRW_shgroup_attrib_float(grp, "color", 3);
	DRW_shgroup_attrib_float(grp, "InstanceModelMatrix", 16);
	DRW_shgroup_uniform_bool(grp, "drawFront", &False, 1);
	DRW_shgroup_uniform_bool(grp, "drawBack", &False, 1);
	DRW_shgroup_uniform_bool(grp, "drawSilhouette", &True, 1);

	return grp;
}

DRWShadingGroup *shgroup_instance_bone_envelope_wire(DRWPass *pass, struct Gwn_Batch *geom)
{
	GPUShader *sh = GPU_shader_get_builtin_shader(GPU_SHADER_3D_INSTANCE_BONE_ENVELOPE_WIRE);

	DRWShadingGroup *grp = DRW_shgroup_instance_create(sh, pass, geom);
	DRW_shgroup_attrib_float(grp, "InstanceModelMatrix", 16);
	DRW_shgroup_attrib_float(grp, "color", 4);
	DRW_shgroup_attrib_float(grp, "radius_head", 1);
	DRW_shgroup_attrib_float(grp, "radius_tail", 1);
	DRW_shgroup_attrib_float(grp, "distance", 1);

	return grp;
}

DRWShadingGroup *shgroup_instance_bone_envelope_solid(DRWPass *pass, struct Gwn_Batch *geom)
{
	static float light[3] = {0.0f, 0.0f, 1.0f};
	GPUShader *sh = GPU_shader_get_builtin_shader(GPU_SHADER_3D_INSTANCE_BONE_ENVELOPE_SOLID);

	DRWShadingGroup *grp = DRW_shgroup_instance_create(sh, pass, geom);
	DRW_shgroup_attrib_float(grp, "InstanceModelMatrix", 16);
	DRW_shgroup_attrib_float(grp, "color", 4);
	DRW_shgroup_attrib_float(grp, "radius_head", 1);
	DRW_shgroup_attrib_float(grp, "radius_tail", 1);
	DRW_shgroup_uniform_vec3(grp, "light", light, 1);

	return grp;
}

DRWShadingGroup *shgroup_instance_mball_helpers(DRWPass *pass, struct Gwn_Batch *geom)
{
	GPUShader *sh = GPU_shader_get_builtin_shader(GPU_SHADER_3D_INSTANCE_MBALL_HELPERS);

	DRWShadingGroup *grp = DRW_shgroup_instance_create(sh, pass, geom);
	DRW_shgroup_attrib_float(grp, "ScaleTranslationMatrix", 12);
	DRW_shgroup_attrib_float(grp, "radius", 1);
	DRW_shgroup_attrib_float(grp, "color", 3);
	DRW_shgroup_uniform_vec3(grp, "screen_vecs[0]", DRW_viewport_screenvecs_get(), 2);

	return grp;
}


/* ******************************************** COLOR UTILS *********************************************** */

/* TODO FINISH */
/**
 * Get the wire color theme_id of an object based on it's state
 * \a r_color is a way to get a pointer to the static color var associated
 */
int DRW_object_wire_theme_get(
        Object *ob, ViewLayer *view_layer, float **r_color)
{
	const DRWContextState *draw_ctx = DRW_context_state_get();
	const bool is_edit = (draw_ctx->object_mode & OB_MODE_EDIT) != 0;
	const bool active = (view_layer->basact && view_layer->basact->object == ob);
	/* confusing logic here, there are 2 methods of setting the color
	 * 'colortab[colindex]' and 'theme_id', colindex overrides theme_id.
	 *
	 * note: no theme yet for 'colindex' */
	int theme_id = is_edit ? TH_WIRE_EDIT : TH_WIRE;

	if (//(scene->obedit == NULL) &&
	    ((G.moving & G_TRANSFORM_OBJ) != 0) &&
	    ((ob->base_flag & BASE_SELECTED) != 0))
	{
		theme_id = TH_TRANSFORM;
	}
	else {
		/* Sets the 'theme_id' or fallback to wire */
		if ((ob->flag & OB_FROMGROUP) != 0) {
			if ((ob->base_flag & BASE_SELECTED) != 0) {
				theme_id = TH_GROUP_ACTIVE;
			}
			else {
				theme_id = TH_GROUP;
			}
		}
		else {
			if ((ob->base_flag & BASE_SELECTED) != 0) {
				theme_id = (active) ? TH_ACTIVE : TH_SELECT;
			}
			else {
				if (ob->type == OB_LAMP) theme_id = TH_LAMP;
				else if (ob->type == OB_SPEAKER) theme_id = TH_SPEAKER;
				else if (ob->type == OB_CAMERA) theme_id = TH_CAMERA;
				else if (ob->type == OB_EMPTY) theme_id = TH_EMPTY;
				/* fallback to TH_WIRE */
			}
		}
	}

	if (r_color != NULL) {
		switch (theme_id) {
			case TH_WIRE_EDIT:    *r_color = ts.colorTransform; break;
			case TH_ACTIVE:       *r_color = ts.colorActive; break;
			case TH_SELECT:       *r_color = ts.colorSelect; break;
			case TH_GROUP:        *r_color = ts.colorGroup; break;
			case TH_GROUP_ACTIVE: *r_color = ts.colorGroupActive; break;
			case TH_TRANSFORM:    *r_color = ts.colorTransform; break;
			case OB_SPEAKER:      *r_color = ts.colorSpeaker; break;
			case OB_CAMERA:       *r_color = ts.colorCamera; break;
			case OB_EMPTY:        *r_color = ts.colorEmpty; break;
			case OB_LAMP:         *r_color = ts.colorLamp; break;
			default:              *r_color = ts.colorWire; break;
		}

		/* uses darker active color for non-active + selected */
		if ((theme_id == TH_GROUP_ACTIVE) && !active) {
			*r_color = ts.colorGroupSelect;
		}
	}

	return theme_id;
}

/* XXX This is utter shit, better find something more general */
float *DRW_color_background_blend_get(int theme_id)
{
	static float colors[11][4];
	float *ret;

	switch (theme_id) {
		case TH_WIRE_EDIT:    ret = colors[0]; break;
		case TH_ACTIVE:       ret = colors[1]; break;
		case TH_SELECT:       ret = colors[2]; break;
		case TH_GROUP:        ret = colors[3]; break;
		case TH_GROUP_ACTIVE: ret = colors[4]; break;
		case TH_TRANSFORM:    ret = colors[5]; break;
		case OB_SPEAKER:      ret = colors[6]; break;
		case OB_CAMERA:       ret = colors[7]; break;
		case OB_EMPTY:        ret = colors[8]; break;
		case OB_LAMP:         ret = colors[9]; break;
		default:              ret = colors[10]; break;
	}

	UI_GetThemeColorBlendShade4fv(theme_id, TH_BACK, 0.5, 0, ret);

	return ret;
}<|MERGE_RESOLUTION|>--- conflicted
+++ resolved
@@ -35,11 +35,8 @@
 
 #include "DEG_depsgraph.h"
 
-<<<<<<< HEAD
 #include "draw_common.h"
 
-=======
->>>>>>> 74f7fb08
 #if 0
 #define UI_COLOR_RGB_FROM_U8(r, g, b, v4) \
 	ARRAY_SET_ITEMS(v4, (float)r / 255.0f, (float)g / 255.0f, (float)b / 255.0f, 1.0)
@@ -388,8 +385,7 @@
  * Get the wire color theme_id of an object based on it's state
  * \a r_color is a way to get a pointer to the static color var associated
  */
-int DRW_object_wire_theme_get(
-        Object *ob, ViewLayer *view_layer, float **r_color)
+int DRW_object_wire_theme_get(Object *ob, ViewLayer *view_layer, float **r_color)
 {
 	const DRWContextState *draw_ctx = DRW_context_state_get();
 	const bool is_edit = (draw_ctx->object_mode & OB_MODE_EDIT) != 0;
