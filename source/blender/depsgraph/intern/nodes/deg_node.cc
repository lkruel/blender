--- conflicted
+++ resolved
@@ -250,13 +250,8 @@
 {
 	ComponentDepsNode *comp_node = find_component(type, name);
 	if (!comp_node) {
-<<<<<<< HEAD
-		DepsNodeFactory *factory = deg_get_node_factory(type);
+		DepsNodeFactory *factory = deg_type_get_factory(type);
 		comp_node = (ComponentDepsNode *)factory->create_node(this->id_orig, "", name);
-=======
-		DepsNodeFactory *factory = deg_type_get_factory(type);
-		comp_node = (ComponentDepsNode *)factory->create_node(this->id, "", name);
->>>>>>> 50ef25d7
 
 		/* Register. */
 		ComponentIDKey *key = OBJECT_GUARDED_NEW(ComponentIDKey, type, name);
