--- conflicted
+++ resolved
@@ -69,11 +69,8 @@
 	{OB_MODE_WEIGHT_PAINT, "WEIGHT_PAINT", ICON_WPAINT_HLT, "Weight Paint", ""},
 	{OB_MODE_TEXTURE_PAINT, "TEXTURE_PAINT", ICON_TPAINT_HLT, "Texture Paint", ""},
 	{OB_MODE_PARTICLE_EDIT, "PARTICLE_EDIT", ICON_PARTICLEMODE, "Particle Edit", ""},
-<<<<<<< HEAD
+	{OB_MODE_GPENCIL, "GPENCIL_EDIT", ICON_GREASEPENCIL, "Edit Strokes", "Edit Grease Pencil Strokes"},
 	{OB_MODE_HAIR_EDIT, "HAIR_EDIT", ICON_PARTICLEMODE, "Hair Edit", ""},
-=======
-	{OB_MODE_GPENCIL, "GPENCIL_EDIT", ICON_GREASEPENCIL, "Edit Strokes", "Edit Grease Pencil Strokes"},
->>>>>>> 5d6b695f
 	{0, NULL, 0, NULL, NULL}
 };
 
