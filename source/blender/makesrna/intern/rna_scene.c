--- conflicted
+++ resolved
@@ -183,9 +183,8 @@
 
 #include "RE_pipeline.h"
 
-<<<<<<< HEAD
 #include "FRS_freestyle.h"
-=======
+
 static PointerRNA rna_Scene_object_bases_lookup_string(PointerRNA *ptr, const char *key)
 {
 	Scene *scene= (Scene*)ptr->data;
@@ -199,7 +198,6 @@
 
 	return PointerRNA_NULL;
 }
->>>>>>> 12afa64d
 
 static PointerRNA rna_Scene_objects_get(CollectionPropertyIterator *iter)
 {
