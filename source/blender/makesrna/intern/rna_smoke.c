/*
 * ***** BEGIN GPL LICENSE BLOCK *****
 *
 * This program is free software; you can redistribute it and/or
 * modify it under the terms of the GNU General Public License
 * as published by the Free Software Foundation; either version 2
 * of the License, or (at your option) any later version.
 *
 * This program is distributed in the hope that it will be useful,
 * but WITHOUT ANY WARRANTY; without even the implied warranty of
 * MERCHANTABILITY or FITNESS FOR A PARTICULAR PURPOSE.  See the
 * GNU General Public License for more details.
 *
 * You should have received a copy of the GNU General Public License
 * along with this program; if not, write to the Free Software Foundation,
 * Inc., 51 Franklin Street, Fifth Floor, Boston, MA 02110-1301, USA.
 *
 * Contributor(s): Daniel Genrich
 *                 Blender Foundation
 *
 * ***** END GPL LICENSE BLOCK *****
 */

/** \file blender/makesrna/intern/rna_smoke.c
 *  \ingroup RNA
 */


#include <stdlib.h>
#include <limits.h>

#include "RNA_define.h"
#include "RNA_enum_types.h"

#include "rna_internal.h"

#include "BKE_modifier.h"
#include "BKE_smoke.h"
#include "BKE_pointcache.h"

#include "BLI_threads.h"

#include "DNA_modifier_types.h"
#include "DNA_object_force.h"
#include "DNA_object_types.h"
#include "DNA_scene_types.h"
#include "DNA_smoke_types.h"

#include "WM_types.h"


#ifdef RNA_RUNTIME

#include "BKE_context.h"
#include "BKE_depsgraph.h"
#include "BKE_particle.h"
#include "BKE_texture.h"

#include "smoke_API.h"


static void rna_Smoke_update(Main *UNUSED(bmain), Scene *UNUSED(scene), PointerRNA *ptr)
{
	DAG_id_tag_update(ptr->id.data, OB_RECALC_DATA);
}

static void rna_Smoke_dependency_update(Main *bmain, Scene *scene, PointerRNA *ptr)
{
	rna_Smoke_update(bmain, scene, ptr);
	DAG_relations_tag_update(bmain);
}

static void rna_Smoke_resetCache(Main *UNUSED(bmain), Scene *UNUSED(scene), PointerRNA *ptr)
{
	SmokeDomainSettings *settings = (SmokeDomainSettings *)ptr->data;
	if (settings->smd && settings->smd->domain)
		settings->point_cache[0]->flag |= PTCACHE_OUTDATED;
	DAG_id_tag_update(ptr->id.data, OB_RECALC_DATA);
}

static void rna_Smoke_cachetype_set(struct PointerRNA *ptr, int value)
{
	SmokeDomainSettings *settings = (SmokeDomainSettings *)ptr->data;
	Object *ob = (Object *)ptr->id.data;

	if (value != settings->cache_file_format) {
		/* Clear old caches. */
		PTCacheID id;
		BKE_ptcache_id_from_smoke(&id, ob, settings->smd);
		BKE_ptcache_id_clear(&id, PTCACHE_CLEAR_ALL, 0);

		settings->cache_file_format = value;
	}
}

static void rna_Smoke_reset(Main *bmain, Scene *scene, PointerRNA *ptr)
{
	SmokeDomainSettings *settings = (SmokeDomainSettings *)ptr->data;

	smokeModifier_reset(settings->smd);
	rna_Smoke_resetCache(bmain, scene, ptr);

	rna_Smoke_update(bmain, scene, ptr);
}

static void rna_Smoke_reset_dependency(Main *bmain, Scene *scene, PointerRNA *ptr)
{
	SmokeDomainSettings *settings = (SmokeDomainSettings *)ptr->data;

	smokeModifier_reset(settings->smd);

	if (settings->smd && settings->smd->domain)
		settings->smd->domain->point_cache[0]->flag |= PTCACHE_OUTDATED;

	rna_Smoke_dependency_update(bmain, scene, ptr);
}

static char *rna_SmokeDomainSettings_path(PointerRNA *ptr)
{
	SmokeDomainSettings *settings = (SmokeDomainSettings *)ptr->data;
	ModifierData *md = (ModifierData *)settings->smd;
	char name_esc[sizeof(md->name) * 2];

	BLI_strescape(name_esc, md->name, sizeof(name_esc));
	return BLI_sprintfN("modifiers[\"%s\"].domain_settings", name_esc);
}

static char *rna_SmokeFlowSettings_path(PointerRNA *ptr)
{
	SmokeFlowSettings *settings = (SmokeFlowSettings *)ptr->data;
	ModifierData *md = (ModifierData *)settings->smd;
	char name_esc[sizeof(md->name) * 2];

	BLI_strescape(name_esc, md->name, sizeof(name_esc));
	return BLI_sprintfN("modifiers[\"%s\"].flow_settings", name_esc);
}

static char *rna_SmokeCollSettings_path(PointerRNA *ptr)
{
	SmokeCollSettings *settings = (SmokeCollSettings *)ptr->data;
	ModifierData *md = (ModifierData *)settings->smd;
	char name_esc[sizeof(md->name) * 2];

	BLI_strescape(name_esc, md->name, sizeof(name_esc));
	return BLI_sprintfN("modifiers[\"%s\"].coll_settings", name_esc);
}

static int rna_SmokeModifier_grid_get_length(PointerRNA *ptr, int length[RNA_MAX_ARRAY_DIMENSION])
{
#ifdef WITH_SMOKE
	SmokeDomainSettings *sds = (SmokeDomainSettings *)ptr->data;
	float *density = NULL;
	int size = 0;

	if (sds->flags & MOD_SMOKE_HIGHRES && sds->wt) {
		/* high resolution smoke */
		int res[3];

		smoke_turbulence_get_res(sds->wt, res);
		size = res[0] * res[1] * res[2];

		density = smoke_turbulence_get_density(sds->wt);
	}
	else if (sds->fluid) {
		/* regular resolution */
		size = sds->res[0] * sds->res[1] * sds->res[2];
		density = smoke_get_density(sds->fluid);
	}

	length[0] = (density) ? size : 0;
#else
	(void)ptr;
	length[0] = 0;
#endif
	return length[0];
}

static int rna_SmokeModifier_color_grid_get_length(PointerRNA *ptr, int length[RNA_MAX_ARRAY_DIMENSION])
{
	rna_SmokeModifier_grid_get_length(ptr, length);

	length[0] *= 4;
	return length[0];
}

static int rna_SmokeModifier_velocity_grid_get_length(PointerRNA *ptr, int length[RNA_MAX_ARRAY_DIMENSION])
{
#ifdef WITH_SMOKE
	SmokeDomainSettings *sds = (SmokeDomainSettings *)ptr->data;
	float *vx = NULL;
	float *vy = NULL;
	float *vz = NULL;
	int size = 0;

	/* Velocity data is always low-resolution. */
	if (sds->fluid) {
		size = 3 * sds->res[0] * sds->res[1] * sds->res[2];
		vx = smoke_get_velocity_x(sds->fluid);
		vy = smoke_get_velocity_y(sds->fluid);
		vz = smoke_get_velocity_z(sds->fluid);
	}

	length[0] = (vx && vy && vz) ? size : 0;
#else
	(void)ptr;
	length[0] = 0;
#endif
	return length[0];
}

static int rna_SmokeModifier_heat_grid_get_length(
        PointerRNA *ptr,
        int length[RNA_MAX_ARRAY_DIMENSION])
{
#ifdef WITH_SMOKE
	SmokeDomainSettings *sds = (SmokeDomainSettings *)ptr->data;
	float *heat = NULL;
	int size = 0;

	/* Heat data is always low-resolution. */
	if (sds->fluid) {
		size = sds->res[0] * sds->res[1] * sds->res[2];
		heat = smoke_get_heat(sds->fluid);
	}

	length[0] = (heat) ? size : 0;
#else
	(void)ptr;
	length[0] = 0;
#endif
	return length[0];
}

static void rna_SmokeModifier_density_grid_get(PointerRNA *ptr, float *values)
{
#ifdef WITH_SMOKE
	SmokeDomainSettings *sds = (SmokeDomainSettings *)ptr->data;
	int length[RNA_MAX_ARRAY_DIMENSION];
	int size = rna_SmokeModifier_grid_get_length(ptr, length);
	float *density;

	BLI_rw_mutex_lock(sds->fluid_mutex, THREAD_LOCK_READ);
	
	if (sds->flags & MOD_SMOKE_HIGHRES && sds->wt)
		density = smoke_turbulence_get_density(sds->wt);
	else
		density = smoke_get_density(sds->fluid);

	memcpy(values, density, size * sizeof(float));

	BLI_rw_mutex_unlock(sds->fluid_mutex);
#else
	UNUSED_VARS(ptr, values);
#endif
}

static void rna_SmokeModifier_velocity_grid_get(PointerRNA *ptr, float *values)
{
#ifdef WITH_SMOKE
	SmokeDomainSettings *sds = (SmokeDomainSettings *)ptr->data;
	int length[RNA_MAX_ARRAY_DIMENSION];
	int size = rna_SmokeModifier_velocity_grid_get_length(ptr, length);
	float *vx, *vy, *vz;
	int i;

	BLI_rw_mutex_lock(sds->fluid_mutex, THREAD_LOCK_READ);

	vx = smoke_get_velocity_x(sds->fluid);
	vy = smoke_get_velocity_y(sds->fluid);
	vz = smoke_get_velocity_z(sds->fluid);

	for (i = 0; i < size; i += 3) {
		*(values++) = *(vx++);
		*(values++) = *(vy++);
		*(values++) = *(vz++);
	}

	BLI_rw_mutex_unlock(sds->fluid_mutex);
#else
	UNUSED_VARS(ptr, values);
#endif
}

static void rna_SmokeModifier_color_grid_get(PointerRNA *ptr, float *values)
{
#ifdef WITH_SMOKE
	SmokeDomainSettings *sds = (SmokeDomainSettings *)ptr->data;

	BLI_rw_mutex_lock(sds->fluid_mutex, THREAD_LOCK_READ);

	if (sds->flags & MOD_SMOKE_HIGHRES) {
		if (smoke_turbulence_has_colors(sds->wt))
			smoke_turbulence_get_rgba(sds->wt, values, 0);
		else
			smoke_turbulence_get_rgba_from_density(sds->wt, sds->active_color, values, 0);
	}
	else {
		if (smoke_has_colors(sds->fluid))
			smoke_get_rgba(sds->fluid, values, 0);
		else
			smoke_get_rgba_from_density(sds->fluid, sds->active_color, values, 0);
	}

	BLI_rw_mutex_unlock(sds->fluid_mutex);
#else
	UNUSED_VARS(ptr, values);
#endif
}

static void rna_SmokeModifier_flame_grid_get(PointerRNA *ptr, float *values)
{
#ifdef WITH_SMOKE
	SmokeDomainSettings *sds = (SmokeDomainSettings *)ptr->data;
	int length[RNA_MAX_ARRAY_DIMENSION];
	int size = rna_SmokeModifier_grid_get_length(ptr, length);
	float *flame;

	BLI_rw_mutex_lock(sds->fluid_mutex, THREAD_LOCK_READ);
	
	if (sds->flags & MOD_SMOKE_HIGHRES && sds->wt)
		flame = smoke_turbulence_get_flame(sds->wt);
	else
		flame = smoke_get_flame(sds->fluid);
	
	if (flame)
		memcpy(values, flame, size * sizeof(float));
	else
		memset(values, 0, size * sizeof(float));

	BLI_rw_mutex_unlock(sds->fluid_mutex);
#else
	UNUSED_VARS(ptr, values);
#endif
}

static void rna_SmokeModifier_heat_grid_get(PointerRNA *ptr, float *values)
{
#ifdef WITH_SMOKE
	SmokeDomainSettings *sds = (SmokeDomainSettings *)ptr->data;
	int length[RNA_MAX_ARRAY_DIMENSION];
	int size = rna_SmokeModifier_heat_grid_get_length(ptr, length);
	float *heat;

	BLI_rw_mutex_lock(sds->fluid_mutex, THREAD_LOCK_READ);

	heat = smoke_get_heat(sds->fluid);

	if (heat != NULL) {
		/* scale heat values from -2.0-2.0 to -1.0-1.0. */
		for (int i = 0; i < size; i++) {
			values[i] = heat[i] * 0.5f;
		}
	}
	else {
		memset(values, 0, size * sizeof(float));
	}

	BLI_rw_mutex_unlock(sds->fluid_mutex);
#else
	UNUSED_VARS(ptr, values);
#endif
}

static void rna_SmokeFlow_density_vgroup_get(PointerRNA *ptr, char *value)
{
	SmokeFlowSettings *flow = (SmokeFlowSettings *)ptr->data;
	rna_object_vgroup_name_index_get(ptr, value, flow->vgroup_density);
}

static int rna_SmokeFlow_density_vgroup_length(PointerRNA *ptr)
{
	SmokeFlowSettings *flow = (SmokeFlowSettings *)ptr->data;
	return rna_object_vgroup_name_index_length(ptr, flow->vgroup_density);
}

static void rna_SmokeFlow_density_vgroup_set(PointerRNA *ptr, const char *value)
{
	SmokeFlowSettings *flow = (SmokeFlowSettings *)ptr->data;
	rna_object_vgroup_name_index_set(ptr, value, &flow->vgroup_density);
}

static void rna_SmokeFlow_uvlayer_set(PointerRNA *ptr, const char *value)
{
	SmokeFlowSettings *flow = (SmokeFlowSettings *)ptr->data;
	rna_object_uvlayer_name_set(ptr, value, flow->uvlayer_name, sizeof(flow->uvlayer_name));
}

<<<<<<< HEAD
static void rna_SmokeModifier_cache_filename_get(PointerRNA *ptr, char *filename)
{
       SmokeDomainSettings *sds = (SmokeDomainSettings *)ptr->data;
       PTCacheID pid;

       BKE_ptcache_id_from_smoke(&pid, ptr->id.data, sds->smd);
       ptcache_filename(&pid, filename, sds->smd->time, 1, 1);
=======
static void rna_Smoke_use_color_ramp_set(PointerRNA *ptr, int value)
{
	SmokeDomainSettings *sds = (SmokeDomainSettings *)ptr->data;

	sds->use_coba = value;

	if (value && sds->coba == NULL) {
		sds->coba = add_colorband(false);
	}
>>>>>>> 2a2eb0c4
}

#else

static void rna_def_smoke_domain_settings(BlenderRNA *brna)
{
	StructRNA *srna;
	PropertyRNA *prop;

	static EnumPropertyItem prop_noise_type_items[] = {
		{MOD_SMOKE_NOISEWAVE, "NOISEWAVE", 0, "Wavelet", ""},
#ifdef WITH_FFTW3
		{MOD_SMOKE_NOISEFFT, "NOISEFFT", 0, "FFT", ""},
#endif
		/*  {MOD_SMOKE_NOISECURL, "NOISECURL", 0, "Curl", ""}, */
		{0, NULL, 0, NULL, NULL}
	};

	static EnumPropertyItem prop_compression_items[] = {
		{ VDB_COMPRESSION_ZIP, "ZIP", 0, "Zip", "Effective but slow compression" },
#ifdef WITH_OPENVDB_BLOSC
		{ VDB_COMPRESSION_BLOSC, "BLOSC", 0, "Blosc", "Multithreaded compression, similar in size and quality as 'Zip'" },
#endif
		{ VDB_COMPRESSION_NONE, "NONE", 0, "None", "Do not use any compression" },
		{ 0, NULL, 0, NULL, NULL }
	};

	static EnumPropertyItem smoke_cache_comp_items[] = {
		{SM_CACHE_LIGHT, "CACHELIGHT", 0, "Light", "Fast but not so effective compression"},
		{SM_CACHE_HEAVY, "CACHEHEAVY", 0, "Heavy", "Effective but slow compression"},
		{0, NULL, 0, NULL, NULL}
	};

	static EnumPropertyItem smoke_highres_sampling_items[] = {
		{SM_HRES_FULLSAMPLE, "FULLSAMPLE", 0, "Full Sample", ""},
		{SM_HRES_LINEAR, "LINEAR", 0, "Linear", ""},
		{SM_HRES_NEAREST, "NEAREST", 0, "Nearest", ""},
		{0, NULL, 0, NULL, NULL}
	};

	static EnumPropertyItem smoke_data_depth_items[] = {
		{16, "16", 0, "Float (Half)", "Half float (16 bit data)"},
		{0,  "32", 0, "Float (Full)", "Full float (32 bit data)"},  /* default */
		{0, NULL, 0, NULL, NULL},
	};

	static EnumPropertyItem smoke_domain_colli_items[] = {
		{SM_BORDER_OPEN, "BORDEROPEN", 0, "Open", "Smoke doesn't collide with any border"},
		{SM_BORDER_VERTICAL, "BORDERVERTICAL", 0, "Vertically Open",
		 "Smoke doesn't collide with top and bottom sides"},
		{SM_BORDER_CLOSED, "BORDERCLOSED", 0, "Collide All", "Smoke collides with every side"},
		{0, NULL, 0, NULL, NULL}
	};

	static EnumPropertyItem cache_file_type_items[] = {
		{PTCACHE_FILE_PTCACHE, "POINTCACHE", 0, "Point Cache", "Blender specific point cache file format"},
#ifdef WITH_OPENVDB
		{PTCACHE_FILE_OPENVDB, "OPENVDB", 0, "OpenVDB", "OpenVDB file format"},
#endif
		{0, NULL, 0, NULL, NULL}
	};

	static EnumPropertyItem smoke_view_items[] = {
	    {MOD_SMOKE_SLICE_VIEW_ALIGNED, "VIEW_ALIGNED", 0, "View", "Slice volume parallel to the view plane"},
	    {MOD_SMOKE_SLICE_AXIS_ALIGNED, "AXIS_ALIGNED", 0, "Axis", "Slice volume parallel to the major axis"},
	    {0, NULL, 0, NULL, NULL}
	};

	static EnumPropertyItem axis_slice_method_items[] = {
	    {AXIS_SLICE_FULL, "FULL", 0, "Full", "Slice the whole domain object"},
	    {AXIS_SLICE_SINGLE, "SINGLE", 0, "Single", "Perform a single slice of the domain object"},
	    {0, NULL, 0, NULL, NULL}
	};

	static EnumPropertyItem axis_slice_position_items[] = {
	    {SLICE_AXIS_AUTO, "AUTO", 0, "Auto", "Adjust slice direction according to the view direction"},
	    {SLICE_AXIS_X, "X", 0, "X", "Slice along the X axis"},
	    {SLICE_AXIS_Y, "Y", 0, "Y", "Slice along the Y axis"},
	    {SLICE_AXIS_Z, "Z", 0, "Z", "Slice along the Z axis"},
	    {0, NULL, 0, NULL, NULL}
	};

	static EnumPropertyItem vector_draw_items[] = {
	    {VECTOR_DRAW_NEEDLE, "NEEDLE", 0, "Needle", "Draw vectors as needles"},
	    {VECTOR_DRAW_STREAMLINE, "STREAMLINE", 0, "Streamlines", "Draw vectors as streamlines"},
	    {0, NULL, 0, NULL, NULL}
	};

	srna = RNA_def_struct(brna, "SmokeDomainSettings", NULL);
	RNA_def_struct_ui_text(srna, "Domain Settings", "Smoke domain settings");
	RNA_def_struct_sdna(srna, "SmokeDomainSettings");
	RNA_def_struct_path_func(srna, "rna_SmokeDomainSettings_path");

	prop = RNA_def_property(srna, "resolution_max", PROP_INT, PROP_NONE);
	RNA_def_property_int_sdna(prop, NULL, "maxres");
	RNA_def_property_range(prop, 6, 512);
	RNA_def_property_ui_range(prop, 24, 512, 2, -1);
	RNA_def_property_ui_text(prop, "Max Res", "Maximal resolution used in the fluid domain");
	RNA_def_property_clear_flag(prop, PROP_ANIMATABLE);
	RNA_def_property_update(prop, NC_OBJECT | ND_MODIFIER, "rna_Smoke_reset");

	prop = RNA_def_property(srna, "amplify", PROP_INT, PROP_NONE);
	RNA_def_property_int_sdna(prop, NULL, "amplify");
	RNA_def_property_range(prop, 1, 10);
	RNA_def_property_ui_range(prop, 1, 10, 1, -1);
	RNA_def_property_ui_text(prop, "Amplification", "Enhance the resolution of smoke by this factor using noise");
	RNA_def_property_clear_flag(prop, PROP_ANIMATABLE);
	RNA_def_property_update(prop, NC_OBJECT | ND_MODIFIER, "rna_Smoke_reset");

	prop = RNA_def_property(srna, "use_high_resolution", PROP_BOOLEAN, PROP_NONE);
	RNA_def_property_boolean_sdna(prop, NULL, "flags", MOD_SMOKE_HIGHRES);
	RNA_def_property_ui_text(prop, "High res", "Enable high resolution (using amplification)");
	RNA_def_property_clear_flag(prop, PROP_ANIMATABLE);
	RNA_def_property_update(prop, NC_OBJECT | ND_MODIFIER, "rna_Smoke_reset");

	prop = RNA_def_property(srna, "show_high_resolution", PROP_BOOLEAN, PROP_NONE);
	RNA_def_property_boolean_sdna(prop, NULL, "viewsettings", MOD_SMOKE_VIEW_SHOWBIG);
	RNA_def_property_ui_text(prop, "Show High Resolution", "Show high resolution (using amplification)");
	RNA_def_property_update(prop, NC_OBJECT | ND_DRAW, NULL);

	prop = RNA_def_property(srna, "noise_type", PROP_ENUM, PROP_NONE);
	RNA_def_property_enum_sdna(prop, NULL, "noise");
	RNA_def_property_enum_items(prop, prop_noise_type_items);
	RNA_def_property_ui_text(prop, "Noise Method", "Noise method which is used for creating the high resolution");
	RNA_def_property_clear_flag(prop, PROP_ANIMATABLE);
	RNA_def_property_update(prop, NC_OBJECT | ND_MODIFIER, "rna_Smoke_reset");

	prop = RNA_def_property(srna, "alpha", PROP_FLOAT, PROP_NONE);
	RNA_def_property_float_sdna(prop, NULL, "alpha");
	RNA_def_property_range(prop, -5.0, 5.0);
	RNA_def_property_ui_range(prop, -5.0, 5.0, 0.02, 5);
	RNA_def_property_ui_text(prop, "Density",
	                         "How much density affects smoke motion (higher value results in faster rising smoke)");
	RNA_def_property_update(prop, NC_OBJECT | ND_MODIFIER, "rna_Smoke_resetCache");

	prop = RNA_def_property(srna, "beta", PROP_FLOAT, PROP_NONE);
	RNA_def_property_float_sdna(prop, NULL, "beta");
	RNA_def_property_range(prop, -5.0, 5.0);
	RNA_def_property_ui_range(prop, -5.0, 5.0, 0.02, 5);
	RNA_def_property_ui_text(prop, "Heat",
	                         "How much heat affects smoke motion (higher value results in faster rising smoke)");
	RNA_def_property_update(prop, NC_OBJECT | ND_MODIFIER, "rna_Smoke_resetCache");

	prop = RNA_def_property(srna, "collision_group", PROP_POINTER, PROP_NONE);
	RNA_def_property_pointer_sdna(prop, NULL, "coll_group");
	RNA_def_property_struct_type(prop, "Group");
	RNA_def_property_flag(prop, PROP_EDITABLE);
	RNA_def_property_ui_text(prop, "Collision Group", "Limit collisions to this group");
	RNA_def_property_update(prop, NC_OBJECT | ND_MODIFIER, "rna_Smoke_reset_dependency");

	prop = RNA_def_property(srna, "fluid_group", PROP_POINTER, PROP_NONE);
	RNA_def_property_pointer_sdna(prop, NULL, "fluid_group");
	RNA_def_property_struct_type(prop, "Group");
	RNA_def_property_flag(prop, PROP_EDITABLE);
	RNA_def_property_ui_text(prop, "Fluid Group", "Limit fluid objects to this group");
	RNA_def_property_update(prop, NC_OBJECT | ND_MODIFIER, "rna_Smoke_reset_dependency");

	prop = RNA_def_property(srna, "effector_group", PROP_POINTER, PROP_NONE);
	RNA_def_property_pointer_sdna(prop, NULL, "eff_group");
	RNA_def_property_struct_type(prop, "Group");
	RNA_def_property_flag(prop, PROP_EDITABLE);
	RNA_def_property_ui_text(prop, "Effector Group", "Limit effectors to this group");
	RNA_def_property_update(prop, NC_OBJECT | ND_MODIFIER, "rna_Smoke_reset_dependency");

	prop = RNA_def_property(srna, "strength", PROP_FLOAT, PROP_NONE);
	RNA_def_property_float_sdna(prop, NULL, "strength");
	RNA_def_property_range(prop, 0.0, 10.0);
	RNA_def_property_ui_range(prop, 0.0, 10.0, 1, 2);
	RNA_def_property_ui_text(prop, "Strength", "Strength of noise");
	RNA_def_property_update(prop, NC_OBJECT | ND_MODIFIER, "rna_Smoke_resetCache");

	prop = RNA_def_property(srna, "dissolve_speed", PROP_INT, PROP_NONE);
	RNA_def_property_int_sdna(prop, NULL, "diss_speed");
	RNA_def_property_range(prop, 1.0, 10000.0);
	RNA_def_property_ui_range(prop, 1.0, 10000.0, 1, -1);
	RNA_def_property_ui_text(prop, "Dissolve Speed", "Dissolve Speed");
	RNA_def_property_update(prop, NC_OBJECT | ND_MODIFIER, "rna_Smoke_resetCache");

	prop = RNA_def_property(srna, "use_dissolve_smoke", PROP_BOOLEAN, PROP_NONE);
	RNA_def_property_boolean_sdna(prop, NULL, "flags", MOD_SMOKE_DISSOLVE);
	RNA_def_property_ui_text(prop, "Dissolve Smoke", "Enable smoke to disappear over time");
	RNA_def_property_update(prop, NC_OBJECT | ND_MODIFIER, "rna_Smoke_resetCache");

	prop = RNA_def_property(srna, "use_dissolve_smoke_log", PROP_BOOLEAN, PROP_NONE);
	RNA_def_property_boolean_sdna(prop, NULL, "flags", MOD_SMOKE_DISSOLVE_LOG);
	RNA_def_property_ui_text(prop, "Logarithmic dissolve", "Using 1/x ");
	RNA_def_property_update(prop, NC_OBJECT | ND_MODIFIER, "rna_Smoke_resetCache");

	prop = RNA_def_property(srna, "point_cache", PROP_POINTER, PROP_NONE);
	RNA_def_property_flag(prop, PROP_NEVER_NULL);
	RNA_def_property_pointer_sdna(prop, NULL, "point_cache[0]");
	RNA_def_property_ui_text(prop, "Point Cache", "");

	prop = RNA_def_property(srna, "point_cache_compress_type", PROP_ENUM, PROP_NONE);
	RNA_def_property_enum_sdna(prop, NULL, "cache_comp");
	RNA_def_property_enum_items(prop, smoke_cache_comp_items);
	RNA_def_property_ui_text(prop, "Cache Compression", "Compression method to be used");

	prop = RNA_def_property(srna, "openvdb_cache_compress_type", PROP_ENUM, PROP_NONE);
	RNA_def_property_enum_sdna(prop, NULL, "openvdb_comp");
	RNA_def_property_enum_items(prop, prop_compression_items);
	RNA_def_property_ui_text(prop, "Compression", "Compression method to be used");

	prop = RNA_def_property(srna, "data_depth", PROP_ENUM, PROP_NONE);
	RNA_def_property_enum_bitflag_sdna(prop, NULL, "data_depth");
	RNA_def_property_enum_items(prop, smoke_data_depth_items);
	RNA_def_property_ui_text(prop, "Data Depth",
	                         "Bit depth for writing all scalar (including vector) "
	                         "lower values reduce file size");
	RNA_def_property_update(prop, NC_OBJECT | ND_MODIFIER, NULL);

	prop = RNA_def_property(srna, "collision_extents", PROP_ENUM, PROP_NONE);
	RNA_def_property_enum_sdna(prop, NULL, "border_collisions");
	RNA_def_property_enum_items(prop, smoke_domain_colli_items);
	RNA_def_property_ui_text(prop, "Border Collisions",
	                         "Select which domain border will be treated as collision object");
	RNA_def_property_update(prop, NC_OBJECT | ND_MODIFIER, "rna_Smoke_reset");

	prop = RNA_def_property(srna, "effector_weights", PROP_POINTER, PROP_NONE);
	RNA_def_property_struct_type(prop, "EffectorWeights");
	RNA_def_property_clear_flag(prop, PROP_EDITABLE);
	RNA_def_property_ui_text(prop, "Effector Weights", "");

	prop = RNA_def_property(srna, "highres_sampling", PROP_ENUM, PROP_NONE);
	RNA_def_property_enum_items(prop, smoke_highres_sampling_items);
	RNA_def_property_ui_text(prop, "Emitter", "Method for sampling the high resolution flow");
	RNA_def_property_update(prop, NC_OBJECT | ND_MODIFIER, "rna_Smoke_resetCache");

	prop = RNA_def_property(srna, "time_scale", PROP_FLOAT, PROP_NONE);
	RNA_def_property_float_sdna(prop, NULL, "time_scale");
	RNA_def_property_range(prop, 0.2, 1.5);
	RNA_def_property_ui_range(prop, 0.2, 1.5, 0.02, 5);
	RNA_def_property_ui_text(prop, "Time Scale", "Adjust simulation speed");
	RNA_def_property_update(prop, NC_OBJECT | ND_MODIFIER, "rna_Smoke_resetCache");

	prop = RNA_def_property(srna, "vorticity", PROP_FLOAT, PROP_NONE);
	RNA_def_property_float_sdna(prop, NULL, "vorticity");
	RNA_def_property_range(prop, 0.01, 4.0);
	RNA_def_property_ui_range(prop, 0.01, 4.0, 0.02, 5);
	RNA_def_property_ui_text(prop, "Vorticity", "Amount of turbulence/rotation in fluid");
	RNA_def_property_update(prop, NC_OBJECT | ND_MODIFIER, "rna_Smoke_resetCache");

	prop = RNA_def_property(srna, "density_grid", PROP_FLOAT, PROP_NONE);
	RNA_def_property_array(prop, 32);
	RNA_def_property_flag(prop, PROP_DYNAMIC);
	RNA_def_property_clear_flag(prop, PROP_EDITABLE);
	RNA_def_property_dynamic_array_funcs(prop, "rna_SmokeModifier_grid_get_length");
	RNA_def_property_float_funcs(prop, "rna_SmokeModifier_density_grid_get", NULL, NULL);
	RNA_def_property_ui_text(prop, "Density Grid", "Smoke density grid");

	prop = RNA_def_property(srna, "velocity_grid", PROP_FLOAT, PROP_NONE);
	RNA_def_property_array(prop, 32);
	RNA_def_property_flag(prop, PROP_DYNAMIC);
	RNA_def_property_clear_flag(prop, PROP_EDITABLE);
	RNA_def_property_dynamic_array_funcs(prop, "rna_SmokeModifier_velocity_grid_get_length");
	RNA_def_property_float_funcs(prop, "rna_SmokeModifier_velocity_grid_get", NULL, NULL);
	RNA_def_property_ui_text(prop, "Velocity Grid", "Smoke velocity grid");

	prop = RNA_def_property(srna, "flame_grid", PROP_FLOAT, PROP_NONE);
	RNA_def_property_array(prop, 32);
	RNA_def_property_flag(prop, PROP_DYNAMIC);
	RNA_def_property_clear_flag(prop, PROP_EDITABLE);
	RNA_def_property_dynamic_array_funcs(prop, "rna_SmokeModifier_grid_get_length");
	RNA_def_property_float_funcs(prop, "rna_SmokeModifier_flame_grid_get", NULL, NULL);
	RNA_def_property_ui_text(prop, "Flame Grid", "Smoke flame grid");

	prop = RNA_def_property(srna, "color_grid", PROP_FLOAT, PROP_NONE);
	RNA_def_property_array(prop, 32);
	RNA_def_property_flag(prop, PROP_DYNAMIC);
	RNA_def_property_clear_flag(prop, PROP_EDITABLE);
	RNA_def_property_dynamic_array_funcs(prop, "rna_SmokeModifier_color_grid_get_length");
	RNA_def_property_float_funcs(prop, "rna_SmokeModifier_color_grid_get", NULL, NULL);
	RNA_def_property_ui_text(prop, "Color Grid", "Smoke color grid");

	prop = RNA_def_property(srna, "heat_grid", PROP_FLOAT, PROP_NONE);
	RNA_def_property_array(prop, 32);
	RNA_def_property_flag(prop, PROP_DYNAMIC);
	RNA_def_property_clear_flag(prop, PROP_EDITABLE);
	RNA_def_property_dynamic_array_funcs(prop, "rna_SmokeModifier_heat_grid_get_length");
	RNA_def_property_float_funcs(prop, "rna_SmokeModifier_heat_grid_get", NULL, NULL);
	RNA_def_property_ui_text(prop, "Heat Grid", "Smoke heat grid");

	prop = RNA_def_property(srna, "cell_size", PROP_FLOAT, PROP_XYZ); /* can change each frame when using adaptive domain */
	RNA_def_property_clear_flag(prop, PROP_EDITABLE);
	RNA_def_property_ui_text(prop, "cell_size", "Cell Size");

	prop = RNA_def_property(srna, "start_point", PROP_FLOAT, PROP_XYZ); /* can change each frame when using adaptive domain */
	RNA_def_property_float_sdna(prop, NULL, "p0");
	RNA_def_property_clear_flag(prop, PROP_EDITABLE);
	RNA_def_property_ui_text(prop, "p0", "Start point");

	prop = RNA_def_property(srna, "domain_resolution", PROP_INT, PROP_XYZ); /* can change each frame when using adaptive domain */
	RNA_def_property_int_sdna(prop, NULL, "res");
	RNA_def_property_clear_flag(prop, PROP_EDITABLE);
	RNA_def_property_ui_text(prop, "res", "Smoke Grid Resolution");

	prop = RNA_def_property(srna, "burning_rate", PROP_FLOAT, PROP_NONE);
	RNA_def_property_range(prop, 0.01, 4.0);
	RNA_def_property_ui_range(prop, 0.01, 2.0, 1.0, 5);
	RNA_def_property_ui_text(prop, "Speed", "Speed of the burning reaction (use larger values for smaller flame)");
	RNA_def_property_update(prop, NC_OBJECT | ND_MODIFIER, "rna_Smoke_resetCache");

	prop = RNA_def_property(srna, "flame_smoke", PROP_FLOAT, PROP_NONE);
	RNA_def_property_range(prop, 0.0, 8.0);
	RNA_def_property_ui_range(prop, 0.0, 4.0, 1.0, 5);
	RNA_def_property_ui_text(prop, "Smoke", "Amount of smoke created by burning fuel");
	RNA_def_property_update(prop, NC_OBJECT | ND_MODIFIER, "rna_Smoke_resetCache");

	prop = RNA_def_property(srna, "flame_vorticity", PROP_FLOAT, PROP_NONE);
	RNA_def_property_range(prop, 0.0, 2.0);
	RNA_def_property_ui_range(prop, 0.0, 1.0, 1.0, 5);
	RNA_def_property_ui_text(prop, "Vorticity", "Additional vorticity for the flames");
	RNA_def_property_update(prop, NC_OBJECT | ND_MODIFIER, "rna_Smoke_resetCache");

	prop = RNA_def_property(srna, "flame_ignition", PROP_FLOAT, PROP_NONE);
	RNA_def_property_range(prop, 0.5, 5.0);
	RNA_def_property_ui_range(prop, 0.5, 2.5, 1.0, 5);
	RNA_def_property_ui_text(prop, "Ignition", "Minimum temperature of flames");
	RNA_def_property_update(prop, NC_OBJECT | ND_MODIFIER, "rna_Smoke_resetCache");

	prop = RNA_def_property(srna, "flame_max_temp", PROP_FLOAT, PROP_NONE);
	RNA_def_property_range(prop, 1.0, 10.0);
	RNA_def_property_ui_range(prop, 1.0, 5.0, 1.0, 5);
	RNA_def_property_ui_text(prop, "Maximum", "Maximum temperature of flames");
	RNA_def_property_update(prop, NC_OBJECT | ND_MODIFIER, "rna_Smoke_resetCache");

	prop = RNA_def_property(srna, "flame_smoke_color", PROP_FLOAT, PROP_COLOR_GAMMA);
	RNA_def_property_array(prop, 3);
	RNA_def_property_ui_text(prop, "Smoke Color", "Color of smoke emitted from burning fuel");
	RNA_def_property_update(prop, NC_OBJECT | ND_MODIFIER, "rna_Smoke_resetCache");

	prop = RNA_def_property(srna, "use_adaptive_domain", PROP_BOOLEAN, PROP_NONE);
	RNA_def_property_boolean_sdna(prop, NULL, "flags", MOD_SMOKE_ADAPTIVE_DOMAIN);
	RNA_def_property_ui_text(prop, "Adaptive Domain", "Adapt simulation resolution and size to fluid");
	RNA_def_property_clear_flag(prop, PROP_ANIMATABLE);
	RNA_def_property_update(prop, NC_OBJECT | ND_MODIFIER, "rna_Smoke_reset");

	prop = RNA_def_property(srna, "additional_res", PROP_INT, PROP_NONE);
	RNA_def_property_int_sdna(prop, NULL, "adapt_res");
	RNA_def_property_range(prop, 0, 512);
	RNA_def_property_ui_range(prop, 0, 512, 2, -1);
	RNA_def_property_ui_text(prop, "Additional", "Maximum number of additional cells");
	RNA_def_property_update(prop, NC_OBJECT | ND_MODIFIER, "rna_Smoke_resetCache");

	prop = RNA_def_property(srna, "adapt_margin", PROP_INT, PROP_NONE);
	RNA_def_property_int_sdna(prop, NULL, "adapt_margin");
	RNA_def_property_range(prop, 2, 24);
	RNA_def_property_ui_range(prop, 2, 24, 2, -1);
	RNA_def_property_ui_text(prop, "Margin", "Margin added around fluid to minimize boundary interference");
	RNA_def_property_update(prop, NC_OBJECT | ND_MODIFIER, "rna_Smoke_resetCache");

	prop = RNA_def_property(srna, "adapt_threshold", PROP_FLOAT, PROP_NONE);
	RNA_def_property_range(prop, 0.01, 0.5);
	RNA_def_property_ui_range(prop, 0.01, 0.5, 1.0, 5);
	RNA_def_property_ui_text(prop, "Threshold",
	                         "Maximum amount of fluid cell can contain before it is considered empty");
	RNA_def_property_update(prop, NC_OBJECT | ND_MODIFIER, "rna_Smoke_resetCache");

	prop = RNA_def_property(srna, "cache_file_format", PROP_ENUM, PROP_NONE);
	RNA_def_property_enum_sdna(prop, NULL, "cache_file_format");
	RNA_def_property_enum_items(prop, cache_file_type_items);
	RNA_def_property_enum_funcs(prop, NULL, "rna_Smoke_cachetype_set", NULL);
	RNA_def_property_ui_text(prop, "File Format", "Select the file format to be used for caching");
	RNA_def_property_update(prop, NC_OBJECT | ND_MODIFIER, "rna_Smoke_resetCache");

	/* display settings */

	prop = RNA_def_property(srna, "slice_method", PROP_ENUM, PROP_NONE);
	RNA_def_property_enum_sdna(prop, NULL, "slice_method");
	RNA_def_property_enum_items(prop, smoke_view_items);
	RNA_def_property_ui_text(prop, "View Method", "How to slice the volume for viewport rendering");
	RNA_def_property_update(prop, NC_OBJECT | ND_DRAW, NULL);

	prop = RNA_def_property(srna, "axis_slice_method", PROP_ENUM, PROP_NONE);
	RNA_def_property_enum_sdna(prop, NULL, "axis_slice_method");
	RNA_def_property_enum_items(prop, axis_slice_method_items);
	RNA_def_property_ui_text(prop, "Method", "");
	RNA_def_property_update(prop, NC_OBJECT | ND_DRAW, NULL);

	prop = RNA_def_property(srna, "slice_axis", PROP_ENUM, PROP_NONE);
	RNA_def_property_enum_sdna(prop, NULL, "slice_axis");
	RNA_def_property_enum_items(prop, axis_slice_position_items);
	RNA_def_property_ui_text(prop, "Axis", "");
	RNA_def_property_update(prop, NC_OBJECT | ND_DRAW, NULL);

	prop = RNA_def_property(srna, "slice_per_voxel", PROP_FLOAT, PROP_NONE);
	RNA_def_property_float_sdna(prop, NULL, "slice_per_voxel");
	RNA_def_property_range(prop, 0.0, 100.0);
	RNA_def_property_ui_range(prop, 0.0, 5.0, 0.1, 1);
	RNA_def_property_ui_text(prop, "Slice Per Voxel",
	                         "How many slices per voxel should be generated");
	RNA_def_property_update(prop, NC_OBJECT | ND_DRAW, NULL);

	prop = RNA_def_property(srna, "slice_depth", PROP_FLOAT, PROP_NONE);
	RNA_def_property_float_sdna(prop, NULL, "slice_depth");
	RNA_def_property_range(prop, 0.0, 1.0);
	RNA_def_property_ui_range(prop, 0.0, 1.0, 0.1, 3);
	RNA_def_property_ui_text(prop, "Position", "Position of the slice");
	RNA_def_property_update(prop, NC_OBJECT | ND_DRAW, NULL);

	prop = RNA_def_property(srna, "display_thickness", PROP_FLOAT, PROP_NONE);
	RNA_def_property_float_sdna(prop, NULL, "display_thickness");
	RNA_def_property_range(prop, 0.001, 1000.0);
	RNA_def_property_ui_range(prop, 0.1, 100.0, 0.1, 3);
	RNA_def_property_ui_text(prop, "Thickness", "Thickness of smoke drawing in the viewport");
	RNA_def_property_update(prop, NC_OBJECT | ND_MODIFIER, NULL);

	prop = RNA_def_property(srna, "draw_velocity", PROP_BOOLEAN, PROP_NONE);
	RNA_def_property_boolean_sdna(prop, NULL, "draw_velocity", 0);
	RNA_def_property_ui_text(prop, "Draw Velocity", "Toggle visualization of the velocity field as needles");
	RNA_def_property_update(prop, NC_OBJECT | ND_DRAW, NULL);

	prop = RNA_def_property(srna, "vector_draw_type", PROP_ENUM, PROP_NONE);
	RNA_def_property_enum_sdna(prop, NULL, "vector_draw_type");
	RNA_def_property_enum_items(prop, vector_draw_items);
	RNA_def_property_ui_text(prop, "Draw Type", "");
	RNA_def_property_update(prop, NC_OBJECT | ND_DRAW, NULL);

	prop = RNA_def_property(srna, "vector_scale", PROP_FLOAT, PROP_NONE);
	RNA_def_property_float_sdna(prop, NULL, "vector_scale");
	RNA_def_property_range(prop, 0.0, 1000.0);
	RNA_def_property_ui_range(prop, 0.0, 100.0, 0.1, 3);
	RNA_def_property_ui_text(prop, "Scale", "Multiplier for scaling the vectors");
	RNA_def_property_update(prop, NC_OBJECT | ND_DRAW, NULL);

<<<<<<< HEAD
	prop = RNA_def_property(srna, "cache_filename", PROP_STRING, PROP_NONE);
	RNA_def_property_string_maxlength(prop, 1024);
	RNA_def_property_string_funcs(prop, "rna_SmokeModifier_cache_filename_get", NULL, NULL);
	RNA_def_property_clear_flag(prop, PROP_EDITABLE);
	RNA_def_property_ui_text(prop, "Filename", "Path to the .blend file");
=======
	/* --------- Color mapping. --------- */

	prop = RNA_def_property(srna, "use_color_ramp", PROP_BOOLEAN, PROP_NONE);
	RNA_def_property_boolean_sdna(prop, NULL, "use_coba", 0);
	RNA_def_property_boolean_funcs(prop, NULL, "rna_Smoke_use_color_ramp_set");
	RNA_def_property_ui_text(prop, "Use Color Ramp",
	                         "Render a simulation field while mapping its voxels values to the colors of a ramp");
	RNA_def_property_update(prop, NC_OBJECT | ND_DRAW, NULL);

	static EnumPropertyItem coba_field_items[] = {
	    {FLUID_FIELD_COLOR_R, "COLOR_R", 0, "Red", "Red component of the color field"},
	    {FLUID_FIELD_COLOR_G, "COLOR_G", 0, "Green", "Green component of the color field"},
	    {FLUID_FIELD_COLOR_B, "COLOR_B", 0, "Blue", "Blue component of the color field"},
		{FLUID_FIELD_DENSITY, "DENSITY", 0, "Density", "Quantity of soot in the fluid"},
	    {FLUID_FIELD_FLAME, "FLAME", 0, "Flame", "Flame field"},
	    {FLUID_FIELD_FUEL, "FUEL", 0, "Fuel", "Fuel field"},
	    {FLUID_FIELD_HEAT, "HEAT", 0, "Heat", "Temperature of the fluid"},
	    {FLUID_FIELD_VELOCITY_X, "VELOCITY_X", 0, "X Velocity", "X component of the velocity field"},
	    {FLUID_FIELD_VELOCITY_Y, "VELOCITY_Y", 0, "Y Velocity", "Y component of the velocity field"},
	    {FLUID_FIELD_VELOCITY_Z, "VELOCITY_Z", 0, "Z Velocity", "Z component of the velocity field"},
		{0, NULL, 0, NULL, NULL}
	};

	prop = RNA_def_property(srna, "coba_field", PROP_ENUM, PROP_NONE);
	RNA_def_property_enum_sdna(prop, NULL, "coba_field");
	RNA_def_property_enum_items(prop, coba_field_items);
	RNA_def_property_ui_text(prop, "Field", "Simulation field to color map");
	RNA_def_property_update(prop, NC_OBJECT | ND_DRAW, NULL);

	prop = RNA_def_property(srna, "color_ramp", PROP_POINTER, PROP_NEVER_NULL);
	RNA_def_property_pointer_sdna(prop, NULL, "coba");
	RNA_def_property_struct_type(prop, "ColorRamp");
	RNA_def_property_ui_text(prop, "Color Ramp", "");
	RNA_def_property_update(prop, NC_OBJECT | ND_DRAW, NULL);
>>>>>>> 2a2eb0c4
}

static void rna_def_smoke_flow_settings(BlenderRNA *brna)
{
	StructRNA *srna;
	PropertyRNA *prop;

	static EnumPropertyItem smoke_flow_types[] = {
		{MOD_SMOKE_FLOW_TYPE_OUTFLOW, "OUTFLOW", 0, "Outflow", "Delete smoke from simulation"},
		{MOD_SMOKE_FLOW_TYPE_SMOKE, "SMOKE", 0, "Smoke", "Add smoke"},
		{MOD_SMOKE_FLOW_TYPE_SMOKEFIRE, "BOTH", 0, "Fire + Smoke", "Add fire and smoke"},
		{MOD_SMOKE_FLOW_TYPE_FIRE, "FIRE", 0, "Fire", "Add fire"},
		{0, NULL, 0, NULL, NULL}
	};

	static EnumPropertyItem smoke_flow_sources[] = {
		{MOD_SMOKE_FLOW_SOURCE_PARTICLES, "PARTICLES", ICON_PARTICLES, "Particle System", "Emit smoke from particles"},
		{MOD_SMOKE_FLOW_SOURCE_MESH, "MESH", ICON_META_CUBE, "Mesh", "Emit smoke from mesh surface or volume"},
		{0, NULL, 0, NULL, NULL}
	};

	static EnumPropertyItem smoke_flow_texture_types[] = {
		{MOD_SMOKE_FLOW_TEXTURE_MAP_AUTO, "AUTO", 0, "Generated", "Generated coordinates centered to flow object"},
		{MOD_SMOKE_FLOW_TEXTURE_MAP_UV, "UV", 0, "UV", "Use UV layer for texture coordinates"},
		{0, NULL, 0, NULL, NULL}
	};

	srna = RNA_def_struct(brna, "SmokeFlowSettings", NULL);
	RNA_def_struct_ui_text(srna, "Flow Settings", "Smoke flow settings");
	RNA_def_struct_sdna(srna, "SmokeFlowSettings");
	RNA_def_struct_path_func(srna, "rna_SmokeFlowSettings_path");

	prop = RNA_def_property(srna, "density", PROP_FLOAT, PROP_NONE);
	RNA_def_property_float_sdna(prop, NULL, "density");
	RNA_def_property_range(prop, 0.0, 1);
	RNA_def_property_ui_range(prop, 0.0, 1.0, 1.0, 4);
	RNA_def_property_ui_text(prop, "Density", "");
	RNA_def_property_update(prop, NC_OBJECT | ND_MODIFIER, "rna_Smoke_reset");

	prop = RNA_def_property(srna, "smoke_color", PROP_FLOAT, PROP_COLOR_GAMMA);
	RNA_def_property_float_sdna(prop, NULL, "color");
	RNA_def_property_array(prop, 3);
	RNA_def_property_ui_text(prop, "Smoke Color", "Color of smoke");
	RNA_def_property_update(prop, NC_OBJECT | ND_MODIFIER, "rna_Smoke_reset");

	prop = RNA_def_property(srna, "fuel_amount", PROP_FLOAT, PROP_NONE);
	RNA_def_property_range(prop, 0.0, 10);
	RNA_def_property_ui_range(prop, 0.0, 5.0, 1.0, 4);
	RNA_def_property_ui_text(prop, "Flame Rate", "");
	RNA_def_property_update(prop, NC_OBJECT | ND_MODIFIER, "rna_Smoke_reset");

	prop = RNA_def_property(srna, "temperature", PROP_FLOAT, PROP_NONE);
	RNA_def_property_float_sdna(prop, NULL, "temp");
	RNA_def_property_range(prop, -10, 10);
	RNA_def_property_ui_range(prop, -10, 10, 1, 1);
	RNA_def_property_ui_text(prop, "Temp. Diff.", "Temperature difference to ambient temperature");
	RNA_def_property_update(prop, NC_OBJECT | ND_MODIFIER, "rna_Smoke_reset");
	
	prop = RNA_def_property(srna, "particle_system", PROP_POINTER, PROP_NONE);
	RNA_def_property_pointer_sdna(prop, NULL, "psys");
	RNA_def_property_struct_type(prop, "ParticleSystem");
	RNA_def_property_flag(prop, PROP_EDITABLE);
	RNA_def_property_ui_text(prop, "Particle Systems", "Particle systems emitted from the object");
	RNA_def_property_update(prop, 0, "rna_Smoke_reset_dependency");

	prop = RNA_def_property(srna, "smoke_flow_type", PROP_ENUM, PROP_NONE);
	RNA_def_property_enum_sdna(prop, NULL, "type");
	RNA_def_property_enum_items(prop, smoke_flow_types);
	RNA_def_property_ui_text(prop, "Flow Type", "Change how flow affects the simulation");
	RNA_def_property_update(prop, NC_OBJECT | ND_MODIFIER, "rna_Smoke_reset");

	prop = RNA_def_property(srna, "smoke_flow_source", PROP_ENUM, PROP_NONE);
	RNA_def_property_enum_sdna(prop, NULL, "source");
	RNA_def_property_enum_items(prop, smoke_flow_sources);
	RNA_def_property_ui_text(prop, "Source", "Change how smoke is emitted");
	RNA_def_property_update(prop, NC_OBJECT | ND_MODIFIER, "rna_Smoke_reset");

	prop = RNA_def_property(srna, "use_absolute", PROP_BOOLEAN, PROP_NONE);
	RNA_def_property_boolean_sdna(prop, NULL, "flags", MOD_SMOKE_FLOW_ABSOLUTE);
	RNA_def_property_ui_text(prop, "Absolute Density", "Only allow given density value in emitter area");
	RNA_def_property_update(prop, NC_OBJECT | ND_MODIFIER, "rna_Smoke_reset");

	prop = RNA_def_property(srna, "use_initial_velocity", PROP_BOOLEAN, PROP_NONE);
	RNA_def_property_boolean_sdna(prop, NULL, "flags", MOD_SMOKE_FLOW_INITVELOCITY);
	RNA_def_property_ui_text(prop, "Initial Velocity", "Smoke has some initial velocity when it is emitted");
	RNA_def_property_update(prop, NC_OBJECT | ND_MODIFIER, "rna_Smoke_reset");

	prop = RNA_def_property(srna, "velocity_factor", PROP_FLOAT, PROP_NONE);
	RNA_def_property_float_sdna(prop, NULL, "vel_multi");
	RNA_def_property_range(prop, -100.0, 100.0);
	RNA_def_property_ui_range(prop, -2.0, 2.0, 0.05, 5);
	RNA_def_property_ui_text(prop, "Source", "Multiplier of source velocity passed to smoke");
	RNA_def_property_update(prop, NC_OBJECT | ND_MODIFIER, "rna_Smoke_reset");

	prop = RNA_def_property(srna, "velocity_normal", PROP_FLOAT, PROP_NONE);
	RNA_def_property_float_sdna(prop, NULL, "vel_normal");
	RNA_def_property_range(prop, -100.0, 100.0);
	RNA_def_property_ui_range(prop, -2.0, 2.0, 0.05, 5);
	RNA_def_property_ui_text(prop, "Normal", "Amount of normal directional velocity");
	RNA_def_property_update(prop, NC_OBJECT | ND_MODIFIER, "rna_Smoke_reset");

	prop = RNA_def_property(srna, "velocity_random", PROP_FLOAT, PROP_NONE);
	RNA_def_property_float_sdna(prop, NULL, "vel_random");
	RNA_def_property_range(prop, 0.0, 10.0);
	RNA_def_property_ui_range(prop, 0.0, 2.0, 0.05, 5);
	RNA_def_property_ui_text(prop, "Random", "Amount of random velocity");
	RNA_def_property_update(prop, NC_OBJECT | ND_MODIFIER, "rna_Smoke_reset");

	prop = RNA_def_property(srna, "volume_density", PROP_FLOAT, PROP_NONE);
	RNA_def_property_range(prop, 0.0, 1.0);
	RNA_def_property_ui_range(prop, 0.0, 1.0, 0.05, 5);
	RNA_def_property_ui_text(prop, "Volume", "Factor for smoke emitted from inside the mesh volume");
	RNA_def_property_update(prop, NC_OBJECT | ND_MODIFIER, "rna_Smoke_reset");

	prop = RNA_def_property(srna, "surface_distance", PROP_FLOAT, PROP_NONE);
	RNA_def_property_range(prop, 0.0, 10.0);
	RNA_def_property_ui_range(prop, 0.5, 5.0, 0.05, 5);
	RNA_def_property_ui_text(prop, "Surface", "Maximum distance from mesh surface to emit smoke");
	RNA_def_property_update(prop, NC_OBJECT | ND_MODIFIER, "rna_Smoke_reset");

	prop = RNA_def_property(srna, "particle_size", PROP_FLOAT, PROP_NONE);
	RNA_def_property_range(prop, 0.1, 20.0);
	RNA_def_property_ui_range(prop, 0.5, 5.0, 0.05, 5);
	RNA_def_property_ui_text(prop, "Size", "Particle size in simulation cells");
	RNA_def_property_update(prop, NC_OBJECT | ND_MODIFIER, "rna_Smoke_reset");

	prop = RNA_def_property(srna, "use_particle_size", PROP_BOOLEAN, PROP_NONE);
	RNA_def_property_boolean_sdna(prop, NULL, "flags", MOD_SMOKE_FLOW_USE_PART_SIZE);
	RNA_def_property_ui_text(prop, "Set Size", "Set particle size in simulation cells or use nearest cell");
	RNA_def_property_update(prop, NC_OBJECT | ND_MODIFIER, "rna_Smoke_reset");

	prop = RNA_def_property(srna, "subframes", PROP_INT, PROP_NONE);
	RNA_def_property_range(prop, 0, 50);
	RNA_def_property_ui_range(prop, 0, 10, 1, -1);
	RNA_def_property_ui_text(prop, "Subframes", "Number of additional samples to take between frames to improve quality of fast moving flows");
	RNA_def_property_update(prop, NC_OBJECT | ND_MODIFIER, "rna_Smoke_reset");

	prop = RNA_def_property(srna, "density_vertex_group", PROP_STRING, PROP_NONE);
	RNA_def_property_string_funcs(prop, "rna_SmokeFlow_density_vgroup_get",
	                              "rna_SmokeFlow_density_vgroup_length",
	                              "rna_SmokeFlow_density_vgroup_set");
	RNA_def_property_ui_text(prop, "Vertex Group",
	                         "Name of vertex group which determines surface emission rate");
	RNA_def_property_update(prop, NC_OBJECT | ND_MODIFIER, "rna_Smoke_reset");

	prop = RNA_def_property(srna, "use_texture", PROP_BOOLEAN, PROP_NONE);
	RNA_def_property_boolean_sdna(prop, NULL, "flags", MOD_SMOKE_FLOW_TEXTUREEMIT);
	RNA_def_property_ui_text(prop, "Use Texture", "Use a texture to control emission strength");
	RNA_def_property_update(prop, NC_OBJECT | ND_MODIFIER, "rna_Smoke_reset");

	prop = RNA_def_property(srna, "texture_map_type", PROP_ENUM, PROP_NONE);
	RNA_def_property_enum_sdna(prop, NULL, "texture_type");
	RNA_def_property_enum_items(prop, smoke_flow_texture_types);
	RNA_def_property_ui_text(prop, "Mapping", "Texture mapping type");
	RNA_def_property_update(prop, NC_OBJECT | ND_MODIFIER, "rna_Smoke_reset");

	prop = RNA_def_property(srna, "uv_layer", PROP_STRING, PROP_NONE);
	RNA_def_property_string_sdna(prop, NULL, "uvlayer_name");
	RNA_def_property_ui_text(prop, "UV Map", "UV map name");
	RNA_def_property_string_funcs(prop, NULL, NULL, "rna_SmokeFlow_uvlayer_set");
	RNA_def_property_update(prop, NC_OBJECT | ND_MODIFIER, "rna_Smoke_reset");

	prop = RNA_def_property(srna, "noise_texture", PROP_POINTER, PROP_NONE);
	RNA_def_property_flag(prop, PROP_EDITABLE);
	RNA_def_property_ui_text(prop, "Texture", "Texture that controls emission strength");
	RNA_def_property_update(prop, NC_OBJECT | ND_MODIFIER, "rna_Smoke_reset");

	prop = RNA_def_property(srna, "texture_size", PROP_FLOAT, PROP_NONE);
	RNA_def_property_range(prop, 0.01, 10.0);
	RNA_def_property_ui_range(prop, 0.1, 5.0, 0.05, 5);
	RNA_def_property_ui_text(prop, "Size", "Size of texture mapping");
	RNA_def_property_update(prop, NC_OBJECT | ND_MODIFIER, "rna_Smoke_reset");

	prop = RNA_def_property(srna, "texture_offset", PROP_FLOAT, PROP_NONE);
	RNA_def_property_range(prop, 0.0, 200.0);
	RNA_def_property_ui_range(prop, 0.0, 100.0, 0.05, 5);
	RNA_def_property_ui_text(prop, "Offset", "Z-offset of texture mapping");
	RNA_def_property_update(prop, NC_OBJECT | ND_MODIFIER, "rna_Smoke_reset");
}

static void rna_def_smoke_coll_settings(BlenderRNA *brna)
{
	static EnumPropertyItem smoke_coll_type_items[] = {
		{SM_COLL_STATIC, "COLLSTATIC", 0, "Static", "Non moving obstacle"},
		{SM_COLL_RIGID, "COLLRIGID", 0, "Rigid", "Rigid obstacle"},
		{SM_COLL_ANIMATED, "COLLANIMATED", 0, "Animated", "Animated obstacle"},
		{0, NULL, 0, NULL, NULL}
	};

	StructRNA *srna;
	PropertyRNA *prop;

	srna = RNA_def_struct(brna, "SmokeCollSettings", NULL);
	RNA_def_struct_ui_text(srna, "Collision Settings", "Smoke collision settings");
	RNA_def_struct_sdna(srna, "SmokeCollSettings");
	RNA_def_struct_path_func(srna, "rna_SmokeCollSettings_path");

	prop = RNA_def_property(srna, "collision_type", PROP_ENUM, PROP_NONE);
	RNA_def_property_enum_sdna(prop, NULL, "type");
	RNA_def_property_enum_items(prop, smoke_coll_type_items);
	RNA_def_property_ui_text(prop, "Collision type", "Collision type");
	RNA_def_property_update(prop, NC_OBJECT | ND_MODIFIER, "rna_Smoke_reset");
}

void RNA_def_smoke(BlenderRNA *brna)
{
	rna_def_smoke_domain_settings(brna);
	rna_def_smoke_flow_settings(brna);
	rna_def_smoke_coll_settings(brna);
}

#endif<|MERGE_RESOLUTION|>--- conflicted
+++ resolved
@@ -385,15 +385,6 @@
 	rna_object_uvlayer_name_set(ptr, value, flow->uvlayer_name, sizeof(flow->uvlayer_name));
 }
 
-<<<<<<< HEAD
-static void rna_SmokeModifier_cache_filename_get(PointerRNA *ptr, char *filename)
-{
-       SmokeDomainSettings *sds = (SmokeDomainSettings *)ptr->data;
-       PTCacheID pid;
-
-       BKE_ptcache_id_from_smoke(&pid, ptr->id.data, sds->smd);
-       ptcache_filename(&pid, filename, sds->smd->time, 1, 1);
-=======
 static void rna_Smoke_use_color_ramp_set(PointerRNA *ptr, int value)
 {
 	SmokeDomainSettings *sds = (SmokeDomainSettings *)ptr->data;
@@ -403,7 +394,15 @@
 	if (value && sds->coba == NULL) {
 		sds->coba = add_colorband(false);
 	}
->>>>>>> 2a2eb0c4
+}
+
+static void rna_SmokeModifier_cache_filename_get(PointerRNA *ptr, char *filename)
+{
+	SmokeDomainSettings *sds = (SmokeDomainSettings *)ptr->data;
+	PTCacheID pid;
+
+	BKE_ptcache_id_from_smoke(&pid, ptr->id.data, sds->smd);
+	ptcache_filename(&pid, filename, sds->smd->time, 1, 1);
 }
 
 #else
@@ -829,13 +828,6 @@
 	RNA_def_property_ui_text(prop, "Scale", "Multiplier for scaling the vectors");
 	RNA_def_property_update(prop, NC_OBJECT | ND_DRAW, NULL);
 
-<<<<<<< HEAD
-	prop = RNA_def_property(srna, "cache_filename", PROP_STRING, PROP_NONE);
-	RNA_def_property_string_maxlength(prop, 1024);
-	RNA_def_property_string_funcs(prop, "rna_SmokeModifier_cache_filename_get", NULL, NULL);
-	RNA_def_property_clear_flag(prop, PROP_EDITABLE);
-	RNA_def_property_ui_text(prop, "Filename", "Path to the .blend file");
-=======
 	/* --------- Color mapping. --------- */
 
 	prop = RNA_def_property(srna, "use_color_ramp", PROP_BOOLEAN, PROP_NONE);
@@ -870,7 +862,12 @@
 	RNA_def_property_struct_type(prop, "ColorRamp");
 	RNA_def_property_ui_text(prop, "Color Ramp", "");
 	RNA_def_property_update(prop, NC_OBJECT | ND_DRAW, NULL);
->>>>>>> 2a2eb0c4
+
+	prop = RNA_def_property(srna, "cache_filename", PROP_STRING, PROP_NONE);
+	RNA_def_property_string_maxlength(prop, 1024);
+	RNA_def_property_string_funcs(prop, "rna_SmokeModifier_cache_filename_get", NULL, NULL);
+	RNA_def_property_clear_flag(prop, PROP_EDITABLE);
+	RNA_def_property_ui_text(prop, "Filename", "Path to the .blend file");
 }
 
 static void rna_def_smoke_flow_settings(BlenderRNA *brna)
