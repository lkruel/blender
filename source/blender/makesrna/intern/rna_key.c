/*
 * ***** BEGIN GPL LICENSE BLOCK *****
 *
 * This program is free software; you can redistribute it and/or
 * modify it under the terms of the GNU General Public License
 * as published by the Free Software Foundation; either version 2
 * of the License, or (at your option) any later version.
 *
 * This program is distributed in the hope that it will be useful,
 * but WITHOUT ANY WARRANTY; without even the implied warranty of
 * MERCHANTABILITY or FITNESS FOR A PARTICULAR PURPOSE.  See the
 * GNU General Public License for more details.
 *
 * You should have received a copy of the GNU General Public License
 * along with this program; if not, write to the Free Software Foundation,
 * Inc., 51 Franklin Street, Fifth Floor, Boston, MA 02110-1301, USA.
 *
 * Contributor(s): Blender Foundation (2008).
 *
 * ***** END GPL LICENSE BLOCK *****
 */

/** \file blender/makesrna/intern/rna_key.c
 *  \ingroup RNA
 */

#include <stdlib.h>

#include "DNA_ID.h"
#include "DNA_scene_types.h"
#include "DNA_curve_types.h"
#include "DNA_key_types.h"
#include "DNA_lattice_types.h"
#include "DNA_mesh_types.h"
#include "DNA_particle_types.h"

#include "BLI_utildefines.h"

#include "BLF_translation.h"

#include "RNA_access.h"
#include "RNA_define.h"
#include "RNA_enum_types.h"

#include "rna_internal.h"

#ifdef RNA_RUNTIME

#include <stddef.h>

#include "DNA_object_types.h"
#include "DNA_scene_types.h"

#include "BKE_animsys.h"
#include "BKE_depsgraph.h"
#include "BKE_key.h"
#include "BKE_main.h"

#include "WM_api.h"
#include "WM_types.h"

static Key *rna_ShapeKey_find_key(ID *id)
{
	switch (GS(id->name)) {
		case ID_CU: return ((Curve *)id)->key;
		case ID_KE: return (Key *)id;
		case ID_LT: return ((Lattice *)id)->key;
		case ID_ME: return ((Mesh *)id)->key;
		case ID_OB: return BKE_key_from_object((Object *)id);
		default: return NULL;
	}
}

static void rna_ShapeKey_name_set(PointerRNA *ptr, const char *value)
{
	KeyBlock *kb = ptr->data;
	char oldname[sizeof(kb->name)];
	
	/* make a copy of the old name first */
	BLI_strncpy(oldname, kb->name, sizeof(kb->name));
	
	/* copy the new name into the name slot */
	BLI_strncpy_utf8(kb->name, value, sizeof(kb->name));
	
	/* make sure the name is truly unique */
	if (ptr->id.data) {
		Key *key = rna_ShapeKey_find_key(ptr->id.data);
		BLI_uniquename(&key->block, kb, CTX_DATA_(BLF_I18NCONTEXT_ID_SHAPEKEY, "Key"), '.',
		               offsetof(KeyBlock, name), sizeof(kb->name));
	}
	
	/* fix all the animation data which may link to this */
	BKE_animdata_fix_paths_rename_all(NULL, "key_blocks", oldname, kb->name);
}

static float rna_ShapeKey_frame_get(PointerRNA *ptr)
{
	KeyBlock *kb = (KeyBlock *)ptr->data;
	return kb->pos * 100.0f;  /* Because pos is ctime/100... */
}

static void rna_ShapeKey_value_set(PointerRNA *ptr, float value)
{
	KeyBlock *data = (KeyBlock *)ptr->data;
	CLAMP(value, data->slidermin, data->slidermax);
	data->curval = value;
}

static void rna_ShapeKey_value_range(PointerRNA *ptr, float *min, float *max,
                                     float *UNUSED(softmin), float *UNUSED(softmax))
{
	KeyBlock *data = (KeyBlock *)ptr->data;

	*min = data->slidermin;
	*max = data->slidermax;
}

/* epsilon for how close one end of shapekey range can get to the other */
#define SHAPEKEY_SLIDER_TOL 0.001f

static void rna_ShapeKey_slider_min_range(PointerRNA *ptr, float *min, float *max,
                                          float *UNUSED(softmin), float *UNUSED(softmax))
{
	KeyBlock *data = (KeyBlock *)ptr->data;

	*min = -10.0f;
	*max = data->slidermax - SHAPEKEY_SLIDER_TOL;
}

static void rna_ShapeKey_slider_min_set(PointerRNA *ptr, float value)
{
	KeyBlock *data = (KeyBlock *)ptr->data;
	float min, max, softmin, softmax;
	
	rna_ShapeKey_slider_min_range(ptr, &min, &max, &softmin, &softmax);
	CLAMP(value, min, max);
	data->slidermin = value;
}

static void rna_ShapeKey_slider_max_range(PointerRNA *ptr, float *min, float *max,
                                          float *UNUSED(softmin), float *UNUSED(softmax))
{
	KeyBlock *data = (KeyBlock *)ptr->data;

	*min = data->slidermin + SHAPEKEY_SLIDER_TOL;
	*max = 10.0f;
}

static void rna_ShapeKey_slider_max_set(PointerRNA *ptr, float value)
{
	KeyBlock *data = (KeyBlock *)ptr->data;
	float min, max, softmin, softmax;
	
	rna_ShapeKey_slider_max_range(ptr, &min, &max, &softmin, &softmax);
	CLAMP(value, min, max);
	data->slidermax = value;
}

#undef SHAPEKEY_SLIDER_TOL

PointerRNA rna_object_shapekey_index_get(ID *id, int value)
{
	Key *key = rna_ShapeKey_find_key(id);
	KeyBlock *kb = NULL;
	PointerRNA ptr;

	if (key && value < key->totkey)
		kb = BLI_findlink(&key->block, value);
	
	RNA_pointer_create(id, &RNA_ShapeKey, kb, &ptr);

	return ptr;
}

int rna_object_shapekey_index_set(ID *id, PointerRNA value, int current)
{
	Key *key = rna_ShapeKey_find_key(id);

	if (key) {
		int a = BLI_findindex(&key->block, value.data);
		if (a != -1) return a;
	}
	
	return current;
}

static PointerRNA rna_ShapeKey_relative_key_get(PointerRNA *ptr)
{
	KeyBlock *kb = (KeyBlock *)ptr->data;

	return rna_object_shapekey_index_get(ptr->id.data, kb->relative);
}

static void rna_ShapeKey_relative_key_set(PointerRNA *ptr, PointerRNA value)
{
	KeyBlock *kb = (KeyBlock *)ptr->data;

	kb->relative = rna_object_shapekey_index_set(ptr->id.data, value, kb->relative);
}

static void rna_ShapeKeyPoint_co_get(PointerRNA *ptr, float *values)
{
	float *vec = (float *)ptr->data;

	values[0] = vec[0];
	values[1] = vec[1];
	values[2] = vec[2];
}

static void rna_ShapeKeyPoint_co_set(PointerRNA *ptr, const float *values)
{
	float *vec = (float *)ptr->data;

	vec[0] = values[0];
	vec[1] = values[1];
	vec[2] = values[2];
}

static float rna_ShapeKeyCurvePoint_tilt_get(PointerRNA *ptr)
{
	float *vec = (float *)ptr->data;
	return vec[3];
}

static void rna_ShapeKeyCurvePoint_tilt_set(PointerRNA *ptr, float value)
{
	float *vec = (float *)ptr->data;
	vec[3] = value;
}

static void rna_ShapeKeyBezierPoint_co_get(PointerRNA *ptr, float *values)
{
	float *vec = (float *)ptr->data;

	values[0] = vec[0 + 3];
	values[1] = vec[1 + 3];
	values[2] = vec[2 + 3];
}

static void rna_ShapeKeyBezierPoint_co_set(PointerRNA *ptr, const float *values)
{
	float *vec = (float *)ptr->data;

	vec[0 + 3] = values[0];
	vec[1 + 3] = values[1];
	vec[2 + 3] = values[2];
}

static void rna_ShapeKeyBezierPoint_handle_1_co_get(PointerRNA *ptr, float *values)
{
	float *vec = (float *)ptr->data;

	values[0] = vec[0];
	values[1] = vec[1];
	values[2] = vec[2];
}

static void rna_ShapeKeyBezierPoint_handle_1_co_set(PointerRNA *ptr, const float *values)
{
	float *vec = (float *)ptr->data;

	vec[0] = values[0];
	vec[1] = values[1];
	vec[2] = values[2];
}

static void rna_ShapeKeyBezierPoint_handle_2_co_get(PointerRNA *ptr, float *values)
{
	float *vec = (float *)ptr->data;

	values[0] = vec[6 + 0];
	values[1] = vec[6 + 1];
	values[2] = vec[6 + 2];
}

static void rna_ShapeKeyBezierPoint_handle_2_co_set(PointerRNA *ptr, const float *values)
{
	float *vec = (float *)ptr->data;

	vec[6 + 0] = values[0];
	vec[6 + 1] = values[1];
	vec[6 + 2] = values[2];
}

#if 0
static float rna_ShapeKeyBezierPoint_tilt_get(PointerRNA *ptr)
{
	float *vec = (float *)ptr->data;
	return vec[10];
}

static void rna_ShapeKeyBezierPoint_tilt_set(PointerRNA *ptr, float value)
{
	float *vec = (float *)ptr->data;
	vec[10] = value;
}
#endif

static void rna_ShapeKey_data_begin(CollectionPropertyIterator *iter, PointerRNA *ptr)
{
	Key *key = rna_ShapeKey_find_key(ptr->id.data);
	KeyBlock *kb = (KeyBlock *)ptr->data;
	Curve *cu;
	Nurb *nu;
	int tot = kb->totelem, size = key->elemsize;
	
<<<<<<< HEAD
	if (key->from_extra.type == KEY_OWNER_CURVE) {
=======
	if (key->from && GS(key->from->name) == ID_CU) {
>>>>>>> af7fe835
		cu = (Curve *)key->from;
		nu = cu->nurb.first;
		
		if (nu->bezt) {
			tot /= 3;
			size *= 3;
		}
	}
	
	rna_iterator_array_begin(iter, (void *)kb->data, size, tot, 0, NULL);
}

static int rna_ShapeKey_data_length(PointerRNA *ptr)
{
	Key *key = rna_ShapeKey_find_key(ptr->id.data);
	KeyBlock *kb = (KeyBlock *)ptr->data;
	Curve *cu;
	Nurb *nu;
	int tot = kb->totelem;
	
<<<<<<< HEAD
	if (key->from_extra.type == KEY_OWNER_CURVE) {
=======
	if (key->from && GS(key->from->name) == ID_CU) {
>>>>>>> af7fe835
		cu = (Curve *)key->from;
		nu = cu->nurb.first;
		
		if (nu->bezt)
			tot /= 3;
	}
	
	return tot;
}

static PointerRNA rna_ShapeKey_data_get(CollectionPropertyIterator *iter)
{
	Key *key = rna_ShapeKey_find_key(iter->parent.id.data);
	StructRNA *type;
	Curve *cu;
	Nurb *nu;
	
<<<<<<< HEAD
	if (key->from_extra.type == KEY_OWNER_CURVE) {
=======
	if (key->from && GS(key->from->name) == ID_CU) {
>>>>>>> af7fe835
		cu = (Curve *)key->from;
		nu = cu->nurb.first;
		
		if (nu->bezt)
			type = &RNA_ShapeKeyBezierPoint;
		else
			type = &RNA_ShapeKeyCurvePoint;
	}
	else
		type = &RNA_ShapeKeyPoint;
	
	return rna_pointer_inherit_refine(&iter->parent, type, rna_iterator_array_get(iter));
}

static char *rna_ShapeKey_path(PointerRNA *ptr)
{
	KeyBlock *kb = (KeyBlock *)ptr->data;
	ID *id = ptr->id.data;
	char name_esc[sizeof(kb->name) * 2];

	BLI_strescape(name_esc, kb->name, sizeof(name_esc));

	if ((id) && (GS(id->name) != ID_KE))
		return BLI_sprintfN("shape_keys.key_blocks[\"%s\"]", name_esc);
	else
		return BLI_sprintfN("key_blocks[\"%s\"]", name_esc);
}

static void rna_Key_update_data(Main *bmain, Scene *UNUSED(scene), PointerRNA *ptr)
{
	Key *key = ptr->id.data;
	Object *ob;

	switch (key->from_extra.type) {
	case KEY_OWNER_MESH:
	case KEY_OWNER_CURVE:
	case KEY_OWNER_LATTICE:
		for (ob = bmain->object.first; ob; ob = ob->id.next) {
			if (BKE_key_from_object(ob) == key) {
				DAG_id_tag_update(&ob->id, OB_RECALC_DATA);
				WM_main_add_notifier(NC_OBJECT | ND_MODIFIER, ob);
			}
		}
		break;
	case KEY_OWNER_PARTICLES:
		for (ob = bmain->object.first; ob; ob = ob->id.next) {
			ParticleSystem *psys;
			for (psys = ob->particlesystem.first; psys; psys = psys->next) {
				if (psys->key == key) {
					psys->recalc |= PSYS_RECALC_REDO;
					DAG_id_tag_update(&ob->id, OB_RECALC_DATA);
					WM_main_add_notifier(NC_OBJECT | ND_PARTICLE | NA_EDITED, ob);
				}
			}
		}
		break;
	}
}

static KeyBlock *rna_ShapeKeyData_find_keyblock(Key *key, float *point)
{
	KeyBlock *kb;
	
	/* sanity checks */
	if (ELEM(NULL, key, point))
		return NULL;
	
	/* we'll need to manually search through the keyblocks and check
	 * if the point is somewhere in the middle of each block's data
	 */
	for (kb = key->block.first; kb; kb = kb->next) {
		if (kb->data) {
			float *start = (float *)kb->data;
			float *end;
			
			/* easy cases first */
			if ((start == NULL) || (start > point)) {
				/* there's no chance point is in array */
				continue;
			}
			else if (start == point) {
				/* exact match - point is first in array */
				return kb;
			}
			
			/* determine where end of array is
			 *	- elemsize is in bytes, so use (char *) cast to get array in terms of bytes
			 */
			end = (float *)((char *)start + (key->elemsize * kb->totelem));
			
			/* if point's address is less than the end, then it is somewhere between start and end, so in array */
			if (end > point) {
				/* we've found the owner of the point data */
				return kb;
			}
		}
	}
	
	return NULL;
}

static int rna_ShapeKeyPoint_get_index(Key *key, KeyBlock *kb, float *point)
{
	/* if we frame the data array and point pointers as (char *), then the difference between
	 * them will be in bytes. Thus, dividing through by key->elemsize (number of bytes per point)
	 * gives us the offset of point from start of array.
	 */
	char *start = (char *)kb->data;
	char *pt = (char *)point;
	
	return (int)(pt - start) / key->elemsize;
}

static int rna_ShapeKeyBezierPoint_get_index(KeyBlock *kb, float *point)
{
	float *start = (float *)kb->data;
	
	/* Unlike with rna_ShapeKeyPoint_get_index(), we cannot use key->elemsize here
	 * since the default value for curves (16) is actually designed for BPoints
	 * (i.e. NURBS Surfaces). The magic number "12" here was found by empirical
	 * testing on a 64-bit system, and is similar to what's used for meshes and 
	 * lattices. For more details, see T38013
	 */
	return (int)(point - start) / 12;
}

static char *rna_ShapeKeyPoint_path(PointerRNA *ptr)
{
	ID *id = (ID *)ptr->id.data;
	Key *key = rna_ShapeKey_find_key(ptr->id.data);
	KeyBlock *kb;
	float *point = (float *)ptr->data;
	
	/* if we can get a key block, we can construct a path */
	kb = rna_ShapeKeyData_find_keyblock(key, point);
	
	if (kb) {
		char name_esc_kb[sizeof(kb->name) * 2];
		int index;
		
		if (ptr->type == &RNA_ShapeKeyBezierPoint)
			index = rna_ShapeKeyBezierPoint_get_index(kb, point);
		else
			index = rna_ShapeKeyPoint_get_index(key, kb, point);

		BLI_strescape(name_esc_kb, kb->name, sizeof(name_esc_kb));
		
		if (GS(id->name) == ID_KE)
			return BLI_sprintfN("key_blocks[\"%s\"].data[%d]", name_esc_kb, index);
		else
			return BLI_sprintfN("shape_keys.key_blocks[\"%s\"].data[%d]", name_esc_kb, index);
	}
	else
		return NULL;  /* XXX: there's really no way to resolve this... */
}

#else

EnumPropertyItem keyblock_type_items[] = {
	{KEY_LINEAR, "KEY_LINEAR", 0, "Linear", ""},
	{KEY_CARDINAL, "KEY_CARDINAL", 0, "Cardinal", ""},
	{KEY_CATMULL_ROM, "KEY_CATMULL_ROM", 0, "Catmull-Rom", ""},
	{KEY_BSPLINE, "KEY_BSPLINE", 0, "BSpline", ""},
	{0, NULL, 0, NULL, NULL}
};

static void rna_def_keydata(BlenderRNA *brna)
{
	StructRNA *srna;
	PropertyRNA *prop;

	srna = RNA_def_struct(brna, "ShapeKeyPoint", NULL);
	RNA_def_struct_ui_text(srna, "Shape Key Point", "Point in a shape key");
	RNA_def_struct_path_func(srna, "rna_ShapeKeyPoint_path");

	prop = RNA_def_property(srna, "co", PROP_FLOAT, PROP_TRANSLATION);
	RNA_def_property_array(prop, 3);
	RNA_def_property_float_funcs(prop, "rna_ShapeKeyPoint_co_get", "rna_ShapeKeyPoint_co_set", NULL);
	RNA_def_property_ui_text(prop, "Location", "");
	RNA_def_property_update(prop, 0, "rna_Key_update_data");

	srna = RNA_def_struct(brna, "ShapeKeyCurvePoint", NULL);
	RNA_def_struct_ui_text(srna, "Shape Key Curve Point", "Point in a shape key for curves");
	/* there's nothing type specific here, so this is fine for now */
	RNA_def_struct_path_func(srna, "rna_ShapeKeyPoint_path");

	prop = RNA_def_property(srna, "co", PROP_FLOAT, PROP_TRANSLATION);
	RNA_def_property_array(prop, 3);
	RNA_def_property_float_funcs(prop, "rna_ShapeKeyPoint_co_get", "rna_ShapeKeyPoint_co_set", NULL);
	RNA_def_property_ui_text(prop, "Location", "");
	RNA_def_property_update(prop, 0, "rna_Key_update_data");

	prop = RNA_def_property(srna, "tilt", PROP_FLOAT, PROP_NONE);
	RNA_def_property_float_funcs(prop, "rna_ShapeKeyCurvePoint_tilt_get", "rna_ShapeKeyCurvePoint_tilt_set", NULL);
	RNA_def_property_ui_text(prop, "Tilt", "");
	RNA_def_property_update(prop, 0, "rna_Key_update_data");

	srna = RNA_def_struct(brna, "ShapeKeyBezierPoint", NULL);
	RNA_def_struct_ui_text(srna, "Shape Key Bezier Point", "Point in a shape key for Bezier curves");
	/* there's nothing type specific here, so this is fine for now */
	RNA_def_struct_path_func(srna, "rna_ShapeKeyPoint_path");

	prop = RNA_def_property(srna, "co", PROP_FLOAT, PROP_TRANSLATION);
	RNA_def_property_array(prop, 3);
	RNA_def_property_float_funcs(prop, "rna_ShapeKeyBezierPoint_co_get", "rna_ShapeKeyBezierPoint_co_set", NULL);
	RNA_def_property_ui_text(prop, "Location", "");
	RNA_def_property_update(prop, 0, "rna_Key_update_data");

	prop = RNA_def_property(srna, "handle_left", PROP_FLOAT, PROP_TRANSLATION);
	RNA_def_property_array(prop, 3);
	RNA_def_property_float_funcs(prop, "rna_ShapeKeyBezierPoint_handle_1_co_get",
	                             "rna_ShapeKeyBezierPoint_handle_1_co_set", NULL);
	RNA_def_property_ui_text(prop, "Handle 1 Location", "");
	RNA_def_property_update(prop, 0, "rna_Key_update_data");

	prop = RNA_def_property(srna, "handle_right", PROP_FLOAT, PROP_TRANSLATION);
	RNA_def_property_array(prop, 3);
	RNA_def_property_float_funcs(prop, "rna_ShapeKeyBezierPoint_handle_2_co_get",
	                             "rna_ShapeKeyBezierPoint_handle_2_co_set", NULL);
	RNA_def_property_ui_text(prop, "Handle 2 Location", "");
	RNA_def_property_update(prop, 0, "rna_Key_update_data");

	/* appears to be unused currently */
#if 0
	prop = RNA_def_property(srna, "tilt", PROP_FLOAT, PROP_NONE);
	RNA_def_property_float_funcs(prop, "rna_ShapeKeyBezierPoint_tilt_get", "rna_ShapeKeyBezierPoint_tilt_set", NULL);
	RNA_def_property_ui_text(prop, "Tilt", "");
	RNA_def_property_update(prop, 0, "rna_Key_update_data");
#endif
}

static void rna_def_keyblock(BlenderRNA *brna)
{
	StructRNA *srna;
	PropertyRNA *prop;

	srna = RNA_def_struct(brna, "ShapeKey", NULL);
	RNA_def_struct_ui_text(srna, "Shape Key", "Shape key in a shape keys datablock");
	RNA_def_struct_sdna(srna, "KeyBlock");
	RNA_def_struct_path_func(srna, "rna_ShapeKey_path");
	RNA_def_struct_ui_icon(srna, ICON_SHAPEKEY_DATA);

	prop = RNA_def_property(srna, "name", PROP_STRING, PROP_NONE);
	RNA_def_property_ui_text(prop, "Name", "Name of Shape Key");
	RNA_def_property_string_funcs(prop, NULL, NULL, "rna_ShapeKey_name_set");
	RNA_def_property_update(prop, 0, "rna_Key_update_data");
	RNA_def_struct_name_property(srna, prop);

	/* keys need to be sorted to edit this */
	prop = RNA_def_property(srna, "frame", PROP_FLOAT, PROP_TIME);
	RNA_def_property_clear_flag(prop, PROP_EDITABLE);
	RNA_def_property_float_sdna(prop, NULL, "pos");
	RNA_def_property_float_funcs(prop, "rna_ShapeKey_frame_get", NULL, NULL);
	RNA_def_property_ui_text(prop, "Frame", "Frame for absolute keys");
	RNA_def_property_update(prop, 0, "rna_Key_update_data");
	
	/* for now, this is editable directly, as users can set this even if they're not animating them
	 * (to test results) */
	prop = RNA_def_property(srna, "value", PROP_FLOAT, PROP_FACTOR);
	RNA_def_property_float_sdna(prop, NULL, "curval");
	RNA_def_property_float_funcs(prop, NULL, "rna_ShapeKey_value_set", "rna_ShapeKey_value_range");
	RNA_def_property_ui_range(prop, -10.0f, 10.0f, 10, 3);
	RNA_def_property_ui_text(prop, "Value", "Value of shape key at the current frame");
	RNA_def_property_update(prop, 0, "rna_Key_update_data");

	prop = RNA_def_property(srna, "interpolation", PROP_ENUM, PROP_NONE);
	RNA_def_property_enum_sdna(prop, NULL, "type");
	RNA_def_property_enum_items(prop, keyblock_type_items);
	RNA_def_property_ui_text(prop, "Interpolation", "Interpolation type for absolute shape keys");
	RNA_def_property_update(prop, 0, "rna_Key_update_data");

	prop = RNA_def_property(srna, "vertex_group", PROP_STRING, PROP_NONE);
	RNA_def_property_string_sdna(prop, NULL, "vgroup");
	RNA_def_property_ui_text(prop, "Vertex Group", "Vertex weight group, to blend with basis shape");
	RNA_def_property_update(prop, 0, "rna_Key_update_data");

	prop = RNA_def_property(srna, "face_map", PROP_STRING, PROP_NONE);
	RNA_def_property_string_sdna(prop, NULL, "facemap");
	RNA_def_property_ui_text(prop, "Face Map", "Face Map used to initiate interpolation for this shapekey");
	RNA_def_property_update(prop, 0, "rna_Key_update_data");
	
	prop = RNA_def_property(srna, "relative_key", PROP_POINTER, PROP_NONE);
	RNA_def_property_struct_type(prop, "ShapeKey");
	RNA_def_property_flag(prop, PROP_EDITABLE | PROP_NEVER_NULL);
	RNA_def_property_pointer_funcs(prop, "rna_ShapeKey_relative_key_get",
	                               "rna_ShapeKey_relative_key_set", NULL, NULL);
	RNA_def_property_ui_text(prop, "Relative Key", "Shape used as a relative key");
	RNA_def_property_update(prop, 0, "rna_Key_update_data");

	prop = RNA_def_property(srna, "mute", PROP_BOOLEAN, PROP_NONE);
	RNA_def_property_boolean_sdna(prop, NULL, "flag", KEYBLOCK_MUTE);
	RNA_def_property_ui_text(prop, "Mute", "Mute this shape key");
	RNA_def_property_ui_icon(prop, ICON_RESTRICT_VIEW_OFF, 1);
	RNA_def_property_update(prop, 0, "rna_Key_update_data");

	prop = RNA_def_property(srna, "slider_min", PROP_FLOAT, PROP_NONE);
	RNA_def_property_float_sdna(prop, NULL, "slidermin");
	RNA_def_property_range(prop, -10.0f, 10.0f);
	RNA_def_property_float_funcs(prop, NULL, "rna_ShapeKey_slider_min_set", "rna_ShapeKey_slider_min_range");
	RNA_def_property_ui_text(prop, "Slider Min", "Minimum for slider");

	prop = RNA_def_property(srna, "slider_max", PROP_FLOAT, PROP_NONE);
	RNA_def_property_float_sdna(prop, NULL, "slidermax");
	RNA_def_property_range(prop, -10.0f, 10.0f);
	RNA_def_property_float_default(prop, 1.0f);
	RNA_def_property_float_funcs(prop, NULL, "rna_ShapeKey_slider_max_set", "rna_ShapeKey_slider_max_range");
	RNA_def_property_ui_text(prop, "Slider Max", "Maximum for slider");

	prop = RNA_def_property(srna, "data", PROP_COLLECTION, PROP_NONE);
	RNA_def_property_collection_sdna(prop, NULL, "data", "totelem");
	RNA_def_property_struct_type(prop, "UnknownType");
	RNA_def_property_ui_text(prop, "Data", "");
	RNA_def_property_collection_funcs(prop, "rna_ShapeKey_data_begin", NULL, NULL, "rna_ShapeKey_data_get",
	                                  "rna_ShapeKey_data_length", NULL, NULL, NULL);
}

static void rna_def_key(BlenderRNA *brna)
{
	StructRNA *srna;
	PropertyRNA *prop;

	srna = RNA_def_struct(brna, "Key", "ID");
	RNA_def_struct_ui_text(srna, "Key", "Shape keys datablock containing different shapes of geometric datablocks");
	RNA_def_struct_ui_icon(srna, ICON_SHAPEKEY_DATA);

	prop = RNA_def_property(srna, "reference_key", PROP_POINTER, PROP_NONE);
	RNA_def_property_flag(prop, PROP_NEVER_NULL);
	RNA_def_property_clear_flag(prop, PROP_EDITABLE);
	RNA_def_property_pointer_sdna(prop, NULL, "refkey");
	RNA_def_property_ui_text(prop, "Reference Key", "");

	prop = RNA_def_property(srna, "key_blocks", PROP_COLLECTION, PROP_NONE);
	RNA_def_property_collection_sdna(prop, NULL, "block", NULL);
	RNA_def_property_struct_type(prop, "ShapeKey");
	RNA_def_property_ui_text(prop, "Key Blocks", "Shape keys");

	rna_def_animdata_common(srna);

	prop = RNA_def_property(srna, "user", PROP_POINTER, PROP_NONE);
	RNA_def_property_flag(prop, PROP_NEVER_NULL);
	RNA_def_property_pointer_sdna(prop, NULL, "from");
	RNA_def_property_ui_text(prop, "User", "Datablock using these shape keys");

	prop = RNA_def_property(srna, "use_relative", PROP_BOOLEAN, PROP_NONE);
	RNA_def_property_boolean_sdna(prop, NULL, "type", KEY_RELATIVE);
	RNA_def_property_ui_text(prop, "Relative",
	                         "Make shape keys relative, "
	                         "otherwise play through shapes as a sequence using the evaluation time");
	RNA_def_property_update(prop, 0, "rna_Key_update_data");

	prop = RNA_def_property(srna, "eval_time", PROP_FLOAT, PROP_NONE);
	RNA_def_property_float_sdna(prop, NULL, "ctime");
	RNA_def_property_range(prop, MINFRAME, MAXFRAME);
	RNA_def_property_ui_text(prop, "Evaluation Time", "Evaluation time for absolute shape keys");
	RNA_def_property_update(prop, 0, "rna_Key_update_data");
}

void RNA_def_key(BlenderRNA *brna)
{
	rna_def_key(brna);
	rna_def_keyblock(brna);
	rna_def_keydata(brna);
}

#endif<|MERGE_RESOLUTION|>--- conflicted
+++ resolved
@@ -304,11 +304,7 @@
 	Nurb *nu;
 	int tot = kb->totelem, size = key->elemsize;
 	
-<<<<<<< HEAD
-	if (key->from_extra.type == KEY_OWNER_CURVE) {
-=======
-	if (key->from && GS(key->from->name) == ID_CU) {
->>>>>>> af7fe835
+	if (key->from && key->from_extra.type == KEY_OWNER_CURVE) {
 		cu = (Curve *)key->from;
 		nu = cu->nurb.first;
 		
@@ -329,11 +325,7 @@
 	Nurb *nu;
 	int tot = kb->totelem;
 	
-<<<<<<< HEAD
-	if (key->from_extra.type == KEY_OWNER_CURVE) {
-=======
-	if (key->from && GS(key->from->name) == ID_CU) {
->>>>>>> af7fe835
+	if (key->from && key->from_extra.type == KEY_OWNER_CURVE) {
 		cu = (Curve *)key->from;
 		nu = cu->nurb.first;
 		
@@ -351,11 +343,7 @@
 	Curve *cu;
 	Nurb *nu;
 	
-<<<<<<< HEAD
-	if (key->from_extra.type == KEY_OWNER_CURVE) {
-=======
-	if (key->from && GS(key->from->name) == ID_CU) {
->>>>>>> af7fe835
+	if (key->from && key->from_extra.type == KEY_OWNER_CURVE) {
 		cu = (Curve *)key->from;
 		nu = cu->nurb.first;
 		
