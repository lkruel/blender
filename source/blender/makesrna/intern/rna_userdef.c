/*
 * ***** BEGIN GPL LICENSE BLOCK *****
 *
 * This program is free software; you can redistribute it and/or
 * modify it under the terms of the GNU General Public License
 * as published by the Free Software Foundation; either version 2
 * of the License, or (at your option) any later version.
 *
 * This program is distributed in the hope that it will be useful,
 * but WITHOUT ANY WARRANTY; without even the implied warranty of
 * MERCHANTABILITY or FITNESS FOR A PARTICULAR PURPOSE.  See the
 * GNU General Public License for more details.
 *
 * You should have received a copy of the GNU General Public License
 * along with this program; if not, write to the Free Software Foundation,
 * Inc., 51 Franklin Street, Fifth Floor, Boston, MA 02110-1301, USA.
 *
 * Contributor(s): Blender Foundation (2008).
 *
 * ***** END GPL LICENSE BLOCK *****
 */

/** \file blender/makesrna/intern/rna_userdef.c
 *  \ingroup RNA
 */

#include <stdlib.h>

#include "DNA_curve_types.h"
#include "DNA_space_types.h"
#include "DNA_userdef_types.h"
#include "DNA_brush_types.h"
#include "DNA_view3d_types.h"
#include "DNA_scene_types.h"

#include "BLI_utildefines.h"

#include "BKE_appdir.h"
#include "BKE_DerivedMesh.h"
#include "BKE_sound.h"
#include "BKE_addon.h"

#include "RNA_access.h"
#include "RNA_define.h"
#include "RNA_enum_types.h"

#include "rna_internal.h"

#include "WM_api.h"
#include "WM_types.h"

#include "BLT_lang.h"
#include "GPU_buffers.h"

#ifdef WITH_OPENSUBDIV
static EnumPropertyItem opensubdiv_compute_type_items[] = {
	{USER_OPENSUBDIV_COMPUTE_NONE, "NONE", 0, "None", ""},
	{USER_OPENSUBDIV_COMPUTE_CPU, "CPU", 0, "CPU", ""},
	{USER_OPENSUBDIV_COMPUTE_OPENMP, "OPENMP", 0, "OpenMP", ""},
	{USER_OPENSUBDIV_COMPUTE_OPENCL, "OPENCL", 0, "OpenCL", ""},
	{USER_OPENSUBDIV_COMPUTE_CUDA, "CUDA", 0, "CUDA", ""},
	{USER_OPENSUBDIV_COMPUTE_GLSL_TRANSFORM_FEEDBACK, "GLSL_TRANSFORM_FEEDBACK", 0, "GLSL Transform Feedback", ""},
	{USER_OPENSUBDIV_COMPUTE_GLSL_COMPUTE, "GLSL_COMPUTE", 0, "GLSL Compute", ""},
	{ 0, NULL, 0, NULL, NULL}
};
#endif

static EnumPropertyItem audio_device_items[] = {
	{0, "NONE", 0, "None", "Null device - there will be no audio output"},
#ifdef WITH_SDL
	{1, "SDL", 0, "SDL", "SDL device - simple direct media layer, recommended for sequencer usage"},
#endif
#ifdef WITH_OPENAL
	{2, "OPENAL", 0, "OpenAL", "OpenAL device - supports 3D audio, recommended for game engine usage"},
#endif
#ifdef WITH_JACK
	{3, "JACK", 0, "JACK", "JACK Audio Connection Kit, recommended for pro audio users"},
#endif
	{0, NULL, 0, NULL, NULL}
};

EnumPropertyItem rna_enum_navigation_mode_items[] = {
	{VIEW_NAVIGATION_WALK, "WALK", 0, "Walk", "Interactively walk or free navigate around the scene"},
	{VIEW_NAVIGATION_FLY, "FLY", 0, "Fly", "Use fly dynamics to navigate the scene"},
	{0, NULL, 0, NULL, NULL}
};

#if defined(WITH_INTERNATIONAL) || !defined(RNA_RUNTIME)
static EnumPropertyItem rna_enum_language_default_items[] = {
	{0, "DEFAULT", 0, "Default (Default)", ""},
	{0, NULL, 0, NULL, NULL}
};
#endif

#ifdef RNA_RUNTIME

#include "DNA_object_types.h"
#include "DNA_screen_types.h"

#include "BKE_blender.h"
#include "BKE_depsgraph.h"
#include "BKE_global.h"
#include "BKE_main.h"
#include "BKE_idprop.h"
#include "BKE_pbvh.h"
#include "BKE_paint.h"

#include "GPU_draw.h"
#include "GPU_select.h"

#include "BLF_api.h"

#include "MEM_guardedalloc.h"
#include "MEM_CacheLimiterC-Api.h"

#include "UI_interface.h"

#ifdef WITH_OPENSUBDIV
#  include "opensubdiv_capi.h"
#endif

#ifdef WITH_SDL_DYNLOAD
#  include "sdlew.h"
#endif


static void rna_userdef_version_get(PointerRNA *ptr, int *value)
{
	UserDef *userdef = (UserDef *)ptr->data;
	value[0] = userdef->versionfile / 100;
	value[1] = userdef->versionfile % 100;
	value[2] = userdef->subversionfile;
}

static void rna_userdef_update(Main *UNUSED(bmain), Scene *UNUSED(scene), PointerRNA *UNUSED(ptr))
{
	WM_main_add_notifier(NC_WINDOW, NULL);
}

/* also used by buffer swap switching */
static void rna_userdef_dpi_update(Main *bmain, Scene *UNUSED(scene), PointerRNA *UNUSED(ptr))
{
	/* font's are stored at each DPI level, without this we can easy load 100's of fonts */
	BLF_cache_clear();

<<<<<<< HEAD
	BKE_blender_userdef_refresh();
	WM_main_add_notifier(NC_WINDOW, NULL);      /* full redraw */
	WM_main_add_notifier(NC_WORKSPACE | NA_EDITED, NULL);    /* refresh region sizes */
}

static void rna_userdef_virtual_pixel_update(Main *bmain, Scene *UNUSED(scene), PointerRNA *UNUSED(ptr))
{
	/* font's are stored at each DPI level, without this we can easy load 100's of fonts */
	BLF_cache_clear();
	
	BKE_blender_userdef_refresh();

=======
>>>>>>> ee1177c8
	/* force setting drawable again */
	wmWindowManager *wm = bmain->wm.first;
	if (wm) {
		wm->windrawable = NULL;
	}

	WM_main_add_notifier(NC_WINDOW, NULL);      /* full redraw */
	WM_main_add_notifier(NC_WORKSPACE | NA_EDITED, NULL);    /* refresh region sizes */
}

static void rna_userdef_language_update(Main *UNUSED(bmain), Scene *UNUSED(scene), PointerRNA *UNUSED(ptr))
{
	BLF_cache_clear();
	BLT_lang_set(NULL);
	UI_reinit_font();
}

static void rna_userdef_show_manipulator_update(Main *bmain, Scene *scene, PointerRNA *ptr)
{
	UserDef *userdef = (UserDef *)ptr->data;

	/* lame, loop over all views and set */
	bScreen *sc;
	ScrArea *sa;
	SpaceLink *sl;

	/* from scene copy to the other views */
	for (sc = bmain->screen.first; sc; sc = sc->id.next) {
		for (sa = sc->areabase.first; sa; sa = sa->next) {
			for (sl = sa->spacedata.first; sl; sl = sl->next) {
				if (sl->spacetype == SPACE_VIEW3D) {
					View3D *v3d = (View3D *)sl;
					if (userdef->tw_flag & V3D_USE_MANIPULATOR)
						v3d->twflag |= V3D_USE_MANIPULATOR;
					else
						v3d->twflag &= ~V3D_USE_MANIPULATOR;
				}
			}
		}
	}
	
	rna_userdef_update(bmain, scene, ptr);
}


static void rna_userdef_script_autoexec_update(Main *UNUSED(bmain), Scene *UNUSED(scene), PointerRNA *ptr)
{
	UserDef *userdef = (UserDef *)ptr->data;
	if (userdef->flag & USER_SCRIPT_AUTOEXEC_DISABLE) G.f &= ~G_SCRIPT_AUTOEXEC;
	else G.f |=  G_SCRIPT_AUTOEXEC;
}

static void rna_userdef_load_ui_update(Main *UNUSED(bmain), Scene *UNUSED(scene), PointerRNA *ptr)
{
	UserDef *userdef = (UserDef *)ptr->data;
	if (userdef->flag & USER_FILENOUI) G.fileflags |= G_FILE_NO_UI;
	else G.fileflags &= ~G_FILE_NO_UI;
}

static void rna_userdef_mipmap_update(Main *bmain, Scene *scene, PointerRNA *ptr)
{
	GPU_set_mipmap(!(U.gameflags & USER_DISABLE_MIPMAP));
	rna_userdef_update(bmain, scene, ptr);
}

static void rna_userdef_anisotropic_update(Main *bmain, Scene *scene, PointerRNA *ptr)
{
	GPU_set_anisotropic(U.anisotropic_filter);
	rna_userdef_update(bmain, scene, ptr);
}

static void rna_userdef_gl_gpu_mipmaps(Main *bmain, Scene *scene, PointerRNA *ptr)
{
	GPU_set_gpu_mipmapping(U.use_gpu_mipmap);
	rna_userdef_update(bmain, scene, ptr);
}

static void rna_userdef_gl_texture_limit_update(Main *bmain, Scene *scene, PointerRNA *ptr)
{
	GPU_free_images();
	rna_userdef_update(bmain, scene, ptr);
}

static void rna_userdef_gl_use_16bit_textures(Main *bmain, Scene *scene, PointerRNA *ptr)
{
	GPU_free_images();
	rna_userdef_update(bmain, scene, ptr);
}

static void rna_userdef_undo_steps_set(PointerRNA *ptr, int value)
{
	UserDef *userdef = (UserDef *)ptr->data;

	/* Do not allow 1 undo steps, useless and breaks undo/redo process (see T42531). */
	userdef->undosteps = (value == 1) ? 2 : value;
}

static void rna_userdef_select_mouse_set(PointerRNA *ptr, int value)
{
	UserDef *userdef = (UserDef *)ptr->data;

	if (value) {
		userdef->flag |= USER_LMOUSESELECT;
		userdef->flag &= ~USER_TWOBUTTONMOUSE;
	}
	else
		userdef->flag &= ~USER_LMOUSESELECT;
}

static int rna_userdef_autokeymode_get(PointerRNA *ptr)
{
	UserDef *userdef = (UserDef *)ptr->data;
	short retval = userdef->autokey_mode;
	
	if (!(userdef->autokey_mode & AUTOKEY_ON))
		retval |= AUTOKEY_ON;

	return retval;
}

static void rna_userdef_autokeymode_set(PointerRNA *ptr, int value)
{
	UserDef *userdef = (UserDef *)ptr->data;

	if (value == AUTOKEY_MODE_NORMAL) {
		userdef->autokey_mode |= (AUTOKEY_MODE_NORMAL - AUTOKEY_ON);
		userdef->autokey_mode &= ~(AUTOKEY_MODE_EDITKEYS - AUTOKEY_ON);
	}
	else if (value == AUTOKEY_MODE_EDITKEYS) {
		userdef->autokey_mode |= (AUTOKEY_MODE_EDITKEYS - AUTOKEY_ON);
		userdef->autokey_mode &= ~(AUTOKEY_MODE_NORMAL - AUTOKEY_ON);
	}
}

#ifdef WITH_INPUT_NDOF
static void rna_userdef_ndof_deadzone_update(Main *UNUSED(bmain), Scene *UNUSED(scene), PointerRNA *ptr)
{
	UserDef *userdef = ptr->data;
	WM_ndof_deadzone_set(userdef->ndof_deadzone);
}
#endif

static void rna_userdef_timecode_style_set(PointerRNA *ptr, int value)
{
	UserDef *userdef = (UserDef *)ptr->data;
	int required_size = userdef->v2d_min_gridsize;
	
	/* set the timecode style */
	userdef->timecode_style = value;
	
	/* adjust the v2d gridsize if needed so that timecodes don't overlap
	 * NOTE: most of these have been hand-picked to avoid overlaps while still keeping
	 * things from getting too blown out
	 */
	switch (value) {
		case USER_TIMECODE_MINIMAL:
		case USER_TIMECODE_SECONDS_ONLY:
			/* 35 is great most of the time, but not that great for full-blown */
			required_size = 35;
			break;
		case USER_TIMECODE_SMPTE_MSF:
			required_size = 50;
			break;
		case USER_TIMECODE_SMPTE_FULL:
			/* the granddaddy! */
			required_size = 65;
			break;
		case USER_TIMECODE_MILLISECONDS:
			required_size = 45;
			break;
	}
	
	if (U.v2d_min_gridsize < required_size)
		U.v2d_min_gridsize = required_size;
}

static PointerRNA rna_UserDef_view_get(PointerRNA *ptr)
{
	return rna_pointer_inherit_refine(ptr, &RNA_UserPreferencesView, ptr->data);
}

static PointerRNA rna_UserDef_edit_get(PointerRNA *ptr)
{
	return rna_pointer_inherit_refine(ptr, &RNA_UserPreferencesEdit, ptr->data);
}

static PointerRNA rna_UserDef_input_get(PointerRNA *ptr)
{
	return rna_pointer_inherit_refine(ptr, &RNA_UserPreferencesInput, ptr->data);
}

static PointerRNA rna_UserDef_filepaths_get(PointerRNA *ptr)
{
	return rna_pointer_inherit_refine(ptr, &RNA_UserPreferencesFilePaths, ptr->data);
}

static PointerRNA rna_UserDef_system_get(PointerRNA *ptr)
{
	return rna_pointer_inherit_refine(ptr, &RNA_UserPreferencesSystem, ptr->data);
}

static void rna_UserDef_audio_update(Main *bmain, Scene *UNUSED(scene), PointerRNA *UNUSED(ptr))
{
	BKE_sound_init(bmain);
}

static void rna_Userdef_memcache_update(Main *UNUSED(bmain), Scene *UNUSED(scene), PointerRNA *UNUSED(ptr))
{
	MEM_CacheLimiter_set_maximum(((size_t) U.memcachelimit) * 1024 * 1024);
}

static void rna_UserDef_weight_color_update(Main *bmain, Scene *scene, PointerRNA *ptr)
{
	Object *ob;

	bTheme *btheme = UI_GetTheme();
	vDM_ColorBand_store((U.flag & USER_CUSTOM_RANGE) ? (&U.coba_weight) : NULL, btheme->tv3d.vertex_unreferenced);

	for (ob = bmain->object.first; ob; ob = ob->id.next) {
		if (ob->mode & OB_MODE_WEIGHT_PAINT)
			DAG_id_tag_update(&ob->id, OB_RECALC_DATA);
	}

	rna_userdef_update(bmain, scene, ptr);
}

static void rna_UserDef_viewport_lights_update(Main *bmain, Scene *scene, PointerRNA *ptr)
{
	/* if all lights are off gpu_draw resets them all, [#27627]
	 * so disallow them all to be disabled */
	if (U.light[0].flag == 0 && U.light[1].flag == 0 && U.light[2].flag == 0) {
		SolidLight *light = ptr->data;
		light->flag |= 1;
	}

	WM_main_add_notifier(NC_SPACE | ND_SPACE_VIEW3D | NS_VIEW3D_GPU, NULL);
	rna_userdef_update(bmain, scene, ptr);
}

static void rna_userdef_autosave_update(Main *bmain, Scene *scene, PointerRNA *ptr)
{
	wmWindowManager *wm = bmain->wm.first;

	if (wm)
		WM_autosave_init(wm);
	rna_userdef_update(bmain, scene, ptr);
}

static bAddon *rna_userdef_addon_new(void)
{
	bAddon *bext = MEM_callocN(sizeof(bAddon), "bAddon");
	BLI_addtail(&U.addons, bext);
	return bext;
}

static void rna_userdef_addon_remove(ReportList *reports, PointerRNA *path_cmp_ptr)
{
	bAddon *bext = path_cmp_ptr->data;
	if (BLI_findindex(&U.addons, bext) == -1) {
		BKE_report(reports, RPT_ERROR, "Add-on is no longer valid");
		return;
	}

	if (bext->prop) {
		IDP_FreeProperty(bext->prop);
		MEM_freeN(bext->prop);
	}

	BLI_freelinkN(&U.addons, bext);
	RNA_POINTER_INVALIDATE(path_cmp_ptr);
}

static bPathCompare *rna_userdef_pathcompare_new(void)
{
	bPathCompare *path_cmp = MEM_callocN(sizeof(bPathCompare), "bPathCompare");
	BLI_addtail(&U.autoexec_paths, path_cmp);
	return path_cmp;
}

static void rna_userdef_pathcompare_remove(ReportList *reports, PointerRNA *path_cmp_ptr)
{
	bPathCompare *path_cmp = path_cmp_ptr->data;
	if (BLI_findindex(&U.autoexec_paths, path_cmp) == -1) {
		BKE_report(reports, RPT_ERROR, "Excluded path is no longer valid");
		return;
	}

	BLI_freelinkN(&U.autoexec_paths, path_cmp);
	RNA_POINTER_INVALIDATE(path_cmp_ptr);
}

static void rna_userdef_temp_update(Main *UNUSED(bmain), Scene *UNUSED(scene), PointerRNA *UNUSED(ptr))
{
	BKE_tempdir_init(U.tempdir);
}

static void rna_userdef_text_update(Main *UNUSED(bmain), Scene *UNUSED(scene), PointerRNA *UNUSED(ptr))
{
	BLF_cache_clear();
	WM_main_add_notifier(NC_WINDOW, NULL);
}

static PointerRNA rna_Theme_space_generic_get(PointerRNA *ptr)
{
	return rna_pointer_inherit_refine(ptr, &RNA_ThemeSpaceGeneric, ptr->data);
}

static PointerRNA rna_Theme_space_gradient_get(PointerRNA *ptr)
{
	return rna_pointer_inherit_refine(ptr, &RNA_ThemeSpaceGradient, ptr->data);
}

static PointerRNA rna_Theme_space_list_generic_get(PointerRNA *ptr)
{
	return rna_pointer_inherit_refine(ptr, &RNA_ThemeSpaceListGeneric, ptr->data);
}


#ifdef WITH_OPENSUBDIV
static EnumPropertyItem *rna_userdef_opensubdiv_compute_type_itemf(bContext *UNUSED(C), PointerRNA *UNUSED(ptr),
                                                                   PropertyRNA *UNUSED(prop), bool *r_free)
{
	EnumPropertyItem *item = NULL;
	int totitem = 0;
	int evaluators = openSubdiv_getAvailableEvaluators();

	RNA_enum_items_add_value(&item, &totitem, opensubdiv_compute_type_items, USER_OPENSUBDIV_COMPUTE_NONE);

#define APPEND_COMPUTE(compute) \
	if (evaluators & OPENSUBDIV_EVALUATOR_## compute) { \
		RNA_enum_items_add_value(&item, &totitem, opensubdiv_compute_type_items, USER_OPENSUBDIV_COMPUTE_ ## compute); \
	} ((void)0)

	APPEND_COMPUTE(CPU);
	APPEND_COMPUTE(OPENMP);
	APPEND_COMPUTE(OPENCL);
	APPEND_COMPUTE(CUDA);
	APPEND_COMPUTE(GLSL_TRANSFORM_FEEDBACK);
	APPEND_COMPUTE(GLSL_COMPUTE);

#undef APPEND_COMPUTE

	RNA_enum_item_end(&item, &totitem);
	*r_free = true;

	return item;
}

static void rna_userdef_opensubdiv_update(Main *bmain, Scene *UNUSED(scene), PointerRNA *UNUSED(ptr))
{
	Object *object;

	for (object = bmain->object.first;
	     object;
	     object = object->id.next)
	{
		if (object->derivedFinal != NULL &&
		    object->derivedFinal->type == DM_TYPE_CCGDM)
		{
			DAG_id_tag_update(&object->id, OB_RECALC_OB);
		}
	}
}

#endif

static EnumPropertyItem *rna_userdef_audio_device_itemf(bContext *UNUSED(C), PointerRNA *UNUSED(ptr),
                                                        PropertyRNA *UNUSED(prop), bool *r_free)
{
	int index = 0;
	int totitem = 0;
	EnumPropertyItem *item = NULL;

#ifdef WITH_SYSTEM_AUDASPACE
	int i;

	char **names = BKE_sound_get_device_names();

	for (i = 0; names[i]; i++) {
		EnumPropertyItem new_item = {i, names[i], 0, names[i], names[i]};
		RNA_enum_item_add(&item, &totitem, &new_item);
	}
#else
	/* NONE */
	RNA_enum_item_add(&item, &totitem, &audio_device_items[index++]);

#ifdef WITH_SDL
#  ifdef WITH_SDL_DYNLOAD
	if (sdlewInit() == SDLEW_SUCCESS)
#  endif
	{
		RNA_enum_item_add(&item, &totitem, &audio_device_items[index]);
	}
	index++;
#endif

#ifdef WITH_OPENAL
	RNA_enum_item_add(&item, &totitem, &audio_device_items[index++]);
#endif

#ifdef WITH_JACK
	if (BKE_sound_is_jack_supported()) {
		RNA_enum_item_add(&item, &totitem, &audio_device_items[index]);
	}
	index++;
#endif
#endif

	/* may be unused */
	UNUSED_VARS(index, audio_device_items);

	RNA_enum_item_end(&item, &totitem);
	*r_free = true;

	return item;
}

#ifdef WITH_INTERNATIONAL
static EnumPropertyItem *rna_lang_enum_properties_itemf(bContext *UNUSED(C), PointerRNA *UNUSED(ptr),
                                                        PropertyRNA *UNUSED(prop), bool *UNUSED(r_free))
{
	EnumPropertyItem *items = BLT_lang_RNA_enum_properties();
	if (items == NULL) {
		items = rna_enum_language_default_items;
	}
	return items;
}
#endif

static IDProperty *rna_AddonPref_idprops(PointerRNA *ptr, bool create)
{
	if (create && !ptr->data) {
		IDPropertyTemplate val = {0};
		ptr->data = IDP_New(IDP_GROUP, &val, "RNA_AddonPreferences group");
	}

	return ptr->data;
}

static PointerRNA rna_Addon_preferences_get(PointerRNA *ptr)
{
	bAddon *addon = (bAddon *)ptr->data;
	bAddonPrefType *apt = BKE_addon_pref_type_find(addon->module, true);
	if (apt) {
		if (addon->prop == NULL) {
			IDPropertyTemplate val = {0};
			addon->prop = IDP_New(IDP_GROUP, &val, addon->module); /* name is unimportant  */
		}
		return rna_pointer_inherit_refine(ptr, apt->ext.srna, addon->prop);
	}
	else {
		return PointerRNA_NULL;
	}
}

static void rna_AddonPref_unregister(Main *UNUSED(bmain), StructRNA *type)
{
	bAddonPrefType *apt = RNA_struct_blender_type_get(type);

	if (!apt)
		return;

	RNA_struct_free_extension(type, &apt->ext);

	BKE_addon_pref_type_remove(apt);
	RNA_struct_free(&BLENDER_RNA, type);

	/* update while blender is running */
	WM_main_add_notifier(NC_WINDOW, NULL);
}

static StructRNA *rna_AddonPref_register(Main *bmain, ReportList *reports, void *data, const char *identifier,
                                         StructValidateFunc validate, StructCallbackFunc call, StructFreeFunc free)
{
	bAddonPrefType *apt, dummyapt = {{'\0'}};
	bAddon dummyaddon = {NULL};
	PointerRNA dummyhtr;
	// int have_function[1];

	/* setup dummy header & header type to store static properties in */
	RNA_pointer_create(NULL, &RNA_AddonPreferences, &dummyaddon, &dummyhtr);

	/* validate the python class */
	if (validate(&dummyhtr, data, NULL /* have_function */ ) != 0)
		return NULL;

	BLI_strncpy(dummyapt.idname, dummyaddon.module, sizeof(dummyapt.idname));
	if (strlen(identifier) >= sizeof(dummyapt.idname)) {
		BKE_reportf(reports, RPT_ERROR, "Registering add-on preferences class: '%s' is too long, maximum length is %d",
		            identifier, (int)sizeof(dummyapt.idname));
		return NULL;
	}

	/* check if we have registered this header type before, and remove it */
	apt = BKE_addon_pref_type_find(dummyaddon.module, true);
	if (apt) {
		if (apt->ext.srna) {
			rna_AddonPref_unregister(bmain, apt->ext.srna);
		}
	}

	/* create a new header type */
	apt = MEM_mallocN(sizeof(bAddonPrefType), "addonpreftype");
	memcpy(apt, &dummyapt, sizeof(dummyapt));
	BKE_addon_pref_type_add(apt);

	apt->ext.srna = RNA_def_struct_ptr(&BLENDER_RNA, identifier, &RNA_AddonPreferences);
	apt->ext.data = data;
	apt->ext.call = call;
	apt->ext.free = free;
	RNA_struct_blender_type_set(apt->ext.srna, apt);

//	apt->draw = (have_function[0]) ? header_draw : NULL;

	/* update while blender is running */
	WM_main_add_notifier(NC_WINDOW, NULL);

	return apt->ext.srna;
}

/* placeholder, doesn't do anything useful yet */
static StructRNA *rna_AddonPref_refine(PointerRNA *ptr)
{
	return (ptr->type) ? ptr->type : &RNA_AddonPreferences;
}

#else

static void rna_def_userdef_theme_ui_font_style(BlenderRNA *brna)
{
	StructRNA *srna;
	PropertyRNA *prop;
	
	static EnumPropertyItem font_kerning_style[] = {
		{0, "UNFITTED", 0, "Unfitted", "Use scaled but un-grid-fitted kerning distances"},
		{1, "FITTED", 0, "Fitted", "Use scaled and grid-fitted kerning distances"},
		{0, NULL, 0, NULL, NULL}
	};

	srna = RNA_def_struct(brna, "ThemeFontStyle", NULL);
	RNA_def_struct_sdna(srna, "uiFontStyle");
	RNA_def_struct_clear_flag(srna, STRUCT_UNDO);
	RNA_def_struct_ui_text(srna, "Font Style", "Theme settings for Font");
	
	prop = RNA_def_property(srna, "points", PROP_INT, PROP_NONE);
	RNA_def_property_range(prop, 6, 48);
	RNA_def_property_ui_text(prop, "Points", "");
	RNA_def_property_update(prop, 0, "rna_userdef_update");

	prop = RNA_def_property(srna, "font_kerning_style", PROP_ENUM, PROP_NONE);
	RNA_def_property_enum_sdna(prop, NULL, "kerning");
	RNA_def_property_enum_items(prop, font_kerning_style);
	RNA_def_property_ui_text(prop, "Kerning Style", "Which style to use for font kerning");
	RNA_def_property_update(prop, 0, "rna_userdef_update");

	prop = RNA_def_property(srna, "shadow", PROP_INT, PROP_PIXEL);
	RNA_def_property_range(prop, 0, 5);
	RNA_def_property_ui_text(prop, "Shadow Size", "Shadow size (0, 3 and 5 supported)");
	RNA_def_property_update(prop, 0, "rna_userdef_update");
	
	prop = RNA_def_property(srna, "shadow_offset_x", PROP_INT, PROP_PIXEL);
	RNA_def_property_int_sdna(prop, NULL, "shadx");
	RNA_def_property_range(prop, -10, 10);
	RNA_def_property_ui_text(prop, "Shadow X Offset", "Shadow offset in pixels");
	RNA_def_property_update(prop, 0, "rna_userdef_update");
	
	prop = RNA_def_property(srna, "shadow_offset_y", PROP_INT, PROP_PIXEL);
	RNA_def_property_int_sdna(prop, NULL, "shady");
	RNA_def_property_range(prop, -10, 10);
	RNA_def_property_ui_text(prop, "Shadow Y Offset", "Shadow offset in pixels");
	RNA_def_property_update(prop, 0, "rna_userdef_update");

	prop = RNA_def_property(srna, "shadow_alpha", PROP_FLOAT, PROP_NONE);
	RNA_def_property_float_sdna(prop, NULL, "shadowalpha");
	RNA_def_property_range(prop, 0.0f, 1.0f);
	RNA_def_property_ui_text(prop, "Shadow Alpha", "");
	RNA_def_property_update(prop, 0, "rna_userdef_update");

	prop = RNA_def_property(srna, "shadow_value", PROP_FLOAT, PROP_NONE);
	RNA_def_property_float_sdna(prop, NULL, "shadowcolor");
	RNA_def_property_range(prop, 0.0f, 1.0f);
	RNA_def_property_ui_text(prop, "Shadow Brightness", "Shadow color in gray value");
	RNA_def_property_update(prop, 0, "rna_userdef_update");
}

static void rna_def_userdef_theme_ui_style(BlenderRNA *brna)
{
	StructRNA *srna;
	PropertyRNA *prop;
	
	rna_def_userdef_theme_ui_font_style(brna);
	
	srna = RNA_def_struct(brna, "ThemeStyle", NULL);
	RNA_def_struct_sdna(srna, "uiStyle");
	RNA_def_struct_clear_flag(srna, STRUCT_UNDO);
	RNA_def_struct_ui_text(srna, "Style", "Theme settings for style sets");
	

	prop = RNA_def_property(srna, "panel_title", PROP_POINTER, PROP_NONE);
	RNA_def_property_flag(prop, PROP_NEVER_NULL);
	RNA_def_property_pointer_sdna(prop, NULL, "paneltitle");
	RNA_def_property_struct_type(prop, "ThemeFontStyle");
	RNA_def_property_ui_text(prop, "Panel Title Font", "");
	RNA_def_property_update(prop, 0, "rna_userdef_update");

	prop = RNA_def_property(srna, "widget_label", PROP_POINTER, PROP_NONE);
	RNA_def_property_flag(prop, PROP_NEVER_NULL);
	RNA_def_property_pointer_sdna(prop, NULL, "widgetlabel");
	RNA_def_property_struct_type(prop, "ThemeFontStyle");
	RNA_def_property_ui_text(prop, "Widget Label Style", "");
	RNA_def_property_update(prop, 0, "rna_userdef_update");
	
	prop = RNA_def_property(srna, "widget", PROP_POINTER, PROP_NONE);
	RNA_def_property_flag(prop, PROP_NEVER_NULL);
	RNA_def_property_pointer_sdna(prop, NULL, "widget");
	RNA_def_property_struct_type(prop, "ThemeFontStyle");
	RNA_def_property_ui_text(prop, "Widget Style", "");
	RNA_def_property_update(prop, 0, "rna_userdef_update");
	
}

static void rna_def_userdef_theme_ui_wcol(BlenderRNA *brna)
{
	StructRNA *srna;
	PropertyRNA *prop;
	
	srna = RNA_def_struct(brna, "ThemeWidgetColors", NULL);
	RNA_def_struct_sdna(srna, "uiWidgetColors");
	RNA_def_struct_clear_flag(srna, STRUCT_UNDO);
	RNA_def_struct_ui_text(srna, "Theme Widget Color Set", "Theme settings for widget color sets");
		
	prop = RNA_def_property(srna, "outline", PROP_FLOAT, PROP_COLOR_GAMMA);
	RNA_def_property_array(prop, 3);
	RNA_def_property_ui_text(prop, "Outline", "");
	RNA_def_property_update(prop, 0, "rna_userdef_update");
	
	prop = RNA_def_property(srna, "inner", PROP_FLOAT, PROP_COLOR_GAMMA);
	RNA_def_property_array(prop, 4);
	RNA_def_property_ui_text(prop, "Inner", "");
	RNA_def_property_update(prop, 0, "rna_userdef_update");
	
	prop = RNA_def_property(srna, "inner_sel", PROP_FLOAT, PROP_COLOR_GAMMA);
	RNA_def_property_array(prop, 4);
	RNA_def_property_ui_text(prop, "Inner Selected", "");
	RNA_def_property_update(prop, 0, "rna_userdef_update");
	
	prop = RNA_def_property(srna, "item", PROP_FLOAT, PROP_COLOR_GAMMA);
	RNA_def_property_array(prop, 4);
	RNA_def_property_ui_text(prop, "Item", "");
	RNA_def_property_update(prop, 0, "rna_userdef_update");
	
	prop = RNA_def_property(srna, "text", PROP_FLOAT, PROP_COLOR_GAMMA);
	RNA_def_property_array(prop, 3);
	RNA_def_property_ui_text(prop, "Text", "");
	RNA_def_property_update(prop, 0, "rna_userdef_update");
	
	prop = RNA_def_property(srna, "text_sel", PROP_FLOAT, PROP_COLOR_GAMMA);
	RNA_def_property_array(prop, 3);
	RNA_def_property_ui_text(prop, "Text Selected", "");
	RNA_def_property_update(prop, 0, "rna_userdef_update");
	
	prop = RNA_def_property(srna, "show_shaded", PROP_BOOLEAN, PROP_NONE);
	RNA_def_property_boolean_sdna(prop, NULL, "shaded", 1);
	RNA_def_property_ui_text(prop, "Shaded", "");
	RNA_def_property_update(prop, 0, "rna_userdef_update");
	
	prop = RNA_def_property(srna, "shadetop", PROP_INT, PROP_NONE);
	RNA_def_property_range(prop, -100, 100);
	RNA_def_property_ui_text(prop, "Shade Top", "");
	RNA_def_property_update(prop, 0, "rna_userdef_update");
	
	prop = RNA_def_property(srna, "shadedown", PROP_INT, PROP_NONE);
	RNA_def_property_range(prop, -100, 100);
	RNA_def_property_ui_text(prop, "Shade Down", "");
	RNA_def_property_update(prop, 0, "rna_userdef_update");
}

static void rna_def_userdef_theme_ui_wcol_state(BlenderRNA *brna)
{
	StructRNA *srna;
	PropertyRNA *prop;
	
	srna = RNA_def_struct(brna, "ThemeWidgetStateColors", NULL);
	RNA_def_struct_sdna(srna, "uiWidgetStateColors");
	RNA_def_struct_clear_flag(srna, STRUCT_UNDO);
	RNA_def_struct_ui_text(srna, "Theme Widget State Color", "Theme settings for widget state colors");
		
	prop = RNA_def_property(srna, "inner_anim", PROP_FLOAT, PROP_COLOR_GAMMA);
	RNA_def_property_array(prop, 3);
	RNA_def_property_ui_text(prop, "Animated", "");
	RNA_def_property_update(prop, 0, "rna_userdef_update");

	prop = RNA_def_property(srna, "inner_anim_sel", PROP_FLOAT, PROP_COLOR_GAMMA);
	RNA_def_property_array(prop, 3);
	RNA_def_property_ui_text(prop, "Animated Selected", "");
	RNA_def_property_update(prop, 0, "rna_userdef_update");
	
	prop = RNA_def_property(srna, "inner_key", PROP_FLOAT, PROP_COLOR_GAMMA);
	RNA_def_property_array(prop, 3);
	RNA_def_property_ui_text(prop, "Keyframe", "");
	RNA_def_property_update(prop, 0, "rna_userdef_update");

	prop = RNA_def_property(srna, "inner_key_sel", PROP_FLOAT, PROP_COLOR_GAMMA);
	RNA_def_property_array(prop, 3);
	RNA_def_property_ui_text(prop, "Keyframe Selected", "");
	RNA_def_property_update(prop, 0, "rna_userdef_update");

	prop = RNA_def_property(srna, "inner_driven", PROP_FLOAT, PROP_COLOR_GAMMA);
	RNA_def_property_array(prop, 3);
	RNA_def_property_ui_text(prop, "Driven", "");
	RNA_def_property_update(prop, 0, "rna_userdef_update");

	prop = RNA_def_property(srna, "inner_driven_sel", PROP_FLOAT, PROP_COLOR_GAMMA);
	RNA_def_property_array(prop, 3);
	RNA_def_property_ui_text(prop, "Driven Selected", "");
	RNA_def_property_update(prop, 0, "rna_userdef_update");

	prop = RNA_def_property(srna, "blend", PROP_FLOAT, PROP_FACTOR);
	RNA_def_property_ui_text(prop, "Blend", "");
	RNA_def_property_update(prop, 0, "rna_userdef_update");
}

static void rna_def_userdef_theme_ui_panel(BlenderRNA *brna)
{
	StructRNA *srna;
	PropertyRNA *prop;
	
	srna = RNA_def_struct(brna, "ThemePanelColors", NULL);
	RNA_def_struct_sdna(srna, "uiPanelColors");
	RNA_def_struct_clear_flag(srna, STRUCT_UNDO);
	RNA_def_struct_ui_text(srna, "Theme Panel Color", "Theme settings for panel colors");
		
	prop = RNA_def_property(srna, "header", PROP_FLOAT, PROP_COLOR_GAMMA);
	RNA_def_property_ui_text(prop, "Header", "");
	RNA_def_property_update(prop, 0, "rna_userdef_update");
	
	prop = RNA_def_property(srna, "back", PROP_FLOAT, PROP_COLOR_GAMMA);
	RNA_def_property_ui_text(prop, "Background", "");
	RNA_def_property_update(prop, 0, "rna_userdef_update");
	
	prop = RNA_def_property(srna, "show_header", PROP_BOOLEAN, PROP_NONE);
	RNA_def_property_ui_text(prop, "Show Header", "");
	RNA_def_property_update(prop, 0, "rna_userdef_update");

	prop = RNA_def_property(srna, "show_back", PROP_BOOLEAN, PROP_NONE);
	RNA_def_property_ui_text(prop, "Show Background", "");
	RNA_def_property_update(prop, 0, "rna_userdef_update");
}

static void rna_def_userdef_theme_ui_gradient(BlenderRNA *brna)
{
	StructRNA *srna;
	PropertyRNA *prop;

	srna = RNA_def_struct(brna, "ThemeGradientColors", NULL);
	RNA_def_struct_sdna(srna, "uiGradientColors");
	RNA_def_struct_clear_flag(srna, STRUCT_UNDO);
	RNA_def_struct_ui_text(srna, "Theme Background Color", "Theme settings for background colors and gradient");

	prop = RNA_def_property(srna, "show_grad", PROP_BOOLEAN, PROP_NONE);
	RNA_def_property_ui_text(prop, "Use Gradient",
	                         "Do a gradient for the background of the viewport working area");
	RNA_def_property_update(prop, 0, "rna_userdef_update");

	prop = RNA_def_property(srna, "gradient", PROP_FLOAT, PROP_COLOR_GAMMA);
	RNA_def_property_array(prop, 3);
	RNA_def_property_ui_text(prop, "Gradient Low", "");
	RNA_def_property_update(prop, 0, "rna_userdef_update");

	prop = RNA_def_property(srna, "high_gradient", PROP_FLOAT, PROP_COLOR_GAMMA);
	RNA_def_property_array(prop, 3);
	RNA_def_property_ui_text(prop, "Gradient High/Off", "");
	RNA_def_property_update(prop, 0, "rna_userdef_update");
}

static void rna_def_userdef_theme_ui(BlenderRNA *brna)
{
	StructRNA *srna;
	PropertyRNA *prop;

	rna_def_userdef_theme_ui_wcol(brna);
	rna_def_userdef_theme_ui_wcol_state(brna);
	rna_def_userdef_theme_ui_panel(brna);
	rna_def_userdef_theme_ui_gradient(brna);

	srna = RNA_def_struct(brna, "ThemeUserInterface", NULL);
	RNA_def_struct_sdna(srna, "ThemeUI");
	RNA_def_struct_clear_flag(srna, STRUCT_UNDO);
	RNA_def_struct_ui_text(srna, "Theme User Interface", "Theme settings for user interface elements");

	prop = RNA_def_property(srna, "wcol_regular", PROP_POINTER, PROP_NONE);
	RNA_def_property_flag(prop, PROP_NEVER_NULL);
	RNA_def_property_ui_text(prop, "Regular Widget Colors", "");
	RNA_def_property_update(prop, 0, "rna_userdef_update");
	
	prop = RNA_def_property(srna, "wcol_tool", PROP_POINTER, PROP_NONE);
	RNA_def_property_flag(prop, PROP_NEVER_NULL);
	RNA_def_property_ui_text(prop, "Tool Widget Colors", "");
	RNA_def_property_update(prop, 0, "rna_userdef_update");
	
	prop = RNA_def_property(srna, "wcol_radio", PROP_POINTER, PROP_NONE);
	RNA_def_property_flag(prop, PROP_NEVER_NULL);
	RNA_def_property_ui_text(prop, "Radio Widget Colors", "");
	RNA_def_property_update(prop, 0, "rna_userdef_update");
	
	prop = RNA_def_property(srna, "wcol_text", PROP_POINTER, PROP_NONE);
	RNA_def_property_flag(prop, PROP_NEVER_NULL);
	RNA_def_property_ui_text(prop, "Text Widget Colors", "");
	RNA_def_property_update(prop, 0, "rna_userdef_update");
	
	prop = RNA_def_property(srna, "wcol_option", PROP_POINTER, PROP_NONE);
	RNA_def_property_flag(prop, PROP_NEVER_NULL);
	RNA_def_property_ui_text(prop, "Option Widget Colors", "");
	RNA_def_property_update(prop, 0, "rna_userdef_update");

	prop = RNA_def_property(srna, "wcol_toggle", PROP_POINTER, PROP_NONE);
	RNA_def_property_flag(prop, PROP_NEVER_NULL);
	RNA_def_property_ui_text(prop, "Toggle Widget Colors", "");
	RNA_def_property_update(prop, 0, "rna_userdef_update");
	
	prop = RNA_def_property(srna, "wcol_num", PROP_POINTER, PROP_NONE);
	RNA_def_property_flag(prop, PROP_NEVER_NULL);
	RNA_def_property_ui_text(prop, "Number Widget Colors", "");
	RNA_def_property_update(prop, 0, "rna_userdef_update");
	
	prop = RNA_def_property(srna, "wcol_numslider", PROP_POINTER, PROP_NONE);
	RNA_def_property_flag(prop, PROP_NEVER_NULL);
	RNA_def_property_ui_text(prop, "Slider Widget Colors", "");
	RNA_def_property_update(prop, 0, "rna_userdef_update");
	
	prop = RNA_def_property(srna, "wcol_box", PROP_POINTER, PROP_NONE);
	RNA_def_property_flag(prop, PROP_NEVER_NULL);
	RNA_def_property_ui_text(prop, "Box Backdrop Colors", "");
	RNA_def_property_update(prop, 0, "rna_userdef_update");
	
	prop = RNA_def_property(srna, "wcol_menu", PROP_POINTER, PROP_NONE);
	RNA_def_property_flag(prop, PROP_NEVER_NULL);
	RNA_def_property_ui_text(prop, "Menu Widget Colors", "");
	RNA_def_property_update(prop, 0, "rna_userdef_update");
	
	prop = RNA_def_property(srna, "wcol_pulldown", PROP_POINTER, PROP_NONE);
	RNA_def_property_flag(prop, PROP_NEVER_NULL);
	RNA_def_property_ui_text(prop, "Pulldown Widget Colors", "");
	RNA_def_property_update(prop, 0, "rna_userdef_update");
	
	prop = RNA_def_property(srna, "wcol_menu_back", PROP_POINTER, PROP_NONE);
	RNA_def_property_flag(prop, PROP_NEVER_NULL);
	RNA_def_property_ui_text(prop, "Menu Backdrop Colors", "");
	RNA_def_property_update(prop, 0, "rna_userdef_update");

	prop = RNA_def_property(srna, "wcol_pie_menu", PROP_POINTER, PROP_NONE);
	RNA_def_property_flag(prop, PROP_NEVER_NULL);
	RNA_def_property_ui_text(prop, "Pie Menu Colors", "");
	RNA_def_property_update(prop, 0, "rna_userdef_update");

	prop = RNA_def_property(srna, "wcol_tooltip", PROP_POINTER, PROP_NONE);
	RNA_def_property_flag(prop, PROP_NEVER_NULL);
	RNA_def_property_ui_text(prop, "Tooltip Colors", "");
	RNA_def_property_update(prop, 0, "rna_userdef_update");
	
	prop = RNA_def_property(srna, "wcol_menu_item", PROP_POINTER, PROP_NONE);
	RNA_def_property_flag(prop, PROP_NEVER_NULL);
	RNA_def_property_ui_text(prop, "Menu Item Colors", "");
	RNA_def_property_update(prop, 0, "rna_userdef_update");

	prop = RNA_def_property(srna, "wcol_scroll", PROP_POINTER, PROP_NONE);
	RNA_def_property_flag(prop, PROP_NEVER_NULL);
	RNA_def_property_ui_text(prop, "Scroll Widget Colors", "");
	RNA_def_property_update(prop, 0, "rna_userdef_update");
	
	prop = RNA_def_property(srna, "wcol_progress", PROP_POINTER, PROP_NONE);
	RNA_def_property_flag(prop, PROP_NEVER_NULL);
	RNA_def_property_ui_text(prop, "Progress Bar Widget Colors", "");
	RNA_def_property_update(prop, 0, "rna_userdef_update");

	prop = RNA_def_property(srna, "wcol_list_item", PROP_POINTER, PROP_NONE);
	RNA_def_property_flag(prop, PROP_NEVER_NULL);
	RNA_def_property_ui_text(prop, "List Item Colors", "");
	RNA_def_property_update(prop, 0, "rna_userdef_update");

	prop = RNA_def_property(srna, "wcol_state", PROP_POINTER, PROP_NONE);
	RNA_def_property_flag(prop, PROP_NEVER_NULL);
	RNA_def_property_ui_text(prop, "State Colors", "");
	RNA_def_property_update(prop, 0, "rna_userdef_update");

	prop = RNA_def_property(srna, "menu_shadow_fac", PROP_FLOAT, PROP_FACTOR);
	RNA_def_property_ui_text(prop, "Menu Shadow Strength", "Blending factor for menu shadows");
	RNA_def_property_range(prop, 0.01f, 1.0f);
	RNA_def_property_update(prop, 0, "rna_userdef_update");
	
	prop = RNA_def_property(srna, "menu_shadow_width", PROP_INT, PROP_PIXEL);
	RNA_def_property_ui_text(prop, "Menu Shadow Width", "Width of menu shadows, set to zero to disable");
	RNA_def_property_range(prop, 0.0f, 24.0f);
	RNA_def_property_update(prop, 0, "rna_userdef_update");
	
	prop = RNA_def_property(srna, "icon_file", PROP_STRING, PROP_FILEPATH);
	RNA_def_property_string_sdna(prop, NULL, "iconfile");
	RNA_def_property_ui_text(prop, "Icon File", "");
	RNA_def_property_update(prop, 0, "rna_userdef_update");

	prop = RNA_def_property(srna, "icon_alpha", PROP_FLOAT, PROP_FACTOR);
	RNA_def_property_ui_text(prop, "Icon Alpha", "Transparency of icons in the interface, to reduce contrast");
	RNA_def_property_update(prop, 0, "rna_userdef_update");
	
	prop = RNA_def_property(srna, "widget_emboss", PROP_FLOAT, PROP_COLOR_GAMMA);
	RNA_def_property_float_sdna(prop, NULL, "widget_emboss");
	RNA_def_property_array(prop, 4);
	RNA_def_property_ui_text(prop, "Widget Emboss", "Color of the 1px shadow line underlying widgets");
	RNA_def_property_update(prop, 0, "rna_userdef_update");

	/* axis */
	prop = RNA_def_property(srna, "axis_x", PROP_FLOAT, PROP_COLOR_GAMMA);
	RNA_def_property_float_sdna(prop, NULL, "xaxis");
	RNA_def_property_array(prop, 3);
	RNA_def_property_ui_text(prop, "X Axis", "");
	RNA_def_property_update(prop, 0, "rna_userdef_update");
	
	prop = RNA_def_property(srna, "axis_y", PROP_FLOAT, PROP_COLOR_GAMMA);
	RNA_def_property_float_sdna(prop, NULL, "yaxis");
	RNA_def_property_array(prop, 3);
	RNA_def_property_ui_text(prop, "Y Axis", "");
	RNA_def_property_update(prop, 0, "rna_userdef_update");
	
	prop = RNA_def_property(srna, "axis_z", PROP_FLOAT, PROP_COLOR_GAMMA);
	RNA_def_property_float_sdna(prop, NULL, "zaxis");
	RNA_def_property_array(prop, 3);
	RNA_def_property_ui_text(prop, "Z Axis", "");
	RNA_def_property_update(prop, 0, "rna_userdef_update");
}

static void rna_def_userdef_theme_space_common(StructRNA *srna)
{
	PropertyRNA *prop;

	prop = RNA_def_property(srna, "title", PROP_FLOAT, PROP_COLOR_GAMMA);
	RNA_def_property_array(prop, 3);
	RNA_def_property_ui_text(prop, "Title", "");
	RNA_def_property_update(prop, 0, "rna_userdef_update");

	prop = RNA_def_property(srna, "text", PROP_FLOAT, PROP_COLOR_GAMMA);
	RNA_def_property_array(prop, 3);
	RNA_def_property_ui_text(prop, "Text", "");
	RNA_def_property_update(prop, 0, "rna_userdef_update");

	prop = RNA_def_property(srna, "text_hi", PROP_FLOAT, PROP_COLOR_GAMMA);
	RNA_def_property_array(prop, 3);
	RNA_def_property_ui_text(prop, "Text Highlight", "");
	RNA_def_property_update(prop, 0, "rna_userdef_update");

	/* header */
	prop = RNA_def_property(srna, "header", PROP_FLOAT, PROP_COLOR_GAMMA);
	RNA_def_property_array(prop, 3);
	RNA_def_property_ui_text(prop, "Header", "");
	RNA_def_property_update(prop, 0, "rna_userdef_update");

	prop = RNA_def_property(srna, "header_text", PROP_FLOAT, PROP_COLOR_GAMMA);
	RNA_def_property_array(prop, 3);
	RNA_def_property_ui_text(prop, "Header Text", "");
	RNA_def_property_update(prop, 0, "rna_userdef_update");

	prop = RNA_def_property(srna, "header_text_hi", PROP_FLOAT, PROP_COLOR_GAMMA);
	RNA_def_property_array(prop, 3);
	RNA_def_property_ui_text(prop, "Header Text Highlight", "");
	RNA_def_property_update(prop, 0, "rna_userdef_update");

	/* panel settings */
	prop = RNA_def_property(srna, "panelcolors", PROP_POINTER, PROP_NONE);
	RNA_def_property_flag(prop, PROP_NEVER_NULL);
	RNA_def_property_ui_text(prop, "Panel Colors", "");
	RNA_def_property_update(prop, 0, "rna_userdef_update");

	/* buttons */
/*	if (! ELEM(spacetype, SPACE_BUTS, SPACE_OUTLINER)) { */
	prop = RNA_def_property(srna, "button", PROP_FLOAT, PROP_COLOR_GAMMA);
	RNA_def_property_array(prop, 4);
	RNA_def_property_ui_text(prop, "Region Background", "");
	RNA_def_property_update(prop, 0, "rna_userdef_update");

	prop = RNA_def_property(srna, "button_title", PROP_FLOAT, PROP_COLOR_GAMMA);
	RNA_def_property_array(prop, 3);
	RNA_def_property_ui_text(prop, "Region Text Titles", "");
	RNA_def_property_update(prop, 0, "rna_userdef_update");

	prop = RNA_def_property(srna, "button_text", PROP_FLOAT, PROP_COLOR_GAMMA);
	RNA_def_property_array(prop, 3);
	RNA_def_property_ui_text(prop, "Region Text", "");
	RNA_def_property_update(prop, 0, "rna_userdef_update");

	prop = RNA_def_property(srna, "button_text_hi", PROP_FLOAT, PROP_COLOR_GAMMA);
	RNA_def_property_array(prop, 3);
	RNA_def_property_ui_text(prop, "Region Text Highlight", "");
	RNA_def_property_update(prop, 0, "rna_userdef_update");

	/* tabs */
	prop = RNA_def_property(srna, "tab_active", PROP_FLOAT, PROP_COLOR_GAMMA);
	RNA_def_property_array(prop, 3);
	RNA_def_property_ui_text(prop, "Tab Active", "");
	RNA_def_property_update(prop, 0, "rna_userdef_update");

	prop = RNA_def_property(srna, "tab_inactive", PROP_FLOAT, PROP_COLOR_GAMMA);
	RNA_def_property_array(prop, 3);
	RNA_def_property_ui_text(prop, "Tab Inactive", "");
	RNA_def_property_update(prop, 0, "rna_userdef_update");

	prop = RNA_def_property(srna, "tab_back", PROP_FLOAT, PROP_COLOR_GAMMA);
	RNA_def_property_array(prop, 4);
	RNA_def_property_ui_text(prop, "Tab Background", "");
	RNA_def_property_update(prop, 0, "rna_userdef_update");

	prop = RNA_def_property(srna, "tab_outline", PROP_FLOAT, PROP_COLOR_GAMMA);
	RNA_def_property_array(prop, 3);
	RNA_def_property_ui_text(prop, "Tab Outline", "");
	RNA_def_property_update(prop, 0, "rna_userdef_update");

/*	} */
}

static void rna_def_userdef_theme_space_gradient(BlenderRNA *brna)
{
	StructRNA *srna;
	PropertyRNA *prop;

	srna = RNA_def_struct(brna, "ThemeSpaceGradient", NULL);
	RNA_def_struct_sdna(srna, "ThemeSpace");
	RNA_def_struct_ui_text(srna, "Theme Space Settings", "");

	/* gradient/background settings */
	prop = RNA_def_property(srna, "gradients", PROP_POINTER, PROP_NONE);
	RNA_def_property_flag(prop, PROP_NEVER_NULL);
	RNA_def_property_ui_text(prop, "Gradient Colors", "");
	RNA_def_property_update(prop, 0, "rna_userdef_update");

	rna_def_userdef_theme_space_common(srna);
}

static void rna_def_userdef_theme_space_generic(BlenderRNA *brna)
{
	StructRNA *srna;
	PropertyRNA *prop;

	srna = RNA_def_struct(brna, "ThemeSpaceGeneric", NULL);
	RNA_def_struct_sdna(srna, "ThemeSpace");
	RNA_def_struct_ui_text(srna, "Theme Space Settings", "");

	prop = RNA_def_property(srna, "back", PROP_FLOAT, PROP_COLOR_GAMMA);
	RNA_def_property_array(prop, 3);
	RNA_def_property_ui_text(prop, "Window Background", "");
	RNA_def_property_update(prop, 0, "rna_userdef_update");

	rna_def_userdef_theme_space_common(srna);
}

/* list / channels */
static void rna_def_userdef_theme_space_list_generic(BlenderRNA *brna)
{
	StructRNA *srna;
	PropertyRNA *prop;

	srna = RNA_def_struct(brna, "ThemeSpaceListGeneric", NULL);
	RNA_def_struct_sdna(srna, "ThemeSpace");
	RNA_def_struct_ui_text(srna, "Theme Space List Settings", "");

	prop = RNA_def_property(srna, "list", PROP_FLOAT, PROP_COLOR_GAMMA);
	RNA_def_property_array(prop, 3);
	RNA_def_property_ui_text(prop, "Source List", "");
	RNA_def_property_update(prop, 0, "rna_userdef_update");

	prop = RNA_def_property(srna, "list_title", PROP_FLOAT, PROP_COLOR_GAMMA);
	RNA_def_property_array(prop, 3);
	RNA_def_property_ui_text(prop, "Source List Title", "");
	RNA_def_property_update(prop, 0, "rna_userdef_update");

	prop = RNA_def_property(srna, "list_text", PROP_FLOAT, PROP_COLOR_GAMMA);
	RNA_def_property_array(prop, 3);
	RNA_def_property_ui_text(prop, "Source List Text", "");
	RNA_def_property_update(prop, 0, "rna_userdef_update");

	prop = RNA_def_property(srna, "list_text_hi", PROP_FLOAT, PROP_COLOR_GAMMA);
	RNA_def_property_array(prop, 3);
	RNA_def_property_ui_text(prop, "Source List Text Highlight", "");
	RNA_def_property_update(prop, 0, "rna_userdef_update");
}

static void rna_def_userdef_theme_spaces_main(StructRNA *srna)
{
	PropertyRNA *prop;

	prop = RNA_def_property(srna, "space", PROP_POINTER, PROP_NONE);
	RNA_def_property_flag(prop, PROP_NEVER_NULL);
	RNA_def_property_struct_type(prop, "ThemeSpaceGeneric");
	RNA_def_property_pointer_funcs(prop, "rna_Theme_space_generic_get", NULL, NULL, NULL);
	RNA_def_property_ui_text(prop, "Theme Space", "Settings for space");
}

static void rna_def_userdef_theme_spaces_gradient(StructRNA *srna)
{
	PropertyRNA *prop;

	prop = RNA_def_property(srna, "space", PROP_POINTER, PROP_NONE);
	RNA_def_property_flag(prop, PROP_NEVER_NULL);
	RNA_def_property_struct_type(prop, "ThemeSpaceGradient");
	RNA_def_property_pointer_funcs(prop, "rna_Theme_space_gradient_get", NULL, NULL, NULL);
	RNA_def_property_ui_text(prop, "Theme Space", "Settings for space");
}

static void rna_def_userdef_theme_spaces_list_main(StructRNA *srna)
{
	PropertyRNA *prop;

	prop = RNA_def_property(srna, "space_list", PROP_POINTER, PROP_NONE);
	RNA_def_property_flag(prop, PROP_NEVER_NULL);
	RNA_def_property_struct_type(prop, "ThemeSpaceListGeneric");
	RNA_def_property_pointer_funcs(prop, "rna_Theme_space_list_generic_get", NULL, NULL, NULL);
	RNA_def_property_ui_text(prop, "Theme Space List", "Settings for space list");
}

static void rna_def_userdef_theme_spaces_vertex(StructRNA *srna)
{
	PropertyRNA *prop;

	prop = RNA_def_property(srna, "vertex", PROP_FLOAT, PROP_COLOR_GAMMA);
	RNA_def_property_array(prop, 3);
	RNA_def_property_ui_text(prop, "Vertex", "");
	RNA_def_property_update(prop, 0, "rna_userdef_update");

	prop = RNA_def_property(srna, "vertex_select", PROP_FLOAT, PROP_COLOR_GAMMA);
	RNA_def_property_array(prop, 3);
	RNA_def_property_ui_text(prop, "Vertex Select", "");
	RNA_def_property_update(prop, 0, "rna_userdef_update");

	prop = RNA_def_property(srna, "vertex_size", PROP_INT, PROP_NONE);
	RNA_def_property_range(prop, 1, 10);
	RNA_def_property_ui_text(prop, "Vertex Size", "");
	RNA_def_property_update(prop, 0, "rna_userdef_update");

	prop = RNA_def_property(srna, "vertex_bevel", PROP_FLOAT, PROP_COLOR_GAMMA);
	RNA_def_property_array(prop, 3);
	RNA_def_property_ui_text(prop, "Vertex Bevel", "");
	RNA_def_property_update(prop, 0, "rna_userdef_update");

	prop = RNA_def_property(srna, "vertex_unreferenced", PROP_FLOAT, PROP_COLOR_GAMMA);
	RNA_def_property_array(prop, 3);
	RNA_def_property_ui_text(prop, "Vertex Group Unreferenced", "");
	RNA_def_property_update(prop, 0, "rna_userdef_update");
}

static void rna_def_userdef_theme_spaces_edge(StructRNA *srna)
{
	PropertyRNA *prop;

	prop = RNA_def_property(srna, "edge_select", PROP_FLOAT, PROP_COLOR_GAMMA);
	RNA_def_property_array(prop, 3);
	RNA_def_property_ui_text(prop, "Edge Select", "");
	RNA_def_property_update(prop, 0, "rna_userdef_update");

	prop = RNA_def_property(srna, "edge_seam", PROP_FLOAT, PROP_COLOR_GAMMA);
	RNA_def_property_array(prop, 3);
	RNA_def_property_ui_text(prop, "Edge Seam", "");
	RNA_def_property_update(prop, 0, "rna_userdef_update");

	prop = RNA_def_property(srna, "edge_sharp", PROP_FLOAT, PROP_COLOR_GAMMA);
	RNA_def_property_array(prop, 3);
	RNA_def_property_ui_text(prop, "Edge Sharp", "");
	RNA_def_property_update(prop, 0, "rna_userdef_update");
	
	prop = RNA_def_property(srna, "edge_crease", PROP_FLOAT, PROP_COLOR_GAMMA);
	RNA_def_property_array(prop, 3);
	RNA_def_property_ui_text(prop, "Edge Crease", "");
	RNA_def_property_update(prop, 0, "rna_userdef_update");

	prop = RNA_def_property(srna, "edge_bevel", PROP_FLOAT, PROP_COLOR_GAMMA);
	RNA_def_property_array(prop, 3);
	RNA_def_property_ui_text(prop, "Edge Bevel", "");
	RNA_def_property_update(prop, 0, "rna_userdef_update");

	prop = RNA_def_property(srna, "edge_facesel", PROP_FLOAT, PROP_COLOR_GAMMA);
	RNA_def_property_array(prop, 3);
	RNA_def_property_ui_text(prop, "Edge UV Face Select", "");
	RNA_def_property_update(prop, 0, "rna_userdef_update");

	prop = RNA_def_property(srna, "freestyle_edge_mark", PROP_FLOAT, PROP_COLOR_GAMMA);
	RNA_def_property_array(prop, 3);
	RNA_def_property_ui_text(prop, "Freestyle Edge Mark", "");
	RNA_def_property_update(prop, 0, "rna_userdef_update");
}

static void rna_def_userdef_theme_spaces_face(StructRNA *srna)
{
	PropertyRNA *prop;

	prop = RNA_def_property(srna, "face", PROP_FLOAT, PROP_COLOR_GAMMA);
	RNA_def_property_array(prop, 4);
	RNA_def_property_ui_text(prop, "Face", "");
	RNA_def_property_update(prop, 0, "rna_userdef_update");

	prop = RNA_def_property(srna, "face_select", PROP_FLOAT, PROP_COLOR_GAMMA);
	RNA_def_property_array(prop, 4);
	RNA_def_property_ui_text(prop, "Face Selected", "");
	RNA_def_property_update(prop, 0, "rna_userdef_update");

	prop = RNA_def_property(srna, "face_dot", PROP_FLOAT, PROP_COLOR_GAMMA);
	RNA_def_property_array(prop, 3);
	RNA_def_property_ui_text(prop, "Face Dot Selected", "");
	RNA_def_property_update(prop, 0, "rna_userdef_update");

	prop = RNA_def_property(srna, "facedot_size", PROP_INT, PROP_NONE);
	RNA_def_property_range(prop, 1, 10);
	RNA_def_property_ui_text(prop, "Face Dot Size", "");
	RNA_def_property_update(prop, 0, "rna_userdef_update");

	prop = RNA_def_property(srna, "freestyle_face_mark", PROP_FLOAT, PROP_COLOR_GAMMA);
	RNA_def_property_array(prop, 4);
	RNA_def_property_ui_text(prop, "Freestyle Face Mark", "");
	RNA_def_property_update(prop, 0, "rna_userdef_update");
}

static void rna_def_userdef_theme_spaces_paint_curves(StructRNA *srna)
{
	PropertyRNA *prop;

	prop = RNA_def_property(srna, "paint_curve_handle", PROP_FLOAT, PROP_COLOR_GAMMA);
	RNA_def_property_array(prop, 4);
	RNA_def_property_ui_text(prop, "Paint Curve Handle", "");
	RNA_def_property_update(prop, 0, "rna_userdef_update");

	prop = RNA_def_property(srna, "paint_curve_pivot", PROP_FLOAT, PROP_COLOR_GAMMA);
	RNA_def_property_array(prop, 4);
	RNA_def_property_ui_text(prop, "Paint Curve Pivot", "");
	RNA_def_property_update(prop, 0, "rna_userdef_update");
}

static void rna_def_userdef_theme_spaces_curves(StructRNA *srna, bool incl_nurbs, bool incl_lastsel,
                                                bool incl_vector, bool incl_verthandle)
{
	PropertyRNA *prop;
	
	if (incl_nurbs) {
		prop = RNA_def_property(srna, "nurb_uline", PROP_FLOAT, PROP_COLOR_GAMMA);
		RNA_def_property_float_sdna(prop, NULL, "nurb_uline");
		RNA_def_property_array(prop, 3);
		RNA_def_property_ui_text(prop, "NURBS U-lines", "");
		RNA_def_property_update(prop, 0, "rna_userdef_update");

		prop = RNA_def_property(srna, "nurb_vline", PROP_FLOAT, PROP_COLOR_GAMMA);
		RNA_def_property_float_sdna(prop, NULL, "nurb_vline");
		RNA_def_property_array(prop, 3);
		RNA_def_property_ui_text(prop, "NURBS V-lines", "");
		RNA_def_property_update(prop, 0, "rna_userdef_update");

		prop = RNA_def_property(srna, "nurb_sel_uline", PROP_FLOAT, PROP_COLOR_GAMMA);
		RNA_def_property_float_sdna(prop, NULL, "nurb_sel_uline");
		RNA_def_property_array(prop, 3);
		RNA_def_property_ui_text(prop, "NURBS active U-lines", "");
		RNA_def_property_update(prop, 0, "rna_userdef_update");

		prop = RNA_def_property(srna, "nurb_sel_vline", PROP_FLOAT, PROP_COLOR_GAMMA);
		RNA_def_property_float_sdna(prop, NULL, "nurb_sel_vline");
		RNA_def_property_array(prop, 3);
		RNA_def_property_ui_text(prop, "NURBS active V-lines", "");
		RNA_def_property_update(prop, 0, "rna_userdef_update");

		prop = RNA_def_property(srna, "act_spline", PROP_FLOAT, PROP_COLOR_GAMMA);
		RNA_def_property_float_sdna(prop, NULL, "act_spline");
		RNA_def_property_array(prop, 3);
		RNA_def_property_ui_text(prop, "Active spline", "");
		RNA_def_property_update(prop, 0, "rna_userdef_update");
	}

	prop = RNA_def_property(srna, "handle_free", PROP_FLOAT, PROP_COLOR_GAMMA);
	RNA_def_property_float_sdna(prop, NULL, "handle_free");
	RNA_def_property_array(prop, 3);
	RNA_def_property_ui_text(prop, "Free handle color", "");
	RNA_def_property_update(prop, 0, "rna_userdef_update");

	prop = RNA_def_property(srna, "handle_auto", PROP_FLOAT, PROP_COLOR_GAMMA);
	RNA_def_property_float_sdna(prop, NULL, "handle_auto");
	RNA_def_property_array(prop, 3);
	RNA_def_property_ui_text(prop, "Auto handle color", "");
	RNA_def_property_update(prop, 0, "rna_userdef_update");

	if (incl_vector) {
		prop = RNA_def_property(srna, "handle_vect", PROP_FLOAT, PROP_COLOR_GAMMA);
		RNA_def_property_float_sdna(prop, NULL, "handle_vect");
		RNA_def_property_array(prop, 3);
		RNA_def_property_ui_text(prop, "Vector handle color", "");
		RNA_def_property_update(prop, 0, "rna_userdef_update");

		prop = RNA_def_property(srna, "handle_sel_vect", PROP_FLOAT, PROP_COLOR_GAMMA);
		RNA_def_property_float_sdna(prop, NULL, "handle_sel_vect");
		RNA_def_property_array(prop, 3);
		RNA_def_property_ui_text(prop, "Vector handle selected color", "");
		RNA_def_property_update(prop, 0, "rna_userdef_update");
	}

	prop = RNA_def_property(srna, "handle_align", PROP_FLOAT, PROP_COLOR_GAMMA);
	RNA_def_property_float_sdna(prop, NULL, "handle_align");
	RNA_def_property_array(prop, 3);
	RNA_def_property_ui_text(prop, "Align handle color", "");
	RNA_def_property_update(prop, 0, "rna_userdef_update");

	prop = RNA_def_property(srna, "handle_sel_free", PROP_FLOAT, PROP_COLOR_GAMMA);
	RNA_def_property_float_sdna(prop, NULL, "handle_sel_free");
	RNA_def_property_array(prop, 3);
	RNA_def_property_ui_text(prop, "Free handle selected color", "");
	RNA_def_property_update(prop, 0, "rna_userdef_update");

	prop = RNA_def_property(srna, "handle_sel_auto", PROP_FLOAT, PROP_COLOR_GAMMA);
	RNA_def_property_float_sdna(prop, NULL, "handle_sel_auto");
	RNA_def_property_array(prop, 3);
	RNA_def_property_ui_text(prop, "Auto handle selected color", "");
	RNA_def_property_update(prop, 0, "rna_userdef_update");

	prop = RNA_def_property(srna, "handle_sel_align", PROP_FLOAT, PROP_COLOR_GAMMA);
	RNA_def_property_float_sdna(prop, NULL, "handle_sel_align");
	RNA_def_property_array(prop, 3);
	RNA_def_property_ui_text(prop, "Align handle selected color", "");
	RNA_def_property_update(prop, 0, "rna_userdef_update");

	if (!incl_nurbs) {
		/* assume that when nurbs are off, this is for 2D (i.e. anim) editors */
		prop = RNA_def_property(srna, "handle_auto_clamped", PROP_FLOAT, PROP_COLOR_GAMMA);
		RNA_def_property_float_sdna(prop, NULL, "handle_auto_clamped");
		RNA_def_property_array(prop, 3);
		RNA_def_property_ui_text(prop, "Auto-Clamped handle color", "");
		RNA_def_property_update(prop, 0, "rna_userdef_update");
		
		prop = RNA_def_property(srna, "handle_sel_auto_clamped", PROP_FLOAT, PROP_COLOR_GAMMA);
		RNA_def_property_float_sdna(prop, NULL, "handle_sel_auto_clamped");
		RNA_def_property_array(prop, 3);
		RNA_def_property_ui_text(prop, "Auto-Clamped handle selected color", "");
		RNA_def_property_update(prop, 0, "rna_userdef_update");
	}

	if (incl_lastsel) {
		prop = RNA_def_property(srna, "lastsel_point", PROP_FLOAT, PROP_COLOR_GAMMA);
		RNA_def_property_float_sdna(prop, NULL, "lastsel_point");
		RNA_def_property_array(prop, 3);
		RNA_def_property_ui_text(prop, "Last selected point", "");
		RNA_def_property_update(prop, 0, "rna_userdef_update");
	}

	if (incl_verthandle) {
		prop = RNA_def_property(srna, "handle_vertex", PROP_FLOAT, PROP_COLOR_GAMMA);
		RNA_def_property_array(prop, 3);
		RNA_def_property_ui_text(prop, "Handle Vertex", "");
		RNA_def_property_update(prop, 0, "rna_userdef_update");

		prop = RNA_def_property(srna, "handle_vertex_select", PROP_FLOAT, PROP_COLOR_GAMMA);
		RNA_def_property_array(prop, 3);
		RNA_def_property_ui_text(prop, "Handle Vertex Select", "");
		RNA_def_property_update(prop, 0, "rna_userdef_update");

		prop = RNA_def_property(srna, "handle_vertex_size", PROP_INT, PROP_NONE);
		RNA_def_property_range(prop, 0, 255);
		RNA_def_property_ui_text(prop, "Handle Vertex Size", "");
		RNA_def_property_update(prop, 0, "rna_userdef_update");
	}
}

static void rna_def_userdef_theme_spaces_gpencil(StructRNA *srna)
{
	PropertyRNA *prop;

	prop = RNA_def_property(srna, "gp_vertex", PROP_FLOAT, PROP_COLOR_GAMMA);
	RNA_def_property_array(prop, 3);
	RNA_def_property_ui_text(prop, "Grease Pencil Vertex", "");
	RNA_def_property_update(prop, 0, "rna_userdef_update");

	prop = RNA_def_property(srna, "gp_vertex_select", PROP_FLOAT, PROP_COLOR_GAMMA);
	RNA_def_property_array(prop, 3);
	RNA_def_property_ui_text(prop, "Grease Pencil Vertex Select", "");
	RNA_def_property_update(prop, 0, "rna_userdef_update");

	prop = RNA_def_property(srna, "gp_vertex_size", PROP_INT, PROP_NONE);
	RNA_def_property_range(prop, 1, 10);
	RNA_def_property_ui_text(prop, "Grease Pencil Vertex Size", "");
	RNA_def_property_update(prop, 0, "rna_userdef_update");
}

static void rna_def_userdef_theme_space_view3d(BlenderRNA *brna)
{
	StructRNA *srna;
	PropertyRNA *prop;

	/* space_view3d */

	srna = RNA_def_struct(brna, "ThemeView3D", NULL);
	RNA_def_struct_sdna(srna, "ThemeSpace");
	RNA_def_struct_clear_flag(srna, STRUCT_UNDO);
	RNA_def_struct_ui_text(srna, "Theme 3D View", "Theme settings for the 3D View");

	rna_def_userdef_theme_spaces_gradient(srna);

	/* General Viewport options */

	prop = RNA_def_property(srna, "grid", PROP_FLOAT, PROP_COLOR_GAMMA);
	RNA_def_property_array(prop, 3);
	RNA_def_property_ui_text(prop, "Grid", "");
	RNA_def_property_update(prop, 0, "rna_userdef_update");

	prop = RNA_def_property(srna, "clipping_border_3d", PROP_FLOAT, PROP_COLOR_GAMMA);
	RNA_def_property_array(prop, 4);
	RNA_def_property_ui_text(prop, "Clipping Border", "");
	RNA_def_property_update(prop, 0, "rna_userdef_update");

	prop = RNA_def_property(srna, "wire", PROP_FLOAT, PROP_COLOR_GAMMA);
	RNA_def_property_array(prop, 3);
	RNA_def_property_ui_text(prop, "Wire", "");
	RNA_def_property_update(prop, 0, "rna_userdef_update");

	prop = RNA_def_property(srna, "wire_edit", PROP_FLOAT, PROP_COLOR_GAMMA);
	RNA_def_property_array(prop, 3);
	RNA_def_property_ui_text(prop, "Wire Edit", "");
	RNA_def_property_update(prop, 0, "rna_userdef_update");
	

	/* Grease Pencil */

	rna_def_userdef_theme_spaces_gpencil(srna);

	prop = RNA_def_property(srna, "text_grease_pencil", PROP_FLOAT, PROP_COLOR_GAMMA);
	RNA_def_property_float_sdna(prop, NULL, "time_gp_keyframe");
	RNA_def_property_array(prop, 3);
	RNA_def_property_ui_text(prop, "Grease Pencil Keyframe", "Color for indicating Grease Pencil keyframes");
	RNA_def_property_update(prop, 0, "rna_userdef_update");

	/* Object specific options */

	prop = RNA_def_property(srna, "object_selected", PROP_FLOAT, PROP_COLOR_GAMMA);
	RNA_def_property_float_sdna(prop, NULL, "select");
	RNA_def_property_array(prop, 3);
	RNA_def_property_ui_text(prop, "Object Selected", "");
	RNA_def_property_update(prop, 0, "rna_userdef_update");

	prop = RNA_def_property(srna, "object_active", PROP_FLOAT, PROP_COLOR_GAMMA);
	RNA_def_property_float_sdna(prop, NULL, "active");
	RNA_def_property_array(prop, 3);
	RNA_def_property_ui_text(prop, "Active Object", "");
	RNA_def_property_update(prop, 0, "rna_userdef_update");

	prop = RNA_def_property(srna, "object_grouped", PROP_FLOAT, PROP_COLOR_GAMMA);
	RNA_def_property_float_sdna(prop, NULL, "group");
	RNA_def_property_array(prop, 3);
	RNA_def_property_ui_text(prop, "Object Grouped", "");
	RNA_def_property_update(prop, 0, "rna_userdef_update");

	prop = RNA_def_property(srna, "object_grouped_active", PROP_FLOAT, PROP_COLOR_GAMMA);
	RNA_def_property_float_sdna(prop, NULL, "group_active");
	RNA_def_property_array(prop, 3);
	RNA_def_property_ui_text(prop, "Object Grouped Active", "");
	RNA_def_property_update(prop, 0, "rna_userdef_update");

	prop = RNA_def_property(srna, "text_keyframe", PROP_FLOAT, PROP_COLOR_GAMMA);
	RNA_def_property_float_sdna(prop, NULL, "time_keyframe");
	RNA_def_property_array(prop, 3);
	RNA_def_property_ui_text(prop, "Object Keyframe", "Color for indicating Object keyframes");
	RNA_def_property_update(prop, 0, "rna_userdef_update");

	/* Object type options */

	prop = RNA_def_property(srna, "camera", PROP_FLOAT, PROP_COLOR_GAMMA);
	RNA_def_property_array(prop, 3);
	RNA_def_property_ui_text(prop, "Camera", "");
	RNA_def_property_update(prop, 0, "rna_userdef_update");

	prop = RNA_def_property(srna, "empty", PROP_FLOAT, PROP_COLOR_GAMMA);
	RNA_def_property_array(prop, 3);
	RNA_def_property_ui_text(prop, "Empty", "");
	RNA_def_property_update(prop, 0, "rna_userdef_update");

	prop = RNA_def_property(srna, "lamp", PROP_FLOAT, PROP_COLOR_GAMMA);
	RNA_def_property_array(prop, 4);
	RNA_def_property_ui_text(prop, "Lamp", "");
	RNA_def_property_update(prop, 0, "rna_userdef_update");

	prop = RNA_def_property(srna, "speaker", PROP_FLOAT, PROP_COLOR_GAMMA);
	RNA_def_property_array(prop, 3);
	RNA_def_property_ui_text(prop, "Speaker", "");
	RNA_def_property_update(prop, 0, "rna_userdef_update");

	/* Mesh Object specific */

	rna_def_userdef_theme_spaces_vertex(srna);
	rna_def_userdef_theme_spaces_edge(srna);
	rna_def_userdef_theme_spaces_face(srna);

	/* Mesh Object specific curves*/

	rna_def_userdef_theme_spaces_curves(srna, true, true, true, false);

	prop = RNA_def_property(srna, "extra_edge_len", PROP_FLOAT, PROP_COLOR_GAMMA);
	RNA_def_property_array(prop, 3);
	RNA_def_property_ui_text(prop, "Edge Length Text", "");
	RNA_def_property_update(prop, 0, "rna_userdef_update");

	prop = RNA_def_property(srna, "extra_edge_angle", PROP_FLOAT, PROP_COLOR_GAMMA);
	RNA_def_property_array(prop, 3);
	RNA_def_property_ui_text(prop, "Edge Angle Text", "");
	RNA_def_property_update(prop, 0, "rna_userdef_update");

	prop = RNA_def_property(srna, "extra_face_angle", PROP_FLOAT, PROP_COLOR_GAMMA);
	RNA_def_property_array(prop, 3);
	RNA_def_property_ui_text(prop, "Face Angle Text", "");
	RNA_def_property_update(prop, 0, "rna_userdef_update");

	prop = RNA_def_property(srna, "extra_face_area", PROP_FLOAT, PROP_COLOR_GAMMA);
	RNA_def_property_array(prop, 3);
	RNA_def_property_ui_text(prop, "Face Area Text", "");
	RNA_def_property_update(prop, 0, "rna_userdef_update");

	prop = RNA_def_property(srna, "editmesh_active", PROP_FLOAT, PROP_COLOR_GAMMA);
	RNA_def_property_array(prop, 4);
	RNA_def_property_ui_text(prop, "Active Vert/Edge/Face", "");
	RNA_def_property_update(prop, 0, "rna_userdef_update");

	prop = RNA_def_property(srna, "normal", PROP_FLOAT, PROP_COLOR_GAMMA);
	RNA_def_property_array(prop, 3);
	RNA_def_property_ui_text(prop, "Face Normal", "");
	RNA_def_property_update(prop, 0, "rna_userdef_update");

	prop = RNA_def_property(srna, "vertex_normal", PROP_FLOAT, PROP_COLOR_GAMMA);
	RNA_def_property_array(prop, 3);
	RNA_def_property_ui_text(prop, "Vertex Normal", "");
	RNA_def_property_update(prop, 0, "rna_userdef_update");

	prop = RNA_def_property(srna, "split_normal", PROP_FLOAT, PROP_COLOR_GAMMA);
	RNA_def_property_float_sdna(prop, NULL, "loop_normal");
	RNA_def_property_array(prop, 3);
	RNA_def_property_ui_text(prop, "Split Normal", "");
	RNA_def_property_update(prop, 0, "rna_userdef_update");

	/* Armature Object specific  */

	prop = RNA_def_property(srna, "bone_pose", PROP_FLOAT, PROP_COLOR_GAMMA);
	RNA_def_property_array(prop, 3);
	RNA_def_property_ui_text(prop, "Bone Pose", "");
	RNA_def_property_update(prop, 0, "rna_userdef_update");

	prop = RNA_def_property(srna, "bone_pose_active", PROP_FLOAT, PROP_COLOR_GAMMA);
	RNA_def_property_array(prop, 3);
	RNA_def_property_ui_text(prop, "Bone Pose Active", "");
	RNA_def_property_update(prop, 0, "rna_userdef_update");

	prop = RNA_def_property(srna, "bone_solid", PROP_FLOAT, PROP_COLOR_GAMMA);
	RNA_def_property_array(prop, 3);
	RNA_def_property_ui_text(prop, "Bone Solid", "");
	RNA_def_property_update(prop, 0, "rna_userdef_update");

	/* misc */

	prop = RNA_def_property(srna, "bundle_solid", PROP_FLOAT, PROP_COLOR_GAMMA);
	RNA_def_property_float_sdna(prop, NULL, "bundle_solid");
	RNA_def_property_array(prop, 3);
	RNA_def_property_ui_text(prop, "Bundle Solid", "");
	RNA_def_property_update(prop, 0, "rna_userdef_update");

	prop = RNA_def_property(srna, "camera_path", PROP_FLOAT, PROP_COLOR_GAMMA);
	RNA_def_property_float_sdna(prop, NULL, "camera_path");
	RNA_def_property_array(prop, 3);
	RNA_def_property_ui_text(prop, "Camera Path", "");
	RNA_def_property_update(prop, 0, "rna_userdef_update");

	prop = RNA_def_property(srna, "skin_root", PROP_FLOAT, PROP_COLOR_GAMMA);
	RNA_def_property_array(prop, 3);
	RNA_def_property_ui_text(prop, "Skin Root", "");
	RNA_def_property_update(prop, 0, "rna_userdef_update");

	prop = RNA_def_property(srna, "view_overlay", PROP_FLOAT, PROP_COLOR_GAMMA);
	RNA_def_property_array(prop, 3);
	RNA_def_property_ui_text(prop, "View Overlay", "");
	RNA_def_property_update(prop, 0, "rna_userdef_update");

	prop = RNA_def_property(srna, "transform", PROP_FLOAT, PROP_COLOR_GAMMA);
	RNA_def_property_array(prop, 3);
	RNA_def_property_ui_text(prop, "Transform", "");
	RNA_def_property_update(prop, 0, "rna_userdef_update");

	prop = RNA_def_property(srna, "frame_current", PROP_FLOAT, PROP_COLOR_GAMMA);
	RNA_def_property_float_sdna(prop, NULL, "cframe");
	RNA_def_property_array(prop, 3);
	RNA_def_property_ui_text(prop, "Current Frame", "");
	RNA_def_property_update(prop, 0, "rna_userdef_update");

	rna_def_userdef_theme_spaces_paint_curves(srna);

	prop = RNA_def_property(srna, "outline_width", PROP_INT, PROP_NONE);
	RNA_def_property_range(prop, 1, 5);
	RNA_def_property_ui_text(prop, "Outline Width", "");
	RNA_def_property_update(prop, 0, "rna_userdef_update");

}


static void rna_def_userdef_theme_space_graph(BlenderRNA *brna)
{
	StructRNA *srna;
	PropertyRNA *prop;

	/* space_graph */
	srna = RNA_def_struct(brna, "ThemeGraphEditor", NULL);
	RNA_def_struct_sdna(srna, "ThemeSpace");
	RNA_def_struct_clear_flag(srna, STRUCT_UNDO);
	RNA_def_struct_ui_text(srna, "Theme Graph Editor", "Theme settings for the graph editor");

	rna_def_userdef_theme_spaces_main(srna);
	rna_def_userdef_theme_spaces_list_main(srna);

	prop = RNA_def_property(srna, "grid", PROP_FLOAT, PROP_COLOR_GAMMA);
	RNA_def_property_array(prop, 3);
	RNA_def_property_ui_text(prop, "Grid", "");
	RNA_def_property_update(prop, 0, "rna_userdef_update");

	prop = RNA_def_property(srna, "frame_current", PROP_FLOAT, PROP_COLOR_GAMMA);
	RNA_def_property_float_sdna(prop, NULL, "cframe");
	RNA_def_property_array(prop, 3);
	RNA_def_property_ui_text(prop, "Current Frame", "");
	RNA_def_property_update(prop, 0, "rna_userdef_update");
	
	prop = RNA_def_property(srna, "window_sliders", PROP_FLOAT, PROP_COLOR_GAMMA);
	RNA_def_property_float_sdna(prop, NULL, "shade1");
	RNA_def_property_array(prop, 3);
	RNA_def_property_ui_text(prop, "Window Sliders", "");
	RNA_def_property_update(prop, 0, "rna_userdef_update");

	prop = RNA_def_property(srna, "channels_region", PROP_FLOAT, PROP_COLOR_GAMMA);
	RNA_def_property_float_sdna(prop, NULL, "shade2");
	RNA_def_property_array(prop, 3);
	RNA_def_property_ui_text(prop, "Channels Region", "");
	RNA_def_property_update(prop, 0, "rna_userdef_update");
	
	prop = RNA_def_property(srna, "dopesheet_channel", PROP_FLOAT, PROP_COLOR_GAMMA);
	RNA_def_property_float_sdna(prop, NULL, "ds_channel");
	RNA_def_property_array(prop, 3);
	RNA_def_property_ui_text(prop, "Dope Sheet Channel", "");
	RNA_def_property_update(prop, 0, "rna_userdef_update");
	
	prop = RNA_def_property(srna, "dopesheet_subchannel", PROP_FLOAT, PROP_COLOR_GAMMA);
	RNA_def_property_float_sdna(prop, NULL, "ds_subchannel");
	RNA_def_property_array(prop, 3);
	RNA_def_property_ui_text(prop, "Dope Sheet Sub-Channel", "");
	RNA_def_property_update(prop, 0, "rna_userdef_update");
	
	prop = RNA_def_property(srna, "channel_group", PROP_FLOAT, PROP_COLOR_GAMMA);
	RNA_def_property_float_sdna(prop, NULL, "group");
	RNA_def_property_array(prop, 3);
	RNA_def_property_ui_text(prop, "Channel Group", "");
	RNA_def_property_update(prop, 0, "rna_userdef_update");

	prop = RNA_def_property(srna, "active_channels_group", PROP_FLOAT, PROP_COLOR_GAMMA);
	RNA_def_property_float_sdna(prop, NULL, "group_active");
	RNA_def_property_array(prop, 3);
	RNA_def_property_ui_text(prop, "Active Channel Group", "");
	RNA_def_property_update(prop, 0, "rna_userdef_update");
	
	rna_def_userdef_theme_spaces_vertex(srna);
	rna_def_userdef_theme_spaces_curves(srna, false, true, true, true);
}

static void rna_def_userdef_theme_space_file(BlenderRNA *brna)
{
	StructRNA *srna;
	PropertyRNA *prop;

	/* space_file  */

	srna = RNA_def_struct(brna, "ThemeFileBrowser", NULL);
	RNA_def_struct_sdna(srna, "ThemeSpace");
	RNA_def_struct_clear_flag(srna, STRUCT_UNDO);
	RNA_def_struct_ui_text(srna, "Theme File Browser", "Theme settings for the File Browser");

	rna_def_userdef_theme_spaces_main(srna);

	prop = RNA_def_property(srna, "selected_file", PROP_FLOAT, PROP_COLOR_GAMMA);
	RNA_def_property_float_sdna(prop, NULL, "hilite");
	RNA_def_property_array(prop, 3);
	RNA_def_property_ui_text(prop, "Selected File", "");
	RNA_def_property_update(prop, 0, "rna_userdef_update");
}

static void rna_def_userdef_theme_space_outliner(BlenderRNA *brna)
{
	StructRNA *srna;
	PropertyRNA *prop;

	/* space_outliner */

	srna = RNA_def_struct(brna, "ThemeOutliner", NULL);
	RNA_def_struct_sdna(srna, "ThemeSpace");
	RNA_def_struct_clear_flag(srna, STRUCT_UNDO);
	RNA_def_struct_ui_text(srna, "Theme Outliner", "Theme settings for the Outliner");

	rna_def_userdef_theme_spaces_main(srna);

	prop = RNA_def_property(srna, "match", PROP_FLOAT, PROP_COLOR_GAMMA);
	RNA_def_property_array(prop, 3);
	RNA_def_property_ui_text(prop, "Filter Match", "");
	RNA_def_property_update(prop, 0, "rna_userdef_update");

	prop = RNA_def_property(srna, "selected_highlight", PROP_FLOAT, PROP_COLOR_GAMMA);
	RNA_def_property_array(prop, 3);
	RNA_def_property_ui_text(prop, "Selected Highlight", "");
	RNA_def_property_update(prop, 0, "rna_userdef_update");
}

static void rna_def_userdef_theme_space_userpref(BlenderRNA *brna)
{
	StructRNA *srna;

	/* space_userpref */

	srna = RNA_def_struct(brna, "ThemeUserPreferences", NULL);
	RNA_def_struct_sdna(srna, "ThemeSpace");
	RNA_def_struct_clear_flag(srna, STRUCT_UNDO);
	RNA_def_struct_ui_text(srna, "Theme User Preferences", "Theme settings for the User Preferences");

	rna_def_userdef_theme_spaces_main(srna);
}

static void rna_def_userdef_theme_space_console(BlenderRNA *brna)
{
	StructRNA *srna;
	PropertyRNA *prop;

	/* space_console */

	srna = RNA_def_struct(brna, "ThemeConsole", NULL);
	RNA_def_struct_sdna(srna, "ThemeSpace");
	RNA_def_struct_clear_flag(srna, STRUCT_UNDO);
	RNA_def_struct_ui_text(srna, "Theme Console", "Theme settings for the Console");
	
	rna_def_userdef_theme_spaces_main(srna);
	
	prop = RNA_def_property(srna, "line_output", PROP_FLOAT, PROP_COLOR_GAMMA);
	RNA_def_property_float_sdna(prop, NULL, "console_output");
	RNA_def_property_array(prop, 3);
	RNA_def_property_ui_text(prop, "Line Output", "");
	RNA_def_property_update(prop, 0, "rna_userdef_update");
	
	prop = RNA_def_property(srna, "line_input", PROP_FLOAT, PROP_COLOR_GAMMA);
	RNA_def_property_float_sdna(prop, NULL, "console_input");
	RNA_def_property_array(prop, 3);
	RNA_def_property_ui_text(prop, "Line Input", "");
	RNA_def_property_update(prop, 0, "rna_userdef_update");
	
	prop = RNA_def_property(srna, "line_info", PROP_FLOAT, PROP_COLOR_GAMMA);
	RNA_def_property_float_sdna(prop, NULL, "console_info");
	RNA_def_property_array(prop, 3);
	RNA_def_property_ui_text(prop, "Line Info", "");
	RNA_def_property_update(prop, 0, "rna_userdef_update");
	
	prop = RNA_def_property(srna, "line_error", PROP_FLOAT, PROP_COLOR_GAMMA);
	RNA_def_property_float_sdna(prop, NULL, "console_error");
	RNA_def_property_array(prop, 3);
	RNA_def_property_ui_text(prop, "Line Error", "");
	RNA_def_property_update(prop, 0, "rna_userdef_update");
	
	prop = RNA_def_property(srna, "cursor", PROP_FLOAT, PROP_COLOR_GAMMA);
	RNA_def_property_float_sdna(prop, NULL, "console_cursor");
	RNA_def_property_array(prop, 3);
	RNA_def_property_ui_text(prop, "Cursor", "");
	RNA_def_property_update(prop, 0, "rna_userdef_update");

	prop = RNA_def_property(srna, "select", PROP_FLOAT, PROP_COLOR_GAMMA);
	RNA_def_property_float_sdna(prop, NULL, "console_select");
	RNA_def_property_array(prop, 4);
	RNA_def_property_ui_text(prop, "Selection", "");
	RNA_def_property_update(prop, 0, "rna_userdef_update");

}

static void rna_def_userdef_theme_space_info(BlenderRNA *brna)
{
	StructRNA *srna;
	PropertyRNA *prop;

	/* space_info */

	srna = RNA_def_struct(brna, "ThemeInfo", NULL);
	RNA_def_struct_sdna(srna, "ThemeSpace");
	RNA_def_struct_clear_flag(srna, STRUCT_UNDO);
	RNA_def_struct_ui_text(srna, "Theme Info", "Theme settings for Info");

	rna_def_userdef_theme_spaces_main(srna);

	prop = RNA_def_property(srna, "info_selected", PROP_FLOAT, PROP_COLOR_GAMMA);
	RNA_def_property_float_sdna(prop, NULL, "info_selected");
	RNA_def_property_array(prop, 3);
	RNA_def_property_ui_text(prop, "Selected Line Background", "");
	RNA_def_property_update(prop, 0, "rna_userdef_update");

	prop = RNA_def_property(srna, "info_selected_text", PROP_FLOAT, PROP_COLOR_GAMMA);
	RNA_def_property_float_sdna(prop, NULL, "info_selected_text");
	RNA_def_property_array(prop, 3);
	RNA_def_property_ui_text(prop, "Selected Line Text", "");
	RNA_def_property_update(prop, 0, "rna_userdef_update");

	prop = RNA_def_property(srna, "info_error", PROP_FLOAT, PROP_COLOR_GAMMA);
	RNA_def_property_float_sdna(prop, NULL, "info_error");
	RNA_def_property_array(prop, 3);
	RNA_def_property_ui_text(prop, "Error Background", "");
	RNA_def_property_update(prop, 0, "rna_userdef_update");

	prop = RNA_def_property(srna, "info_error_text", PROP_FLOAT, PROP_COLOR_GAMMA);
	RNA_def_property_float_sdna(prop, NULL, "info_error_text");
	RNA_def_property_array(prop, 3);
	RNA_def_property_ui_text(prop, "Error Text", "");
	RNA_def_property_update(prop, 0, "rna_userdef_update");

	prop = RNA_def_property(srna, "info_warning", PROP_FLOAT, PROP_COLOR_GAMMA);
	RNA_def_property_float_sdna(prop, NULL, "info_warning");
	RNA_def_property_array(prop, 3);
	RNA_def_property_ui_text(prop, "Warning Background", "");
	RNA_def_property_update(prop, 0, "rna_userdef_update");

	prop = RNA_def_property(srna, "info_warning_text", PROP_FLOAT, PROP_COLOR_GAMMA);
	RNA_def_property_float_sdna(prop, NULL, "info_warning_text");
	RNA_def_property_array(prop, 3);
	RNA_def_property_ui_text(prop, "Warning Text", "");
	RNA_def_property_update(prop, 0, "rna_userdef_update");

	prop = RNA_def_property(srna, "info_info", PROP_FLOAT, PROP_COLOR_GAMMA);
	RNA_def_property_float_sdna(prop, NULL, "info_info");
	RNA_def_property_array(prop, 3);
	RNA_def_property_ui_text(prop, "Info Background", "");
	RNA_def_property_update(prop, 0, "rna_userdef_update");

	prop = RNA_def_property(srna, "info_info_text", PROP_FLOAT, PROP_COLOR_GAMMA);
	RNA_def_property_float_sdna(prop, NULL, "info_info_text");
	RNA_def_property_array(prop, 3);
	RNA_def_property_ui_text(prop, "Info Text", "");
	RNA_def_property_update(prop, 0, "rna_userdef_update");

	prop = RNA_def_property(srna, "info_debug", PROP_FLOAT, PROP_COLOR_GAMMA);
	RNA_def_property_float_sdna(prop, NULL, "info_debug");
	RNA_def_property_array(prop, 3);
	RNA_def_property_ui_text(prop, "Debug Background", "");
	RNA_def_property_update(prop, 0, "rna_userdef_update");

	prop = RNA_def_property(srna, "info_debug_text", PROP_FLOAT, PROP_COLOR_GAMMA);
	RNA_def_property_float_sdna(prop, NULL, "info_debug_text");
	RNA_def_property_array(prop, 3);
	RNA_def_property_ui_text(prop, "Debug Text", "");
	RNA_def_property_update(prop, 0, "rna_userdef_update");
}


static void rna_def_userdef_theme_space_text(BlenderRNA *brna)
{
	StructRNA *srna;
	PropertyRNA *prop;

	/* space_text */

	srna = RNA_def_struct(brna, "ThemeTextEditor", NULL);
	RNA_def_struct_sdna(srna, "ThemeSpace");
	RNA_def_struct_clear_flag(srna, STRUCT_UNDO);
	RNA_def_struct_ui_text(srna, "Theme Text Editor", "Theme settings for the Text Editor");

	rna_def_userdef_theme_spaces_main(srna);

	prop = RNA_def_property(srna, "line_numbers_background", PROP_FLOAT, PROP_COLOR_GAMMA);
	RNA_def_property_float_sdna(prop, NULL, "grid");
	RNA_def_property_array(prop, 3);
	RNA_def_property_ui_text(prop, "Line Numbers Background", "");
	RNA_def_property_update(prop, 0, "rna_userdef_update");

	/* no longer used */
#if 0
	prop = RNA_def_property(srna, "scroll_bar", PROP_FLOAT, PROP_COLOR_GAMMA);
	RNA_def_property_float_sdna(prop, NULL, "shade1");
	RNA_def_property_array(prop, 3);
	RNA_def_property_ui_text(prop, "Scroll Bar", "");
	RNA_def_property_update(prop, 0, "rna_userdef_update");
#endif

	prop = RNA_def_property(srna, "selected_text", PROP_FLOAT, PROP_COLOR_GAMMA);
	RNA_def_property_float_sdna(prop, NULL, "shade2");
	RNA_def_property_array(prop, 3);
	RNA_def_property_ui_text(prop, "Selected Text", "");
	RNA_def_property_update(prop, 0, "rna_userdef_update");

	prop = RNA_def_property(srna, "cursor", PROP_FLOAT, PROP_COLOR_GAMMA);
	RNA_def_property_float_sdna(prop, NULL, "hilite");
	RNA_def_property_array(prop, 3);
	RNA_def_property_ui_text(prop, "Cursor", "");
	RNA_def_property_update(prop, 0, "rna_userdef_update");
	
	prop = RNA_def_property(srna, "syntax_builtin", PROP_FLOAT, PROP_COLOR_GAMMA);
	RNA_def_property_float_sdna(prop, NULL, "syntaxb");
	RNA_def_property_array(prop, 3);
	RNA_def_property_ui_text(prop, "Syntax Built-in", "");
	RNA_def_property_update(prop, 0, "rna_userdef_update");
	
	prop = RNA_def_property(srna, "syntax_symbols", PROP_FLOAT, PROP_COLOR_GAMMA);
	RNA_def_property_float_sdna(prop, NULL, "syntaxs");
	RNA_def_property_array(prop, 3);
	RNA_def_property_ui_text(prop, "Syntax Symbols", "");
	RNA_def_property_update(prop, 0, "rna_userdef_update");

	prop = RNA_def_property(srna, "syntax_special", PROP_FLOAT, PROP_COLOR_GAMMA);
	RNA_def_property_float_sdna(prop, NULL, "syntaxv");
	RNA_def_property_array(prop, 3);
	RNA_def_property_ui_text(prop, "Syntax Special", "");
	RNA_def_property_update(prop, 0, "rna_userdef_update");

	prop = RNA_def_property(srna, "syntax_preprocessor", PROP_FLOAT, PROP_COLOR_GAMMA);
	RNA_def_property_float_sdna(prop, NULL, "syntaxd");
	RNA_def_property_array(prop, 3);
	RNA_def_property_ui_text(prop, "Syntax PreProcessor", "");
	RNA_def_property_update(prop, 0, "rna_userdef_update");

	prop = RNA_def_property(srna, "syntax_reserved", PROP_FLOAT, PROP_COLOR_GAMMA);
	RNA_def_property_float_sdna(prop, NULL, "syntaxr");
	RNA_def_property_array(prop, 3);
	RNA_def_property_ui_text(prop, "Syntax Reserved", "");
	RNA_def_property_update(prop, 0, "rna_userdef_update");

	prop = RNA_def_property(srna, "syntax_comment", PROP_FLOAT, PROP_COLOR_GAMMA);
	RNA_def_property_float_sdna(prop, NULL, "syntaxc");
	RNA_def_property_array(prop, 3);
	RNA_def_property_ui_text(prop, "Syntax Comment", "");
	RNA_def_property_update(prop, 0, "rna_userdef_update");
	
	prop = RNA_def_property(srna, "syntax_string", PROP_FLOAT, PROP_COLOR_GAMMA);
	RNA_def_property_float_sdna(prop, NULL, "syntaxl");
	RNA_def_property_array(prop, 3);
	RNA_def_property_ui_text(prop, "Syntax String", "");
	RNA_def_property_update(prop, 0, "rna_userdef_update");

	prop = RNA_def_property(srna, "syntax_numbers", PROP_FLOAT, PROP_COLOR_GAMMA);
	RNA_def_property_float_sdna(prop, NULL, "syntaxn");
	RNA_def_property_array(prop, 3);
	RNA_def_property_ui_text(prop, "Syntax Numbers", "");
	RNA_def_property_update(prop, 0, "rna_userdef_update");
}

static void rna_def_userdef_theme_space_node(BlenderRNA *brna)
{
	StructRNA *srna;
	PropertyRNA *prop;

	/* space_node */

	srna = RNA_def_struct(brna, "ThemeNodeEditor", NULL);
	RNA_def_struct_sdna(srna, "ThemeSpace");
	RNA_def_struct_clear_flag(srna, STRUCT_UNDO);
	RNA_def_struct_ui_text(srna, "Theme Node Editor", "Theme settings for the Node Editor");

	rna_def_userdef_theme_spaces_main(srna);
	rna_def_userdef_theme_spaces_list_main(srna);
	
	rna_def_userdef_theme_spaces_gpencil(srna);

	prop = RNA_def_property(srna, "node_selected", PROP_FLOAT, PROP_COLOR_GAMMA);
	RNA_def_property_float_sdna(prop, NULL, "select");
	RNA_def_property_array(prop, 3);
	RNA_def_property_ui_text(prop, "Node Selected", "");
	RNA_def_property_update(prop, 0, "rna_userdef_update");

	prop = RNA_def_property(srna, "node_active", PROP_FLOAT, PROP_COLOR_GAMMA);
	RNA_def_property_float_sdna(prop, NULL, "active");
	RNA_def_property_array(prop, 3);
	RNA_def_property_ui_text(prop, "Active Node", "");
	RNA_def_property_update(prop, 0, "rna_userdef_update");

	prop = RNA_def_property(srna, "wire", PROP_FLOAT, PROP_COLOR_GAMMA);
	RNA_def_property_float_sdna(prop, NULL, "wire");
	RNA_def_property_array(prop, 3);
	RNA_def_property_ui_text(prop, "Wires", "");
	RNA_def_property_update(prop, 0, "rna_userdef_update");

	prop = RNA_def_property(srna, "wire_inner", PROP_FLOAT, PROP_COLOR_GAMMA);
	RNA_def_property_float_sdna(prop, NULL, "syntaxr");
	RNA_def_property_array(prop, 3);
	RNA_def_property_ui_text(prop, "Wire Color", "");
	RNA_def_property_update(prop, 0, "rna_userdef_update");

	prop = RNA_def_property(srna, "wire_select", PROP_FLOAT, PROP_COLOR_GAMMA);
	RNA_def_property_float_sdna(prop, NULL, "edge_select");
	RNA_def_property_array(prop, 3);
	RNA_def_property_ui_text(prop, "Wire Select", "");
	RNA_def_property_update(prop, 0, "rna_userdef_update");

	prop = RNA_def_property(srna, "selected_text", PROP_FLOAT, PROP_COLOR_GAMMA);
	RNA_def_property_float_sdna(prop, NULL, "shade2");
	RNA_def_property_array(prop, 3);
	RNA_def_property_ui_text(prop, "Selected Text", "");
	RNA_def_property_update(prop, 0, "rna_userdef_update");

	prop = RNA_def_property(srna, "node_backdrop", PROP_FLOAT, PROP_COLOR_GAMMA);
	RNA_def_property_float_sdna(prop, NULL, "syntaxl");
	RNA_def_property_array(prop, 4);
	RNA_def_property_ui_text(prop, "Node Backdrop", "");
	RNA_def_property_update(prop, 0, "rna_userdef_update");
	
	prop = RNA_def_property(srna, "converter_node", PROP_FLOAT, PROP_COLOR_GAMMA);
	RNA_def_property_float_sdna(prop, NULL, "syntaxv");
	RNA_def_property_array(prop, 3);
	RNA_def_property_ui_text(prop, "Converter Node", "");
	RNA_def_property_update(prop, 0, "rna_userdef_update");
	
	prop = RNA_def_property(srna, "color_node", PROP_FLOAT, PROP_COLOR_GAMMA);
	RNA_def_property_float_sdna(prop, NULL, "syntaxb");
	RNA_def_property_array(prop, 3);
	RNA_def_property_ui_text(prop, "Color Node", "");
	RNA_def_property_update(prop, 0, "rna_userdef_update");

	prop = RNA_def_property(srna, "group_node", PROP_FLOAT, PROP_COLOR_GAMMA);
	RNA_def_property_float_sdna(prop, NULL, "syntaxc");
	RNA_def_property_array(prop, 3);
	RNA_def_property_ui_text(prop, "Group Node", "");
	RNA_def_property_update(prop, 0, "rna_userdef_update");

	prop = RNA_def_property(srna, "group_socket_node", PROP_FLOAT, PROP_COLOR_GAMMA);
	RNA_def_property_float_sdna(prop, NULL, "console_output");
	RNA_def_property_array(prop, 3);
	RNA_def_property_ui_text(prop, "Group Socket Node", "");
	RNA_def_property_update(prop, 0, "rna_userdef_update");

	prop = RNA_def_property(srna, "frame_node", PROP_FLOAT, PROP_COLOR_GAMMA);
	RNA_def_property_float_sdna(prop, NULL, "movie");
	RNA_def_property_array(prop, 4);
	RNA_def_property_ui_text(prop, "Frame Node", "");
	RNA_def_property_update(prop, 0, "rna_userdef_update");
	
	prop = RNA_def_property(srna, "matte_node", PROP_FLOAT, PROP_COLOR_GAMMA);
	RNA_def_property_float_sdna(prop, NULL, "syntaxs");
	RNA_def_property_array(prop, 3);
	RNA_def_property_ui_text(prop, "Matte Node", "");
	RNA_def_property_update(prop, 0, "rna_userdef_update");

	prop = RNA_def_property(srna, "distor_node", PROP_FLOAT, PROP_COLOR_GAMMA);
	RNA_def_property_float_sdna(prop, NULL, "syntaxd");
	RNA_def_property_array(prop, 3);
	RNA_def_property_ui_text(prop, "Distort Node", "");
	RNA_def_property_update(prop, 0, "rna_userdef_update");

	prop = RNA_def_property(srna, "noodle_curving", PROP_INT, PROP_NONE);
	RNA_def_property_int_sdna(prop, NULL, "noodle_curving");
	RNA_def_property_int_default(prop, 5);
	RNA_def_property_range(prop, 0, 10);
	RNA_def_property_ui_text(prop, "Noodle curving", "Curving of the noodle");
	RNA_def_property_update(prop, 0, "rna_userdef_update");

	prop = RNA_def_property(srna, "input_node", PROP_FLOAT, PROP_COLOR_GAMMA);
	RNA_def_property_float_sdna(prop, NULL, "syntaxn");
	RNA_def_property_array(prop, 3);
	RNA_def_property_ui_text(prop, "Input Node", "");
	RNA_def_property_update(prop, 0, "rna_userdef_update");

	prop = RNA_def_property(srna, "output_node", PROP_FLOAT, PROP_COLOR_GAMMA);
	RNA_def_property_float_sdna(prop, NULL, "nodeclass_output");
	RNA_def_property_array(prop, 3);
	RNA_def_property_ui_text(prop, "Output Node", "");
	RNA_def_property_update(prop, 0, "rna_userdef_update");

	prop = RNA_def_property(srna, "filter_node", PROP_FLOAT, PROP_COLOR_GAMMA);
	RNA_def_property_float_sdna(prop, NULL, "nodeclass_filter");
	RNA_def_property_array(prop, 3);
	RNA_def_property_ui_text(prop, "Filter Node", "");
	RNA_def_property_update(prop, 0, "rna_userdef_update");

	prop = RNA_def_property(srna, "vector_node", PROP_FLOAT, PROP_COLOR_GAMMA);
	RNA_def_property_float_sdna(prop, NULL, "nodeclass_vector");
	RNA_def_property_array(prop, 3);
	RNA_def_property_ui_text(prop, "Vector Node", "");
	RNA_def_property_update(prop, 0, "rna_userdef_update");

	prop = RNA_def_property(srna, "texture_node", PROP_FLOAT, PROP_COLOR_GAMMA);
	RNA_def_property_float_sdna(prop, NULL, "nodeclass_texture");
	RNA_def_property_array(prop, 3);
	RNA_def_property_ui_text(prop, "Texture Node", "");
	RNA_def_property_update(prop, 0, "rna_userdef_update");

	prop = RNA_def_property(srna, "shader_node", PROP_FLOAT, PROP_COLOR_GAMMA);
	RNA_def_property_float_sdna(prop, NULL, "nodeclass_shader");
	RNA_def_property_array(prop, 3);
	RNA_def_property_ui_text(prop, "Shader Node", "");
	RNA_def_property_update(prop, 0, "rna_userdef_update");

	prop = RNA_def_property(srna, "script_node", PROP_FLOAT, PROP_COLOR_GAMMA);
	RNA_def_property_float_sdna(prop, NULL, "nodeclass_script");
	RNA_def_property_array(prop, 3);
	RNA_def_property_ui_text(prop, "Script Node", "");
	RNA_def_property_update(prop, 0, "rna_userdef_update");

	prop = RNA_def_property(srna, "pattern_node", PROP_FLOAT, PROP_COLOR_GAMMA);
	RNA_def_property_float_sdna(prop, NULL, "nodeclass_pattern");
	RNA_def_property_array(prop, 3);
	RNA_def_property_ui_text(prop, "Pattern Node", "");
	RNA_def_property_update(prop, 0, "rna_userdef_update");

	prop = RNA_def_property(srna, "layout_node", PROP_FLOAT, PROP_COLOR_GAMMA);
	RNA_def_property_float_sdna(prop, NULL, "nodeclass_layout");
	RNA_def_property_array(prop, 3);
	RNA_def_property_ui_text(prop, "Layout Node", "");
	RNA_def_property_update(prop, 0, "rna_userdef_update");
}

static void rna_def_userdef_theme_space_logic(BlenderRNA *brna)
{
	StructRNA *srna;
//	PropertyRNA *prop;
	
	/* space_logic */
	
	srna = RNA_def_struct(brna, "ThemeLogicEditor", NULL);
	RNA_def_struct_sdna(srna, "ThemeSpace");
	RNA_def_struct_clear_flag(srna, STRUCT_UNDO);
	RNA_def_struct_ui_text(srna, "Theme Logic Editor", "Theme settings for the Logic Editor");
	
	rna_def_userdef_theme_spaces_main(srna);
	
}


static void rna_def_userdef_theme_space_buts(BlenderRNA *brna)
{
	StructRNA *srna;
//	PropertyRNA *prop;

	/* space_buts */

	srna = RNA_def_struct(brna, "ThemeProperties", NULL);
	RNA_def_struct_sdna(srna, "ThemeSpace");
	RNA_def_struct_clear_flag(srna, STRUCT_UNDO);
	RNA_def_struct_ui_text(srna, "Theme Properties", "Theme settings for the Properties");

	rna_def_userdef_theme_spaces_main(srna);

}

static void rna_def_userdef_theme_space_time(BlenderRNA *brna)
{
	StructRNA *srna;
	PropertyRNA *prop;

	/* space_time */

	srna = RNA_def_struct(brna, "ThemeTimeline", NULL);
	RNA_def_struct_sdna(srna, "ThemeSpace");
	RNA_def_struct_clear_flag(srna, STRUCT_UNDO);
	RNA_def_struct_ui_text(srna, "Theme Timeline", "Theme settings for the Timeline");

	rna_def_userdef_theme_spaces_main(srna);

	prop = RNA_def_property(srna, "grid", PROP_FLOAT, PROP_COLOR_GAMMA);
	RNA_def_property_array(prop, 3);
	RNA_def_property_ui_text(prop, "Grid", "");
	RNA_def_property_update(prop, 0, "rna_userdef_update");

	prop = RNA_def_property(srna, "frame_current", PROP_FLOAT, PROP_COLOR_GAMMA);
	RNA_def_property_float_sdna(prop, NULL, "cframe");
	RNA_def_property_array(prop, 3);
	RNA_def_property_ui_text(prop, "Current Frame", "");
	RNA_def_property_update(prop, 0, "rna_userdef_update");
	
	prop = RNA_def_property(srna, "time_keyframe", PROP_FLOAT, PROP_COLOR_GAMMA);
	RNA_def_property_float_sdna(prop, NULL, "time_keyframe");
	RNA_def_property_array(prop, 3);
	RNA_def_property_ui_text(prop, "Keyframe", "Base color for keyframe indicator lines");
	RNA_def_property_update(prop, 0, "rna_userdef_update");
	
	prop = RNA_def_property(srna, "time_grease_pencil", PROP_FLOAT, PROP_COLOR_GAMMA);
	RNA_def_property_float_sdna(prop, NULL, "time_gp_keyframe");
	RNA_def_property_array(prop, 3);
	RNA_def_property_ui_text(prop, "Grease Pencil", "Color of Grease Pencil keyframes");
	RNA_def_property_update(prop, 0, "rna_userdef_update");
}

static void rna_def_userdef_theme_space_image(BlenderRNA *brna)
{
	StructRNA *srna;
	PropertyRNA *prop;

	/* space_image */

	srna = RNA_def_struct(brna, "ThemeImageEditor", NULL);
	RNA_def_struct_sdna(srna, "ThemeSpace");
	RNA_def_struct_clear_flag(srna, STRUCT_UNDO);
	RNA_def_struct_ui_text(srna, "Theme Image Editor", "Theme settings for the Image Editor");

	rna_def_userdef_theme_spaces_main(srna);
	rna_def_userdef_theme_spaces_gpencil(srna);
	rna_def_userdef_theme_spaces_vertex(srna);
	rna_def_userdef_theme_spaces_face(srna);
	

	prop = RNA_def_property(srna, "editmesh_active", PROP_FLOAT, PROP_COLOR_GAMMA);
	RNA_def_property_array(prop, 4);
	RNA_def_property_ui_text(prop, "Active Vert/Edge/Face", "");
	RNA_def_property_update(prop, 0, "rna_userdef_update");

	prop = RNA_def_property(srna, "wire_edit", PROP_FLOAT, PROP_COLOR_GAMMA);
	RNA_def_property_array(prop, 3);
	RNA_def_property_ui_text(prop, "Wire Edit", "");
	RNA_def_property_update(prop, 0, "rna_userdef_update");

	prop = RNA_def_property(srna, "edge_select", PROP_FLOAT, PROP_COLOR_GAMMA);
	RNA_def_property_array(prop, 3);
	RNA_def_property_ui_text(prop, "Edge Select", "");
	RNA_def_property_update(prop, 0, "rna_userdef_update");

	prop = RNA_def_property(srna, "scope_back", PROP_FLOAT, PROP_COLOR_GAMMA);
	RNA_def_property_float_sdna(prop, NULL, "preview_back");
	RNA_def_property_array(prop, 4);
	RNA_def_property_ui_text(prop, "Scope region background color", "");
	RNA_def_property_update(prop, 0, "rna_userdef_update");

	prop = RNA_def_property(srna, "preview_stitch_face", PROP_FLOAT, PROP_COLOR_GAMMA);
	RNA_def_property_float_sdna(prop, NULL, "preview_stitch_face");
	RNA_def_property_array(prop, 4);
	RNA_def_property_ui_text(prop, "Stitch preview face color", "");
	RNA_def_property_update(prop, 0, "rna_userdef_update");

	prop = RNA_def_property(srna, "preview_stitch_edge", PROP_FLOAT, PROP_COLOR_GAMMA);
	RNA_def_property_float_sdna(prop, NULL, "preview_stitch_edge");
	RNA_def_property_array(prop, 4);
	RNA_def_property_ui_text(prop, "Stitch preview edge color", "");
	RNA_def_property_update(prop, 0, "rna_userdef_update");

	prop = RNA_def_property(srna, "preview_stitch_vert", PROP_FLOAT, PROP_COLOR_GAMMA);
	RNA_def_property_float_sdna(prop, NULL, "preview_stitch_vert");
	RNA_def_property_array(prop, 4);
	RNA_def_property_ui_text(prop, "Stitch preview vertex color", "");
	RNA_def_property_update(prop, 0, "rna_userdef_update");

	prop = RNA_def_property(srna, "preview_stitch_stitchable", PROP_FLOAT, PROP_COLOR_GAMMA);
	RNA_def_property_float_sdna(prop, NULL, "preview_stitch_stitchable");
	RNA_def_property_array(prop, 4);
	RNA_def_property_ui_text(prop, "Stitch preview stitchable color", "");
	RNA_def_property_update(prop, 0, "rna_userdef_update");

	prop = RNA_def_property(srna, "preview_stitch_unstitchable", PROP_FLOAT, PROP_COLOR_GAMMA);
	RNA_def_property_float_sdna(prop, NULL, "preview_stitch_unstitchable");
	RNA_def_property_array(prop, 4);
	RNA_def_property_ui_text(prop, "Stitch preview unstitchable color", "");
	RNA_def_property_update(prop, 0, "rna_userdef_update");

	prop = RNA_def_property(srna, "preview_stitch_active", PROP_FLOAT, PROP_COLOR_GAMMA);
	RNA_def_property_float_sdna(prop, NULL, "preview_stitch_active");
	RNA_def_property_array(prop, 4);
	RNA_def_property_ui_text(prop, "Stitch preview active island", "");
	RNA_def_property_update(prop, 0, "rna_userdef_update");

	prop = RNA_def_property(srna, "uv_shadow", PROP_FLOAT, PROP_COLOR_GAMMA);
	RNA_def_property_float_sdna(prop, NULL, "uv_shadow");
	RNA_def_property_array(prop, 4);
	RNA_def_property_ui_text(prop, "Texture paint/Modifier UVs", "");
	RNA_def_property_update(prop, 0, "rna_userdef_update");

	prop = RNA_def_property(srna, "uv_others", PROP_FLOAT, PROP_COLOR_GAMMA);
	RNA_def_property_float_sdna(prop, NULL, "uv_others");
	RNA_def_property_array(prop, 4);
	RNA_def_property_ui_text(prop, "Other Object UVs", "");
	RNA_def_property_update(prop, 0, "rna_userdef_update");

	prop = RNA_def_property(srna, "frame_current", PROP_FLOAT, PROP_COLOR_GAMMA);
	RNA_def_property_float_sdna(prop, NULL, "cframe");
	RNA_def_property_array(prop, 3);
	RNA_def_property_ui_text(prop, "Current Frame", "");
	RNA_def_property_update(prop, 0, "rna_userdef_update");

	prop = RNA_def_property(srna, "metadatabg", PROP_FLOAT, PROP_COLOR_GAMMA);
	RNA_def_property_float_sdna(prop, NULL, "metadatabg");
	RNA_def_property_array(prop, 3);
	RNA_def_property_ui_text(prop, "Metadata Background", "");
	RNA_def_property_update(prop, 0, "rna_userdef_update");

	prop = RNA_def_property(srna, "metadatatext", PROP_FLOAT, PROP_COLOR_GAMMA);
	RNA_def_property_float_sdna(prop, NULL, "metadatatext");
	RNA_def_property_array(prop, 3);
	RNA_def_property_ui_text(prop, "Metadata Text", "");
	RNA_def_property_update(prop, 0, "rna_userdef_update");

	rna_def_userdef_theme_spaces_curves(srna, false, false, false, true);

	rna_def_userdef_theme_spaces_paint_curves(srna);
}

static void rna_def_userdef_theme_space_seq(BlenderRNA *brna)
{
	StructRNA *srna;
	PropertyRNA *prop;

	/* space_seq */

	srna = RNA_def_struct(brna, "ThemeSequenceEditor", NULL);
	RNA_def_struct_sdna(srna, "ThemeSpace");
	RNA_def_struct_clear_flag(srna, STRUCT_UNDO);
	RNA_def_struct_ui_text(srna, "Theme Sequence Editor", "Theme settings for the Sequence Editor");

	rna_def_userdef_theme_spaces_main(srna);
	rna_def_userdef_theme_spaces_gpencil(srna);

	prop = RNA_def_property(srna, "grid", PROP_FLOAT, PROP_COLOR_GAMMA);
	RNA_def_property_array(prop, 3);
	RNA_def_property_ui_text(prop, "Grid", "");
	RNA_def_property_update(prop, 0, "rna_userdef_update");

	prop = RNA_def_property(srna, "window_sliders", PROP_FLOAT, PROP_COLOR_GAMMA);
	RNA_def_property_float_sdna(prop, NULL, "shade1");
	RNA_def_property_array(prop, 3);
	RNA_def_property_ui_text(prop, "Window Sliders", "");
	RNA_def_property_update(prop, 0, "rna_userdef_update");

	prop = RNA_def_property(srna, "movie_strip", PROP_FLOAT, PROP_COLOR_GAMMA);
	RNA_def_property_float_sdna(prop, NULL, "movie");
	RNA_def_property_array(prop, 3);
	RNA_def_property_ui_text(prop, "Movie Strip", "");
	RNA_def_property_update(prop, 0, "rna_userdef_update");

	prop = RNA_def_property(srna, "movieclip_strip", PROP_FLOAT, PROP_COLOR_GAMMA);
	RNA_def_property_float_sdna(prop, NULL, "movieclip");
	RNA_def_property_array(prop, 3);
	RNA_def_property_ui_text(prop, "Clip Strip", "");
	RNA_def_property_update(prop, 0, "rna_userdef_update");

	prop = RNA_def_property(srna, "image_strip", PROP_FLOAT, PROP_COLOR_GAMMA);
	RNA_def_property_float_sdna(prop, NULL, "image");
	RNA_def_property_array(prop, 3);
	RNA_def_property_ui_text(prop, "Image Strip", "");
	RNA_def_property_update(prop, 0, "rna_userdef_update");

	prop = RNA_def_property(srna, "scene_strip", PROP_FLOAT, PROP_COLOR_GAMMA);
	RNA_def_property_float_sdna(prop, NULL, "scene");
	RNA_def_property_array(prop, 3);
	RNA_def_property_ui_text(prop, "Scene Strip", "");
	RNA_def_property_update(prop, 0, "rna_userdef_update");

	prop = RNA_def_property(srna, "audio_strip", PROP_FLOAT, PROP_COLOR_GAMMA);
	RNA_def_property_float_sdna(prop, NULL, "audio");
	RNA_def_property_array(prop, 3);
	RNA_def_property_ui_text(prop, "Audio Strip", "");
	RNA_def_property_update(prop, 0, "rna_userdef_update");

	prop = RNA_def_property(srna, "effect_strip", PROP_FLOAT, PROP_COLOR_GAMMA);
	RNA_def_property_float_sdna(prop, NULL, "effect");
	RNA_def_property_array(prop, 3);
	RNA_def_property_ui_text(prop, "Effect Strip", "");
	RNA_def_property_update(prop, 0, "rna_userdef_update");

	prop = RNA_def_property(srna, "transition_strip", PROP_FLOAT, PROP_COLOR_GAMMA);
	RNA_def_property_float_sdna(prop, NULL, "transition");
	RNA_def_property_array(prop, 3);
	RNA_def_property_ui_text(prop, "Transition Strip", "");
	RNA_def_property_update(prop, 0, "rna_userdef_update");

	prop = RNA_def_property(srna, "meta_strip", PROP_FLOAT, PROP_COLOR_GAMMA);
	RNA_def_property_float_sdna(prop, NULL, "meta");
	RNA_def_property_array(prop, 3);
	RNA_def_property_ui_text(prop, "Meta Strip", "");
	RNA_def_property_update(prop, 0, "rna_userdef_update");

	prop = RNA_def_property(srna, "text_strip", PROP_FLOAT, PROP_COLOR_GAMMA);
	RNA_def_property_array(prop, 3);
	RNA_def_property_ui_text(prop, "Text Strip", "");
	RNA_def_property_update(prop, 0, "rna_userdef_update");

	prop = RNA_def_property(srna, "frame_current", PROP_FLOAT, PROP_COLOR_GAMMA);
	RNA_def_property_float_sdna(prop, NULL, "cframe");
	RNA_def_property_array(prop, 3);
	RNA_def_property_ui_text(prop, "Current Frame", "");
	RNA_def_property_update(prop, 0, "rna_userdef_update");

	prop = RNA_def_property(srna, "keyframe", PROP_FLOAT, PROP_COLOR_GAMMA);
	RNA_def_property_float_sdna(prop, NULL, "vertex_select");
	RNA_def_property_array(prop, 3);
	RNA_def_property_ui_text(prop, "Keyframe", "");
	RNA_def_property_update(prop, 0, "rna_userdef_update");

	prop = RNA_def_property(srna, "draw_action", PROP_FLOAT, PROP_COLOR_GAMMA);
	RNA_def_property_float_sdna(prop, NULL, "bone_pose");
	RNA_def_property_array(prop, 3);
	RNA_def_property_ui_text(prop, "Draw Action", "");
	RNA_def_property_update(prop, 0, "rna_userdef_update");
	
	prop = RNA_def_property(srna, "preview_back", PROP_FLOAT, PROP_COLOR_GAMMA);
	RNA_def_property_float_sdna(prop, NULL, "preview_back");
	RNA_def_property_array(prop, 3);
	RNA_def_property_ui_text(prop, "Preview Background", "");
	RNA_def_property_update(prop, 0, "rna_userdef_update");

	prop = RNA_def_property(srna, "metadatabg", PROP_FLOAT, PROP_COLOR_GAMMA);
	RNA_def_property_float_sdna(prop, NULL, "metadatabg");
	RNA_def_property_array(prop, 3);
	RNA_def_property_ui_text(prop, "Metadata Background", "");
	RNA_def_property_update(prop, 0, "rna_userdef_update");

	prop = RNA_def_property(srna, "metadatatext", PROP_FLOAT, PROP_COLOR_GAMMA);
	RNA_def_property_float_sdna(prop, NULL, "metadatatext");
	RNA_def_property_array(prop, 3);
	RNA_def_property_ui_text(prop, "Metadata Text", "");
	RNA_def_property_update(prop, 0, "rna_userdef_update");
}

static void rna_def_userdef_theme_space_action(BlenderRNA *brna)
{
	StructRNA *srna;
	PropertyRNA *prop;

	/* space_action */

	srna = RNA_def_struct(brna, "ThemeDopeSheet", NULL);
	RNA_def_struct_sdna(srna, "ThemeSpace");
	RNA_def_struct_clear_flag(srna, STRUCT_UNDO);
	RNA_def_struct_ui_text(srna, "Theme Dope Sheet", "Theme settings for the Dope Sheet");

	rna_def_userdef_theme_spaces_main(srna);
	rna_def_userdef_theme_spaces_list_main(srna);

	prop = RNA_def_property(srna, "grid", PROP_FLOAT, PROP_COLOR_GAMMA);
	RNA_def_property_array(prop, 3);
	RNA_def_property_ui_text(prop, "Grid", "");
	RNA_def_property_update(prop, 0, "rna_userdef_update");
	
	prop = RNA_def_property(srna, "frame_current", PROP_FLOAT, PROP_COLOR_GAMMA);
	RNA_def_property_float_sdna(prop, NULL, "cframe");
	RNA_def_property_array(prop, 3);
	RNA_def_property_ui_text(prop, "Current Frame", "");
	RNA_def_property_update(prop, 0, "rna_userdef_update");
	
	prop = RNA_def_property(srna, "value_sliders", PROP_FLOAT, PROP_COLOR_GAMMA);
	RNA_def_property_float_sdna(prop, NULL, "face");
	RNA_def_property_array(prop, 3);
	RNA_def_property_ui_text(prop, "Value Sliders", "");
	RNA_def_property_update(prop, 0, "rna_userdef_update");

	prop = RNA_def_property(srna, "view_sliders", PROP_FLOAT, PROP_COLOR_GAMMA);
	RNA_def_property_float_sdna(prop, NULL, "shade1");
	RNA_def_property_array(prop, 3);
	RNA_def_property_ui_text(prop, "View Sliders", "");
	RNA_def_property_update(prop, 0, "rna_userdef_update");
	
	
	prop = RNA_def_property(srna, "dopesheet_channel", PROP_FLOAT, PROP_COLOR_GAMMA);
	RNA_def_property_float_sdna(prop, NULL, "ds_channel");
	RNA_def_property_array(prop, 3);
	RNA_def_property_ui_text(prop, "Dope Sheet Channel", "");
	RNA_def_property_update(prop, 0, "rna_userdef_update");
	
	prop = RNA_def_property(srna, "dopesheet_subchannel", PROP_FLOAT, PROP_COLOR_GAMMA);
	RNA_def_property_float_sdna(prop, NULL, "ds_subchannel");
	RNA_def_property_array(prop, 3);
	RNA_def_property_ui_text(prop, "Dope Sheet Sub-Channel", "");
	RNA_def_property_update(prop, 0, "rna_userdef_update");
	
	
	prop = RNA_def_property(srna, "channels", PROP_FLOAT, PROP_COLOR_GAMMA);
	RNA_def_property_float_sdna(prop, NULL, "shade2");
	RNA_def_property_array(prop, 3);
	RNA_def_property_ui_text(prop, "Channels", "");
	RNA_def_property_update(prop, 0, "rna_userdef_update");

	prop = RNA_def_property(srna, "channels_selected", PROP_FLOAT, PROP_COLOR_GAMMA);
	RNA_def_property_float_sdna(prop, NULL, "hilite");
	RNA_def_property_array(prop, 3);
	RNA_def_property_ui_text(prop, "Channels Selected", "");
	RNA_def_property_update(prop, 0, "rna_userdef_update");

	prop = RNA_def_property(srna, "channel_group", PROP_FLOAT, PROP_COLOR_GAMMA);
	RNA_def_property_float_sdna(prop, NULL, "group");
	RNA_def_property_array(prop, 3);
	RNA_def_property_ui_text(prop, "Channel Group", "");
	RNA_def_property_update(prop, 0, "rna_userdef_update");

	prop = RNA_def_property(srna, "active_channels_group", PROP_FLOAT, PROP_COLOR_GAMMA);
	RNA_def_property_float_sdna(prop, NULL, "group_active");
	RNA_def_property_array(prop, 3);
	RNA_def_property_ui_text(prop, "Active Channel Group", "");
	RNA_def_property_update(prop, 0, "rna_userdef_update");
	
	
	prop = RNA_def_property(srna, "long_key", PROP_FLOAT, PROP_COLOR_GAMMA);
	RNA_def_property_float_sdna(prop, NULL, "strip");
	RNA_def_property_array(prop, 3);
	RNA_def_property_ui_text(prop, "Long Key", "");
	RNA_def_property_update(prop, 0, "rna_userdef_update");

	prop = RNA_def_property(srna, "long_key_selected", PROP_FLOAT, PROP_COLOR_GAMMA);
	RNA_def_property_float_sdna(prop, NULL, "strip_select");
	RNA_def_property_array(prop, 3);
	RNA_def_property_ui_text(prop, "Long Key Selected", "");
	RNA_def_property_update(prop, 0, "rna_userdef_update");

	
	
	prop = RNA_def_property(srna, "keyframe", PROP_FLOAT, PROP_COLOR_GAMMA);
	RNA_def_property_float_sdna(prop, NULL, "keytype_keyframe");
	RNA_def_property_array(prop, 3);
	RNA_def_property_ui_text(prop, "Keyframe", "Color of Keyframe");
	RNA_def_property_update(prop, 0, "rna_userdef_update");
	
	prop = RNA_def_property(srna, "keyframe_selected", PROP_FLOAT, PROP_COLOR_GAMMA);
	RNA_def_property_float_sdna(prop, NULL, "keytype_keyframe_select");
	RNA_def_property_array(prop, 3);
	RNA_def_property_ui_text(prop, "Keyframe Selected", "Color of selected keyframe");
	RNA_def_property_update(prop, 0, "rna_userdef_update");
	
	prop = RNA_def_property(srna, "keyframe_extreme", PROP_FLOAT, PROP_COLOR_GAMMA);
	RNA_def_property_float_sdna(prop, NULL, "keytype_extreme");
	RNA_def_property_array(prop, 3);
	RNA_def_property_ui_text(prop, "Extreme Keyframe", "Color of extreme keyframe");
	RNA_def_property_update(prop, 0, "rna_userdef_update");
	
	prop = RNA_def_property(srna, "keyframe_extreme_selected", PROP_FLOAT, PROP_COLOR_GAMMA);
	RNA_def_property_float_sdna(prop, NULL, "keytype_extreme_select");
	RNA_def_property_array(prop, 3);
	RNA_def_property_ui_text(prop, "Extreme Keyframe Selected", "Color of selected extreme keyframe");
	RNA_def_property_update(prop, 0, "rna_userdef_update");
	
	prop = RNA_def_property(srna, "keyframe_breakdown", PROP_FLOAT, PROP_COLOR_GAMMA);
	RNA_def_property_float_sdna(prop, NULL, "keytype_breakdown");
	RNA_def_property_array(prop, 3);
	RNA_def_property_ui_text(prop, "Breakdown Keyframe", "Color of breakdown keyframe");
	RNA_def_property_update(prop, 0, "rna_userdef_update");
	
	prop = RNA_def_property(srna, "keyframe_breakdown_selected", PROP_FLOAT, PROP_COLOR_GAMMA);
	RNA_def_property_float_sdna(prop, NULL, "keytype_breakdown_select");
	RNA_def_property_array(prop, 3);
	RNA_def_property_ui_text(prop, "Breakdown Keyframe Selected", "Color of selected breakdown keyframe");
	RNA_def_property_update(prop, 0, "rna_userdef_update");
	
	prop = RNA_def_property(srna, "keyframe_jitter", PROP_FLOAT, PROP_COLOR_GAMMA);
	RNA_def_property_float_sdna(prop, NULL, "keytype_jitter");
	RNA_def_property_array(prop, 3);
	RNA_def_property_ui_text(prop, "Jitter Keyframe", "Color of jitter keyframe");
	RNA_def_property_update(prop, 0, "rna_userdef_update");
	
	prop = RNA_def_property(srna, "keyframe_jitter_selected", PROP_FLOAT, PROP_COLOR_GAMMA);
	RNA_def_property_float_sdna(prop, NULL, "keytype_jitter_select");
	RNA_def_property_array(prop, 3);
	RNA_def_property_ui_text(prop, "Jitter Keyframe Selected", "Color of selected jitter keyframe");
	RNA_def_property_update(prop, 0, "rna_userdef_update");
	
	prop = RNA_def_property(srna, "keyframe_border", PROP_FLOAT, PROP_COLOR_GAMMA);
	RNA_def_property_float_sdna(prop, NULL, "keyborder");
	RNA_def_property_array(prop, 4);
	RNA_def_property_ui_text(prop, "Keyframe Border", "Color of keyframe border");
	RNA_def_property_update(prop, 0, "rna_userdef_update");
	
	prop = RNA_def_property(srna, "keyframe_border_selected", PROP_FLOAT, PROP_COLOR_GAMMA);
	RNA_def_property_float_sdna(prop, NULL, "keyborder_select");
	RNA_def_property_array(prop, 4);
	RNA_def_property_ui_text(prop, "Keyframe Border Selected", "Color of selected keyframe border");
	RNA_def_property_update(prop, 0, "rna_userdef_update");
	
	prop = RNA_def_property(srna, "keyframe_scale_factor", PROP_FLOAT, PROP_NONE);
	RNA_def_property_float_sdna(prop, NULL, "keyframe_scale_fac");
	RNA_def_property_float_default(prop, 1.0f);
	RNA_def_property_ui_text(prop, "Keyframe Scale Factor", "Scale factor for adjusting the height of keyframes");
	RNA_def_property_range(prop, 0.8f, 5.0f); /* Note: These limits prevent buttons overlapping (min), and excessive size... (max) */
	RNA_def_property_update(prop, NC_SPACE | ND_SPACE_DOPESHEET, "rna_userdef_update");
	
	
	prop = RNA_def_property(srna, "summary", PROP_FLOAT, PROP_COLOR_GAMMA);
	RNA_def_property_float_sdna(prop, NULL, "anim_active");
	RNA_def_property_array(prop, 4);
	RNA_def_property_ui_text(prop, "Summary", "Color of summary channel");
	RNA_def_property_update(prop, 0, "rna_userdef_update");
}

static void rna_def_userdef_theme_space_nla(BlenderRNA *brna)
{
	StructRNA *srna;
	PropertyRNA *prop;

	/* space_nla */
	srna = RNA_def_struct(brna, "ThemeNLAEditor", NULL);
	RNA_def_struct_sdna(srna, "ThemeSpace");
	RNA_def_struct_clear_flag(srna, STRUCT_UNDO);
	RNA_def_struct_ui_text(srna, "Theme NLA Editor", "Theme settings for the NLA Editor");

	rna_def_userdef_theme_spaces_main(srna);
	rna_def_userdef_theme_spaces_list_main(srna);

	prop = RNA_def_property(srna, "grid", PROP_FLOAT, PROP_COLOR_GAMMA);
	RNA_def_property_array(prop, 3);
	RNA_def_property_ui_text(prop, "Grid", "");
	RNA_def_property_update(prop, 0, "rna_userdef_update");

	prop = RNA_def_property(srna, "view_sliders", PROP_FLOAT, PROP_COLOR_GAMMA);
	RNA_def_property_float_sdna(prop, NULL, "shade1");
	RNA_def_property_array(prop, 3);
	RNA_def_property_ui_text(prop, "View Sliders", "");
	RNA_def_property_update(prop, 0, "rna_userdef_update");
	
	prop = RNA_def_property(srna, "active_action", PROP_FLOAT, PROP_COLOR_GAMMA);
	RNA_def_property_float_sdna(prop, NULL, "anim_active");
	RNA_def_property_array(prop, 4);
	RNA_def_property_ui_text(prop, "Active Action", "Animation data-block has active action");
	RNA_def_property_update(prop, 0, "rna_userdef_update");
	
	prop = RNA_def_property(srna, "active_action_unset", PROP_FLOAT, PROP_COLOR_GAMMA);
	RNA_def_property_float_sdna(prop, NULL, "anim_non_active");
	RNA_def_property_array(prop, 4);
	RNA_def_property_ui_text(prop, "No Active Action", "Animation data-block doesn't have active action");
	RNA_def_property_update(prop, 0, "rna_userdef_update");
	
	prop = RNA_def_property(srna, "strips", PROP_FLOAT, PROP_COLOR_GAMMA);
	RNA_def_property_float_sdna(prop, NULL, "strip");
	RNA_def_property_array(prop, 3);
	RNA_def_property_ui_text(prop, "Strips", "Action-Clip Strip - Unselected");
	RNA_def_property_update(prop, 0, "rna_userdef_update");
	
	prop = RNA_def_property(srna, "strips_selected", PROP_FLOAT, PROP_COLOR_GAMMA);
	RNA_def_property_float_sdna(prop, NULL, "strip_select");
	RNA_def_property_array(prop, 3);
	RNA_def_property_ui_text(prop, "Strips Selected", "Action-Clip Strip - Selected");
	RNA_def_property_update(prop, 0, "rna_userdef_update");
	
	prop = RNA_def_property(srna, "transition_strips", PROP_FLOAT, PROP_COLOR_GAMMA);
	RNA_def_property_float_sdna(prop, NULL, "nla_transition");
	RNA_def_property_array(prop, 3);
	RNA_def_property_ui_text(prop, "Transitions", "Transition Strip - Unselected");
	RNA_def_property_update(prop, 0, "rna_userdef_update");
	
	prop = RNA_def_property(srna, "transition_strips_selected", PROP_FLOAT, PROP_COLOR_GAMMA);
	RNA_def_property_float_sdna(prop, NULL, "nla_transition_sel");
	RNA_def_property_array(prop, 3);
	RNA_def_property_ui_text(prop, "Transitions Selected", "Transition Strip - Selected");
	RNA_def_property_update(prop, 0, "rna_userdef_update");
	
	prop = RNA_def_property(srna, "meta_strips", PROP_FLOAT, PROP_COLOR_GAMMA);
	RNA_def_property_float_sdna(prop, NULL, "nla_meta");
	RNA_def_property_array(prop, 3);
	RNA_def_property_ui_text(prop, "Meta Strips", "Meta Strip - Unselected (for grouping related strips)");
	RNA_def_property_update(prop, 0, "rna_userdef_update");
	
	prop = RNA_def_property(srna, "meta_strips_selected", PROP_FLOAT, PROP_COLOR_GAMMA);
	RNA_def_property_float_sdna(prop, NULL, "nla_meta_sel");
	RNA_def_property_array(prop, 3);
	RNA_def_property_ui_text(prop, "Meta Strips Selected", "Meta Strip - Selected (for grouping related strips)");
	RNA_def_property_update(prop, 0, "rna_userdef_update");
	
	prop = RNA_def_property(srna, "sound_strips", PROP_FLOAT, PROP_COLOR_GAMMA);
	RNA_def_property_float_sdna(prop, NULL, "nla_sound");
	RNA_def_property_array(prop, 3);
	RNA_def_property_ui_text(prop, "Sound Strips", 
	                         "Sound Strip - Unselected (for timing speaker sounds)");
	RNA_def_property_update(prop, 0, "rna_userdef_update");
	
	prop = RNA_def_property(srna, "sound_strips_selected", PROP_FLOAT, PROP_COLOR_GAMMA);
	RNA_def_property_float_sdna(prop, NULL, "nla_sound_sel");
	RNA_def_property_array(prop, 3);
	RNA_def_property_ui_text(prop, "Sound Strips Selected", 
	                         "Sound Strip - Selected (for timing speaker sounds)");
	RNA_def_property_update(prop, 0, "rna_userdef_update");
	
	prop = RNA_def_property(srna, "tweak", PROP_FLOAT, PROP_COLOR_GAMMA);
	RNA_def_property_float_sdna(prop, NULL, "nla_tweaking");
	RNA_def_property_array(prop, 3);
	RNA_def_property_ui_text(prop, "Tweak", "Color for strip/action being 'tweaked' or edited");
	RNA_def_property_update(prop, 0, "rna_userdef_update");
	
	prop = RNA_def_property(srna, "tweak_duplicate", PROP_FLOAT, PROP_COLOR_GAMMA);
	RNA_def_property_float_sdna(prop, NULL, "nla_tweakdupli");
	RNA_def_property_array(prop, 3);
	RNA_def_property_ui_text(prop, "Tweak Duplicate Flag", 
	                         "Warning/error indicator color for strips referencing the strip being tweaked");
	RNA_def_property_update(prop, 0, "rna_userdef_update");
	
	prop = RNA_def_property(srna, "keyframe_border", PROP_FLOAT, PROP_COLOR_GAMMA);
	RNA_def_property_float_sdna(prop, NULL, "keyborder");
	RNA_def_property_array(prop, 4);
	RNA_def_property_ui_text(prop, "Keyframe Border", "Color of keyframe border");
	RNA_def_property_update(prop, 0, "rna_userdef_update");
	
	prop = RNA_def_property(srna, "keyframe_border_selected", PROP_FLOAT, PROP_COLOR_GAMMA);
	RNA_def_property_float_sdna(prop, NULL, "keyborder_select");
	RNA_def_property_array(prop, 4);
	RNA_def_property_ui_text(prop, "Keyframe Border Selected", "Color of selected keyframe border");
	RNA_def_property_update(prop, 0, "rna_userdef_update");
	
	prop = RNA_def_property(srna, "frame_current", PROP_FLOAT, PROP_COLOR_GAMMA);
	RNA_def_property_float_sdna(prop, NULL, "cframe");
	RNA_def_property_array(prop, 3);
	RNA_def_property_ui_text(prop, "Current Frame", "");
	RNA_def_property_update(prop, 0, "rna_userdef_update");
}

static void rna_def_userdef_theme_colorset(BlenderRNA *brna)
{
	StructRNA *srna;
	PropertyRNA *prop;

	srna = RNA_def_struct(brna, "ThemeBoneColorSet", NULL);
	RNA_def_struct_sdna(srna, "ThemeWireColor");
	RNA_def_struct_clear_flag(srna, STRUCT_UNDO);
	RNA_def_struct_ui_text(srna, "Theme Bone Color Set", "Theme settings for bone color sets");

	prop = RNA_def_property(srna, "normal", PROP_FLOAT, PROP_COLOR_GAMMA);
	RNA_def_property_float_sdna(prop, NULL, "solid");
	RNA_def_property_array(prop, 3);
	RNA_def_property_ui_text(prop, "Normal", "Color used for the surface of bones");
	RNA_def_property_update(prop, 0, "rna_userdef_update");

	prop = RNA_def_property(srna, "select", PROP_FLOAT, PROP_COLOR_GAMMA);
	RNA_def_property_float_sdna(prop, NULL, "select");
	RNA_def_property_array(prop, 3);
	RNA_def_property_ui_text(prop, "Select", "Color used for selected bones");
	RNA_def_property_update(prop, 0, "rna_userdef_update");

	prop = RNA_def_property(srna, "active", PROP_FLOAT, PROP_COLOR_GAMMA);
	RNA_def_property_array(prop, 3);
	RNA_def_property_ui_text(prop, "Active", "Color used for active bones");
	RNA_def_property_update(prop, 0, "rna_userdef_update");

	prop = RNA_def_property(srna, "show_colored_constraints", PROP_BOOLEAN, PROP_NONE);
	RNA_def_property_boolean_sdna(prop, NULL, "flag", TH_WIRECOLOR_CONSTCOLS);
	RNA_def_property_ui_text(prop, "Colored Constraints",
	                         "Allow the use of colors indicating constraints/keyed status");
	RNA_def_property_update(prop, 0, "rna_userdef_update");
}

static void rna_def_userdef_theme_space_clip(BlenderRNA *brna)
{
	StructRNA *srna;
	PropertyRNA *prop;

	/* space_clip */

	srna = RNA_def_struct(brna, "ThemeClipEditor", NULL);
	RNA_def_struct_sdna(srna, "ThemeSpace");
	RNA_def_struct_clear_flag(srna, STRUCT_UNDO);
	RNA_def_struct_ui_text(srna, "Theme Clip Editor", "Theme settings for the Movie Clip Editor");

	rna_def_userdef_theme_spaces_main(srna);
	rna_def_userdef_theme_spaces_list_main(srna);
	
	rna_def_userdef_theme_spaces_gpencil(srna);

	prop = RNA_def_property(srna, "marker_outline", PROP_FLOAT, PROP_COLOR_GAMMA);
	RNA_def_property_float_sdna(prop, NULL, "marker_outline");
	RNA_def_property_array(prop, 3);
	RNA_def_property_ui_text(prop, "Marker Outline Color", "Color of marker's outline");
	RNA_def_property_update(prop, 0, "rna_userdef_update");

	prop = RNA_def_property(srna, "marker", PROP_FLOAT, PROP_COLOR_GAMMA);
	RNA_def_property_float_sdna(prop, NULL, "marker");
	RNA_def_property_array(prop, 3);
	RNA_def_property_ui_text(prop, "Marker Color", "Color of marker");
	RNA_def_property_update(prop, 0, "rna_userdef_update");

	prop = RNA_def_property(srna, "active_marker", PROP_FLOAT, PROP_COLOR_GAMMA);
	RNA_def_property_float_sdna(prop, NULL, "act_marker");
	RNA_def_property_array(prop, 3);
	RNA_def_property_ui_text(prop, "Active Marker", "Color of active marker");
	RNA_def_property_update(prop, 0, "rna_userdef_update");

	prop = RNA_def_property(srna, "selected_marker", PROP_FLOAT, PROP_COLOR_GAMMA);
	RNA_def_property_float_sdna(prop, NULL, "sel_marker");
	RNA_def_property_array(prop, 3);
	RNA_def_property_ui_text(prop, "Selected Marker", "Color of selected marker");
	RNA_def_property_update(prop, 0, "rna_userdef_update");

	prop = RNA_def_property(srna, "disabled_marker", PROP_FLOAT, PROP_COLOR_GAMMA);
	RNA_def_property_float_sdna(prop, NULL, "dis_marker");
	RNA_def_property_array(prop, 3);
	RNA_def_property_ui_text(prop, "Disabled Marker", "Color of disabled marker");
	RNA_def_property_update(prop, 0, "rna_userdef_update");

	prop = RNA_def_property(srna, "locked_marker", PROP_FLOAT, PROP_COLOR_GAMMA);
	RNA_def_property_float_sdna(prop, NULL, "lock_marker");
	RNA_def_property_array(prop, 3);
	RNA_def_property_ui_text(prop, "Locked Marker", "Color of locked marker");
	RNA_def_property_update(prop, 0, "rna_userdef_update");

	prop = RNA_def_property(srna, "path_before", PROP_FLOAT, PROP_COLOR_GAMMA);
	RNA_def_property_float_sdna(prop, NULL, "path_before");
	RNA_def_property_array(prop, 3);
	RNA_def_property_ui_text(prop, "Path Before", "Color of path before current frame");
	RNA_def_property_update(prop, 0, "rna_userdef_update");

	prop = RNA_def_property(srna, "path_after", PROP_FLOAT, PROP_COLOR_GAMMA);
	RNA_def_property_float_sdna(prop, NULL, "path_after");
	RNA_def_property_array(prop, 3);
	RNA_def_property_ui_text(prop, "Path After", "Color of path after current frame");
	RNA_def_property_update(prop, 0, "rna_userdef_update");

	prop = RNA_def_property(srna, "frame_current", PROP_FLOAT, PROP_COLOR_GAMMA);
	RNA_def_property_float_sdna(prop, NULL, "cframe");
	RNA_def_property_array(prop, 3);
	RNA_def_property_ui_text(prop, "Current Frame", "");
	RNA_def_property_update(prop, 0, "rna_userdef_update");

	prop = RNA_def_property(srna, "strips", PROP_FLOAT, PROP_COLOR_GAMMA);
	RNA_def_property_float_sdna(prop, NULL, "strip");
	RNA_def_property_array(prop, 3);
	RNA_def_property_ui_text(prop, "Strips", "");
	RNA_def_property_update(prop, 0, "rna_userdef_update");

	prop = RNA_def_property(srna, "strips_selected", PROP_FLOAT, PROP_COLOR_GAMMA);
	RNA_def_property_float_sdna(prop, NULL, "strip_select");
	RNA_def_property_array(prop, 3);
	RNA_def_property_ui_text(prop, "Strips Selected", "");
	RNA_def_property_update(prop, 0, "rna_userdef_update");

	rna_def_userdef_theme_spaces_curves(srna, false, false, false, true);
}

static void rna_def_userdef_theme_space_topbar(BlenderRNA *brna)
{
	StructRNA *srna;

	/* space_topbar */

	srna = RNA_def_struct(brna, "ThemeTopBar", NULL);
	RNA_def_struct_sdna(srna, "ThemeSpace");
	RNA_def_struct_clear_flag(srna, STRUCT_UNDO);
	RNA_def_struct_ui_text(srna, "Theme Top Bar", "Theme settings for the Top Bar");

	rna_def_userdef_theme_spaces_main(srna);
}

static void rna_def_userdef_themes(BlenderRNA *brna)
{
	StructRNA *srna;
	PropertyRNA *prop;
	
	static EnumPropertyItem active_theme_area[] = {
		{0, "USER_INTERFACE", ICON_UI, "User Interface", ""},
		{19, "STYLE", ICON_FONTPREVIEW, "Text Style", ""},
		{18, "BONE_COLOR_SETS", ICON_COLOR, "Bone Color Sets", ""},
		{1, "VIEW_3D", ICON_VIEW3D, "3D View", ""},
		{2, "TIMELINE", ICON_TIME, "Timeline", ""},
		{3, "GRAPH_EDITOR", ICON_IPO, "Graph Editor", ""},
		{4, "DOPESHEET_EDITOR", ICON_ACTION, "Dope Sheet", ""},
		{5, "NLA_EDITOR", ICON_NLA, "NLA Editor", ""},
		{6, "IMAGE_EDITOR", ICON_IMAGE_COL, "UV/Image Editor", ""},
		{7, "SEQUENCE_EDITOR", ICON_SEQUENCE, "Video Sequence Editor", ""},
		{8, "TEXT_EDITOR", ICON_TEXT, "Text Editor", ""},
		{9, "NODE_EDITOR", ICON_NODETREE, "Node Editor", ""},
		{10, "LOGIC_EDITOR", ICON_LOGIC, "Logic Editor", ""},
		{11, "PROPERTIES", ICON_BUTS, "Properties", ""},
		{12, "OUTLINER", ICON_OOPS, "Outliner", ""},
		{14, "USER_PREFERENCES", ICON_PREFERENCES, "User Preferences", ""},
		{15, "INFO", ICON_INFO, "Info", ""},
		{16, "FILE_BROWSER", ICON_FILESEL, "File Browser", ""},
		{17, "CONSOLE", ICON_CONSOLE, "Python Console", ""},
		{20, "CLIP_EDITOR", ICON_CLIP, "Movie Clip Editor", ""},
		{21, "TOPBAR", ICON_NONE, "Top Bar", ""},
		{0, NULL, 0, NULL, NULL}
	};

	srna = RNA_def_struct(brna, "Theme", NULL);
	RNA_def_struct_sdna(srna, "bTheme");
	RNA_def_struct_clear_flag(srna, STRUCT_UNDO);
	RNA_def_struct_ui_text(srna, "Theme", "Theme settings defining draw style and colors in the user interface");

	prop = RNA_def_property(srna, "name", PROP_STRING, PROP_NONE);
	RNA_def_property_ui_text(prop, "Name", "Name of the theme");
	RNA_def_struct_name_property(srna, prop);
	/* XXX: for now putting this in presets is silly - its just Default */
	RNA_def_property_flag(prop, PROP_SKIP_SAVE);

	prop = RNA_def_property(srna, "theme_area", PROP_ENUM, PROP_NONE);
	RNA_def_property_enum_sdna(prop, NULL, "active_theme_area");
	RNA_def_property_flag(prop, PROP_SKIP_SAVE);
	RNA_def_property_enum_items(prop, active_theme_area);
	RNA_def_property_ui_text(prop, "Active Theme Area", "");

	prop = RNA_def_property(srna, "user_interface", PROP_POINTER, PROP_NONE);
	RNA_def_property_flag(prop, PROP_NEVER_NULL);
	RNA_def_property_pointer_sdna(prop, NULL, "tui");
	RNA_def_property_struct_type(prop, "ThemeUserInterface");
	RNA_def_property_ui_text(prop, "User Interface", "");

	prop = RNA_def_property(srna, "view_3d", PROP_POINTER, PROP_NONE);
	RNA_def_property_flag(prop, PROP_NEVER_NULL);
	RNA_def_property_pointer_sdna(prop, NULL, "tv3d");
	RNA_def_property_struct_type(prop, "ThemeView3D");
	RNA_def_property_ui_text(prop, "3D View", "");

	prop = RNA_def_property(srna, "graph_editor", PROP_POINTER, PROP_NONE);
	RNA_def_property_flag(prop, PROP_NEVER_NULL);
	RNA_def_property_pointer_sdna(prop, NULL, "tipo");
	RNA_def_property_struct_type(prop, "ThemeGraphEditor");
	RNA_def_property_ui_text(prop, "Graph Editor", "");

	prop = RNA_def_property(srna, "file_browser", PROP_POINTER, PROP_NONE);
	RNA_def_property_flag(prop, PROP_NEVER_NULL);
	RNA_def_property_pointer_sdna(prop, NULL, "tfile");
	RNA_def_property_struct_type(prop, "ThemeFileBrowser");
	RNA_def_property_ui_text(prop, "File Browser", "");

	prop = RNA_def_property(srna, "nla_editor", PROP_POINTER, PROP_NONE);
	RNA_def_property_flag(prop, PROP_NEVER_NULL);
	RNA_def_property_pointer_sdna(prop, NULL, "tnla");
	RNA_def_property_struct_type(prop, "ThemeNLAEditor");
	RNA_def_property_ui_text(prop, "NLA Editor", "");

	prop = RNA_def_property(srna, "dopesheet_editor", PROP_POINTER, PROP_NONE);
	RNA_def_property_flag(prop, PROP_NEVER_NULL);
	RNA_def_property_pointer_sdna(prop, NULL, "tact");
	RNA_def_property_struct_type(prop, "ThemeDopeSheet");
	RNA_def_property_ui_text(prop, "Dope Sheet", "");

	prop = RNA_def_property(srna, "image_editor", PROP_POINTER, PROP_NONE);
	RNA_def_property_flag(prop, PROP_NEVER_NULL);
	RNA_def_property_pointer_sdna(prop, NULL, "tima");
	RNA_def_property_struct_type(prop, "ThemeImageEditor");
	RNA_def_property_ui_text(prop, "Image Editor", "");

	prop = RNA_def_property(srna, "sequence_editor", PROP_POINTER, PROP_NONE);
	RNA_def_property_flag(prop, PROP_NEVER_NULL);
	RNA_def_property_pointer_sdna(prop, NULL, "tseq");
	RNA_def_property_struct_type(prop, "ThemeSequenceEditor");
	RNA_def_property_ui_text(prop, "Sequence Editor", "");

	prop = RNA_def_property(srna, "properties", PROP_POINTER, PROP_NONE);
	RNA_def_property_flag(prop, PROP_NEVER_NULL);
	RNA_def_property_pointer_sdna(prop, NULL, "tbuts");
	RNA_def_property_struct_type(prop, "ThemeProperties");
	RNA_def_property_ui_text(prop, "Properties", "");

	prop = RNA_def_property(srna, "text_editor", PROP_POINTER, PROP_NONE);
	RNA_def_property_flag(prop, PROP_NEVER_NULL);
	RNA_def_property_pointer_sdna(prop, NULL, "text");
	RNA_def_property_struct_type(prop, "ThemeTextEditor");
	RNA_def_property_ui_text(prop, "Text Editor", "");

	prop = RNA_def_property(srna, "timeline", PROP_POINTER, PROP_NONE);
	RNA_def_property_flag(prop, PROP_NEVER_NULL);
	RNA_def_property_pointer_sdna(prop, NULL, "ttime");
	RNA_def_property_struct_type(prop, "ThemeTimeline");
	RNA_def_property_ui_text(prop, "Timeline", "");

	prop = RNA_def_property(srna, "node_editor", PROP_POINTER, PROP_NONE);
	RNA_def_property_flag(prop, PROP_NEVER_NULL);
	RNA_def_property_pointer_sdna(prop, NULL, "tnode");
	RNA_def_property_struct_type(prop, "ThemeNodeEditor");
	RNA_def_property_ui_text(prop, "Node Editor", "");

	prop = RNA_def_property(srna, "logic_editor", PROP_POINTER, PROP_NONE);
	RNA_def_property_flag(prop, PROP_NEVER_NULL);
	RNA_def_property_pointer_sdna(prop, NULL, "tlogic");
	RNA_def_property_struct_type(prop, "ThemeLogicEditor");
	RNA_def_property_ui_text(prop, "Logic Editor", "");
	
	prop = RNA_def_property(srna, "outliner", PROP_POINTER, PROP_NONE);
	RNA_def_property_flag(prop, PROP_NEVER_NULL);
	RNA_def_property_pointer_sdna(prop, NULL, "toops");
	RNA_def_property_struct_type(prop, "ThemeOutliner");
	RNA_def_property_ui_text(prop, "Outliner", "");

	prop = RNA_def_property(srna, "info", PROP_POINTER, PROP_NONE);
	RNA_def_property_flag(prop, PROP_NEVER_NULL);
	RNA_def_property_pointer_sdna(prop, NULL, "tinfo");
	RNA_def_property_struct_type(prop, "ThemeInfo");
	RNA_def_property_ui_text(prop, "Info", "");

	prop = RNA_def_property(srna, "user_preferences", PROP_POINTER, PROP_NONE);
	RNA_def_property_flag(prop, PROP_NEVER_NULL);
	RNA_def_property_pointer_sdna(prop, NULL, "tuserpref");
	RNA_def_property_struct_type(prop, "ThemeUserPreferences");
	RNA_def_property_ui_text(prop, "User Preferences", "");
	
	prop = RNA_def_property(srna, "console", PROP_POINTER, PROP_NONE);
	RNA_def_property_flag(prop, PROP_NEVER_NULL);
	RNA_def_property_pointer_sdna(prop, NULL, "tconsole");
	RNA_def_property_struct_type(prop, "ThemeConsole");
	RNA_def_property_ui_text(prop, "Console", "");

	prop = RNA_def_property(srna, "bone_color_sets", PROP_COLLECTION, PROP_NONE);
	RNA_def_property_flag(prop, PROP_NEVER_NULL);
	RNA_def_property_collection_sdna(prop, NULL, "tarm", "");
	RNA_def_property_struct_type(prop, "ThemeBoneColorSet");
	RNA_def_property_ui_text(prop, "Bone Color Sets", "");

	prop = RNA_def_property(srna, "clip_editor", PROP_POINTER, PROP_NONE);
	RNA_def_property_flag(prop, PROP_NEVER_NULL);
	RNA_def_property_pointer_sdna(prop, NULL, "tclip");
	RNA_def_property_struct_type(prop, "ThemeClipEditor");
	RNA_def_property_ui_text(prop, "Clip Editor", "");

	prop = RNA_def_property(srna, "topbar", PROP_POINTER, PROP_NONE);
	RNA_def_property_flag(prop, PROP_NEVER_NULL);
	RNA_def_property_pointer_sdna(prop, NULL, "ttopbar");
	RNA_def_property_struct_type(prop, "ThemeTopBar");
	RNA_def_property_ui_text(prop, "Top Bar", "");
}

static void rna_def_userdef_addon(BlenderRNA *brna)
{
	StructRNA *srna;
	PropertyRNA *prop;

	srna = RNA_def_struct(brna, "Addon", NULL);
	RNA_def_struct_sdna(srna, "bAddon");
	RNA_def_struct_clear_flag(srna, STRUCT_UNDO);
	RNA_def_struct_ui_text(srna, "Add-on", "Python add-ons to be loaded automatically");

	prop = RNA_def_property(srna, "module", PROP_STRING, PROP_NONE);
	RNA_def_property_ui_text(prop, "Module", "Module name");
	RNA_def_struct_name_property(srna, prop);

	/* Collection active property */
	prop = RNA_def_property(srna, "preferences", PROP_POINTER, PROP_NONE);
	RNA_def_property_struct_type(prop, "AddonPreferences");
	RNA_def_property_pointer_funcs(prop, "rna_Addon_preferences_get", NULL, NULL, NULL);
}

static void rna_def_userdef_pathcompare(BlenderRNA *brna)
{
	StructRNA *srna;
	PropertyRNA *prop;

	srna = RNA_def_struct(brna, "PathCompare", NULL);
	RNA_def_struct_sdna(srna, "bPathCompare");
	RNA_def_struct_clear_flag(srna, STRUCT_UNDO);
	RNA_def_struct_ui_text(srna, "Path Compare", "Match paths against this value");

	prop = RNA_def_property(srna, "path", PROP_STRING, PROP_DIRPATH);
	RNA_def_property_ui_text(prop, "Path", "");
	RNA_def_struct_name_property(srna, prop);

	prop = RNA_def_property(srna, "use_glob", PROP_BOOLEAN, PROP_NONE);
	RNA_def_property_boolean_sdna(prop, NULL, "flag", USER_PATHCMP_GLOB);
	RNA_def_property_ui_text(prop, "Use Wildcard", "Enable wildcard globbing");
}

static void rna_def_userdef_addon_pref(BlenderRNA *brna)
{
	StructRNA *srna;
	PropertyRNA *prop;

	srna = RNA_def_struct(brna, "AddonPreferences", NULL);
	RNA_def_struct_ui_text(srna, "Add-on Preferences", "");
	RNA_def_struct_sdna(srna, "bAddon");  /* WARNING: only a bAddon during registration */

	RNA_def_struct_refine_func(srna, "rna_AddonPref_refine");
	RNA_def_struct_register_funcs(srna, "rna_AddonPref_register", "rna_AddonPref_unregister", NULL);
	RNA_def_struct_idprops_func(srna, "rna_AddonPref_idprops");

	/* registration */
	RNA_define_verify_sdna(0);
	prop = RNA_def_property(srna, "bl_idname", PROP_STRING, PROP_NONE);
	RNA_def_property_string_sdna(prop, NULL, "module");
	RNA_def_property_flag(prop, PROP_REGISTER);
	RNA_define_verify_sdna(1);
}


static void rna_def_userdef_dothemes(BlenderRNA *brna)
{
	
	rna_def_userdef_theme_ui_style(brna);
	rna_def_userdef_theme_ui(brna);

	rna_def_userdef_theme_space_generic(brna);
	rna_def_userdef_theme_space_gradient(brna);
	rna_def_userdef_theme_space_list_generic(brna);
	
	rna_def_userdef_theme_space_view3d(brna);
	rna_def_userdef_theme_space_graph(brna);
	rna_def_userdef_theme_space_file(brna);
	rna_def_userdef_theme_space_nla(brna);
	rna_def_userdef_theme_space_action(brna);
	rna_def_userdef_theme_space_image(brna);
	rna_def_userdef_theme_space_seq(brna);
	rna_def_userdef_theme_space_buts(brna);
	rna_def_userdef_theme_space_text(brna);
	rna_def_userdef_theme_space_time(brna);
	rna_def_userdef_theme_space_node(brna);
	rna_def_userdef_theme_space_outliner(brna);
	rna_def_userdef_theme_space_info(brna);
	rna_def_userdef_theme_space_userpref(brna);
	rna_def_userdef_theme_space_console(brna);
	rna_def_userdef_theme_space_logic(brna);
	rna_def_userdef_theme_space_clip(brna);
	rna_def_userdef_theme_space_topbar(brna);
	rna_def_userdef_theme_colorset(brna);
	rna_def_userdef_themes(brna);
}

static void rna_def_userdef_solidlight(BlenderRNA *brna)
{
	StructRNA *srna;
	PropertyRNA *prop;
	static float default_dir[3] = {0.f, 1.f, 0.f};

	srna = RNA_def_struct(brna, "UserSolidLight", NULL);
	RNA_def_struct_sdna(srna, "SolidLight");
	RNA_def_struct_clear_flag(srna, STRUCT_UNDO);
	RNA_def_struct_ui_text(srna, "Solid Light", "Light used for OpenGL lighting in solid draw mode");
	
	prop = RNA_def_property(srna, "use", PROP_BOOLEAN, PROP_NONE);
	RNA_def_property_boolean_sdna(prop, NULL, "flag", 1);
	RNA_def_property_ui_text(prop, "Enabled", "Enable this OpenGL light in solid draw mode");
	RNA_def_property_update(prop, 0, "rna_UserDef_viewport_lights_update");

	prop = RNA_def_property(srna, "direction", PROP_FLOAT, PROP_DIRECTION);
	RNA_def_property_float_sdna(prop, NULL, "vec");
	RNA_def_property_array(prop, 3);
	RNA_def_property_float_array_default(prop, default_dir);
	RNA_def_property_ui_text(prop, "Direction", "Direction that the OpenGL light is shining");
	RNA_def_property_update(prop, 0, "rna_UserDef_viewport_lights_update");

	prop = RNA_def_property(srna, "diffuse_color", PROP_FLOAT, PROP_COLOR);
	RNA_def_property_float_sdna(prop, NULL, "col");
	RNA_def_property_array(prop, 3);
	RNA_def_property_ui_text(prop, "Diffuse Color", "Diffuse color of the OpenGL light");
	RNA_def_property_update(prop, 0, "rna_UserDef_viewport_lights_update");

	prop = RNA_def_property(srna, "specular_color", PROP_FLOAT, PROP_COLOR);
	RNA_def_property_float_sdna(prop, NULL, "spec");
	RNA_def_property_array(prop, 3);
	RNA_def_property_ui_text(prop, "Specular Color", "Color of the light's specular highlight");
	RNA_def_property_update(prop, 0, "rna_UserDef_viewport_lights_update");
}

static void rna_def_userdef_walk_navigation(BlenderRNA *brna)
{
	StructRNA *srna;
	PropertyRNA *prop;

	srna = RNA_def_struct(brna, "WalkNavigation", NULL);
	RNA_def_struct_sdna(srna, "WalkNavigation");
	RNA_def_struct_clear_flag(srna, STRUCT_UNDO);
	RNA_def_struct_ui_text(srna, "Walk Navigation", "Walk navigation settings");

	prop = RNA_def_property(srna, "mouse_speed", PROP_FLOAT, PROP_NONE);
	RNA_def_property_range(prop, 0.01f, 10.0f);
	RNA_def_property_ui_text(prop, "Mouse Sensitivity", "Speed factor for when looking around, high values mean faster mouse movement");

	prop = RNA_def_property(srna, "walk_speed", PROP_FLOAT, PROP_VELOCITY);
	RNA_def_property_range(prop, 0.01f, 100.f);
	RNA_def_property_ui_text(prop, "Walk Speed", "Base speed for walking and flying");

	prop = RNA_def_property(srna, "walk_speed_factor", PROP_FLOAT, PROP_NONE);
	RNA_def_property_range(prop, 0.01f, 10.f);
	RNA_def_property_ui_text(prop, "Speed Factor", "Multiplication factor when using the fast or slow modifiers");

	prop = RNA_def_property(srna, "view_height", PROP_FLOAT, PROP_UNIT_LENGTH);
	RNA_def_property_ui_range(prop, 0.1f, 10.f, 0.1, 2);
	RNA_def_property_range(prop, 0.f, 1000.f);
	RNA_def_property_ui_text(prop, "View Height", "View distance from the floor when walking");

	prop = RNA_def_property(srna, "jump_height", PROP_FLOAT, PROP_UNIT_LENGTH);
	RNA_def_property_ui_range(prop, 0.1f, 10.f, 0.1, 2);
	RNA_def_property_range(prop, 0.1f, 100.f);
	RNA_def_property_ui_text(prop, "Jump Height", "Maximum height of a jump");

	prop = RNA_def_property(srna, "teleport_time", PROP_FLOAT, PROP_NONE);
	RNA_def_property_range(prop, 0.f, 10.f);
	RNA_def_property_ui_text(prop, "Teleport Duration", "Interval of time warp when teleporting in navigation mode");

	prop = RNA_def_property(srna, "use_gravity", PROP_BOOLEAN, PROP_BOOLEAN);
	RNA_def_property_boolean_sdna(prop, NULL, "flag", USER_WALK_GRAVITY);
	RNA_def_property_ui_text(prop, "Gravity", "Walk with gravity, or free navigate");

	prop = RNA_def_property(srna, "use_mouse_reverse", PROP_BOOLEAN, PROP_BOOLEAN);
	RNA_def_property_boolean_sdna(prop, NULL, "flag", USER_WALK_MOUSE_REVERSE);
	RNA_def_property_ui_text(prop, "Reverse Mouse", "Reverse the vertical movement of the mouse");
}

static void rna_def_userdef_view(BlenderRNA *brna)
{
	static EnumPropertyItem timecode_styles[] = {
		{USER_TIMECODE_MINIMAL, "MINIMAL", 0, "Minimal Info",
		                        "Most compact representation, uses '+' as separator for sub-second frame numbers, "
		                        "with left and right truncation of the timecode as necessary"},
		{USER_TIMECODE_SMPTE_FULL, "SMPTE", 0, "SMPTE (Full)", "Full SMPTE timecode (format is HH:MM:SS:FF)"},
		{USER_TIMECODE_SMPTE_MSF, "SMPTE_COMPACT", 0, "SMPTE (Compact)",
		                          "SMPTE timecode showing minutes, seconds, and frames only - "
		                          "hours are also shown if necessary, but not by default"},
		{USER_TIMECODE_MILLISECONDS, "MILLISECONDS", 0, "Compact with Milliseconds",
		                             "Similar to SMPTE (Compact), except that instead of frames, "
		                             "milliseconds are shown instead"},
		{USER_TIMECODE_SECONDS_ONLY, "SECONDS_ONLY", 0, "Only Seconds",
		                             "Direct conversion of frame numbers to seconds"},
		{0, NULL, 0, NULL, NULL}
	};

	static EnumPropertyItem zoom_frame_modes[] = {
		{ZOOM_FRAME_MODE_KEEP_RANGE, "KEEP_RANGE", 0, "Keep Range", ""},
		{ZOOM_FRAME_MODE_SECONDS, "SECONDS", 0, "Seconds", ""},
		{ZOOM_FRAME_MODE_KEYFRAMES, "KEYFRAMES", 0, "Keyframes", ""},
		{0, NULL, 0, NULL, NULL}
	};

	PropertyRNA *prop;
	StructRNA *srna;
	
	srna = RNA_def_struct(brna, "UserPreferencesView", NULL);
	RNA_def_struct_sdna(srna, "UserDef");
	RNA_def_struct_nested(brna, srna, "UserPreferences");
	RNA_def_struct_clear_flag(srna, STRUCT_UNDO);
	RNA_def_struct_ui_text(srna, "View & Controls", "Preferences related to viewing data");

	/* View  */
	prop = RNA_def_property(srna, "ui_scale", PROP_FLOAT, PROP_FACTOR);
	RNA_def_property_ui_text(prop, "UI Scale", "Changes the size of the fonts and buttons in the interface");
	RNA_def_property_range(prop, 0.25f, 4.0f);
	RNA_def_property_ui_range(prop, 0.5f, 2.0f, 1, 1);
	RNA_def_property_float_default(prop, 1.0f);
	RNA_def_property_update(prop, 0, "rna_userdef_dpi_update");

	/* display */
	prop = RNA_def_property(srna, "show_tooltips", PROP_BOOLEAN, PROP_NONE);
	RNA_def_property_boolean_sdna(prop, NULL, "flag", USER_TOOLTIPS);
	RNA_def_property_ui_text(prop, "Tooltips", "Display tooltips (when off hold Alt to force display)");

	prop = RNA_def_property(srna, "show_tooltips_python", PROP_BOOLEAN, PROP_NONE);
	RNA_def_property_boolean_negative_sdna(prop, NULL, "flag", USER_TOOLTIPS_PYTHON);
	RNA_def_property_ui_text(prop, "Python Tooltips", "Show Python references in tooltips");

	prop = RNA_def_property(srna, "show_object_info", PROP_BOOLEAN, PROP_NONE);
	RNA_def_property_boolean_sdna(prop, NULL, "uiflag", USER_DRAWVIEWINFO);
	RNA_def_property_ui_text(prop, "Display Object Info", "Display objects name and frame number in 3D view");
	RNA_def_property_update(prop, 0, "rna_userdef_update");

	prop = RNA_def_property(srna, "show_large_cursors", PROP_BOOLEAN, PROP_NONE);
	RNA_def_property_boolean_sdna(prop, NULL, "curssize", 0);
	RNA_def_property_ui_text(prop, "Large Cursors", "Use large mouse cursors when available");
	RNA_def_property_update(prop, 0, "rna_userdef_update");

	prop = RNA_def_property(srna, "show_view_name", PROP_BOOLEAN, PROP_NONE);
	RNA_def_property_boolean_sdna(prop, NULL, "uiflag", USER_SHOW_VIEWPORTNAME);
	RNA_def_property_ui_text(prop, "Show View Name", "Show the name of the view's direction in each 3D View");
	RNA_def_property_update(prop, 0, "rna_userdef_update");

	prop = RNA_def_property(srna, "show_splash", PROP_BOOLEAN, PROP_NONE);
	RNA_def_property_boolean_negative_sdna(prop, NULL, "uiflag", USER_SPLASH_DISABLE);
	RNA_def_property_ui_text(prop, "Show Splash", "Display splash screen on startup");

	prop = RNA_def_property(srna, "show_playback_fps", PROP_BOOLEAN, PROP_NONE);
	RNA_def_property_boolean_sdna(prop, NULL, "uiflag", USER_SHOW_FPS);
	RNA_def_property_ui_text(prop, "Show Playback FPS",
	                         "Show the frames per second screen refresh rate, while animation is played back");
	RNA_def_property_update(prop, 0, "rna_userdef_update");
	
	/* menus */
	prop = RNA_def_property(srna, "use_mouse_over_open", PROP_BOOLEAN, PROP_NONE);
	RNA_def_property_boolean_sdna(prop, NULL, "uiflag", USER_MENUOPENAUTO);
	RNA_def_property_ui_text(prop, "Open On Mouse Over",
	                         "Open menu buttons and pulldowns automatically when the mouse is hovering");
	
	prop = RNA_def_property(srna, "open_toplevel_delay", PROP_INT, PROP_NONE);
	RNA_def_property_int_sdna(prop, NULL, "menuthreshold1");
	RNA_def_property_range(prop, 1, 40);
	RNA_def_property_ui_text(prop, "Top Level Menu Open Delay",
	                         "Time delay in 1/10 seconds before automatically opening top level menus");

	prop = RNA_def_property(srna, "open_sublevel_delay", PROP_INT, PROP_NONE);
	RNA_def_property_int_sdna(prop, NULL, "menuthreshold2");
	RNA_def_property_range(prop, 1, 40);
	RNA_def_property_ui_text(prop, "Sub Level Menu Open Delay",
	                         "Time delay in 1/10 seconds before automatically opening sub level menus");

	/* pie menus */
	prop = RNA_def_property(srna, "pie_initial_timeout", PROP_INT, PROP_NONE);
	RNA_def_property_range(prop, 0, 1000);
	RNA_def_property_ui_text(prop, "Recenter Timeout",
	                         "Pie menus will use the initial mouse position as center for this amount of time "
	                         "(in 1/100ths of sec)");

	prop = RNA_def_property(srna, "pie_animation_timeout", PROP_INT, PROP_NONE);
	RNA_def_property_range(prop, 0, 1000);
	RNA_def_property_ui_text(prop, "Animation Timeout",
	                         "Time needed to fully animate the pie to unfolded state (in 1/100ths of sec)");

	prop = RNA_def_property(srna, "pie_menu_radius", PROP_INT, PROP_PIXEL);
	RNA_def_property_range(prop, 0, 1000);
	RNA_def_property_ui_text(prop, "Radius", "Pie menu size in pixels");

	prop = RNA_def_property(srna, "pie_menu_threshold", PROP_INT, PROP_PIXEL);
	RNA_def_property_range(prop, 0, 1000);
	RNA_def_property_ui_text(prop, "Threshold", "Distance from center needed before a selection can be made");

	prop = RNA_def_property(srna, "pie_menu_confirm", PROP_INT, PROP_PIXEL);
	RNA_def_property_range(prop, 0, 1000);
	RNA_def_property_ui_text(prop, "Confirm Threshold",
	                         "Distance threshold after which selection is made (zero to disable)");

	prop = RNA_def_property(srna, "use_quit_dialog", PROP_BOOLEAN, PROP_NONE);
	RNA_def_property_boolean_sdna(prop, NULL, "uiflag", USER_QUIT_PROMPT);
	RNA_def_property_ui_text(prop, "Prompt Quit",
	                         "Ask for confirmation when quitting through the window close button");

	/* Toolbox click-hold delay */
	prop = RNA_def_property(srna, "open_left_mouse_delay", PROP_INT, PROP_NONE);
	RNA_def_property_int_sdna(prop, NULL, "tb_leftmouse");
	RNA_def_property_range(prop, 1, 40);
	RNA_def_property_ui_text(prop, "Hold LMB Open Toolbox Delay",
	                         "Time in 1/10 seconds to hold the Left Mouse Button before opening the toolbox");

	prop = RNA_def_property(srna, "open_right_mouse_delay", PROP_INT, PROP_NONE);
	RNA_def_property_int_sdna(prop, NULL, "tb_rightmouse");
	RNA_def_property_range(prop, 1, 40);
	RNA_def_property_ui_text(prop, "Hold RMB Open Toolbox Delay",
	                         "Time in 1/10 seconds to hold the Right Mouse Button before opening the toolbox");

	prop = RNA_def_property(srna, "show_column_layout", PROP_BOOLEAN, PROP_NONE);
	RNA_def_property_boolean_sdna(prop, NULL, "uiflag", USER_PLAINMENUS);
	RNA_def_property_ui_text(prop, "Toolbox Column Layout", "Use a column layout for toolbox");

	prop = RNA_def_property(srna, "use_directional_menus", PROP_BOOLEAN, PROP_NONE);
	RNA_def_property_boolean_negative_sdna(prop, NULL, "uiflag", USER_MENUFIXEDORDER);
	RNA_def_property_ui_text(prop, "Contents Follow Opening Direction",
	                         "Otherwise menus, etc will always be top to bottom, left to right, "
	                         "no matter opening direction");

	prop = RNA_def_property(srna, "use_global_pivot", PROP_BOOLEAN, PROP_NONE);
	RNA_def_property_boolean_sdna(prop, NULL, "uiflag", USER_LOCKAROUND);
	RNA_def_property_ui_text(prop, "Global Pivot", "Lock the same rotation/scaling pivot in all 3D Views");

	prop = RNA_def_property(srna, "use_mouse_depth_navigate", PROP_BOOLEAN, PROP_NONE);
	RNA_def_property_boolean_sdna(prop, NULL, "uiflag", USER_ZBUF_ORBIT);
	RNA_def_property_ui_text(prop, "Auto Depth",
	                         "Use the depth under the mouse to improve view pan/rotate/zoom functionality");

	prop = RNA_def_property(srna, "use_mouse_depth_cursor", PROP_BOOLEAN, PROP_NONE);
	RNA_def_property_boolean_sdna(prop, NULL, "uiflag", USER_ZBUF_CURSOR);
	RNA_def_property_ui_text(prop, "Cursor Depth",
	                         "Use the depth under the mouse when placing the cursor");

	prop = RNA_def_property(srna, "use_camera_lock_parent", PROP_BOOLEAN, PROP_NONE);
	RNA_def_property_boolean_negative_sdna(prop, NULL, "uiflag", USER_CAM_LOCK_NO_PARENT);
	RNA_def_property_ui_text(prop, "Camera Parent Lock",
	                         "When the camera is locked to the view and in fly mode, "
	                         "transform the parent rather than the camera");

	/* view zoom */
	prop = RNA_def_property(srna, "use_zoom_to_mouse", PROP_BOOLEAN, PROP_NONE);
	RNA_def_property_boolean_sdna(prop, NULL, "uiflag", USER_ZOOM_TO_MOUSEPOS);
	RNA_def_property_ui_text(prop, "Zoom To Mouse Position",
	                         "Zoom in towards the mouse pointer's position in the 3D view, "
	                         "rather than the 2D window center");

	/* view rotation */
	prop = RNA_def_property(srna, "use_auto_perspective", PROP_BOOLEAN, PROP_NONE);
	RNA_def_property_boolean_sdna(prop, NULL, "uiflag", USER_AUTOPERSP);
	RNA_def_property_ui_text(prop, "Auto Perspective",
	                         "Automatically switch between orthographic and perspective when changing "
	                         "from top/front/side views");

	prop = RNA_def_property(srna, "use_rotate_around_active", PROP_BOOLEAN, PROP_NONE);
	RNA_def_property_boolean_sdna(prop, NULL, "uiflag", USER_ORBIT_SELECTION);
	RNA_def_property_ui_text(prop, "Rotate Around Selection", "Use selection as the pivot point");
	
	/* mini axis */
	prop = RNA_def_property(srna, "show_mini_axis", PROP_BOOLEAN, PROP_NONE);
	RNA_def_property_boolean_sdna(prop, NULL, "uiflag", USER_SHOW_ROTVIEWICON);
	RNA_def_property_ui_text(prop, "Show Mini Axes",
	                         "Show a small rotating 3D axes in the bottom left corner of the 3D View");
	RNA_def_property_update(prop, 0, "rna_userdef_update");

	prop = RNA_def_property(srna, "mini_axis_size", PROP_INT, PROP_NONE);
	RNA_def_property_int_sdna(prop, NULL, "rvisize");
	RNA_def_property_range(prop, 10, 64);
	RNA_def_property_ui_text(prop, "Mini Axes Size", "The axes icon's size");
	RNA_def_property_update(prop, 0, "rna_userdef_update");

	prop = RNA_def_property(srna, "mini_axis_brightness", PROP_INT, PROP_NONE);
	RNA_def_property_int_sdna(prop, NULL, "rvibright");
	RNA_def_property_range(prop, 0, 10);
	RNA_def_property_ui_text(prop, "Mini Axes Brightness", "Brightness of the icon");
	RNA_def_property_update(prop, 0, "rna_userdef_update");

	prop = RNA_def_property(srna, "smooth_view", PROP_INT, PROP_NONE);
	RNA_def_property_int_sdna(prop, NULL, "smooth_viewtx");
	RNA_def_property_range(prop, 0, 1000);
	RNA_def_property_ui_text(prop, "Smooth View", "Time to animate the view in milliseconds, zero to disable");

	prop = RNA_def_property(srna, "rotation_angle", PROP_FLOAT, PROP_NONE);
	RNA_def_property_float_sdna(prop, NULL, "pad_rot_angle");
	RNA_def_property_range(prop, 0, 90);
	RNA_def_property_ui_text(prop, "Rotation Angle", "Rotation step for numerical pad keys (2 4 6 8)");

	/* 3D transform widget */
	prop = RNA_def_property(srna, "show_manipulator", PROP_BOOLEAN, PROP_NONE);
	RNA_def_property_boolean_sdna(prop, NULL, "tw_flag", V3D_USE_MANIPULATOR);
	RNA_def_property_ui_text(prop, "Manipulator", "Use 3D transform manipulator");
	RNA_def_property_update(prop, 0, "rna_userdef_show_manipulator_update");

	prop = RNA_def_property(srna, "manipulator_size", PROP_INT, PROP_PIXEL);
	RNA_def_property_int_sdna(prop, NULL, "tw_size");
	RNA_def_property_range(prop, 10, 200);
	RNA_def_property_int_default(prop, 75);
	RNA_def_property_ui_text(prop, "Manipulator Size", "Diameter of the manipulator");
	RNA_def_property_update(prop, 0, "rna_userdef_update");

	prop = RNA_def_property(srna, "manipulator_handle_size", PROP_INT, PROP_PERCENTAGE);
	RNA_def_property_int_sdna(prop, NULL, "tw_handlesize");
	RNA_def_property_range(prop, 2, 40);
	RNA_def_property_int_default(prop, 25);
	RNA_def_property_ui_text(prop, "Manipulator Handle Size", "Size of manipulator handles as percentage of the radius");
	RNA_def_property_update(prop, 0, "rna_userdef_update");

	prop = RNA_def_property(srna, "manipulator_hotspot", PROP_INT, PROP_PIXEL);
	RNA_def_property_int_sdna(prop, NULL, "tw_hotspot");
	RNA_def_property_range(prop, 4, 40);
	RNA_def_property_int_default(prop, 14);
	RNA_def_property_ui_text(prop, "Manipulator Hotspot", "Distance around the handles to accept mouse clicks");

	prop = RNA_def_property(srna, "object_origin_size", PROP_INT, PROP_PIXEL);
	RNA_def_property_int_sdna(prop, NULL, "obcenter_dia");
	RNA_def_property_range(prop, 4, 10);
	RNA_def_property_ui_text(prop, "Object Origin Size", "Diameter in Pixels for Object/Lamp origin display");
	RNA_def_property_update(prop, 0, "rna_userdef_update");
	
	/* View2D Grid Displays */
	prop = RNA_def_property(srna, "view2d_grid_spacing_min", PROP_INT, PROP_PIXEL);
	RNA_def_property_int_sdna(prop, NULL, "v2d_min_gridsize");
	RNA_def_property_range(prop, 1, 500); /* XXX: perhaps the lower range should only go down to 5? */
	RNA_def_property_ui_text(prop, "2D View Minimum Grid Spacing",
	                         "Minimum number of pixels between each gridline in 2D Viewports");
	RNA_def_property_update(prop, 0, "rna_userdef_update");
	
	/* TODO: add a setter for this, so that we can bump up the minimum size as necessary... */
	prop = RNA_def_property(srna, "timecode_style", PROP_ENUM, PROP_NONE);
	RNA_def_property_enum_items(prop, timecode_styles);
	RNA_def_property_enum_sdna(prop, NULL, "timecode_style");
	RNA_def_property_enum_funcs(prop, NULL, "rna_userdef_timecode_style_set", NULL);
	RNA_def_property_ui_text(prop, "TimeCode Style",
	                         "Format of Time Codes displayed when not displaying timing in terms of frames");
	RNA_def_property_update(prop, 0, "rna_userdef_update");

	prop = RNA_def_property(srna, "view_frame_type", PROP_ENUM, PROP_NONE);
	RNA_def_property_enum_items(prop, zoom_frame_modes);
	RNA_def_property_enum_sdna(prop, NULL, "view_frame_type");
	RNA_def_property_ui_text(prop, "Zoom To Frame Type", "How zooming to frame focuses around current frame");

	prop = RNA_def_property(srna, "view_frame_keyframes", PROP_INT, PROP_NONE);
	RNA_def_property_range(prop, 1, 500);
	RNA_def_property_ui_text(prop, "Zoom Keyframes",
	                         "Keyframes around cursor that we zoom around");

	prop = RNA_def_property(srna, "view_frame_seconds", PROP_FLOAT, PROP_TIME);
	RNA_def_property_range(prop, 0.0, 10000.0);
	RNA_def_property_ui_text(prop, "Zoom Seconds",
	                         "Seconds around cursor that we zoom around");

}

static void rna_def_userdef_edit(BlenderRNA *brna)
{
	PropertyRNA *prop;
	StructRNA *srna;

	static EnumPropertyItem auto_key_modes[] = {
		{AUTOKEY_MODE_NORMAL, "ADD_REPLACE_KEYS", 0, "Add/Replace", ""},
		{AUTOKEY_MODE_EDITKEYS, "REPLACE_KEYS", 0, "Replace", ""},
		{0, NULL, 0, NULL, NULL}
	};
		
	static const EnumPropertyItem material_link_items[] = {
		{0, "OBDATA", 0, "ObData", "Toggle whether the material is linked to object data or the object block"},
		{USER_MAT_ON_OB, "OBJECT", 0, "Object",
		                 "Toggle whether the material is linked to object data or the object block"},
		{0, NULL, 0, NULL, NULL}
	};
		
	static const EnumPropertyItem object_align_items[] = {
		{0, "WORLD", 0, "World", "Align newly added objects to the world coordinate system"},
		{USER_ADD_VIEWALIGNED, "VIEW", 0, "View", "Align newly added objects facing the active 3D View direction"},
		{0, NULL, 0, NULL, NULL}
	};

	srna = RNA_def_struct(brna, "UserPreferencesEdit", NULL);
	RNA_def_struct_sdna(srna, "UserDef");
	RNA_def_struct_nested(brna, srna, "UserPreferences");
	RNA_def_struct_clear_flag(srna, STRUCT_UNDO);
	RNA_def_struct_ui_text(srna, "Edit Methods", "Settings for interacting with Blender data");
	
	/* Edit Methods */
	
	prop = RNA_def_property(srna, "material_link", PROP_ENUM, PROP_NONE);
	RNA_def_property_enum_bitflag_sdna(prop, NULL, "flag");
	RNA_def_property_enum_items(prop, material_link_items);
	RNA_def_property_ui_text(prop, "Material Link To",
	                         "Toggle whether the material is linked to object data or the object block");
	
	prop = RNA_def_property(srna, "object_align", PROP_ENUM, PROP_NONE);
	RNA_def_property_enum_bitflag_sdna(prop, NULL, "flag");
	RNA_def_property_enum_items(prop, object_align_items);
	RNA_def_property_ui_text(prop, "Align Object To",
	                         "When adding objects from a 3D View menu, either align them with that view or "
	                         "with the world");

	prop = RNA_def_property(srna, "use_enter_edit_mode", PROP_BOOLEAN, PROP_NONE);
	RNA_def_property_boolean_sdna(prop, NULL, "flag", USER_ADD_EDITMODE);
	RNA_def_property_ui_text(prop, "Enter Edit Mode", "Enter Edit Mode automatically after adding a new object");

	prop = RNA_def_property(srna, "use_drag_immediately", PROP_BOOLEAN, PROP_NONE);
	RNA_def_property_boolean_sdna(prop, NULL, "flag", USER_RELEASECONFIRM);
	RNA_def_property_ui_text(prop, "Release confirms",
	                         "Moving things with a mouse drag confirms when releasing the button");
	
	/* Undo */
	prop = RNA_def_property(srna, "undo_steps", PROP_INT, PROP_NONE);
	RNA_def_property_int_sdna(prop, NULL, "undosteps");
	RNA_def_property_range(prop, 0, 256);
	RNA_def_property_int_funcs(prop, NULL, "rna_userdef_undo_steps_set", NULL);
	RNA_def_property_ui_text(prop, "Undo Steps", "Number of undo steps available (smaller values conserve memory)");

	prop = RNA_def_property(srna, "undo_memory_limit", PROP_INT, PROP_NONE);
	RNA_def_property_int_sdna(prop, NULL, "undomemory");
	RNA_def_property_range(prop, 0, 32767);
	RNA_def_property_ui_text(prop, "Undo Memory Size", "Maximum memory usage in megabytes (0 means unlimited)");

	prop = RNA_def_property(srna, "use_global_undo", PROP_BOOLEAN, PROP_NONE);
	RNA_def_property_boolean_sdna(prop, NULL, "uiflag", USER_GLOBALUNDO);
	RNA_def_property_ui_text(prop, "Global Undo",
	                         "Global undo works by keeping a full copy of the file itself in memory, "
	                         "so takes extra memory");

	/* auto keyframing */
	prop = RNA_def_property(srna, "use_auto_keying", PROP_BOOLEAN, PROP_NONE);
	RNA_def_property_boolean_sdna(prop, NULL, "autokey_mode", AUTOKEY_ON);
	RNA_def_property_ui_text(prop, "Auto Keying Enable",
	                         "Automatic keyframe insertion for Objects and Bones "
	                         "(default setting used for new Scenes)");
	RNA_def_property_ui_icon(prop, ICON_REC, 0);

	prop = RNA_def_property(srna, "auto_keying_mode", PROP_ENUM, PROP_NONE);
	RNA_def_property_enum_items(prop, auto_key_modes);
	RNA_def_property_enum_funcs(prop, "rna_userdef_autokeymode_get", "rna_userdef_autokeymode_set", NULL);
	RNA_def_property_ui_text(prop, "Auto Keying Mode",
	                         "Mode of automatic keyframe insertion for Objects and Bones "
	                         "(default setting used for new Scenes)");

	prop = RNA_def_property(srna, "use_keyframe_insert_available", PROP_BOOLEAN, PROP_NONE);
	RNA_def_property_boolean_sdna(prop, NULL, "autokey_flag", AUTOKEY_FLAG_INSERTAVAIL);
	RNA_def_property_ui_text(prop, "Auto Keyframe Insert Available",
	                         "Automatic keyframe insertion in available F-Curves");

	prop = RNA_def_property(srna, "use_auto_keying_warning", PROP_BOOLEAN, PROP_NONE);
	RNA_def_property_boolean_negative_sdna(prop, NULL, "autokey_flag", AUTOKEY_FLAG_NOWARNING);
	RNA_def_property_ui_text(prop, "Show Auto Keying Warning",
	                         "Show warning indicators when transforming objects and bones if auto keying is enabled");
	
	/* keyframing settings */
	prop = RNA_def_property(srna, "use_keyframe_insert_needed", PROP_BOOLEAN, PROP_NONE);
	RNA_def_property_boolean_sdna(prop, NULL, "autokey_flag", AUTOKEY_FLAG_INSERTNEEDED);
	RNA_def_property_ui_text(prop, "Keyframe Insert Needed", "Keyframe insertion only when keyframe needed");

	prop = RNA_def_property(srna, "use_visual_keying", PROP_BOOLEAN, PROP_NONE);
	RNA_def_property_boolean_sdna(prop, NULL, "autokey_flag", AUTOKEY_FLAG_AUTOMATKEY);
	RNA_def_property_ui_text(prop, "Visual Keying", "Use Visual keying automatically for constrained objects");
	
	prop = RNA_def_property(srna, "use_insertkey_xyz_to_rgb", PROP_BOOLEAN, PROP_NONE);
	RNA_def_property_boolean_sdna(prop, NULL, "autokey_flag", AUTOKEY_FLAG_XYZ2RGB);
	RNA_def_property_ui_text(prop, "New F-Curve Colors - XYZ to RGB",
	                         "Color for newly added transformation F-Curves (Location, Rotation, Scale) "
	                         "and also Color is based on the transform axis");
	
	prop = RNA_def_property(srna, "keyframe_new_interpolation_type", PROP_ENUM, PROP_NONE);
	RNA_def_property_enum_items(prop, rna_enum_beztriple_interpolation_mode_items);
	RNA_def_property_enum_sdna(prop, NULL, "ipo_new");
	RNA_def_property_ui_text(prop, "New Interpolation Type",
	                         "Interpolation mode used for first keyframe on newly added F-Curves "
	                         "(subsequent keyframes take interpolation from preceding keyframe)");

	prop = RNA_def_property(srna, "keyframe_new_handle_type", PROP_ENUM, PROP_NONE);
	RNA_def_property_enum_items(prop, rna_enum_keyframe_handle_type_items);
	RNA_def_property_enum_sdna(prop, NULL, "keyhandles_new");
	RNA_def_property_ui_text(prop, "New Handles Type", "Handle type for handles of new keyframes");
	
	/* frame numbers */
	prop = RNA_def_property(srna, "use_negative_frames", PROP_BOOLEAN, PROP_NONE);
	RNA_def_property_boolean_negative_sdna(prop, NULL, "flag", USER_NONEGFRAMES);
	RNA_def_property_ui_text(prop, "Allow Negative Frames",
	                         "Current frame number can be manually set to a negative value");

	/* fcurve opacity */
	prop = RNA_def_property(srna, "fcurve_unselected_alpha", PROP_FLOAT, PROP_FACTOR);
	RNA_def_property_float_sdna(prop, NULL, "fcu_inactive_alpha");
	RNA_def_property_range(prop, 0.001f, 1.0f);
	RNA_def_property_ui_text(prop, "Unselected F-Curve Visibility",
	                         "Amount that unselected F-Curves stand out from the background (Graph Editor)");
	RNA_def_property_update(prop, NC_SPACE | ND_SPACE_GRAPH, NULL);
	
	/* grease pencil */
	prop = RNA_def_property(srna, "grease_pencil_manhattan_distance", PROP_INT, PROP_PIXEL);
	RNA_def_property_int_sdna(prop, NULL, "gp_manhattendist");
	RNA_def_property_range(prop, 0, 100);
	RNA_def_property_ui_text(prop, "Grease Pencil Manhattan Distance",
	                         "Pixels moved by mouse per axis when drawing stroke");

	prop = RNA_def_property(srna, "grease_pencil_euclidean_distance", PROP_INT, PROP_PIXEL);
	RNA_def_property_int_sdna(prop, NULL, "gp_euclideandist");
	RNA_def_property_range(prop, 0, 100);
	RNA_def_property_ui_text(prop, "Grease Pencil Euclidean Distance",
	                         "Distance moved by mouse when drawing stroke to include");

	prop = RNA_def_property(srna, "use_grease_pencil_simplify_stroke", PROP_BOOLEAN, PROP_NONE);
	RNA_def_property_boolean_sdna(prop, NULL, "gp_settings", GP_PAINT_DOSIMPLIFY);
	RNA_def_property_ui_text(prop, "Grease Pencil Simplify Stroke", "Simplify the final stroke");

	prop = RNA_def_property(srna, "grease_pencil_eraser_radius", PROP_INT, PROP_PIXEL);
	RNA_def_property_int_sdna(prop, NULL, "gp_eraser");
	RNA_def_property_range(prop, 1, 500);
	RNA_def_property_ui_text(prop, "Grease Pencil Eraser Radius", "Radius of eraser 'brush'");
	
	
	prop = RNA_def_property(srna, "grease_pencil_default_color", PROP_FLOAT, PROP_COLOR_GAMMA);
	RNA_def_property_float_sdna(prop, NULL, "gpencil_new_layer_col");
	RNA_def_property_array(prop, 4);
	RNA_def_property_ui_text(prop, "Grease Pencil Default Color", "Color of new Grease Pencil layers");
	
	/* sculpt and paint */

	prop = RNA_def_property(srna, "sculpt_paint_overlay_color", PROP_FLOAT, PROP_COLOR_GAMMA);
	RNA_def_property_float_sdna(prop, NULL, "sculpt_paint_overlay_col");
	RNA_def_property_array(prop, 3);
	RNA_def_property_ui_text(prop, "Sculpt/Paint Overlay Color", "Color of texture overlay");

	/* duplication linking */
	prop = RNA_def_property(srna, "use_duplicate_mesh", PROP_BOOLEAN, PROP_NONE);
	RNA_def_property_boolean_sdna(prop, NULL, "dupflag", USER_DUP_MESH);
	RNA_def_property_ui_text(prop, "Duplicate Mesh", "Causes mesh data to be duplicated with the object");

	prop = RNA_def_property(srna, "use_duplicate_surface", PROP_BOOLEAN, PROP_NONE);
	RNA_def_property_boolean_sdna(prop, NULL, "dupflag", USER_DUP_SURF);
	RNA_def_property_ui_text(prop, "Duplicate Surface", "Causes surface data to be duplicated with the object");
	
	prop = RNA_def_property(srna, "use_duplicate_curve", PROP_BOOLEAN, PROP_NONE);
	RNA_def_property_boolean_sdna(prop, NULL, "dupflag", USER_DUP_CURVE);
	RNA_def_property_ui_text(prop, "Duplicate Curve", "Causes curve data to be duplicated with the object");

	prop = RNA_def_property(srna, "use_duplicate_text", PROP_BOOLEAN, PROP_NONE);
	RNA_def_property_boolean_sdna(prop, NULL, "dupflag", USER_DUP_FONT);
	RNA_def_property_ui_text(prop, "Duplicate Text", "Causes text data to be duplicated with the object");

	prop = RNA_def_property(srna, "use_duplicate_metaball", PROP_BOOLEAN, PROP_NONE);
	RNA_def_property_boolean_sdna(prop, NULL, "dupflag", USER_DUP_MBALL);
	RNA_def_property_ui_text(prop, "Duplicate Metaball", "Causes metaball data to be duplicated with the object");
	
	prop = RNA_def_property(srna, "use_duplicate_armature", PROP_BOOLEAN, PROP_NONE);
	RNA_def_property_boolean_sdna(prop, NULL, "dupflag", USER_DUP_ARM);
	RNA_def_property_ui_text(prop, "Duplicate Armature", "Causes armature data to be duplicated with the object");

	prop = RNA_def_property(srna, "use_duplicate_lamp", PROP_BOOLEAN, PROP_NONE);
	RNA_def_property_boolean_sdna(prop, NULL, "dupflag", USER_DUP_LAMP);
	RNA_def_property_ui_text(prop, "Duplicate Lamp", "Causes lamp data to be duplicated with the object");

	prop = RNA_def_property(srna, "use_duplicate_material", PROP_BOOLEAN, PROP_NONE);
	RNA_def_property_boolean_sdna(prop, NULL, "dupflag", USER_DUP_MAT);
	RNA_def_property_ui_text(prop, "Duplicate Material", "Causes material data to be duplicated with the object");

	prop = RNA_def_property(srna, "use_duplicate_texture", PROP_BOOLEAN, PROP_NONE);
	RNA_def_property_boolean_sdna(prop, NULL, "dupflag", USER_DUP_TEX);
	RNA_def_property_ui_text(prop, "Duplicate Texture", "Causes texture data to be duplicated with the object");
		
	/* xxx */
	prop = RNA_def_property(srna, "use_duplicate_fcurve", PROP_BOOLEAN, PROP_NONE);
	RNA_def_property_boolean_sdna(prop, NULL, "dupflag", USER_DUP_IPO);
	RNA_def_property_ui_text(prop, "Duplicate F-Curve", "Causes F-curve data to be duplicated with the object");
	/* xxx */
	prop = RNA_def_property(srna, "use_duplicate_action", PROP_BOOLEAN, PROP_NONE);
	RNA_def_property_boolean_sdna(prop, NULL, "dupflag", USER_DUP_ACT);
	RNA_def_property_ui_text(prop, "Duplicate Action", "Causes actions to be duplicated with the object");
	
	prop = RNA_def_property(srna, "use_duplicate_particle", PROP_BOOLEAN, PROP_NONE);
	RNA_def_property_boolean_sdna(prop, NULL, "dupflag", USER_DUP_PSYS);
	RNA_def_property_ui_text(prop, "Duplicate Particle", "Causes particle systems to be duplicated with the object");

	/* currently only used for insert offset (aka auto-offset), maybe also be useful for later stuff though */
	prop = RNA_def_property(srna, "node_margin", PROP_INT, PROP_NONE);
	RNA_def_property_int_sdna(prop, NULL, "node_margin");
	RNA_def_property_ui_text(prop, "Auto-offset Margin", "Minimum distance between nodes for Auto-offsetting nodes");
	RNA_def_property_update(prop, 0, "rna_userdef_update");
}

static void rna_def_userdef_system(BlenderRNA *brna)
{
	PropertyRNA *prop;
	StructRNA *srna;

	static EnumPropertyItem gl_texture_clamp_items[] = {
		{0, "CLAMP_OFF", 0, "Off", ""},
		{8192, "CLAMP_8192", 0, "8192", ""},
		{4096, "CLAMP_4096", 0, "4096", ""},
		{2048, "CLAMP_2048", 0, "2048", ""},
		{1024, "CLAMP_1024", 0, "1024", ""},
		{512, "CLAMP_512", 0, "512", ""},
		{256, "CLAMP_256", 0, "256", ""},
		{128, "CLAMP_128", 0, "128", ""},
		{0, NULL, 0, NULL, NULL}
	};

	static EnumPropertyItem anisotropic_items[] = {
		{1, "FILTER_0", 0, "Off", ""},
		{2, "FILTER_2", 0, "2x", ""},
		{4, "FILTER_4", 0, "4x", ""},
		{8, "FILTER_8", 0, "8x", ""},
		{16, "FILTER_16", 0, "16x", ""},
		{0, NULL, 0, NULL, NULL}
	};

	static EnumPropertyItem audio_mixing_samples_items[] = {
		{256, "SAMPLES_256", 0, "256", "Set audio mixing buffer size to 256 samples"},
		{512, "SAMPLES_512", 0, "512", "Set audio mixing buffer size to 512 samples"},
		{1024, "SAMPLES_1024", 0, "1024", "Set audio mixing buffer size to 1024 samples"},
		{2048, "SAMPLES_2048", 0, "2048", "Set audio mixing buffer size to 2048 samples"},
		{4096, "SAMPLES_4096", 0, "4096", "Set audio mixing buffer size to 4096 samples"},
		{8192, "SAMPLES_8192", 0, "8192", "Set audio mixing buffer size to 8192 samples"},
		{16384, "SAMPLES_16384", 0, "16384", "Set audio mixing buffer size to 16384 samples"},
		{32768, "SAMPLES_32768", 0, "32768", "Set audio mixing buffer size to 32768 samples"},
		{0, NULL, 0, NULL, NULL}
	};

	static EnumPropertyItem audio_rate_items[] = {
/*		{8000, "RATE_8000", 0, "8 kHz", "Set audio sampling rate to 8000 samples per second"}, */
/*		{11025, "RATE_11025", 0, "11.025 kHz", "Set audio sampling rate to 11025 samples per second"}, */
/*		{16000, "RATE_16000", 0, "16 kHz", "Set audio sampling rate to 16000 samples per second"}, */
/*		{22050, "RATE_22050", 0, "22.05 kHz", "Set audio sampling rate to 22050 samples per second"}, */
/*		{32000, "RATE_32000", 0, "32 kHz", "Set audio sampling rate to 32000 samples per second"}, */
		{44100, "RATE_44100", 0, "44.1 kHz", "Set audio sampling rate to 44100 samples per second"},
		{48000, "RATE_48000", 0, "48 kHz", "Set audio sampling rate to 48000 samples per second"},
/*		{88200, "RATE_88200", 0, "88.2 kHz", "Set audio sampling rate to 88200 samples per second"}, */
		{96000, "RATE_96000", 0, "96 kHz", "Set audio sampling rate to 96000 samples per second"},
		{192000, "RATE_192000", 0, "192 kHz", "Set audio sampling rate to 192000 samples per second"},
		{0, NULL, 0, NULL, NULL}
	};

	static EnumPropertyItem audio_format_items[] = {
		{0x01, "U8", 0, "8-bit Unsigned", "Set audio sample format to 8 bit unsigned integer"},
		{0x12, "S16", 0, "16-bit Signed", "Set audio sample format to 16 bit signed integer"},
		{0x13, "S24", 0, "24-bit Signed", "Set audio sample format to 24 bit signed integer"},
		{0x14, "S32", 0, "32-bit Signed", "Set audio sample format to 32 bit signed integer"},
		{0x24, "FLOAT", 0, "32-bit Float", "Set audio sample format to 32 bit float"},
		{0x28, "DOUBLE", 0, "64-bit Float", "Set audio sample format to 64 bit float"},
		{0, NULL, 0, NULL, NULL}
	};

	static EnumPropertyItem audio_channel_items[] = {
		{1, "MONO", 0, "Mono", "Set audio channels to mono"},
		{2, "STEREO", 0, "Stereo", "Set audio channels to stereo"},
		{4, "SURROUND4", 0, "4 Channels", "Set audio channels to 4 channels"},
		{6, "SURROUND51", 0, "5.1 Surround", "Set audio channels to 5.1 surround sound"},
		{8, "SURROUND71", 0, "7.1 Surround", "Set audio channels to 7.1 surround sound"},
		{0, NULL, 0, NULL, NULL}
	};

	static EnumPropertyItem draw_method_items[] = {
		{USER_DRAW_AUTOMATIC, "AUTOMATIC", 0, "Automatic", "Automatically set based on graphics card and driver"},
		{USER_DRAW_TRIPLE, "TRIPLE_BUFFER", 0, "Triple Buffer",
		                   "Use a third buffer for minimal redraws at the cost of more memory"},
		{USER_DRAW_OVERLAP, "OVERLAP", 0, "Overlap",
		                    "Redraw all overlapping regions, minimal memory usage but more redraws"},
		{USER_DRAW_OVERLAP_FLIP, "OVERLAP_FLIP", 0, "Overlap Flip",
		                         "Redraw all overlapping regions, minimal memory usage but more redraws "
		                         "(for graphics drivers that do flipping)"},
		{USER_DRAW_FULL, "FULL", 0, "Full",
		                 "Do a full redraw each time, slow, only use for reference or when everything else fails"},
		{0, NULL, 0, NULL, NULL}
	};
	
	static EnumPropertyItem color_picker_types[] = {
		{USER_CP_CIRCLE_HSV, "CIRCLE_HSV", 0, "Circle (HSV)", "A circular Hue/Saturation color wheel, with Value slider"},
		{USER_CP_CIRCLE_HSL, "CIRCLE_HSL", 0, "Circle (HSL)", "A circular Hue/Saturation color wheel, with Lightness slider"},
		{USER_CP_SQUARE_SV, "SQUARE_SV", 0, "Square (SV + H)", "A square showing Saturation/Value, with Hue slider"},
		{USER_CP_SQUARE_HS, "SQUARE_HS", 0, "Square (HS + V)", "A square showing Hue/Saturation, with Value slider"},
		{USER_CP_SQUARE_HV, "SQUARE_HV", 0, "Square (HV + S)", "A square showing Hue/Value, with Saturation slider"},
		{0, NULL, 0, NULL, NULL}
	};
	
	static EnumPropertyItem multi_sample_levels[] = {
		{USER_MULTISAMPLE_NONE, "NONE", 0, "No MultiSample", "Do not use OpenGL MultiSample"},
		{USER_MULTISAMPLE_2, "2", 0, "MultiSample: 2", "Use 2x OpenGL MultiSample (requires restart)"},
		{USER_MULTISAMPLE_4, "4", 0, "MultiSample: 4", "Use 4x OpenGL MultiSample (requires restart)"},
		{USER_MULTISAMPLE_8, "8", 0, "MultiSample: 8", "Use 8x OpenGL MultiSample (requires restart)"},
		{USER_MULTISAMPLE_16, "16", 0, "MultiSample: 16", "Use 16x OpenGL MultiSample (requires restart)"},
		{0, NULL, 0, NULL, NULL}
	};

	static EnumPropertyItem image_draw_methods[] = {
		{IMAGE_DRAW_METHOD_2DTEXTURE, "2DTEXTURE", 0, "2D Texture", "Use CPU for display transform and draw image with 2D texture"},
		{IMAGE_DRAW_METHOD_GLSL, "GLSL", 0, "GLSL", "Use GLSL shaders for display transform and draw image with 2D texture"},
		{IMAGE_DRAW_METHOD_DRAWPIXELS, "DRAWPIXELS", 0, "DrawPixels", "Use CPU for display transform and draw image using DrawPixels"},
		{0, NULL, 0, NULL, NULL}
	};

	static EnumPropertyItem gpu_select_method_items[] = {
	    {USER_SELECT_AUTO, "AUTO", 0, "Automatic", ""},
	    {USER_SELECT_USE_SELECT_RENDERMODE, "GL_SELECT", 0, "OpenGL Select", ""},
	    {USER_SELECT_USE_OCCLUSION_QUERY, "GL_QUERY", 0, "OpenGL Occlusion Queries", ""},
	    {0, NULL, 0, NULL, NULL}
	};

	srna = RNA_def_struct(brna, "UserPreferencesSystem", NULL);
	RNA_def_struct_sdna(srna, "UserDef");
	RNA_def_struct_nested(brna, srna, "UserPreferences");
	RNA_def_struct_clear_flag(srna, STRUCT_UNDO);
	RNA_def_struct_ui_text(srna, "System & OpenGL", "Graphics driver and operating system settings");

	/* Language */
	
	prop = RNA_def_property(srna, "use_international_fonts", PROP_BOOLEAN, PROP_NONE);
	RNA_def_property_boolean_sdna(prop, NULL, "transopts", USER_DOTRANSLATE);
	RNA_def_property_ui_text(prop, "International Fonts", "Use international fonts");
	RNA_def_property_update(prop, NC_WINDOW, "rna_userdef_language_update");

	prop = RNA_def_property(srna, "dpi", PROP_INT, PROP_NONE);
	RNA_def_property_clear_flag(prop, PROP_EDITABLE);
	RNA_def_property_ui_text(prop, "DPI", "Font size and resolution for display");

	prop = RNA_def_property(srna, "pixel_size", PROP_FLOAT, PROP_NONE);
	RNA_def_property_clear_flag(prop, PROP_EDITABLE);
	RNA_def_property_float_sdna(prop, NULL, "pixelsize");
	RNA_def_property_ui_text(prop, "Pixel Size", "");

	prop = RNA_def_property(srna, "font_path_ui", PROP_STRING, PROP_FILEPATH);
	RNA_def_property_string_sdna(prop, NULL, "font_path_ui");
	RNA_def_property_ui_text(prop, "Interface Font", "Path to interface font");
	RNA_def_property_update(prop, NC_WINDOW, "rna_userdef_language_update");

	prop = RNA_def_property(srna, "font_path_ui_mono", PROP_STRING, PROP_FILEPATH);
	RNA_def_property_string_sdna(prop, NULL, "font_path_ui_mono");
	RNA_def_property_ui_text(prop, "Mono-space Font", "Path to interface mono-space Font");
	RNA_def_property_update(prop, NC_WINDOW, "rna_userdef_language_update");

	prop = RNA_def_property(srna, "scrollback", PROP_INT, PROP_UNSIGNED);
	RNA_def_property_int_sdna(prop, NULL, "scrollback");
	RNA_def_property_range(prop, 32, 32768);
	RNA_def_property_ui_text(prop, "Scrollback", "Maximum number of lines to store for the console buffer");

	prop = RNA_def_property(srna, "author", PROP_STRING, PROP_NONE);
	RNA_def_property_string_sdna(prop, NULL, "author");
	RNA_def_property_string_maxlength(prop, 80);
	RNA_def_property_ui_text(prop, "Author",
	                         "Name that will be used in exported files when format supports such feature");

	/* Language Selection */

	prop = RNA_def_property(srna, "language", PROP_ENUM, PROP_NONE);
	RNA_def_property_enum_items(prop, rna_enum_language_default_items);
#ifdef WITH_INTERNATIONAL
	RNA_def_property_enum_funcs(prop, NULL, NULL, "rna_lang_enum_properties_itemf");
#endif
	RNA_def_property_ui_text(prop, "Language", "Language used for translation");
	RNA_def_property_update(prop, NC_WINDOW, "rna_userdef_language_update");

	prop = RNA_def_property(srna, "use_translate_tooltips", PROP_BOOLEAN, PROP_NONE);
	RNA_def_property_boolean_sdna(prop, NULL, "transopts", USER_TR_TOOLTIPS);
	RNA_def_property_ui_text(prop, "Translate Tooltips", "Translate tooltips");
	RNA_def_property_update(prop, 0, "rna_userdef_update");

	prop = RNA_def_property(srna, "use_translate_interface", PROP_BOOLEAN, PROP_NONE);
	RNA_def_property_boolean_sdna(prop, NULL, "transopts", USER_TR_IFACE);
	RNA_def_property_ui_text(prop, "Translate Interface", "Translate interface");
	RNA_def_property_update(prop, 0, "rna_userdef_update");

	prop = RNA_def_property(srna, "use_translate_new_dataname", PROP_BOOLEAN, PROP_NONE);
	RNA_def_property_boolean_sdna(prop, NULL, "transopts", USER_TR_NEWDATANAME);
	RNA_def_property_ui_text(prop, "Translate New Names", "Translate new data names (when adding/creating some)");
	RNA_def_property_update(prop, 0, "rna_userdef_update");

	prop = RNA_def_property(srna, "use_textured_fonts", PROP_BOOLEAN, PROP_NONE);
	RNA_def_property_boolean_sdna(prop, NULL, "transopts", USER_USETEXTUREFONT);
	RNA_def_property_ui_text(prop, "Textured Fonts", "Use textures for drawing international fonts");
	RNA_def_property_update(prop, 0, "rna_userdef_update");

	/* System & OpenGL */

	prop = RNA_def_property(srna, "solid_lights", PROP_COLLECTION, PROP_NONE);
	RNA_def_property_collection_sdna(prop, NULL, "light", "");
	RNA_def_property_struct_type(prop, "UserSolidLight");
	RNA_def_property_ui_text(prop, "Solid Lights", "Lights user to display objects in solid draw mode");

	prop = RNA_def_property(srna, "use_weight_color_range", PROP_BOOLEAN, PROP_NONE);
	RNA_def_property_boolean_sdna(prop, NULL, "flag", USER_CUSTOM_RANGE);
	RNA_def_property_ui_text(prop, "Use Weight Color Range",
	                         "Enable color range used for weight visualization in weight painting mode");
	RNA_def_property_update(prop, 0, "rna_UserDef_weight_color_update");

	prop = RNA_def_property(srna, "weight_color_range", PROP_POINTER, PROP_NONE);
	RNA_def_property_flag(prop, PROP_NEVER_NULL);
	RNA_def_property_pointer_sdna(prop, NULL, "coba_weight");
	RNA_def_property_struct_type(prop, "ColorRamp");
	RNA_def_property_ui_text(prop, "Weight Color Range",
	                         "Color range used for weight visualization in weight painting mode");
	RNA_def_property_update(prop, 0, "rna_UserDef_weight_color_update");

	prop = RNA_def_property(srna, "color_picker_type", PROP_ENUM, PROP_NONE);
	RNA_def_property_enum_items(prop, color_picker_types);
	RNA_def_property_enum_sdna(prop, NULL, "color_picker_type");
	RNA_def_property_ui_text(prop, "Color Picker Type", "Different styles of displaying the color picker widget");
	RNA_def_property_update(prop, 0, "rna_userdef_update");
	
	prop = RNA_def_property(srna, "use_preview_images", PROP_BOOLEAN, PROP_NONE);
	RNA_def_property_boolean_sdna(prop, NULL, "uiflag", USER_ALLWINCODECS);
	RNA_def_property_ui_text(prop, "Enable All Codecs",
	                         "Allow user to choose any codec (Windows only, might generate instability)");

	prop = RNA_def_property(srna, "use_scripts_auto_execute", PROP_BOOLEAN, PROP_NONE);
	RNA_def_property_boolean_negative_sdna(prop, NULL, "flag", USER_SCRIPT_AUTOEXEC_DISABLE);
	RNA_def_property_ui_text(prop, "Auto Run Python Scripts",
	                         "Allow any .blend file to run scripts automatically "
	                         "(unsafe with blend files from an untrusted source)");
	RNA_def_property_update(prop, 0, "rna_userdef_script_autoexec_update");

	prop = RNA_def_property(srna, "use_tabs_as_spaces", PROP_BOOLEAN, PROP_NONE);
	RNA_def_property_boolean_negative_sdna(prop, NULL, "flag", USER_TXT_TABSTOSPACES_DISABLE);
	RNA_def_property_ui_text(prop, "Tabs as Spaces",
	                         "Automatically convert all new tabs into spaces for new and loaded text files");

	prop = RNA_def_property(srna, "prefetch_frames", PROP_INT, PROP_NONE);
	RNA_def_property_int_sdna(prop, NULL, "prefetchframes");
	RNA_def_property_range(prop, 0, INT_MAX);
	RNA_def_property_ui_range(prop, 0, 500, 1, -1);
	RNA_def_property_ui_text(prop, "Prefetch Frames", "Number of frames to render ahead during playback (sequencer only)");

	prop = RNA_def_property(srna, "memory_cache_limit", PROP_INT, PROP_NONE);
	RNA_def_property_int_sdna(prop, NULL, "memcachelimit");
	RNA_def_property_range(prop, 0, (sizeof(void *) == 8) ? 1024 * 32 : 1024); /* 32 bit 2 GB, 64 bit 32 GB */
	RNA_def_property_ui_text(prop, "Memory Cache Limit", "Memory cache limit (in megabytes)");
	RNA_def_property_update(prop, 0, "rna_Userdef_memcache_update");

	prop = RNA_def_property(srna, "frame_server_port", PROP_INT, PROP_NONE);
	RNA_def_property_int_sdna(prop, NULL, "frameserverport");
	RNA_def_property_range(prop, 0, 32727);
	RNA_def_property_ui_text(prop, "Frame Server Port", "Frameserver Port for Frameserver Rendering");

	prop = RNA_def_property(srna, "gl_clip_alpha", PROP_FLOAT, PROP_NONE);
	RNA_def_property_float_sdna(prop, NULL, "glalphaclip");
	RNA_def_property_range(prop, 0.0f, 1.0f);
	RNA_def_property_ui_text(prop, "Clip Alpha", "Clip alpha below this threshold in the 3D textured view");
	RNA_def_property_update(prop, 0, "rna_userdef_update");
	
	prop = RNA_def_property(srna, "use_mipmaps", PROP_BOOLEAN, PROP_NONE);
	RNA_def_property_boolean_negative_sdna(prop, NULL, "gameflags", USER_DISABLE_MIPMAP);
	RNA_def_property_ui_text(prop, "Mipmaps",
	                         "Scale textures for the 3D View (looks nicer but uses more memory and slows image "
	                         "reloading)");
	RNA_def_property_update(prop, 0, "rna_userdef_mipmap_update");

	prop = RNA_def_property(srna, "use_16bit_textures", PROP_BOOLEAN, PROP_NONE);
	RNA_def_property_boolean_sdna(prop, NULL, "use_16bit_textures", 1);
	RNA_def_property_ui_text(prop, "16 Bit Float Textures", "Use 16 bit per component texture for float images");
	RNA_def_property_update(prop, 0, "rna_userdef_gl_use_16bit_textures");

	prop = RNA_def_property(srna, "use_gpu_mipmap", PROP_BOOLEAN, PROP_NONE);
	RNA_def_property_boolean_sdna(prop, NULL, "use_gpu_mipmap", 1);
	RNA_def_property_ui_text(prop, "GPU Mipmap Generation", "Generate Image Mipmaps on the GPU");
	RNA_def_property_update(prop, 0, "rna_userdef_gl_gpu_mipmaps");

	prop = RNA_def_property(srna, "image_draw_method", PROP_ENUM, PROP_NONE);
	RNA_def_property_enum_items(prop, image_draw_methods);
	RNA_def_property_enum_sdna(prop, NULL, "image_draw_method");
	RNA_def_property_ui_text(prop, "Image Draw Method", "Method used for displaying images on the screen");
	RNA_def_property_update(prop, 0, "rna_userdef_update");

	prop = RNA_def_property(srna, "anisotropic_filter", PROP_ENUM, PROP_NONE);
	RNA_def_property_enum_sdna(prop, NULL, "anisotropic_filter");
	RNA_def_property_enum_items(prop, anisotropic_items);
	RNA_def_property_enum_default(prop, 1);
	RNA_def_property_ui_text(prop, "Anisotropic Filter",
	                         "Quality of the anisotropic filtering (values greater than 1.0 enable anisotropic "
	                         "filtering)");
	RNA_def_property_update(prop, 0, "rna_userdef_anisotropic_update");
	
	prop = RNA_def_property(srna, "gl_texture_limit", PROP_ENUM, PROP_NONE);
	RNA_def_property_enum_sdna(prop, NULL, "glreslimit");
	RNA_def_property_enum_items(prop, gl_texture_clamp_items);
	RNA_def_property_ui_text(prop, "GL Texture Limit", "Limit the texture size to save graphics memory");
	RNA_def_property_update(prop, 0, "rna_userdef_gl_texture_limit_update");

	prop = RNA_def_property(srna, "texture_time_out", PROP_INT, PROP_NONE);
	RNA_def_property_int_sdna(prop, NULL, "textimeout");
	RNA_def_property_range(prop, 0, 3600);
	RNA_def_property_ui_text(prop, "Texture Time Out",
	                         "Time since last access of a GL texture in seconds after which it is freed "
	                         "(set to 0 to keep textures allocated)");

	prop = RNA_def_property(srna, "texture_collection_rate", PROP_INT, PROP_NONE);
	RNA_def_property_int_sdna(prop, NULL, "texcollectrate");
	RNA_def_property_range(prop, 1, 3600);
	RNA_def_property_ui_text(prop, "Texture Collection Rate",
	                         "Number of seconds between each run of the GL texture garbage collector");

	prop = RNA_def_property(srna, "window_draw_method", PROP_ENUM, PROP_NONE);
	RNA_def_property_enum_sdna(prop, NULL, "wmdrawmethod");
	RNA_def_property_enum_items(prop, draw_method_items);
	RNA_def_property_ui_text(prop, "Window Draw Method", "Drawing method used by the window manager");
	RNA_def_property_update(prop, 0, "rna_userdef_dpi_update");

	prop = RNA_def_property(srna, "audio_mixing_buffer", PROP_ENUM, PROP_NONE);
	RNA_def_property_enum_sdna(prop, NULL, "mixbufsize");
	RNA_def_property_enum_items(prop, audio_mixing_samples_items);
	RNA_def_property_ui_text(prop, "Audio Mixing Buffer", "Number of samples used by the audio mixing buffer");
	RNA_def_property_update(prop, 0, "rna_UserDef_audio_update");

	prop = RNA_def_property(srna, "audio_device", PROP_ENUM, PROP_NONE);
	RNA_def_property_enum_sdna(prop, NULL, "audiodevice");
	RNA_def_property_enum_items(prop, audio_device_items);
	RNA_def_property_enum_funcs(prop, NULL, NULL, "rna_userdef_audio_device_itemf");
	RNA_def_property_ui_text(prop, "Audio Device", "Audio output device");
	RNA_def_property_update(prop, 0, "rna_UserDef_audio_update");

	prop = RNA_def_property(srna, "audio_sample_rate", PROP_ENUM, PROP_NONE);
	RNA_def_property_enum_sdna(prop, NULL, "audiorate");
	RNA_def_property_enum_items(prop, audio_rate_items);
	RNA_def_property_ui_text(prop, "Audio Sample Rate", "Audio sample rate");
	RNA_def_property_update(prop, 0, "rna_UserDef_audio_update");

	prop = RNA_def_property(srna, "audio_sample_format", PROP_ENUM, PROP_NONE);
	RNA_def_property_enum_sdna(prop, NULL, "audioformat");
	RNA_def_property_enum_items(prop, audio_format_items);
	RNA_def_property_ui_text(prop, "Audio Sample Format", "Audio sample format");
	RNA_def_property_update(prop, 0, "rna_UserDef_audio_update");

	prop = RNA_def_property(srna, "audio_channels", PROP_ENUM, PROP_NONE);
	RNA_def_property_enum_sdna(prop, NULL, "audiochannels");
	RNA_def_property_enum_items(prop, audio_channel_items);
	RNA_def_property_ui_text(prop, "Audio Channels", "Audio channel count");
	RNA_def_property_update(prop, 0, "rna_UserDef_audio_update");

	prop = RNA_def_property(srna, "screencast_fps", PROP_INT, PROP_NONE);
	RNA_def_property_int_sdna(prop, NULL, "scrcastfps");
	RNA_def_property_range(prop, 10, 100);
	RNA_def_property_ui_text(prop, "FPS", "Frame rate for the screencast to be played back");

	prop = RNA_def_property(srna, "screencast_wait_time", PROP_INT, PROP_NONE);
	RNA_def_property_int_sdna(prop, NULL, "scrcastwait");
	RNA_def_property_range(prop, 10, 1000);
	RNA_def_property_ui_text(prop, "Wait Timer (ms)",
	                         "Time in milliseconds between each frame recorded for screencast");

	prop = RNA_def_property(srna, "use_text_antialiasing", PROP_BOOLEAN, PROP_NONE);
	RNA_def_property_boolean_negative_sdna(prop, NULL, "text_render", USER_TEXT_DISABLE_AA);
	RNA_def_property_ui_text(prop, "Text Anti-aliasing", "Draw user interface text anti-aliased");
	RNA_def_property_update(prop, 0, "rna_userdef_text_update");

	prop = RNA_def_property(srna, "select_method", PROP_ENUM, PROP_NONE);
	RNA_def_property_enum_sdna(prop, NULL, "gpu_select_method");
	RNA_def_property_enum_items(prop, gpu_select_method_items);
	RNA_def_property_ui_text(prop, "Selection Method",
	                         "Use OpenGL occlusion queries or selection render mode to accelerate selection");

	prop = RNA_def_property(srna, "use_select_pick_depth", PROP_BOOLEAN, PROP_NONE);
	RNA_def_property_boolean_sdna(prop, NULL, "gpu_select_pick_deph", 1);
	RNA_def_property_ui_text(prop, "OpenGL Depth Picking", "Use the depth buffer for picking 3D View selection");

	/* Full scene anti-aliasing */
	prop = RNA_def_property(srna, "multi_sample", PROP_ENUM, PROP_NONE);
	RNA_def_property_enum_bitflag_sdna(prop, NULL, "ogl_multisamples");
	RNA_def_property_enum_items(prop, multi_sample_levels);
	RNA_def_property_ui_text(prop, "MultiSample",
	                         "Enable OpenGL multi-sampling, only for systems that support it, requires restart");

	prop = RNA_def_property(srna, "use_region_overlap", PROP_BOOLEAN, PROP_NONE);
	RNA_def_property_boolean_sdna(prop, NULL, "uiflag2", USER_REGION_OVERLAP);
	RNA_def_property_ui_text(prop, "Region Overlap",
	                         "Draw tool/property regions over the main region, when using Triple Buffer");
	RNA_def_property_update(prop, 0, "rna_userdef_dpi_update");	

#ifdef WITH_OPENSUBDIV
	prop = RNA_def_property(srna, "opensubdiv_compute_type", PROP_ENUM, PROP_NONE);
	RNA_def_property_flag(prop, PROP_ENUM_NO_CONTEXT);
	RNA_def_property_enum_sdna(prop, NULL, "opensubdiv_compute_type");
	RNA_def_property_enum_items(prop, opensubdiv_compute_type_items);
	RNA_def_property_enum_funcs(prop, NULL, NULL, "rna_userdef_opensubdiv_compute_type_itemf");
	RNA_def_property_ui_text(prop, "OpenSubdiv Compute Type", "Type of computer back-end used with OpenSubdiv");
	RNA_def_property_update(prop, NC_SPACE | ND_SPACE_PROPERTIES, "rna_userdef_opensubdiv_update");
#endif

#ifdef WITH_CYCLES
	prop = RNA_def_property(srna, "legacy_compute_device_type", PROP_INT, PROP_NONE);
	RNA_def_property_int_sdna(prop, NULL, "compute_device_type");
	RNA_def_property_clear_flag(prop, PROP_EDITABLE);
	RNA_def_property_flag(prop, PROP_HIDDEN);
	RNA_def_property_ui_text(prop, "Legacy Compute Device Type", "For backwards compatibility only");
#endif
}

static void rna_def_userdef_input(BlenderRNA *brna)
{
	PropertyRNA *prop;
	StructRNA *srna;

	static EnumPropertyItem select_mouse_items[] = {
		{USER_LMOUSESELECT, "LEFT", 0, "Left", "Use left Mouse Button for selection"},
		{0, "RIGHT", 0, "Right", "Use Right Mouse Button for selection"},
		{0, NULL, 0, NULL, NULL}
	};

	static EnumPropertyItem view_rotation_items[] = {
		{0, "TURNTABLE", 0, "Turntable", "Use turntable style rotation in the viewport"},
		{USER_TRACKBALL, "TRACKBALL", 0, "Trackball", "Use trackball style rotation in the viewport"},
		{0, NULL, 0, NULL, NULL}
	};

#ifdef WITH_INPUT_NDOF
	static EnumPropertyItem ndof_view_navigation_items[] = {
		{0, "FREE", 0, "Free", "Use full 6 degrees of freedom by default"},
		{NDOF_MODE_ORBIT, "ORBIT", 0, "Orbit", "Orbit about the view center by default"},
		{0, NULL, 0, NULL, NULL}
	};

	static EnumPropertyItem ndof_view_rotation_items[] = {
		{NDOF_TURNTABLE, "TURNTABLE", 0, "Turntable", "Use turntable style rotation in the viewport"},
		{0, "TRACKBALL", 0, "Trackball", "Use trackball style rotation in the viewport"},
		{0, NULL, 0, NULL, NULL}
	};
#endif /* WITH_INPUT_NDOF */

	static EnumPropertyItem view_zoom_styles[] = {
		{USER_ZOOM_CONT, "CONTINUE", 0, "Continue", "Old style zoom, continues while moving mouse up or down"},
		{USER_ZOOM_DOLLY, "DOLLY", 0, "Dolly", "Zoom in and out based on vertical mouse movement"},
		{USER_ZOOM_SCALE, "SCALE", 0, "Scale",
		                  "Zoom in and out like scaling the view, mouse movements relative to center"},
		{0, NULL, 0, NULL, NULL}
	};
	
	static EnumPropertyItem view_zoom_axes[] = {
		{0, "VERTICAL", 0, "Vertical", "Zoom in and out based on vertical mouse movement"},
		{USER_ZOOM_HORIZ, "HORIZONTAL", 0, "Horizontal", "Zoom in and out based on horizontal mouse movement"},
		{0, NULL, 0, NULL, NULL}
	};
		
	srna = RNA_def_struct(brna, "UserPreferencesInput", NULL);
	RNA_def_struct_sdna(srna, "UserDef");
	RNA_def_struct_nested(brna, srna, "UserPreferences");
	RNA_def_struct_clear_flag(srna, STRUCT_UNDO);
	RNA_def_struct_ui_text(srna, "Input", "Settings for input devices");
	
	prop = RNA_def_property(srna, "select_mouse", PROP_ENUM, PROP_NONE);
	RNA_def_property_enum_bitflag_sdna(prop, NULL, "flag");
	RNA_def_property_enum_items(prop, select_mouse_items);
	RNA_def_property_enum_funcs(prop, NULL, "rna_userdef_select_mouse_set", NULL);
	RNA_def_property_ui_text(prop, "Select Mouse", "Mouse button used for selection");
	
	prop = RNA_def_property(srna, "view_zoom_method", PROP_ENUM, PROP_NONE);
	RNA_def_property_enum_sdna(prop, NULL, "viewzoom");
	RNA_def_property_enum_items(prop, view_zoom_styles);
	RNA_def_property_ui_text(prop, "Zoom Style", "Which style to use for viewport scaling");
	
	prop = RNA_def_property(srna, "view_zoom_axis", PROP_ENUM, PROP_NONE);
	RNA_def_property_enum_bitflag_sdna(prop, NULL, "uiflag");
	RNA_def_property_enum_items(prop, view_zoom_axes);
	RNA_def_property_ui_text(prop, "Zoom Axis", "Axis of mouse movement to zoom in or out on");
	
	prop = RNA_def_property(srna, "invert_mouse_zoom", PROP_BOOLEAN, PROP_NONE);
	RNA_def_property_boolean_sdna(prop, NULL, "uiflag", USER_ZOOM_INVERT);
	RNA_def_property_ui_text(prop, "Invert Zoom Direction", "Invert the axis of mouse movement for zooming");
	
	prop = RNA_def_property(srna, "view_rotate_method", PROP_ENUM, PROP_NONE);
	RNA_def_property_enum_bitflag_sdna(prop, NULL, "flag");
	RNA_def_property_enum_items(prop, view_rotation_items);
	RNA_def_property_ui_text(prop, "View Rotation", "Rotation style in the viewport");
	
	prop = RNA_def_property(srna, "use_mouse_continuous", PROP_BOOLEAN, PROP_NONE);
	RNA_def_property_boolean_sdna(prop, NULL, "uiflag", USER_CONTINUOUS_MOUSE);
	RNA_def_property_ui_text(prop, "Continuous Grab",
	                         "Allow moving the mouse outside the view on some manipulations "
	                         "(transform, ui control drag)");

	/* View Navigation */
	prop = RNA_def_property(srna, "navigation_mode", PROP_ENUM, PROP_NONE);
	RNA_def_property_enum_sdna(prop, NULL, "navigation_mode");
	RNA_def_property_enum_items(prop, rna_enum_navigation_mode_items);
	RNA_def_property_ui_text(prop, "View Navigation", "Which method to use for viewport navigation");

	prop = RNA_def_property(srna, "walk_navigation", PROP_POINTER, PROP_NONE);
	RNA_def_property_pointer_sdna(prop, NULL, "walk_navigation");
	RNA_def_property_flag(prop, PROP_NEVER_NULL);
	RNA_def_property_struct_type(prop, "WalkNavigation");
	RNA_def_property_ui_text(prop, "Walk Navigation", "Settings for walk navigation mode");

	/* tweak tablet & mouse preset */
	prop = RNA_def_property(srna, "drag_threshold", PROP_INT, PROP_PIXEL);
	RNA_def_property_int_sdna(prop, NULL, "dragthreshold");
	RNA_def_property_range(prop, 3, 40);
	RNA_def_property_ui_text(prop, "Drag Threshold",
	                         "Amount of pixels you have to drag before dragging UI items happens");

	prop = RNA_def_property(srna, "tweak_threshold", PROP_INT, PROP_PIXEL);
	RNA_def_property_int_sdna(prop, NULL, "tweak_threshold");
	RNA_def_property_range(prop, 3, 1024);
	RNA_def_property_ui_text(prop, "Tweak Threshold",
	                         "Number of pixels you have to drag before tweak event is triggered");

#ifdef WITH_INPUT_NDOF
	/* 3D mouse settings */
	/* global options */
	prop = RNA_def_property(srna, "ndof_sensitivity", PROP_FLOAT, PROP_NONE);
	RNA_def_property_range(prop, 0.01f, 40.0f);
	RNA_def_property_ui_text(prop, "Sensitivity", "Overall sensitivity of the 3D Mouse for panning");
	
	prop = RNA_def_property(srna, "ndof_orbit_sensitivity", PROP_FLOAT, PROP_NONE);
	RNA_def_property_range(prop, 0.01f, 40.0f);
	RNA_def_property_ui_text(prop, "Orbit Sensitivity", "Overall sensitivity of the 3D Mouse for orbiting");

	prop = RNA_def_property(srna, "ndof_deadzone", PROP_FLOAT, PROP_FACTOR);
	RNA_def_property_range(prop, 0.0f, 1.0f);
	RNA_def_property_ui_text(prop, "Deadzone", "Threshold of initial movement needed from the device's rest position");
	RNA_def_property_update(prop, 0, "rna_userdef_ndof_deadzone_update");

	prop = RNA_def_property(srna, "ndof_pan_yz_swap_axis", PROP_BOOLEAN, PROP_NONE);
	RNA_def_property_boolean_sdna(prop, NULL, "ndof_flag", NDOF_PAN_YZ_SWAP_AXIS);
	RNA_def_property_ui_text(prop, "Y/Z Swap Axis",
	                         "Pan using up/down on the device (otherwise forward/backward)");

	prop = RNA_def_property(srna, "ndof_zoom_invert", PROP_BOOLEAN, PROP_NONE);
	RNA_def_property_boolean_sdna(prop, NULL, "ndof_flag", NDOF_ZOOM_INVERT);
	RNA_def_property_ui_text(prop, "Invert Zoom", "Zoom using opposite direction");

	/* 3D view */
	prop = RNA_def_property(srna, "ndof_show_guide", PROP_BOOLEAN, PROP_NONE);
	RNA_def_property_boolean_sdna(prop, NULL, "ndof_flag", NDOF_SHOW_GUIDE);
	RNA_def_property_ui_text(prop, "Show Navigation Guide", "Display the center and axis during rotation");
	/* TODO: update description when fly-mode visuals are in place  ("projected position in fly mode")*/
	
	/* 3D view */
	prop = RNA_def_property(srna, "ndof_view_navigate_method", PROP_ENUM, PROP_NONE);
	RNA_def_property_enum_bitflag_sdna(prop, NULL, "ndof_flag");
	RNA_def_property_enum_items(prop, ndof_view_navigation_items);
	RNA_def_property_ui_text(prop, "NDOF View Navigate", "Navigation style in the viewport");

	prop = RNA_def_property(srna, "ndof_view_rotate_method", PROP_ENUM, PROP_NONE);
	RNA_def_property_enum_bitflag_sdna(prop, NULL, "ndof_flag");
	RNA_def_property_enum_items(prop, ndof_view_rotation_items);
	RNA_def_property_ui_text(prop, "NDOF View Rotation", "Rotation style in the viewport");

	/* 3D view: yaw */
	prop = RNA_def_property(srna, "ndof_rotx_invert_axis", PROP_BOOLEAN, PROP_NONE);
	RNA_def_property_boolean_sdna(prop, NULL, "ndof_flag", NDOF_ROTX_INVERT_AXIS);
	RNA_def_property_ui_text(prop, "Invert Pitch (X) Axis", "");

	/* 3D view: pitch */
	prop = RNA_def_property(srna, "ndof_roty_invert_axis", PROP_BOOLEAN, PROP_NONE);
	RNA_def_property_boolean_sdna(prop, NULL, "ndof_flag", NDOF_ROTY_INVERT_AXIS);
	RNA_def_property_ui_text(prop, "Invert Yaw (Y) Axis", "");

	/* 3D view: roll */
	prop = RNA_def_property(srna, "ndof_rotz_invert_axis", PROP_BOOLEAN, PROP_NONE);
	RNA_def_property_boolean_sdna(prop, NULL, "ndof_flag", NDOF_ROTZ_INVERT_AXIS);
	RNA_def_property_ui_text(prop, "Invert Roll (Z) Axis", "");

	/* 3D view: pan x */
	prop = RNA_def_property(srna, "ndof_panx_invert_axis", PROP_BOOLEAN, PROP_NONE);
	RNA_def_property_boolean_sdna(prop, NULL, "ndof_flag", NDOF_PANX_INVERT_AXIS);
	RNA_def_property_ui_text(prop, "Invert X Axis", "");

	/* 3D view: pan y */
	prop = RNA_def_property(srna, "ndof_pany_invert_axis", PROP_BOOLEAN, PROP_NONE);
	RNA_def_property_boolean_sdna(prop, NULL, "ndof_flag", NDOF_PANY_INVERT_AXIS);
	RNA_def_property_ui_text(prop, "Invert Y Axis", "");

	/* 3D view: pan z */
	prop = RNA_def_property(srna, "ndof_panz_invert_axis", PROP_BOOLEAN, PROP_NONE);
	RNA_def_property_boolean_sdna(prop, NULL, "ndof_flag", NDOF_PANZ_INVERT_AXIS);
	RNA_def_property_ui_text(prop, "Invert Z Axis", "");

	/* 3D view: fly */
	prop = RNA_def_property(srna, "ndof_lock_horizon", PROP_BOOLEAN, PROP_NONE);
	RNA_def_property_boolean_sdna(prop, NULL, "ndof_flag", NDOF_LOCK_HORIZON);
	RNA_def_property_ui_text(prop, "Lock Horizon", "Keep horizon level while flying with 3D Mouse");

	prop = RNA_def_property(srna, "ndof_fly_helicopter", PROP_BOOLEAN, PROP_NONE);
	RNA_def_property_boolean_sdna(prop, NULL, "ndof_flag", NDOF_FLY_HELICOPTER);
	RNA_def_property_ui_text(prop, "Helicopter Mode", "Device up/down directly controls your Z position");

	/* let Python know whether NDOF is enabled */
	prop = RNA_def_boolean(srna, "use_ndof", true, "", "");
#else
	prop = RNA_def_boolean(srna, "use_ndof", false, "", "");
#endif /* WITH_INPUT_NDOF */
	RNA_def_property_flag(prop, PROP_IDPROPERTY);
	RNA_def_property_clear_flag(prop, PROP_EDITABLE);

	prop = RNA_def_property(srna, "mouse_double_click_time", PROP_INT, PROP_NONE);
	RNA_def_property_int_sdna(prop, NULL, "dbl_click_time");
	RNA_def_property_range(prop, 1, 1000);
	RNA_def_property_ui_text(prop, "Double Click Timeout", "Time/delay (in ms) for a double click");

	prop = RNA_def_property(srna, "use_mouse_emulate_3_button", PROP_BOOLEAN, PROP_NONE);
	RNA_def_property_boolean_sdna(prop, NULL, "flag", USER_TWOBUTTONMOUSE);
	RNA_def_property_ui_text(prop, "Emulate 3 Button Mouse",
	                         "Emulate Middle Mouse with Alt+Left Mouse (doesn't work with Left Mouse Select option)");

	prop = RNA_def_property(srna, "use_emulate_numpad", PROP_BOOLEAN, PROP_NONE);
	RNA_def_property_boolean_sdna(prop, NULL, "flag", USER_NONUMPAD);
	RNA_def_property_ui_text(prop, "Emulate Numpad", "Main 1 to 0 keys act as the numpad ones (useful for laptops)");
	
	/* middle mouse button */
	prop = RNA_def_property(srna, "use_mouse_mmb_paste", PROP_BOOLEAN, PROP_NONE);
	RNA_def_property_boolean_sdna(prop, NULL, "uiflag", USER_MMB_PASTE);
	RNA_def_property_ui_text(prop, "Middle Mouse Paste",
	                         "In text window, paste with middle mouse button instead of panning");
	
	prop = RNA_def_property(srna, "invert_zoom_wheel", PROP_BOOLEAN, PROP_NONE);
	RNA_def_property_boolean_sdna(prop, NULL, "uiflag", USER_WHEELZOOMDIR);
	RNA_def_property_ui_text(prop, "Wheel Invert Zoom", "Swap the Mouse Wheel zoom direction");

	prop = RNA_def_property(srna, "wheel_scroll_lines", PROP_INT, PROP_NONE);
	RNA_def_property_int_sdna(prop, NULL, "wheellinescroll");
	RNA_def_property_range(prop, 0, 32);
	RNA_def_property_ui_text(prop, "Wheel Scroll Lines", "Number of lines scrolled at a time with the mouse wheel");
	
	prop = RNA_def_property(srna, "use_trackpad_natural", PROP_BOOLEAN, PROP_NONE);
	RNA_def_property_boolean_sdna(prop, NULL, "uiflag2", USER_TRACKPAD_NATURAL);
	RNA_def_property_ui_text(prop, "Trackpad Natural",
	                         "If your system uses 'natural' scrolling, this option keeps consistent trackpad usage throughout the UI");

	prop = RNA_def_property(srna, "active_keyconfig", PROP_STRING, PROP_DIRPATH);
	RNA_def_property_string_sdna(prop, NULL, "keyconfigstr");
	RNA_def_property_ui_text(prop, "Key Config", "The name of the active key configuration");
}

static void rna_def_userdef_filepaths(BlenderRNA *brna)
{
	PropertyRNA *prop;
	StructRNA *srna;
	
	static EnumPropertyItem anim_player_presets[] = {
		{0, "INTERNAL", 0, "Internal", "Built-in animation player"},
		{2, "DJV", 0, "Djv", "Open source frame player: http://djv.sourceforge.net"},
		{3, "FRAMECYCLER", 0, "FrameCycler", "Frame player from IRIDAS"},
		{4, "RV", 0, "rv", "Frame player from Tweak Software"},
		{5, "MPLAYER", 0, "MPlayer", "Media player for video & png/jpeg/sgi image sequences"},
		{50, "CUSTOM", 0, "Custom", "Custom animation player executable path"},
		{0, NULL, 0, NULL, NULL}
	};
	
	srna = RNA_def_struct(brna, "UserPreferencesFilePaths", NULL);
	RNA_def_struct_sdna(srna, "UserDef");
	RNA_def_struct_nested(brna, srna, "UserPreferences");
	RNA_def_struct_clear_flag(srna, STRUCT_UNDO);
	RNA_def_struct_ui_text(srna, "File Paths", "Default paths for external files");
	
	prop = RNA_def_property(srna, "show_hidden_files_datablocks", PROP_BOOLEAN, PROP_NONE);
	RNA_def_property_boolean_sdna(prop, NULL, "uiflag", USER_HIDE_DOT);
	RNA_def_property_ui_text(prop, "Hide Dot Files/Data-Blocks", "Hide files/data-blocks that start with a dot (.*)");
	
	prop = RNA_def_property(srna, "use_filter_files", PROP_BOOLEAN, PROP_NONE);
	RNA_def_property_boolean_sdna(prop, NULL, "uiflag", USER_FILTERFILEEXTS);
	RNA_def_property_ui_text(prop, "Filter File Extensions",
	                         "Display only files with extensions in the image select window");
	
	prop = RNA_def_property(srna, "hide_recent_locations", PROP_BOOLEAN, PROP_NONE);
	RNA_def_property_boolean_sdna(prop, NULL, "uiflag", USER_HIDE_RECENT);
	RNA_def_property_ui_text(prop, "Hide Recent Locations", "Hide recent locations in the file selector");

	prop = RNA_def_property(srna, "hide_system_bookmarks", PROP_BOOLEAN, PROP_NONE);
	RNA_def_property_boolean_sdna(prop, NULL, "uiflag", USER_HIDE_SYSTEM_BOOKMARKS);
	RNA_def_property_ui_text(prop, "Hide System Bookmarks", "Hide system bookmarks in the file selector");

	prop = RNA_def_property(srna, "show_thumbnails", PROP_BOOLEAN, PROP_NONE);
	RNA_def_property_boolean_sdna(prop, NULL, "uiflag", USER_SHOW_THUMBNAILS);
	RNA_def_property_ui_text(prop, "Show Thumbnails", "Open in thumbnail view for images and movies");

	prop = RNA_def_property(srna, "use_relative_paths", PROP_BOOLEAN, PROP_NONE);
	RNA_def_property_boolean_sdna(prop, NULL, "flag", USER_RELPATHS);
	RNA_def_property_ui_text(prop, "Relative Paths", "Default relative path option for the file selector");
	
	prop = RNA_def_property(srna, "use_file_compression", PROP_BOOLEAN, PROP_NONE);
	RNA_def_property_boolean_sdna(prop, NULL, "flag", USER_FILECOMPRESS);
	RNA_def_property_ui_text(prop, "Compress File", "Enable file compression when saving .blend files");

	prop = RNA_def_property(srna, "use_load_ui", PROP_BOOLEAN, PROP_NONE);
	RNA_def_property_boolean_negative_sdna(prop, NULL, "flag", USER_FILENOUI);
	RNA_def_property_ui_text(prop, "Load UI", "Load user interface setup when loading .blend files");
	RNA_def_property_update(prop, 0, "rna_userdef_load_ui_update");

	prop = RNA_def_property(srna, "font_directory", PROP_STRING, PROP_DIRPATH);
	RNA_def_property_string_sdna(prop, NULL, "fontdir");
	RNA_def_property_ui_text(prop, "Fonts Directory", "The default directory to search for loading fonts");

	prop = RNA_def_property(srna, "texture_directory", PROP_STRING, PROP_DIRPATH);
	RNA_def_property_string_sdna(prop, NULL, "textudir");
	RNA_def_property_ui_text(prop, "Textures Directory", "The default directory to search for textures");

	prop = RNA_def_property(srna, "render_output_directory", PROP_STRING, PROP_DIRPATH);
	RNA_def_property_string_sdna(prop, NULL, "renderdir");
	RNA_def_property_ui_text(prop, "Render Output Directory",
	                         "The default directory for rendering output, for new scenes");

	prop = RNA_def_property(srna, "script_directory", PROP_STRING, PROP_DIRPATH);
	RNA_def_property_string_sdna(prop, NULL, "pythondir");
	RNA_def_property_ui_text(prop, "Python Scripts Directory",
	                         "Alternate script path, matching the default layout with subdirs: "
	                         "startup, add-ons & modules (requires restart)");
	/* TODO, editing should reset sys.path! */

	prop = RNA_def_property(srna, "i18n_branches_directory", PROP_STRING, PROP_DIRPATH);
	RNA_def_property_string_sdna(prop, NULL, "i18ndir");
	RNA_def_property_ui_text(prop, "Translation Branches Directory",
	                         "The path to the '/branches' directory of your local svn-translation copy, "
	                         "to allow translating from the UI");

	prop = RNA_def_property(srna, "sound_directory", PROP_STRING, PROP_DIRPATH);
	RNA_def_property_string_sdna(prop, NULL, "sounddir");
	RNA_def_property_ui_text(prop, "Sounds Directory", "The default directory to search for sounds");

	prop = RNA_def_property(srna, "temporary_directory", PROP_STRING, PROP_DIRPATH);
	RNA_def_property_string_sdna(prop, NULL, "tempdir");
	RNA_def_property_ui_text(prop, "Temporary Directory", "The directory for storing temporary save files");
	RNA_def_property_update(prop, 0, "rna_userdef_temp_update");

	prop = RNA_def_property(srna, "render_cache_directory", PROP_STRING, PROP_DIRPATH);
	RNA_def_property_string_sdna(prop, NULL, "render_cachedir");
	RNA_def_property_ui_text(prop, "Render Cache Path", "Where to cache raw render results");

	prop = RNA_def_property(srna, "image_editor", PROP_STRING, PROP_FILEPATH);
	RNA_def_property_string_sdna(prop, NULL, "image_editor");
	RNA_def_property_ui_text(prop, "Image Editor", "Path to an image editor");
	
	prop = RNA_def_property(srna, "animation_player", PROP_STRING, PROP_FILEPATH);
	RNA_def_property_string_sdna(prop, NULL, "anim_player");
	RNA_def_property_ui_text(prop, "Animation Player", "Path to a custom animation/frame sequence player");

	prop = RNA_def_property(srna, "animation_player_preset", PROP_ENUM, PROP_NONE);
	RNA_def_property_enum_sdna(prop, NULL, "anim_player_preset");
	RNA_def_property_enum_items(prop, anim_player_presets);
	RNA_def_property_ui_text(prop, "Animation Player Preset", "Preset configs for external animation players");
	
	/* Autosave  */

	prop = RNA_def_property(srna, "save_version", PROP_INT, PROP_NONE);
	RNA_def_property_int_sdna(prop, NULL, "versions");
	RNA_def_property_range(prop, 0, 32);
	RNA_def_property_ui_text(prop, "Save Versions",
	                         "The number of old versions to maintain in the current directory, when manually saving");

	prop = RNA_def_property(srna, "use_auto_save_temporary_files", PROP_BOOLEAN, PROP_NONE);
	RNA_def_property_boolean_sdna(prop, NULL, "flag", USER_AUTOSAVE);
	RNA_def_property_ui_text(prop, "Auto Save Temporary Files",
	                         "Automatic saving of temporary files in temp directory, uses process ID (Sculpt or edit mode data won't be saved!')");
	RNA_def_property_update(prop, 0, "rna_userdef_autosave_update");

	prop = RNA_def_property(srna, "auto_save_time", PROP_INT, PROP_NONE);
	RNA_def_property_int_sdna(prop, NULL, "savetime");
	RNA_def_property_range(prop, 1, 60);
	RNA_def_property_ui_text(prop, "Auto Save Time",
	                         "The time (in minutes) to wait between automatic temporary saves");
	RNA_def_property_update(prop, 0, "rna_userdef_autosave_update");

	prop = RNA_def_property(srna, "use_keep_session", PROP_BOOLEAN, PROP_NONE);
	RNA_def_property_boolean_sdna(prop, NULL, "uiflag2", USER_KEEP_SESSION);
	RNA_def_property_ui_text(prop, "Keep Session",
	                         "Always load session recovery and save it after quitting Blender");
	
	prop = RNA_def_property(srna, "recent_files", PROP_INT, PROP_NONE);
	RNA_def_property_range(prop, 0, 30);
	RNA_def_property_ui_text(prop, "Recent Files", "Maximum number of recently opened files to remember");

	prop = RNA_def_property(srna, "use_save_preview_images", PROP_BOOLEAN, PROP_NONE);
	RNA_def_property_boolean_sdna(prop, NULL, "flag", USER_SAVE_PREVIEWS);
	RNA_def_property_ui_text(prop, "Save Preview Images",
	                         "Enables automatic saving of preview images in the .blend file");
}

static void rna_def_userdef_addon_collection(BlenderRNA *brna, PropertyRNA *cprop)
{
	StructRNA *srna;
	FunctionRNA *func;
	PropertyRNA *parm;

	RNA_def_property_srna(cprop, "Addons");
	srna = RNA_def_struct(brna, "Addons", NULL);
	RNA_def_struct_clear_flag(srna, STRUCT_UNDO);
	RNA_def_struct_ui_text(srna, "User Add-ons", "Collection of add-ons");

	func = RNA_def_function(srna, "new", "rna_userdef_addon_new");
	RNA_def_function_flag(func, FUNC_NO_SELF);
	RNA_def_function_ui_description(func, "Add a new add-on");
	/* return type */
	parm = RNA_def_pointer(func, "addon", "Addon", "", "Add-on data");
	RNA_def_function_return(func, parm);

	func = RNA_def_function(srna, "remove", "rna_userdef_addon_remove");
	RNA_def_function_flag(func, FUNC_NO_SELF | FUNC_USE_REPORTS);
	RNA_def_function_ui_description(func, "Remove add-on");
	parm = RNA_def_pointer(func, "addon", "Addon", "", "Add-on to remove");
	RNA_def_parameter_flags(parm, PROP_NEVER_NULL, PARM_REQUIRED | PARM_RNAPTR);
	RNA_def_parameter_clear_flags(parm, PROP_THICK_WRAP, 0);
}

static void rna_def_userdef_autoexec_path_collection(BlenderRNA *brna, PropertyRNA *cprop)
{
	StructRNA *srna;
	FunctionRNA *func;
	PropertyRNA *parm;

	RNA_def_property_srna(cprop, "PathCompareCollection");
	srna = RNA_def_struct(brna, "PathCompareCollection", NULL);
	RNA_def_struct_clear_flag(srna, STRUCT_UNDO);
	RNA_def_struct_ui_text(srna, "Paths Compare", "Collection of paths");

	func = RNA_def_function(srna, "new", "rna_userdef_pathcompare_new");
	RNA_def_function_flag(func, FUNC_NO_SELF);
	RNA_def_function_ui_description(func, "Add a new path");
	/* return type */
	parm = RNA_def_pointer(func, "pathcmp", "PathCompare", "", "");
	RNA_def_function_return(func, parm);

	func = RNA_def_function(srna, "remove", "rna_userdef_pathcompare_remove");
	RNA_def_function_flag(func, FUNC_NO_SELF | FUNC_USE_REPORTS);
	RNA_def_function_ui_description(func, "Remove path");
	parm = RNA_def_pointer(func, "pathcmp", "PathCompare", "", "");
	RNA_def_parameter_flags(parm, PROP_NEVER_NULL, PARM_REQUIRED | PARM_RNAPTR);
	RNA_def_parameter_clear_flags(parm, PROP_THICK_WRAP, 0);
}

void RNA_def_userdef(BlenderRNA *brna)
{
	StructRNA *srna;
	PropertyRNA *prop;

	static EnumPropertyItem user_pref_sections[] = {
		{USER_SECTION_INTERFACE, "INTERFACE", 0, "Interface", ""},
		{USER_SECTION_EDIT, "EDITING", 0, "Editing", ""},
		{USER_SECTION_INPUT, "INPUT", 0, "Input", ""},
		{USER_SECTION_ADDONS, "ADDONS", 0, "Add-ons", ""},
		{USER_SECTION_THEME, "THEMES", 0, "Themes", ""},
		{USER_SECTION_FILE, "FILES", 0, "File", ""},
		{USER_SECTION_SYSTEM, "SYSTEM", 0, "System", ""},
		{0, NULL, 0, NULL, NULL}
	};

	rna_def_userdef_dothemes(brna);
	rna_def_userdef_solidlight(brna);
	rna_def_userdef_walk_navigation(brna);

	srna = RNA_def_struct(brna, "UserPreferences", NULL);
	RNA_def_struct_sdna(srna, "UserDef");
	RNA_def_struct_clear_flag(srna, STRUCT_UNDO);
	RNA_def_struct_ui_text(srna, "User Preferences", "Global user preferences");

	prop = RNA_def_property(srna, "active_section", PROP_ENUM, PROP_NONE);
	RNA_def_property_enum_sdna(prop, NULL, "userpref");
	RNA_def_property_enum_items(prop, user_pref_sections);
	RNA_def_property_ui_text(prop, "Active Section",
	                         "Active section of the user preferences shown in the user interface");
	RNA_def_property_update(prop, 0, "rna_userdef_update");

	/* don't expose this directly via the UI, modify via an operator */
	prop = RNA_def_property(srna, "app_template", PROP_STRING, PROP_NONE);
	RNA_def_property_string_sdna(prop, NULL, "app_template");
	RNA_def_property_ui_text(prop, "Application Template", "");

	prop = RNA_def_property(srna, "themes", PROP_COLLECTION, PROP_NONE);
	RNA_def_property_collection_sdna(prop, NULL, "themes", NULL);
	RNA_def_property_struct_type(prop, "Theme");
	RNA_def_property_ui_text(prop, "Themes", "");

	prop = RNA_def_property(srna, "ui_styles", PROP_COLLECTION, PROP_NONE);
	RNA_def_property_collection_sdna(prop, NULL, "uistyles", NULL);
	RNA_def_property_struct_type(prop, "ThemeStyle");
	RNA_def_property_ui_text(prop, "Styles", "");
	
	prop = RNA_def_property(srna, "addons", PROP_COLLECTION, PROP_NONE);
	RNA_def_property_collection_sdna(prop, NULL, "addons", NULL);
	RNA_def_property_struct_type(prop, "Addon");
	RNA_def_property_ui_text(prop, "Add-on", "");
	rna_def_userdef_addon_collection(brna, prop);

	prop = RNA_def_property(srna, "autoexec_paths", PROP_COLLECTION, PROP_NONE);
	RNA_def_property_collection_sdna(prop, NULL, "autoexec_paths", NULL);
	RNA_def_property_struct_type(prop, "PathCompare");
	RNA_def_property_ui_text(prop, "Autoexec Paths", "");
	rna_def_userdef_autoexec_path_collection(brna, prop);

	/* nested structs */
	prop = RNA_def_property(srna, "view", PROP_POINTER, PROP_NONE);
	RNA_def_property_flag(prop, PROP_NEVER_NULL);
	RNA_def_property_struct_type(prop, "UserPreferencesView");
	RNA_def_property_pointer_funcs(prop, "rna_UserDef_view_get", NULL, NULL, NULL);
	RNA_def_property_ui_text(prop, "View & Controls", "Preferences related to viewing data");

	prop = RNA_def_property(srna, "edit", PROP_POINTER, PROP_NONE);
	RNA_def_property_flag(prop, PROP_NEVER_NULL);
	RNA_def_property_struct_type(prop, "UserPreferencesEdit");
	RNA_def_property_pointer_funcs(prop, "rna_UserDef_edit_get", NULL, NULL, NULL);
	RNA_def_property_ui_text(prop, "Edit Methods", "Settings for interacting with Blender data");
	
	prop = RNA_def_property(srna, "inputs", PROP_POINTER, PROP_NONE);
	RNA_def_property_flag(prop, PROP_NEVER_NULL);
	RNA_def_property_struct_type(prop, "UserPreferencesInput");
	RNA_def_property_pointer_funcs(prop, "rna_UserDef_input_get", NULL, NULL, NULL);
	RNA_def_property_ui_text(prop, "Inputs", "Settings for input devices");
	
	prop = RNA_def_property(srna, "filepaths", PROP_POINTER, PROP_NONE);
	RNA_def_property_flag(prop, PROP_NEVER_NULL);
	RNA_def_property_struct_type(prop, "UserPreferencesFilePaths");
	RNA_def_property_pointer_funcs(prop, "rna_UserDef_filepaths_get", NULL, NULL, NULL);
	RNA_def_property_ui_text(prop, "File Paths", "Default paths for external files");
	
	prop = RNA_def_property(srna, "system", PROP_POINTER, PROP_NONE);
	RNA_def_property_flag(prop, PROP_NEVER_NULL);
	RNA_def_property_struct_type(prop, "UserPreferencesSystem");
	RNA_def_property_pointer_funcs(prop, "rna_UserDef_system_get", NULL, NULL, NULL);
	RNA_def_property_ui_text(prop, "System & OpenGL", "Graphics driver and operating system settings");
	
	prop = RNA_def_int_vector(srna, "version", 3, NULL, 0, INT_MAX,
	                   "Version", "Version of Blender the userpref.blend was saved with", 0, INT_MAX);
	RNA_def_property_int_funcs(prop, "rna_userdef_version_get", NULL, NULL);
	RNA_def_property_clear_flag(prop, PROP_EDITABLE);
	RNA_def_property_flag(prop, PROP_THICK_WRAP);

	rna_def_userdef_view(brna);
	rna_def_userdef_edit(brna);
	rna_def_userdef_input(brna);
	rna_def_userdef_filepaths(brna);
	rna_def_userdef_system(brna);
	rna_def_userdef_addon(brna);
	rna_def_userdef_addon_pref(brna);
	rna_def_userdef_pathcompare(brna);
	
}

#endif<|MERGE_RESOLUTION|>--- conflicted
+++ resolved
@@ -143,21 +143,6 @@
 	/* font's are stored at each DPI level, without this we can easy load 100's of fonts */
 	BLF_cache_clear();
 
-<<<<<<< HEAD
-	BKE_blender_userdef_refresh();
-	WM_main_add_notifier(NC_WINDOW, NULL);      /* full redraw */
-	WM_main_add_notifier(NC_WORKSPACE | NA_EDITED, NULL);    /* refresh region sizes */
-}
-
-static void rna_userdef_virtual_pixel_update(Main *bmain, Scene *UNUSED(scene), PointerRNA *UNUSED(ptr))
-{
-	/* font's are stored at each DPI level, without this we can easy load 100's of fonts */
-	BLF_cache_clear();
-	
-	BKE_blender_userdef_refresh();
-
-=======
->>>>>>> ee1177c8
 	/* force setting drawable again */
 	wmWindowManager *wm = bmain->wm.first;
 	if (wm) {
