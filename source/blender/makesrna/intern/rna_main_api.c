/*
 * ***** BEGIN GPL LICENSE BLOCK *****
 *
 * This program is free software; you can redistribute it and/or
 * modify it under the terms of the GNU General Public License
 * as published by the Free Software Foundation; either version 2
 * of the License, or (at your option) any later version.
 *
 * This program is distributed in the hope that it will be useful,
 * but WITHOUT ANY WARRANTY; without even the implied warranty of
 * MERCHANTABILITY or FITNESS FOR A PARTICULAR PURPOSE.  See the
 * GNU General Public License for more details.
 *
 * You should have received a copy of the GNU General Public License
 * along with this program; if not, write to the Free Software Foundation,
 * Inc., 51 Franklin Street, Fifth Floor, Boston, MA 02110-1301, USA.
 *
 * The Original Code is Copyright (C) 2009 Blender Foundation.
 * All rights reserved.
 *
 *
 * Contributor(s): Blender Foundation
 *
 * ***** END GPL LICENSE BLOCK *****
 */

/** \file blender/makesrna/intern/rna_main_api.c
 *  \ingroup RNA
 */


#include <stdlib.h>
#include <stdio.h>
#include <errno.h>

#include "DNA_ID.h"

#include "BLI_path_util.h"

#include "RNA_define.h"
#include "RNA_access.h"
#include "RNA_enum_types.h"

#include "rna_internal.h"

#ifdef RNA_RUNTIME

#include "BKE_main.h"
#include "BKE_camera.h"
#include "BKE_curve.h"
#include "BKE_mesh.h"
#include "BKE_armature.h"
#include "BKE_lamp.h"
#include "BKE_library.h"
#include "BKE_object.h"
#include "BKE_material.h"
#include "BKE_image.h"
#include "BKE_texture.h"
#include "BKE_scene.h"
#include "BKE_text.h"
#include "BKE_action.h"
#include "BKE_group.h"
#include "BKE_brush.h"
#include "BKE_lattice.h"
#include "BKE_mball.h"
#include "BKE_world.h"
#include "BKE_particle.h"
#include "BKE_font.h"
#include "BKE_node.h"
#include "BKE_depsgraph.h"
#include "BKE_speaker.h"
#include "BKE_movieclip.h"
#include "BKE_mask.h"
<<<<<<< HEAD
#include "BKE_linestyle.h"
=======
#include "BKE_gpencil.h"
>>>>>>> a9e2e227

#include "DNA_armature_types.h"
#include "DNA_camera_types.h"
#include "DNA_curve_types.h"
#include "DNA_lamp_types.h"
#include "DNA_material_types.h"
#include "DNA_mesh_types.h"
#include "DNA_object_types.h"
#include "DNA_speaker_types.h"
#include "DNA_text_types.h"
#include "DNA_texture_types.h"
#include "DNA_group_types.h"
#include "DNA_brush_types.h"
#include "DNA_lattice_types.h"
#include "DNA_meta_types.h"
#include "DNA_world_types.h"
#include "DNA_particle_types.h"
#include "DNA_vfont_types.h"
#include "DNA_node_types.h"
#include "DNA_movieclip_types.h"
#include "DNA_mask_types.h"
#include "DNA_gpencil_types.h"

#include "ED_screen.h"

#include "BLF_translation.h"

static Camera *rna_Main_cameras_new(Main *UNUSED(bmain), const char *name)
{
	ID *id = BKE_camera_add(name);
	id_us_min(id);
	return (Camera *)id;
}
static void rna_Main_cameras_remove(Main *bmain, ReportList *reports, struct Camera *camera)
{
	if (ID_REAL_USERS(camera) <= 0)
		BKE_libblock_free(&bmain->camera, camera);
	else
		BKE_reportf(reports, RPT_ERROR, "Camera '%s' must have zero users to be removed, found %d",
		            camera->id.name + 2, ID_REAL_USERS(camera));

	/* XXX python now has invalid pointer? */
}

static Scene *rna_Main_scenes_new(Main *UNUSED(bmain), const char *name)
{
	return BKE_scene_add(name);
}
static void rna_Main_scenes_remove(Main *bmain, bContext *C, ReportList *reports, struct Scene *scene)
{
	/* don't call BKE_libblock_free(...) directly */
	Scene *newscene;

	if (scene->id.prev)
		newscene = scene->id.prev;
	else if (scene->id.next)
		newscene = scene->id.next;
	else {
		BKE_reportf(reports, RPT_ERROR, "Scene '%s' is the last, cannot be removed", scene->id.name + 2);
		return;
	}

	if (CTX_wm_screen(C)->scene == scene)
		ED_screen_set_scene(C, CTX_wm_screen(C), newscene);

	BKE_scene_unlink(bmain, scene, newscene);
}

static Object *rna_Main_objects_new(Main *UNUSED(bmain), ReportList *reports, const char *name, ID *data)
{
	Object *ob;
	int type = OB_EMPTY;
	if (data) {
		/* keep in sync with OB_DATA_SUPPORT_ID() macro */
		switch (GS(data->name)) {
			case ID_ME:
				type = OB_MESH;
				break;
			case ID_CU:
				type = BKE_curve_type_get((struct Curve *)data);
				break;
			case ID_MB:
				type = OB_MBALL;
				break;
			case ID_LA:
				type = OB_LAMP;
				break;
			case ID_SPK:
				type = OB_SPEAKER;
				break;
			case ID_CA:
				type = OB_CAMERA;
				break;
			case ID_LT:
				type = OB_LATTICE;
				break;
			case ID_AR:
				type = OB_ARMATURE;
				break;
			default:
			{
				const char *idname;
				if (RNA_enum_id_from_value(id_type_items, GS(data->name), &idname) == 0)
					idname = "UNKNOWN";

				BKE_reportf(reports, RPT_ERROR, "ID type '%s' is not valid for an object", idname);
				return NULL;
			}
		}

		id_us_plus(data);
	}

	ob = BKE_object_add_only_object(type, name);
	id_us_min(&ob->id);

	ob->data = data;
	test_object_materials(ob->data);
	
	return ob;
}

static void rna_Main_objects_remove(Main *bmain, ReportList *reports, struct Object *object)
{
	if (ID_REAL_USERS(object) <= 0) {
		BKE_object_unlink(object); /* needed or ID pointers to this are not cleared */
		BKE_libblock_free(&bmain->object, object);
	}
	else {
		BKE_reportf(reports, RPT_ERROR, "Object '%s' must have zero users to be removed, found %d",
		            object->id.name + 2, ID_REAL_USERS(object));
	}
}

static Material *rna_Main_materials_new(Main *UNUSED(bmain), const char *name)
{
	ID *id = (ID *)BKE_material_add(name);
	id_us_min(id);
	return (Material *)id;
}
static void rna_Main_materials_remove(Main *bmain, ReportList *reports, struct Material *material)
{
	if (ID_REAL_USERS(material) <= 0)
		BKE_libblock_free(&bmain->mat, material);
	else
		BKE_reportf(reports, RPT_ERROR, "Material '%s' must have zero users to be removed, found %d",
		            material->id.name + 2, ID_REAL_USERS(material));

	/* XXX python now has invalid pointer? */
}

static bNodeTree *rna_Main_nodetree_new(Main *UNUSED(bmain), const char *name, int type)
{
	bNodeTree *tree = ntreeAddTree(name, type, NODE_GROUP);

	id_us_min(&tree->id);
	return tree;
}
static void rna_Main_nodetree_remove(Main *bmain, ReportList *reports, struct bNodeTree *tree)
{
	if (ID_REAL_USERS(tree) <= 0)
		BKE_libblock_free(&bmain->nodetree, tree);
	else
		BKE_reportf(reports, RPT_ERROR, "Node tree '%s' must have zero users to be removed, found %d",
		            tree->id.name + 2, ID_REAL_USERS(tree));

	/* XXX python now has invalid pointer? */
}

static Mesh *rna_Main_meshes_new(Main *UNUSED(bmain), const char *name)
{
	Mesh *me = BKE_mesh_add(name);
	id_us_min(&me->id);
	return me;
}
void rna_Main_meshes_remove(Main *bmain, ReportList *reports, Mesh *mesh)
{
	if (ID_REAL_USERS(mesh) <= 0)
		BKE_libblock_free(&bmain->mesh, mesh);
	else
		BKE_reportf(reports, RPT_ERROR, "Mesh '%s' must have zero users to be removed, found %d",
		            mesh->id.name + 2, ID_REAL_USERS(mesh));

	/* XXX python now has invalid pointer? */
}

static Lamp *rna_Main_lamps_new(Main *UNUSED(bmain), const char *name, int type)
{
	Lamp *lamp = BKE_lamp_add(name);
	lamp->type = type;
	id_us_min(&lamp->id);
	return lamp;
}
static void rna_Main_lamps_remove(Main *bmain, ReportList *reports, Lamp *lamp)
{
	if (ID_REAL_USERS(lamp) <= 0)
		BKE_libblock_free(&bmain->lamp, lamp);
	else
		BKE_reportf(reports, RPT_ERROR, "Lamp '%s' must have zero users to be removed, found %d",
		            lamp->id.name + 2, ID_REAL_USERS(lamp));

	/* XXX python now has invalid pointer? */
}

static Image *rna_Main_images_new(Main *UNUSED(bmain), const char *name, int width, int height, int alpha, int float_buffer)
{
	float color[4] = {0.0, 0.0, 0.0, 1.0};
	Image *image = BKE_image_add_generated(width, height, name, alpha ? 32 : 24, float_buffer, 0, color);
	id_us_min(&image->id);
	return image;
}
static Image *rna_Main_images_load(Main *UNUSED(bmain), ReportList *reports, const char *filepath)
{
	Image *ima;

	errno = 0;
	ima = BKE_image_load(filepath);

	if (!ima)
		BKE_reportf(reports, RPT_ERROR, "Cannot read '%s': %s", filepath,
		            errno ? strerror(errno) : TIP_("unsupported image format"));

	return ima;
}
static void rna_Main_images_remove(Main *bmain, ReportList *reports, Image *image)
{
	if (ID_REAL_USERS(image) <= 0)
		BKE_libblock_free(&bmain->image, image);
	else
		BKE_reportf(reports, RPT_ERROR, "Image '%s' must have zero users to be removed, found %d",
		            image->id.name + 2, ID_REAL_USERS(image));

	/* XXX python now has invalid pointer? */
}

static Lattice *rna_Main_lattices_new(Main *UNUSED(bmain), const char *name)
{
	Lattice *lt = BKE_lattice_add(name);
	id_us_min(&lt->id);
	return lt;
}
static void rna_Main_lattices_remove(Main *bmain, ReportList *reports, struct Lattice *lt)
{
	if (ID_REAL_USERS(lt) <= 0)
		BKE_libblock_free(&bmain->latt, lt);
	else
		BKE_reportf(reports, RPT_ERROR, "Lattice '%s' must have zero users to be removed, found %d",
		            lt->id.name + 2, ID_REAL_USERS(lt));
}

static Curve *rna_Main_curves_new(Main *UNUSED(bmain), const char *name, int type)
{
	Curve *cu = BKE_curve_add(name, type);
	id_us_min(&cu->id);
	return cu;
}
static void rna_Main_curves_remove(Main *bmain, ReportList *reports, struct Curve *cu)
{
	if (ID_REAL_USERS(cu) <= 0)
		BKE_libblock_free(&bmain->curve, cu);
	else
		BKE_reportf(reports, RPT_ERROR, "Curve '%s' must have zero users to be removed, found %d",
		            cu->id.name + 2, ID_REAL_USERS(cu));
}

static MetaBall *rna_Main_metaballs_new(Main *UNUSED(bmain), const char *name)
{
	MetaBall *mb = BKE_mball_add(name);
	id_us_min(&mb->id);
	return mb;
}
static void rna_Main_metaballs_remove(Main *bmain, ReportList *reports, struct MetaBall *mb)
{
	if (ID_REAL_USERS(mb) <= 0)
		BKE_libblock_free(&bmain->mball, mb);
	else
		BKE_reportf(reports, RPT_ERROR, "Metaball '%s' must have zero users to be removed, found %d",
		            mb->id.name + 2, ID_REAL_USERS(mb));
}

static VFont *rna_Main_fonts_load(Main *bmain, ReportList *reports, const char *filepath)
{
	VFont *font;

	errno = 0;
	font = BKE_vfont_load(bmain, filepath);

	if (!font)
		BKE_reportf(reports, RPT_ERROR, "Cannot read '%s': %s", filepath,
		            errno ? strerror(errno) : TIP_("unsupported font format"));

	return font;

}
static void rna_Main_fonts_remove(Main *bmain, ReportList *reports, VFont *vfont)
{
	if (ID_REAL_USERS(vfont) <= 0)
		BKE_libblock_free(&bmain->vfont, vfont);
	else
		BKE_reportf(reports, RPT_ERROR, "Font '%s' must have zero users to be removed, found %d",
		            vfont->id.name + 2, ID_REAL_USERS(vfont));

	/* XXX python now has invalid pointer? */
}

static Tex *rna_Main_textures_new(Main *UNUSED(bmain), const char *name, int type)
{
	Tex *tex = add_texture(name);
	tex_set_type(tex, type);
	id_us_min(&tex->id);
	return tex;
}
static void rna_Main_textures_remove(Main *bmain, ReportList *reports, struct Tex *tex)
{
	if (ID_REAL_USERS(tex) <= 0)
		BKE_libblock_free(&bmain->tex, tex);
	else
		BKE_reportf(reports, RPT_ERROR, "Texture '%s' must have zero users to be removed, found %d",
		            tex->id.name + 2, ID_REAL_USERS(tex));
}

static Brush *rna_Main_brushes_new(Main *UNUSED(bmain), const char *name)
{
	Brush *brush = BKE_brush_add(name);
	id_us_min(&brush->id);
	return brush;
}
static void rna_Main_brushes_remove(Main *bmain, ReportList *reports, struct Brush *brush)
{
	if (ID_REAL_USERS(brush) <= 0)
		BKE_libblock_free(&bmain->brush, brush);
	else
		BKE_reportf(reports, RPT_ERROR, "Brush '%s' must have zero users to be removed, found %d",
		            brush->id.name + 2, ID_REAL_USERS(brush));
}

static World *rna_Main_worlds_new(Main *UNUSED(bmain), const char *name)
{
	World *world = add_world(name);
	id_us_min(&world->id);
	return world;
}
static void rna_Main_worlds_remove(Main *bmain, ReportList *reports, struct World *world)
{
	if (ID_REAL_USERS(world) <= 0)
		BKE_libblock_free(&bmain->world, world);
	else
		BKE_reportf(reports, RPT_ERROR, "World '%s' must have zero users to be removed, found %d",
		            world->id.name + 2, ID_REAL_USERS(world));
}

static Group *rna_Main_groups_new(Main *UNUSED(bmain), const char *name)
{
	return add_group(name);
}
static void rna_Main_groups_remove(Main *bmain, Group *group)
{
	BKE_group_unlink(group);
	BKE_libblock_free(&bmain->group, group);
	/* XXX python now has invalid pointer? */
}

static Speaker *rna_Main_speakers_new(Main *UNUSED(bmain), const char *name)
{
	Speaker *speaker = BKE_speaker_add(name);
	id_us_min(&speaker->id);
	return speaker;
}
static void rna_Main_speakers_remove(Main *bmain, ReportList *reports, Speaker *speaker)
{
	if (ID_REAL_USERS(speaker) <= 0)
		BKE_libblock_free(&bmain->speaker, speaker);
	else
		BKE_reportf(reports, RPT_ERROR, "Speaker '%s' must have zero users to be removed, found %d",
		            speaker->id.name + 2, ID_REAL_USERS(speaker));

	/* XXX python now has invalid pointer? */
}

static Text *rna_Main_texts_new(Main *UNUSED(bmain), const char *name)
{
	return BKE_text_add(name);
}
static void rna_Main_texts_remove(Main *bmain, Text *text)
{
	BKE_text_unlink(bmain, text);
	BKE_libblock_free(&bmain->text, text);
	/* XXX python now has invalid pointer? */
}

static Text *rna_Main_texts_load(Main *bmain, ReportList *reports, const char *filepath)
{
	Text *txt;

	errno = 0;
	txt = BKE_text_load(filepath, bmain->name);

	if (!txt)
		BKE_reportf(reports, RPT_ERROR, "Cannot read '%s': %s", filepath,
		            errno ? strerror(errno) : TIP_("unable to load text"));

	return txt;
}

static bArmature *rna_Main_armatures_new(Main *UNUSED(bmain), const char *name)
{
	bArmature *arm = BKE_armature_add(name);
	id_us_min(&arm->id);
	return arm;
}
static void rna_Main_armatures_remove(Main *bmain, ReportList *reports, bArmature *arm)
{
	if (ID_REAL_USERS(arm) <= 0)
		BKE_libblock_free(&bmain->armature, arm);
	else
		BKE_reportf(reports, RPT_ERROR, "Armature '%s' must have zero users to be removed, found %d",
		            arm->id.name + 2, ID_REAL_USERS(arm));

	/* XXX python now has invalid pointer? */
}

static bAction *rna_Main_actions_new(Main *UNUSED(bmain), const char *name)
{
	bAction *act = add_empty_action(name);
	id_us_min(&act->id);
	act->id.flag &= ~LIB_FAKEUSER;
	return act;
}
static void rna_Main_actions_remove(Main *bmain, ReportList *reports, bAction *act)
{
	if (ID_REAL_USERS(act) <= 0)
		BKE_libblock_free(&bmain->action, act);
	else
		BKE_reportf(reports, RPT_ERROR, "Action '%s' must have zero users to be removed, found %d",
		            act->id.name + 2, ID_REAL_USERS(act));

	/* XXX python now has invalid pointer? */
}

static ParticleSettings *rna_Main_particles_new(Main *bmain, const char *name)
{
	ParticleSettings *part = psys_new_settings(name, bmain);
	id_us_min(&part->id);
	return part;
}
static void rna_Main_particles_remove(Main *bmain, ReportList *reports, ParticleSettings *part)
{
	if (ID_REAL_USERS(part) <= 0)
		BKE_libblock_free(&bmain->particle, part);
	else
		BKE_reportf(reports, RPT_ERROR, "Particle settings '%s' must have zero users to be removed, found %d",
		            part->id.name + 2, ID_REAL_USERS(part));

	/* XXX python now has invalid pointer? */
}

static MovieClip *rna_Main_movieclip_load(Main *UNUSED(bmain), ReportList *reports, const char *filepath)
{
	MovieClip *clip;

	errno = 0;
	clip = BKE_movieclip_file_add(filepath);

	if (!clip)
		BKE_reportf(reports, RPT_ERROR, "Cannot read '%s': %s", filepath,
		            errno ? strerror(errno) : TIP_("unable to load movie clip"));

	return clip;
}

static void rna_Main_movieclips_remove(Main *bmain, MovieClip *clip)
{
	BKE_movieclip_unlink(bmain, clip);
	BKE_libblock_free(&bmain->movieclip, clip);
	/* XXX python now has invalid pointer? */
}

static Mask *rna_Main_mask_new(Main *UNUSED(bmain), const char *name)
{
	Mask *mask;

	mask = BKE_mask_new("Mask");

	return mask;
}

static void rna_Main_masks_remove(Main *bmain, Mask *mask)
{
	BKE_mask_free(bmain, mask);
	BKE_libblock_free(&bmain->mask, mask);
	/* XXX python now has invalid pointer? */
}

<<<<<<< HEAD
FreestyleLineStyle *rna_Main_linestyles_new(Main *bmain, const char* name)
{
	FreestyleLineStyle *linestyle = FRS_new_linestyle(name, bmain);
	id_us_min(&linestyle->id);
	return linestyle;
}

void rna_Main_linestyles_remove(Main *bmain, ReportList *reports, FreestyleLineStyle *linestyle)
{
	if(ID_REAL_USERS(linestyle) <= 0)
		BKE_libblock_free(&bmain->linestyle, linestyle);
	else
		BKE_reportf(reports, RPT_ERROR, "Line style \"%s\" must have zero users to be removed, found %d.", linestyle->id.name+2, ID_REAL_USERS(linestyle));
=======
static void rna_Main_grease_pencil_remove(Main *bmain, ReportList *reports, bGPdata *gpd)
{
	if (ID_REAL_USERS(gpd) <= 0) {
		BKE_gpencil_free(gpd);
		BKE_libblock_free(&bmain->gpencil, gpd);
	}
	else
		BKE_reportf(reports, RPT_ERROR, "Grease Pencil '%s' must have zero users to be removed, found %d",
		            gpd->id.name + 2, ID_REAL_USERS(gpd));
>>>>>>> a9e2e227

	/* XXX python now has invalid pointer? */
}

/* tag functions, all the same */
static void rna_Main_cameras_tag(Main *bmain, int value) { tag_main_lb(&bmain->camera, value); }
static void rna_Main_scenes_tag(Main *bmain, int value) { tag_main_lb(&bmain->scene, value); }
static void rna_Main_objects_tag(Main *bmain, int value) { tag_main_lb(&bmain->object, value); }
static void rna_Main_materials_tag(Main *bmain, int value) { tag_main_lb(&bmain->mat, value); }
static void rna_Main_node_groups_tag(Main *bmain, int value) { tag_main_lb(&bmain->nodetree, value); }
static void rna_Main_meshes_tag(Main *bmain, int value) { tag_main_lb(&bmain->mesh, value); }
static void rna_Main_lamps_tag(Main *bmain, int value) { tag_main_lb(&bmain->lamp, value); }
static void rna_Main_libraries_tag(Main *bmain, int value) { tag_main_lb(&bmain->library, value); }
static void rna_Main_screens_tag(Main *bmain, int value) { tag_main_lb(&bmain->screen, value); }
static void rna_Main_window_managers_tag(Main *bmain, int value) { tag_main_lb(&bmain->wm, value); }
static void rna_Main_images_tag(Main *bmain, int value) { tag_main_lb(&bmain->image, value); }
static void rna_Main_lattices_tag(Main *bmain, int value) { tag_main_lb(&bmain->latt, value); }
static void rna_Main_curves_tag(Main *bmain, int value) { tag_main_lb(&bmain->curve, value); }
static void rna_Main_metaballs_tag(Main *bmain, int value) { tag_main_lb(&bmain->mball, value); }
static void rna_Main_fonts_tag(Main *bmain, int value) { tag_main_lb(&bmain->vfont, value); }
static void rna_Main_textures_tag(Main *bmain, int value) { tag_main_lb(&bmain->tex, value); }
static void rna_Main_brushes_tag(Main *bmain, int value) { tag_main_lb(&bmain->brush, value); }
static void rna_Main_worlds_tag(Main *bmain, int value) { tag_main_lb(&bmain->world, value); }
static void rna_Main_groups_tag(Main *bmain, int value) { tag_main_lb(&bmain->group, value); }
// static void rna_Main_shape_keys_tag(Main *bmain, int value) { tag_main_lb(&bmain->key, value); }
// static void rna_Main_scripts_tag(Main *bmain, int value) { tag_main_lb(&bmain->script, value); }
static void rna_Main_texts_tag(Main *bmain, int value) { tag_main_lb(&bmain->text, value); }
static void rna_Main_speakers_tag(Main *bmain, int value) { tag_main_lb(&bmain->speaker, value); }
static void rna_Main_sounds_tag(Main *bmain, int value) { tag_main_lb(&bmain->sound, value); }
static void rna_Main_armatures_tag(Main *bmain, int value) { tag_main_lb(&bmain->armature, value); }
static void rna_Main_actions_tag(Main *bmain, int value) { tag_main_lb(&bmain->action, value); }
static void rna_Main_particles_tag(Main *bmain, int value) { tag_main_lb(&bmain->particle, value); }
static void rna_Main_gpencil_tag(Main *bmain, int value) { tag_main_lb(&bmain->gpencil, value); }
static void rna_Main_movieclips_tag(Main *bmain, int value) { tag_main_lb(&bmain->movieclip, value); }
static void rna_Main_masks_tag(Main *bmain, int value) { tag_main_lb(&bmain->mask, value); }
void rna_Main_linestyle_tag(Main *bmain, int value) { tag_main_lb(&bmain->linestyle, value); }

static int rna_Main_cameras_is_updated_get(PointerRNA *ptr) { return DAG_id_type_tagged(ptr->data, ID_CA); }
static int rna_Main_scenes_is_updated_get(PointerRNA *ptr) { return DAG_id_type_tagged(ptr->data, ID_SCE); }
static int rna_Main_objects_is_updated_get(PointerRNA *ptr) { return DAG_id_type_tagged(ptr->data, ID_OB); }
static int rna_Main_materials_is_updated_get(PointerRNA *ptr) { return DAG_id_type_tagged(ptr->data, ID_MA); }
static int rna_Main_node_groups_is_updated_get(PointerRNA *ptr) { return DAG_id_type_tagged(ptr->data, ID_NT); }
static int rna_Main_meshes_is_updated_get(PointerRNA *ptr) { return DAG_id_type_tagged(ptr->data, ID_ME); }
static int rna_Main_lamps_is_updated_get(PointerRNA *ptr) { return DAG_id_type_tagged(ptr->data, ID_LA); }
static int rna_Main_libraries_is_updated_get(PointerRNA *ptr) { return DAG_id_type_tagged(ptr->data, ID_LI); }
static int rna_Main_screens_is_updated_get(PointerRNA *ptr) { return DAG_id_type_tagged(ptr->data, ID_SCR); }
static int rna_Main_window_managers_is_updated_get(PointerRNA *ptr) { return DAG_id_type_tagged(ptr->data, ID_WM); }
static int rna_Main_images_is_updated_get(PointerRNA *ptr) { return DAG_id_type_tagged(ptr->data, ID_IM); }
static int rna_Main_lattices_is_updated_get(PointerRNA *ptr) { return DAG_id_type_tagged(ptr->data, ID_LT); }
static int rna_Main_curves_is_updated_get(PointerRNA *ptr) { return DAG_id_type_tagged(ptr->data, ID_CU); }
static int rna_Main_metaballs_is_updated_get(PointerRNA *ptr) { return DAG_id_type_tagged(ptr->data, ID_MB); }
static int rna_Main_fonts_is_updated_get(PointerRNA *ptr) { return DAG_id_type_tagged(ptr->data, ID_VF); }
static int rna_Main_textures_is_updated_get(PointerRNA *ptr) { return DAG_id_type_tagged(ptr->data, ID_TE); }
static int rna_Main_brushes_is_updated_get(PointerRNA *ptr) { return DAG_id_type_tagged(ptr->data, ID_BR); }
static int rna_Main_worlds_is_updated_get(PointerRNA *ptr) { return DAG_id_type_tagged(ptr->data, ID_WO); }
static int rna_Main_groups_is_updated_get(PointerRNA *ptr) { return DAG_id_type_tagged(ptr->data, ID_GR); }
static int rna_Main_texts_is_updated_get(PointerRNA *ptr) { return DAG_id_type_tagged(ptr->data, ID_TXT); }
static int rna_Main_speakers_is_updated_get(PointerRNA *ptr) { return DAG_id_type_tagged(ptr->data, ID_SPK); }
static int rna_Main_sounds_is_updated_get(PointerRNA *ptr) { return DAG_id_type_tagged(ptr->data, ID_SO); }
static int rna_Main_armatures_is_updated_get(PointerRNA *ptr) { return DAG_id_type_tagged(ptr->data, ID_AR); }
static int rna_Main_actions_is_updated_get(PointerRNA *ptr) { return DAG_id_type_tagged(ptr->data, ID_AC); }
static int rna_Main_particles_is_updated_get(PointerRNA *ptr) { return DAG_id_type_tagged(ptr->data, ID_PA); }
static int rna_Main_gpencil_is_updated_get(PointerRNA *ptr) { return DAG_id_type_tagged(ptr->data, ID_GD); }

#else

void RNA_api_main(StructRNA *srna)
{
#if 0
	FunctionRNA *func;
	PropertyRNA *parm;
	/* maybe we want to add functions in 'bpy.data' still?
	 * for now they are all in collections bpy.data.images.new(...) */
	func = RNA_def_function(srna, "add_image", "rna_Main_add_image");
	RNA_def_function_ui_description(func, "Add a new image");
	parm = RNA_def_string_file_path(func, "filepath", "", 0, "", "File path to load image from");
	RNA_def_property_flag(parm, PROP_REQUIRED);
	parm = RNA_def_pointer(func, "image", "Image", "", "New image");
	RNA_def_function_return(func, parm);
#else
	(void)srna;
#endif
}

void RNA_def_main_cameras(BlenderRNA *brna, PropertyRNA *cprop)
{
	StructRNA *srna;
	FunctionRNA *func;
	PropertyRNA *parm;
	PropertyRNA *prop;

	RNA_def_property_srna(cprop, "BlendDataCameras");
	srna = RNA_def_struct(brna, "BlendDataCameras", NULL);
	RNA_def_struct_sdna(srna, "Main");
	RNA_def_struct_ui_text(srna, "Main Cameras", "Collection of cameras");

	func = RNA_def_function(srna, "new", "rna_Main_cameras_new");
	RNA_def_function_ui_description(func, "Add a new camera to the main database");
	parm = RNA_def_string(func, "name", "Camera", 0, "", "New name for the datablock");
	RNA_def_property_flag(parm, PROP_REQUIRED);
	/* return type */
	parm = RNA_def_pointer(func, "camera", "Camera", "", "New camera datablock");
	RNA_def_function_return(func, parm);

	func = RNA_def_function(srna, "remove", "rna_Main_cameras_remove");
	RNA_def_function_flag(func, FUNC_USE_REPORTS);
	RNA_def_function_ui_description(func, "Remove a camera from the current blendfile");
	parm = RNA_def_pointer(func, "camera", "Camera", "", "Camera to remove");
	RNA_def_property_flag(parm, PROP_REQUIRED | PROP_NEVER_NULL);

	func = RNA_def_function(srna, "tag", "rna_Main_cameras_tag");
	parm = RNA_def_boolean(func, "value", 0, "Value", "");
	RNA_def_property_flag(parm, PROP_REQUIRED);

	prop = RNA_def_property(srna, "is_updated", PROP_BOOLEAN, PROP_NONE);
	RNA_def_property_clear_flag(prop, PROP_EDITABLE);
	RNA_def_property_boolean_funcs(prop, "rna_Main_cameras_is_updated_get", NULL);
}

void RNA_def_main_scenes(BlenderRNA *brna, PropertyRNA *cprop)
{
	StructRNA *srna;
	FunctionRNA *func;
	PropertyRNA *parm;
	PropertyRNA *prop;

	RNA_def_property_srna(cprop, "BlendDataScenes");
	srna = RNA_def_struct(brna, "BlendDataScenes", NULL);
	RNA_def_struct_sdna(srna, "Main");
	RNA_def_struct_ui_text(srna, "Main Scenes", "Collection of scenes");

	func = RNA_def_function(srna, "new", "rna_Main_scenes_new");
	RNA_def_function_ui_description(func, "Add a new scene to the main database");
	parm = RNA_def_string(func, "name", "Scene", 0, "", "New name for the datablock");
	RNA_def_property_flag(parm, PROP_REQUIRED);
	/* return type */
	parm = RNA_def_pointer(func, "scene", "Scene", "", "New scene datablock");
	RNA_def_function_return(func, parm);

	func = RNA_def_function(srna, "remove", "rna_Main_scenes_remove");
	RNA_def_function_flag(func, FUNC_USE_CONTEXT | FUNC_USE_REPORTS);
	RNA_def_function_ui_description(func, "Remove a scene from the current blendfile");
	parm = RNA_def_pointer(func, "scene", "Scene", "", "Scene to remove");
	RNA_def_property_flag(parm, PROP_REQUIRED | PROP_NEVER_NULL);

	func = RNA_def_function(srna, "tag", "rna_Main_scenes_tag");
	parm = RNA_def_boolean(func, "value", 0, "Value", "");
	RNA_def_property_flag(parm, PROP_REQUIRED);

	prop = RNA_def_property(srna, "is_updated", PROP_BOOLEAN, PROP_NONE);
	RNA_def_property_clear_flag(prop, PROP_EDITABLE);
	RNA_def_property_boolean_funcs(prop, "rna_Main_scenes_is_updated_get", NULL);
}

void RNA_def_main_objects(BlenderRNA *brna, PropertyRNA *cprop)
{
	StructRNA *srna;
	FunctionRNA *func;
	PropertyRNA *parm;
	PropertyRNA *prop;

	RNA_def_property_srna(cprop, "BlendDataObjects");
	srna = RNA_def_struct(brna, "BlendDataObjects", NULL);
	RNA_def_struct_sdna(srna, "Main");
	RNA_def_struct_ui_text(srna, "Main Objects", "Collection of objects");

	func = RNA_def_function(srna, "new", "rna_Main_objects_new");
	RNA_def_function_flag(func, FUNC_USE_REPORTS);
	RNA_def_function_ui_description(func, "Add a new object to the main database");
	parm = RNA_def_string(func, "name", "Object", 0, "", "New name for the datablock");
	RNA_def_property_flag(parm, PROP_REQUIRED);
	parm = RNA_def_pointer(func, "object_data", "ID", "", "Object data or None for an empty object");
	RNA_def_property_flag(parm, PROP_REQUIRED);

	/* return type */
	parm = RNA_def_pointer(func, "object", "Object", "", "New object datablock");
	RNA_def_function_return(func, parm);

	func = RNA_def_function(srna, "remove", "rna_Main_objects_remove");
	RNA_def_function_ui_description(func, "Remove a object from the current blendfile");
	RNA_def_function_flag(func, FUNC_USE_REPORTS);
	parm = RNA_def_pointer(func, "object", "Object", "", "Object to remove");
	RNA_def_property_flag(parm, PROP_REQUIRED | PROP_NEVER_NULL);

	func = RNA_def_function(srna, "tag", "rna_Main_objects_tag");
	parm = RNA_def_boolean(func, "value", 0, "Value", "");
	RNA_def_property_flag(parm, PROP_REQUIRED);

	prop = RNA_def_property(srna, "is_updated", PROP_BOOLEAN, PROP_NONE);
	RNA_def_property_clear_flag(prop, PROP_EDITABLE);
	RNA_def_property_boolean_funcs(prop, "rna_Main_objects_is_updated_get", NULL);
}

void RNA_def_main_materials(BlenderRNA *brna, PropertyRNA *cprop)
{
	StructRNA *srna;
	FunctionRNA *func;
	PropertyRNA *parm;
	PropertyRNA *prop;

	RNA_def_property_srna(cprop, "BlendDataMaterials");
	srna = RNA_def_struct(brna, "BlendDataMaterials", NULL);
	RNA_def_struct_sdna(srna, "Main");
	RNA_def_struct_ui_text(srna, "Main Materials", "Collection of materials");

	func = RNA_def_function(srna, "new", "rna_Main_materials_new");
	RNA_def_function_ui_description(func, "Add a new material to the main database");
	parm = RNA_def_string(func, "name", "Material", 0, "", "New name for the datablock");
	RNA_def_property_flag(parm, PROP_REQUIRED);
	/* return type */
	parm = RNA_def_pointer(func, "material", "Material", "", "New material datablock");
	RNA_def_function_return(func, parm);

	func = RNA_def_function(srna, "remove", "rna_Main_materials_remove");
	RNA_def_function_flag(func, FUNC_USE_REPORTS);
	RNA_def_function_ui_description(func, "Remove a material from the current blendfile");
	parm = RNA_def_pointer(func, "material", "Material", "", "Material to remove");
	RNA_def_property_flag(parm, PROP_REQUIRED | PROP_NEVER_NULL);

	func = RNA_def_function(srna, "tag", "rna_Main_materials_tag");
	parm = RNA_def_boolean(func, "value", 0, "Value", "");
	RNA_def_property_flag(parm, PROP_REQUIRED);

	prop = RNA_def_property(srna, "is_updated", PROP_BOOLEAN, PROP_NONE);
	RNA_def_property_clear_flag(prop, PROP_EDITABLE);
	RNA_def_property_boolean_funcs(prop, "rna_Main_materials_is_updated_get", NULL);
}
void RNA_def_main_node_groups(BlenderRNA *brna, PropertyRNA *cprop)
{
	StructRNA *srna;
	FunctionRNA *func;
	PropertyRNA *parm;
	PropertyRNA *prop;

	static EnumPropertyItem node_nodetree_items[] = {
		{0, "SHADER",       0,    "Shader",       ""},
		{1, "COMPOSITE",    0,    "Composite",    ""},
		{2, "TEXTURE",      0,    "Texture",      ""},
		{0, NULL, 0, NULL, NULL}
	};

	RNA_def_property_srna(cprop, "BlendDataNodeTrees");
	srna = RNA_def_struct(brna, "BlendDataNodeTrees", NULL);
	RNA_def_struct_sdna(srna, "Main");
	RNA_def_struct_ui_text(srna, "Main Node Trees", "Collection of node trees");

	func = RNA_def_function(srna, "new", "rna_Main_nodetree_new");
	RNA_def_function_ui_description(func, "Add a new node tree to the main database");
	parm = RNA_def_string(func, "name", "NodeGroup", 0, "", "New name for the datablock");
	RNA_def_property_flag(parm, PROP_REQUIRED);
	parm = RNA_def_enum(func, "type", node_nodetree_items, 0, "Type", "The type of node_group to add");
	RNA_def_property_flag(parm, PROP_REQUIRED);
	/* return type */
	parm = RNA_def_pointer(func, "tree", "NodeTree", "", "New node tree datablock");
	RNA_def_function_return(func, parm);

	func = RNA_def_function(srna, "remove", "rna_Main_nodetree_remove");
	RNA_def_function_flag(func, FUNC_USE_REPORTS);
	RNA_def_function_ui_description(func, "Remove a node tree from the current blendfile");
	parm = RNA_def_pointer(func, "tree", "NodeTree", "", "Node tree to remove");
	RNA_def_property_flag(parm, PROP_REQUIRED | PROP_NEVER_NULL);

	func = RNA_def_function(srna, "tag", "rna_Main_node_groups_tag");
	parm = RNA_def_boolean(func, "value", 0, "Value", "");
	RNA_def_property_flag(parm, PROP_REQUIRED);

	prop = RNA_def_property(srna, "is_updated", PROP_BOOLEAN, PROP_NONE);
	RNA_def_property_clear_flag(prop, PROP_EDITABLE);
	RNA_def_property_boolean_funcs(prop, "rna_Main_node_groups_is_updated_get", NULL);
}
void RNA_def_main_meshes(BlenderRNA *brna, PropertyRNA *cprop)
{
	StructRNA *srna;
	FunctionRNA *func;
	PropertyRNA *parm;
	PropertyRNA *prop;

	RNA_def_property_srna(cprop, "BlendDataMeshes");
	srna = RNA_def_struct(brna, "BlendDataMeshes", NULL);
	RNA_def_struct_sdna(srna, "Main");
	RNA_def_struct_ui_text(srna, "Main Meshes", "Collection of meshes");

	func = RNA_def_function(srna, "new", "rna_Main_meshes_new");
	RNA_def_function_ui_description(func, "Add a new mesh to the main database");
	parm = RNA_def_string(func, "name", "Mesh", 0, "", "New name for the datablock");
	RNA_def_property_flag(parm, PROP_REQUIRED);
	/* return type */
	parm = RNA_def_pointer(func, "mesh", "Mesh", "", "New mesh datablock");
	RNA_def_function_return(func, parm);

	func = RNA_def_function(srna, "remove", "rna_Main_meshes_remove");
	RNA_def_function_flag(func, FUNC_USE_REPORTS);
	RNA_def_function_ui_description(func, "Remove a mesh from the current blendfile");
	parm = RNA_def_pointer(func, "mesh", "Mesh", "", "Mesh to remove");
	RNA_def_property_flag(parm, PROP_REQUIRED | PROP_NEVER_NULL);

	func = RNA_def_function(srna, "tag", "rna_Main_meshes_tag");
	parm = RNA_def_boolean(func, "value", 0, "Value", "");
	RNA_def_property_flag(parm, PROP_REQUIRED);

	prop = RNA_def_property(srna, "is_updated", PROP_BOOLEAN, PROP_NONE);
	RNA_def_property_clear_flag(prop, PROP_EDITABLE);
	RNA_def_property_boolean_funcs(prop, "rna_Main_meshes_is_updated_get", NULL);
}
void RNA_def_main_lamps(BlenderRNA *brna, PropertyRNA *cprop)
{
	StructRNA *srna;
	FunctionRNA *func;
	PropertyRNA *parm;
	PropertyRNA *prop;

	RNA_def_property_srna(cprop, "BlendDataLamps");
	srna = RNA_def_struct(brna, "BlendDataLamps", NULL);
	RNA_def_struct_sdna(srna, "Main");
	RNA_def_struct_ui_text(srna, "Main Lamps", "Collection of lamps");

	func = RNA_def_function(srna, "new", "rna_Main_lamps_new");
	RNA_def_function_ui_description(func, "Add a new lamp to the main database");
	parm = RNA_def_string(func, "name", "Lamp", 0, "", "New name for the datablock");
	RNA_def_property_flag(parm, PROP_REQUIRED);
	parm = RNA_def_enum(func, "type", lamp_type_items, 0, "Type", "The type of texture to add");
	RNA_def_property_flag(parm, PROP_REQUIRED);
	/* return type */
	parm = RNA_def_pointer(func, "lamp", "Lamp", "", "New lamp datablock");
	RNA_def_function_return(func, parm);

	func = RNA_def_function(srna, "remove", "rna_Main_lamps_remove");
	RNA_def_function_flag(func, FUNC_USE_REPORTS);
	RNA_def_function_ui_description(func, "Remove a lamp from the current blendfile");
	parm = RNA_def_pointer(func, "lamp", "Lamp", "", "Lamp to remove");
	RNA_def_property_flag(parm, PROP_REQUIRED | PROP_NEVER_NULL);

	func = RNA_def_function(srna, "tag", "rna_Main_lamps_tag");
	parm = RNA_def_boolean(func, "value", 0, "Value", "");
	RNA_def_property_flag(parm, PROP_REQUIRED);

	prop = RNA_def_property(srna, "is_updated", PROP_BOOLEAN, PROP_NONE);
	RNA_def_property_clear_flag(prop, PROP_EDITABLE);
	RNA_def_property_boolean_funcs(prop, "rna_Main_lamps_is_updated_get", NULL);
}

void RNA_def_main_libraries(BlenderRNA *brna, PropertyRNA *cprop)
{
	StructRNA *srna;
	FunctionRNA *func;
	PropertyRNA *parm;
	PropertyRNA *prop;

	RNA_def_property_srna(cprop, "BlendDataLibraries");
	srna = RNA_def_struct(brna, "BlendDataLibraries", NULL);
	RNA_def_struct_sdna(srna, "Main");
	RNA_def_struct_ui_text(srna, "Main Libraries", "Collection of libraries");

	func = RNA_def_function(srna, "tag", "rna_Main_libraries_tag");
	parm = RNA_def_boolean(func, "value", 0, "Value", "");
	RNA_def_property_flag(parm, PROP_REQUIRED);

	prop = RNA_def_property(srna, "is_updated", PROP_BOOLEAN, PROP_NONE);
	RNA_def_property_clear_flag(prop, PROP_EDITABLE);
	RNA_def_property_boolean_funcs(prop, "rna_Main_libraries_is_updated_get", NULL);
}

void RNA_def_main_screens(BlenderRNA *brna, PropertyRNA *cprop)
{
	StructRNA *srna;
	FunctionRNA *func;
	PropertyRNA *parm;
	PropertyRNA *prop;

	RNA_def_property_srna(cprop, "BlendDataScreens");
	srna = RNA_def_struct(brna, "BlendDataScreens", NULL);
	RNA_def_struct_sdna(srna, "Main");
	RNA_def_struct_ui_text(srna, "Main Screens", "Collection of screens");

	func = RNA_def_function(srna, "tag", "rna_Main_screens_tag");
	parm = RNA_def_boolean(func, "value", 0, "Value", "");
	RNA_def_property_flag(parm, PROP_REQUIRED);

	prop = RNA_def_property(srna, "is_updated", PROP_BOOLEAN, PROP_NONE);
	RNA_def_property_clear_flag(prop, PROP_EDITABLE);
	RNA_def_property_boolean_funcs(prop, "rna_Main_screens_is_updated_get", NULL);
}

void RNA_def_main_window_managers(BlenderRNA *brna, PropertyRNA *cprop)
{
	StructRNA *srna;
	FunctionRNA *func;
	PropertyRNA *parm;
	PropertyRNA *prop;

	RNA_def_property_srna(cprop, "BlendDataWindowManagers");
	srna = RNA_def_struct(brna, "BlendDataWindowManagers", NULL);
	RNA_def_struct_sdna(srna, "Main");
	RNA_def_struct_ui_text(srna, "Main Window Managers", "Collection of window managers");

	func = RNA_def_function(srna, "tag", "rna_Main_window_managers_tag");
	parm = RNA_def_boolean(func, "value", 0, "Value", "");
	RNA_def_property_flag(parm, PROP_REQUIRED);

	prop = RNA_def_property(srna, "is_updated", PROP_BOOLEAN, PROP_NONE);
	RNA_def_property_clear_flag(prop, PROP_EDITABLE);
	RNA_def_property_boolean_funcs(prop, "rna_Main_window_managers_is_updated_get", NULL);
}
void RNA_def_main_images(BlenderRNA *brna, PropertyRNA *cprop)
{
	StructRNA *srna;
	FunctionRNA *func;
	PropertyRNA *parm;
	PropertyRNA *prop;

	RNA_def_property_srna(cprop, "BlendDataImages");
	srna = RNA_def_struct(brna, "BlendDataImages", NULL);
	RNA_def_struct_sdna(srna, "Main");
	RNA_def_struct_ui_text(srna, "Main Images", "Collection of images");

	func = RNA_def_function(srna, "new", "rna_Main_images_new");
	RNA_def_function_ui_description(func, "Add a new image to the main database");
	parm = RNA_def_string(func, "name", "Image", 0, "", "New name for the datablock");
	RNA_def_property_flag(parm, PROP_REQUIRED);
	parm = RNA_def_int(func, "width", 1024, 1, INT_MAX, "", "Width of the image", 1, INT_MAX);
	RNA_def_property_flag(parm, PROP_REQUIRED);
	parm = RNA_def_int(func, "height", 1024, 1, INT_MAX, "", "Height of the image", 1, INT_MAX);
	RNA_def_property_flag(parm, PROP_REQUIRED);
	RNA_def_boolean(func, "alpha", 0, "Alpha", "Use alpha channel");
	RNA_def_boolean(func, "float_buffer", 0, "Float Buffer", "Create an image with floating point color");
	/* return type */
	parm = RNA_def_pointer(func, "image", "Image", "", "New image datablock");
	RNA_def_function_return(func, parm);

	func = RNA_def_function(srna, "load", "rna_Main_images_load");
	RNA_def_function_flag(func, FUNC_USE_REPORTS);
	RNA_def_function_ui_description(func, "Load a new image into the main database");
	parm = RNA_def_string_file_path(func, "filepath", "File Path", 0, "", "path of the file to load");
	RNA_def_property_flag(parm, PROP_REQUIRED);
	/* return type */
	parm = RNA_def_pointer(func, "image", "Image", "", "New image datablock");
	RNA_def_function_return(func, parm);

	func = RNA_def_function(srna, "remove", "rna_Main_images_remove");
	RNA_def_function_flag(func, FUNC_USE_REPORTS);
	RNA_def_function_ui_description(func, "Remove an image from the current blendfile");
	parm = RNA_def_pointer(func, "image", "Image", "", "Image to remove");
	RNA_def_property_flag(parm, PROP_REQUIRED | PROP_NEVER_NULL);

	func = RNA_def_function(srna, "tag", "rna_Main_images_tag");
	parm = RNA_def_boolean(func, "value", 0, "Value", "");
	RNA_def_property_flag(parm, PROP_REQUIRED);

	prop = RNA_def_property(srna, "is_updated", PROP_BOOLEAN, PROP_NONE);
	RNA_def_property_clear_flag(prop, PROP_EDITABLE);
	RNA_def_property_boolean_funcs(prop, "rna_Main_images_is_updated_get", NULL);
}

void RNA_def_main_lattices(BlenderRNA *brna, PropertyRNA *cprop)
{
	StructRNA *srna;
	FunctionRNA *func;
	PropertyRNA *parm;
	PropertyRNA *prop;

	RNA_def_property_srna(cprop, "BlendDataLattices");
	srna = RNA_def_struct(brna, "BlendDataLattices", NULL);
	RNA_def_struct_sdna(srna, "Main");
	RNA_def_struct_ui_text(srna, "Main Lattices", "Collection of lattices");

	func = RNA_def_function(srna, "new", "rna_Main_lattices_new");
	RNA_def_function_ui_description(func, "Add a new lattice to the main database");
	parm = RNA_def_string(func, "name", "Lattice", 0, "", "New name for the datablock");
	RNA_def_property_flag(parm, PROP_REQUIRED);
	/* return type */
	parm = RNA_def_pointer(func, "lattice", "Lattice", "", "New lattices datablock");
	RNA_def_function_return(func, parm);

	func = RNA_def_function(srna, "remove", "rna_Main_lattices_remove");
	RNA_def_function_flag(func, FUNC_USE_REPORTS);
	RNA_def_function_ui_description(func, "Remove a lattice from the current blendfile");
	parm = RNA_def_pointer(func, "lattice", "Lattice", "", "Lattice to remove");
	RNA_def_property_flag(parm, PROP_REQUIRED | PROP_NEVER_NULL);

	func = RNA_def_function(srna, "tag", "rna_Main_lattices_tag");
	parm = RNA_def_boolean(func, "value", 0, "Value", "");
	RNA_def_property_flag(parm, PROP_REQUIRED);

	prop = RNA_def_property(srna, "is_updated", PROP_BOOLEAN, PROP_NONE);
	RNA_def_property_clear_flag(prop, PROP_EDITABLE);
	RNA_def_property_boolean_funcs(prop, "rna_Main_lattices_is_updated_get", NULL);
}
void RNA_def_main_curves(BlenderRNA *brna, PropertyRNA *cprop)
{
	StructRNA *srna;
	FunctionRNA *func;
	PropertyRNA *parm;
	PropertyRNA *prop;

	RNA_def_property_srna(cprop, "BlendDataCurves");
	srna = RNA_def_struct(brna, "BlendDataCurves", NULL);
	RNA_def_struct_sdna(srna, "Main");
	RNA_def_struct_ui_text(srna, "Main Curves", "Collection of curves");

	func = RNA_def_function(srna, "new", "rna_Main_curves_new");
	RNA_def_function_ui_description(func, "Add a new curve to the main database");
	parm = RNA_def_string(func, "name", "Curve", 0, "", "New name for the datablock");
	RNA_def_property_flag(parm, PROP_REQUIRED);
	parm = RNA_def_enum(func, "type", object_type_curve_items, 0, "Type", "The type of curve to add");
	RNA_def_property_flag(parm, PROP_REQUIRED);
	/* return type */
	parm = RNA_def_pointer(func, "curve", "Curve", "", "New curve datablock");
	RNA_def_function_return(func, parm);

	func = RNA_def_function(srna, "remove", "rna_Main_curves_remove");
	RNA_def_function_flag(func, FUNC_USE_REPORTS);
	RNA_def_function_ui_description(func, "Remove a curve from the current blendfile");
	parm = RNA_def_pointer(func, "curve", "Curve", "", "Curve to remove");
	RNA_def_property_flag(parm, PROP_REQUIRED | PROP_NEVER_NULL);

	func = RNA_def_function(srna, "tag", "rna_Main_curves_tag");
	parm = RNA_def_boolean(func, "value", 0, "Value", "");
	RNA_def_property_flag(parm, PROP_REQUIRED);

	prop = RNA_def_property(srna, "is_updated", PROP_BOOLEAN, PROP_NONE);
	RNA_def_property_clear_flag(prop, PROP_EDITABLE);
	RNA_def_property_boolean_funcs(prop, "rna_Main_curves_is_updated_get", NULL);
}
void RNA_def_main_metaballs(BlenderRNA *brna, PropertyRNA *cprop)
{
	StructRNA *srna;
	FunctionRNA *func;
	PropertyRNA *parm;
	PropertyRNA *prop;

	RNA_def_property_srna(cprop, "BlendDataMetaBalls");
	srna = RNA_def_struct(brna, "BlendDataMetaBalls", NULL);
	RNA_def_struct_sdna(srna, "Main");
	RNA_def_struct_ui_text(srna, "Main Metaballs", "Collection of metaballs");

	func = RNA_def_function(srna, "new", "rna_Main_metaballs_new");
	RNA_def_function_ui_description(func, "Add a new metaball to the main database");
	parm = RNA_def_string(func, "name", "MetaBall", 0, "", "New name for the datablock");
	RNA_def_property_flag(parm, PROP_REQUIRED);
	/* return type */
	parm = RNA_def_pointer(func, "metaball", "MetaBall", "", "New metaball datablock");
	RNA_def_function_return(func, parm);

	func = RNA_def_function(srna, "remove", "rna_Main_metaballs_remove");
	RNA_def_function_flag(func, FUNC_USE_REPORTS);
	RNA_def_function_ui_description(func, "Remove a metaball from the current blendfile");
	parm = RNA_def_pointer(func, "metaball", "MetaBall", "", "Metaball to remove");
	RNA_def_property_flag(parm, PROP_REQUIRED | PROP_NEVER_NULL);

	func = RNA_def_function(srna, "tag", "rna_Main_metaballs_tag");
	parm = RNA_def_boolean(func, "value", 0, "Value", "");
	RNA_def_property_flag(parm, PROP_REQUIRED);

	prop = RNA_def_property(srna, "is_updated", PROP_BOOLEAN, PROP_NONE);
	RNA_def_property_clear_flag(prop, PROP_EDITABLE);
	RNA_def_property_boolean_funcs(prop, "rna_Main_metaballs_is_updated_get", NULL);
}
void RNA_def_main_fonts(BlenderRNA *brna, PropertyRNA *cprop)
{
	StructRNA *srna;
	FunctionRNA *func;
	PropertyRNA *parm;
	PropertyRNA *prop;

	RNA_def_property_srna(cprop, "BlendDataFonts");
	srna = RNA_def_struct(brna, "BlendDataFonts", NULL);
	RNA_def_struct_sdna(srna, "Main");
	RNA_def_struct_ui_text(srna, "Main Fonts", "Collection of fonts");

	func = RNA_def_function(srna, "load", "rna_Main_fonts_load");
	RNA_def_function_flag(func, FUNC_USE_REPORTS);
	RNA_def_function_ui_description(func, "Load a new font into the main database");
	parm = RNA_def_string_file_path(func, "filepath", "File Path", 0, "", "path of the font to load");
	RNA_def_property_flag(parm, PROP_REQUIRED);
	/* return type */
	parm = RNA_def_pointer(func, "vfont", "VectorFont", "", "New font datablock");
	RNA_def_function_return(func, parm);

	func = RNA_def_function(srna, "remove", "rna_Main_fonts_remove");
	RNA_def_function_flag(func, FUNC_USE_REPORTS);
	RNA_def_function_ui_description(func, "Remove a font from the current blendfile");
	parm = RNA_def_pointer(func, "vfont", "VectorFont", "", "Font to remove");
	RNA_def_property_flag(parm, PROP_REQUIRED | PROP_NEVER_NULL);

	func = RNA_def_function(srna, "tag", "rna_Main_fonts_tag");
	parm = RNA_def_boolean(func, "value", 0, "Value", "");
	RNA_def_property_flag(parm, PROP_REQUIRED);

	prop = RNA_def_property(srna, "is_updated", PROP_BOOLEAN, PROP_NONE);
	RNA_def_property_clear_flag(prop, PROP_EDITABLE);
	RNA_def_property_boolean_funcs(prop, "rna_Main_fonts_is_updated_get", NULL);
}
void RNA_def_main_textures(BlenderRNA *brna, PropertyRNA *cprop)
{
	StructRNA *srna;
	FunctionRNA *func;
	PropertyRNA *parm;
	PropertyRNA *prop;

	RNA_def_property_srna(cprop, "BlendDataTextures");
	srna = RNA_def_struct(brna, "BlendDataTextures", NULL);
	RNA_def_struct_sdna(srna, "Main");
	RNA_def_struct_ui_text(srna, "Main Textures", "Collection of groups");

	func = RNA_def_function(srna, "new", "rna_Main_textures_new");
	RNA_def_function_ui_description(func, "Add a new texture to the main database");
	parm = RNA_def_string(func, "name", "Texture", 0, "", "New name for the datablock");
	RNA_def_property_flag(parm, PROP_REQUIRED);
	parm = RNA_def_enum(func, "type", texture_type_items, 0, "Type", "The type of texture to add");
	RNA_def_property_flag(parm, PROP_REQUIRED);
	/* return type */
	parm = RNA_def_pointer(func, "texture", "Texture", "", "New texture datablock");
	RNA_def_function_return(func, parm);

	func = RNA_def_function(srna, "remove", "rna_Main_textures_remove");
	RNA_def_function_flag(func, FUNC_USE_REPORTS);
	RNA_def_function_ui_description(func, "Remove a texture from the current blendfile");
	parm = RNA_def_pointer(func, "texture", "Texture", "", "Texture to remove");
	RNA_def_property_flag(parm, PROP_REQUIRED | PROP_NEVER_NULL);

	func = RNA_def_function(srna, "tag", "rna_Main_textures_tag");
	parm = RNA_def_boolean(func, "value", 0, "Value", "");
	RNA_def_property_flag(parm, PROP_REQUIRED);

	prop = RNA_def_property(srna, "is_updated", PROP_BOOLEAN, PROP_NONE);
	RNA_def_property_clear_flag(prop, PROP_EDITABLE);
	RNA_def_property_boolean_funcs(prop, "rna_Main_textures_is_updated_get", NULL);
}
void RNA_def_main_brushes(BlenderRNA *brna, PropertyRNA *cprop)
{
	StructRNA *srna;
	FunctionRNA *func;
	PropertyRNA *parm;
	PropertyRNA *prop;

	RNA_def_property_srna(cprop, "BlendDataBrushes");
	srna = RNA_def_struct(brna, "BlendDataBrushes", NULL);
	RNA_def_struct_sdna(srna, "Main");
	RNA_def_struct_ui_text(srna, "Main Brushes", "Collection of brushes");

	func = RNA_def_function(srna, "new", "rna_Main_brushes_new");
	RNA_def_function_ui_description(func, "Add a new brush to the main database");
	parm = RNA_def_string(func, "name", "Brush", 0, "", "New name for the datablock");
	RNA_def_property_flag(parm, PROP_REQUIRED);
	/* return type */
	parm = RNA_def_pointer(func, "brush", "Brush", "", "New brush datablock");
	RNA_def_function_return(func, parm);

	func = RNA_def_function(srna, "remove", "rna_Main_brushes_remove");
	RNA_def_function_flag(func, FUNC_USE_REPORTS);
	RNA_def_function_ui_description(func, "Remove a brush from the current blendfile");
	parm = RNA_def_pointer(func, "brush", "Brush", "", "Brush to remove");
	RNA_def_property_flag(parm, PROP_REQUIRED | PROP_NEVER_NULL);

	func = RNA_def_function(srna, "tag", "rna_Main_brushes_tag");
	parm = RNA_def_boolean(func, "value", 0, "Value", "");
	RNA_def_property_flag(parm, PROP_REQUIRED);

	prop = RNA_def_property(srna, "is_updated", PROP_BOOLEAN, PROP_NONE);
	RNA_def_property_clear_flag(prop, PROP_EDITABLE);
	RNA_def_property_boolean_funcs(prop, "rna_Main_brushes_is_updated_get", NULL);
}

void RNA_def_main_worlds(BlenderRNA *brna, PropertyRNA *cprop)
{
	StructRNA *srna;
	FunctionRNA *func;
	PropertyRNA *parm;
	PropertyRNA *prop;

	RNA_def_property_srna(cprop, "BlendDataWorlds");
	srna = RNA_def_struct(brna, "BlendDataWorlds", NULL);
	RNA_def_struct_sdna(srna, "Main");
	RNA_def_struct_ui_text(srna, "Main Worlds", "Collection of worlds");

	func = RNA_def_function(srna, "new", "rna_Main_worlds_new");
	RNA_def_function_ui_description(func, "Add a new world to the main database");
	parm = RNA_def_string(func, "name", "World", 0, "", "New name for the datablock");
	RNA_def_property_flag(parm, PROP_REQUIRED);
	/* return type */
	parm = RNA_def_pointer(func, "world", "World", "", "New world datablock");
	RNA_def_function_return(func, parm);

	func = RNA_def_function(srna, "remove", "rna_Main_worlds_remove");
	RNA_def_function_flag(func, FUNC_USE_REPORTS);
	RNA_def_function_ui_description(func, "Remove a world from the current blendfile");
	parm = RNA_def_pointer(func, "world", "World", "", "World to remove");
	RNA_def_property_flag(parm, PROP_REQUIRED | PROP_NEVER_NULL);

	func = RNA_def_function(srna, "tag", "rna_Main_worlds_tag");
	parm = RNA_def_boolean(func, "value", 0, "Value", "");
	RNA_def_property_flag(parm, PROP_REQUIRED);

	prop = RNA_def_property(srna, "is_updated", PROP_BOOLEAN, PROP_NONE);
	RNA_def_property_clear_flag(prop, PROP_EDITABLE);
	RNA_def_property_boolean_funcs(prop, "rna_Main_worlds_is_updated_get", NULL);
}

void RNA_def_main_groups(BlenderRNA *brna, PropertyRNA *cprop)
{
	StructRNA *srna;
	FunctionRNA *func;
	PropertyRNA *parm;
	PropertyRNA *prop;

	RNA_def_property_srna(cprop, "BlendDataGroups");
	srna = RNA_def_struct(brna, "BlendDataGroups", NULL);
	RNA_def_struct_sdna(srna, "Main");
	RNA_def_struct_ui_text(srna, "Main Groups", "Collection of groups");

	func = RNA_def_function(srna, "new", "rna_Main_groups_new");
	RNA_def_function_ui_description(func, "Add a new group to the main database");
	parm = RNA_def_string(func, "name", "Group", 0, "", "New name for the datablock");
	RNA_def_property_flag(parm, PROP_REQUIRED);
	/* return type */
	parm = RNA_def_pointer(func, "group", "Group", "", "New group datablock");
	RNA_def_function_return(func, parm);

	func = RNA_def_function(srna, "remove", "rna_Main_groups_remove");
	RNA_def_function_ui_description(func, "Remove a group from the current blendfile");
	parm = RNA_def_pointer(func, "group", "Group", "", "Group to remove");
	RNA_def_property_flag(parm, PROP_REQUIRED | PROP_NEVER_NULL);

	func = RNA_def_function(srna, "tag", "rna_Main_groups_tag");
	parm = RNA_def_boolean(func, "value", 0, "Value", "");
	RNA_def_property_flag(parm, PROP_REQUIRED);

	prop = RNA_def_property(srna, "is_updated", PROP_BOOLEAN, PROP_NONE);
	RNA_def_property_clear_flag(prop, PROP_EDITABLE);
	RNA_def_property_boolean_funcs(prop, "rna_Main_groups_is_updated_get", NULL);
}

void RNA_def_main_speakers(BlenderRNA *brna, PropertyRNA *cprop)
{
	StructRNA *srna;
	FunctionRNA *func;
	PropertyRNA *parm;
	PropertyRNA *prop;

	RNA_def_property_srna(cprop, "BlendDataSpeakers");
	srna = RNA_def_struct(brna, "BlendDataSpeakers", NULL);
	RNA_def_struct_sdna(srna, "Main");
	RNA_def_struct_ui_text(srna, "Main Speakers", "Collection of speakers");

	func = RNA_def_function(srna, "new", "rna_Main_speakers_new");
	RNA_def_function_ui_description(func, "Add a new speaker to the main database");
	parm = RNA_def_string(func, "name", "Speaker", 0, "", "New name for the datablock");
	RNA_def_property_flag(parm, PROP_REQUIRED);
	/* return type */
	parm = RNA_def_pointer(func, "speaker", "Speaker", "", "New speaker datablock");
	RNA_def_function_return(func, parm);

	func = RNA_def_function(srna, "remove", "rna_Main_speakers_remove");
	RNA_def_function_flag(func, FUNC_USE_REPORTS);
	RNA_def_function_ui_description(func, "Remove a speaker from the current blendfile");
	parm = RNA_def_pointer(func, "speaker", "Speaker", "", "Speaker to remove");
	RNA_def_property_flag(parm, PROP_REQUIRED | PROP_NEVER_NULL);

	func = RNA_def_function(srna, "tag", "rna_Main_speakers_tag");
	parm = RNA_def_boolean(func, "value", 0, "Value", "");
	RNA_def_property_flag(parm, PROP_REQUIRED);

	prop = RNA_def_property(srna, "is_updated", PROP_BOOLEAN, PROP_NONE);
	RNA_def_property_clear_flag(prop, PROP_EDITABLE);
	RNA_def_property_boolean_funcs(prop, "rna_Main_speakers_is_updated_get", NULL);
}

void RNA_def_main_texts(BlenderRNA *brna, PropertyRNA *cprop)
{
	StructRNA *srna;
	FunctionRNA *func;
	PropertyRNA *parm;
	PropertyRNA *prop;

	RNA_def_property_srna(cprop, "BlendDataTexts");
	srna = RNA_def_struct(brna, "BlendDataTexts", NULL);
	RNA_def_struct_sdna(srna, "Main");
	RNA_def_struct_ui_text(srna, "Main Texts", "Collection of texts");

	func = RNA_def_function(srna, "new", "rna_Main_texts_new");
	RNA_def_function_ui_description(func, "Add a new text to the main database");
	parm = RNA_def_string(func, "name", "Text", 0, "", "New name for the datablock");
	RNA_def_property_flag(parm, PROP_REQUIRED);
	/* return type */
	parm = RNA_def_pointer(func, "text", "Text", "", "New text datablock");
	RNA_def_function_return(func, parm);

	func = RNA_def_function(srna, "remove", "rna_Main_texts_remove");
	RNA_def_function_ui_description(func, "Remove a text from the current blendfile");
	parm = RNA_def_pointer(func, "text", "Text", "", "Text to remove");
	RNA_def_property_flag(parm, PROP_REQUIRED | PROP_NEVER_NULL);

	/* load func */
	func = RNA_def_function(srna, "load", "rna_Main_texts_load");
	RNA_def_function_flag(func, FUNC_USE_REPORTS);
	RNA_def_function_ui_description(func, "Add a new text to the main database from a file");
	parm = RNA_def_string_file_path(func, "filepath", "Path", FILE_MAX, "", "path for the datablock");
	RNA_def_property_flag(parm, PROP_REQUIRED);
	/* return type */
	parm = RNA_def_pointer(func, "text", "Text", "", "New text datablock");
	RNA_def_function_return(func, parm);

	func = RNA_def_function(srna, "tag", "rna_Main_texts_tag");
	parm = RNA_def_boolean(func, "value", 0, "Value", "");
	RNA_def_property_flag(parm, PROP_REQUIRED);

	prop = RNA_def_property(srna, "is_updated", PROP_BOOLEAN, PROP_NONE);
	RNA_def_property_clear_flag(prop, PROP_EDITABLE);
	RNA_def_property_boolean_funcs(prop, "rna_Main_texts_is_updated_get", NULL);
}

void RNA_def_main_sounds(BlenderRNA *brna, PropertyRNA *cprop)
{
	StructRNA *srna;
	FunctionRNA *func;
	PropertyRNA *parm;
	PropertyRNA *prop;

	RNA_def_property_srna(cprop, "BlendDataSounds");
	srna = RNA_def_struct(brna, "BlendDataSounds", NULL);
	RNA_def_struct_sdna(srna, "Main");
	RNA_def_struct_ui_text(srna, "Main Sounds", "Collection of sounds");

	/* TODO, 'load' */

	func = RNA_def_function(srna, "tag", "rna_Main_sounds_tag");
	parm = RNA_def_boolean(func, "value", 0, "Value", "");
	RNA_def_property_flag(parm, PROP_REQUIRED);

	prop = RNA_def_property(srna, "is_updated", PROP_BOOLEAN, PROP_NONE);
	RNA_def_property_clear_flag(prop, PROP_EDITABLE);
	RNA_def_property_boolean_funcs(prop, "rna_Main_sounds_is_updated_get", NULL);
}

void RNA_def_main_armatures(BlenderRNA *brna, PropertyRNA *cprop)
{
	StructRNA *srna;
	FunctionRNA *func;
	PropertyRNA *parm;
	PropertyRNA *prop;

	RNA_def_property_srna(cprop, "BlendDataArmatures");
	srna = RNA_def_struct(brna, "BlendDataArmatures", NULL);
	RNA_def_struct_sdna(srna, "Main");
	RNA_def_struct_ui_text(srna, "Main Armatures", "Collection of armatures");

	func = RNA_def_function(srna, "new", "rna_Main_armatures_new");
	RNA_def_function_ui_description(func, "Add a new armature to the main database");
	parm = RNA_def_string(func, "name", "Armature", 0, "", "New name for the datablock");
	RNA_def_property_flag(parm, PROP_REQUIRED);
	/* return type */
	parm = RNA_def_pointer(func, "armature", "Armature", "", "New armature datablock");
	RNA_def_function_return(func, parm);

	func = RNA_def_function(srna, "remove", "rna_Main_armatures_remove");
	RNA_def_function_flag(func, FUNC_USE_REPORTS);
	RNA_def_function_ui_description(func, "Remove a armature from the current blendfile");
	parm = RNA_def_pointer(func, "armature", "Armature", "", "Armature to remove");
	RNA_def_property_flag(parm, PROP_REQUIRED | PROP_NEVER_NULL);

	func = RNA_def_function(srna, "tag", "rna_Main_armatures_tag");
	parm = RNA_def_boolean(func, "value", 0, "Value", "");
	RNA_def_property_flag(parm, PROP_REQUIRED);

	prop = RNA_def_property(srna, "is_updated", PROP_BOOLEAN, PROP_NONE);
	RNA_def_property_clear_flag(prop, PROP_EDITABLE);
	RNA_def_property_boolean_funcs(prop, "rna_Main_armatures_is_updated_get", NULL);
}
void RNA_def_main_actions(BlenderRNA *brna, PropertyRNA *cprop)
{
	StructRNA *srna;
	FunctionRNA *func;
	PropertyRNA *parm;
	PropertyRNA *prop;

	RNA_def_property_srna(cprop, "BlendDataActions");
	srna = RNA_def_struct(brna, "BlendDataActions", NULL);
	RNA_def_struct_sdna(srna, "Main");
	RNA_def_struct_ui_text(srna, "Main Actions", "Collection of actions");

	func = RNA_def_function(srna, "new", "rna_Main_actions_new");
	RNA_def_function_ui_description(func, "Add a new action to the main database");
	parm = RNA_def_string(func, "name", "Action", 0, "", "New name for the datablock");
	RNA_def_property_flag(parm, PROP_REQUIRED);
	/* return type */
	parm = RNA_def_pointer(func, "action", "Action", "", "New action datablock");
	RNA_def_function_return(func, parm);

	func = RNA_def_function(srna, "remove", "rna_Main_actions_remove");
	RNA_def_function_flag(func, FUNC_USE_REPORTS);
	RNA_def_function_ui_description(func, "Remove a action from the current blendfile");
	parm = RNA_def_pointer(func, "action", "Action", "", "Action to remove");
	RNA_def_property_flag(parm, PROP_REQUIRED | PROP_NEVER_NULL);

	func = RNA_def_function(srna, "tag", "rna_Main_actions_tag");
	parm = RNA_def_boolean(func, "value", 0, "Value", "");
	RNA_def_property_flag(parm, PROP_REQUIRED);

	prop = RNA_def_property(srna, "is_updated", PROP_BOOLEAN, PROP_NONE);
	RNA_def_property_clear_flag(prop, PROP_EDITABLE);
	RNA_def_property_boolean_funcs(prop, "rna_Main_actions_is_updated_get", NULL);
}
void RNA_def_main_particles(BlenderRNA *brna, PropertyRNA *cprop)
{
	StructRNA *srna;
	FunctionRNA *func;
	PropertyRNA *parm;
	PropertyRNA *prop;

	RNA_def_property_srna(cprop, "BlendDataParticles");
	srna = RNA_def_struct(brna, "BlendDataParticles", NULL);
	RNA_def_struct_sdna(srna, "Main");
	RNA_def_struct_ui_text(srna, "Main Particle Settings", "Collection of particle settings");

	func = RNA_def_function(srna, "new", "rna_Main_particles_new");
	RNA_def_function_ui_description(func, "Add a new particle settings instance to the main database");
	parm = RNA_def_string(func, "name", "ParticleSettings", 0, "", "New name for the datablock");
	RNA_def_property_flag(parm, PROP_REQUIRED);
	/* return type */
	parm = RNA_def_pointer(func, "particle", "ParticleSettings", "", "New particle settings datablock");
	RNA_def_function_return(func, parm);

	func = RNA_def_function(srna, "remove", "rna_Main_particles_remove");
	RNA_def_function_flag(func, FUNC_USE_REPORTS);
	RNA_def_function_ui_description(func, "Remove a particle settings instance from the current blendfile");
	parm = RNA_def_pointer(func, "particle", "ParticleSettings", "", "Particle Settings to remove");
	RNA_def_property_flag(parm, PROP_REQUIRED | PROP_NEVER_NULL);

	func = RNA_def_function(srna, "tag", "rna_Main_particles_tag");
	parm = RNA_def_boolean(func, "value", 0, "Value", "");
	RNA_def_property_flag(parm, PROP_REQUIRED);

	prop = RNA_def_property(srna, "is_updated", PROP_BOOLEAN, PROP_NONE);
	RNA_def_property_clear_flag(prop, PROP_EDITABLE);
	RNA_def_property_boolean_funcs(prop, "rna_Main_particles_is_updated_get", NULL);
}

void RNA_def_main_gpencil(BlenderRNA *brna, PropertyRNA *cprop)
{
	StructRNA *srna;
	FunctionRNA *func;
	PropertyRNA *parm;
	PropertyRNA *prop;

	RNA_def_property_srna(cprop, "BlendDataGreasePencils");
	srna = RNA_def_struct(brna, "BlendDataGreasePencils", NULL);
	RNA_def_struct_sdna(srna, "Main");
	RNA_def_struct_ui_text(srna, "Main Grease Pencils", "Collection of grease pencils");

	func = RNA_def_function(srna, "tag", "rna_Main_gpencil_tag");
	parm = RNA_def_boolean(func, "value", 0, "Value", "");
	RNA_def_property_flag(parm, PROP_REQUIRED);

	func = RNA_def_function(srna, "new", "gpencil_data_addnew");
	RNA_def_function_flag(func, FUNC_NO_SELF);
	parm = RNA_def_string(func, "name", "GreasePencil", 0, "", "New name for the datablock");
	RNA_def_property_flag(parm, PROP_REQUIRED);
	/* return type */
	parm = RNA_def_pointer(func, "grease_pencil", "GreasePencil", "", "New grease pencil datablock");
	RNA_def_function_return(func, parm);

	func = RNA_def_function(srna, "remove", "rna_Main_grease_pencil_remove");
	RNA_def_function_flag(func, FUNC_USE_REPORTS);
	RNA_def_function_ui_description(func, "Remove a grease pencil instance from the current blendfile");
	parm = RNA_def_pointer(func, "grease_pencil", "GreasePencil", "", "Grease Pencil to remove");
	RNA_def_property_flag(parm, PROP_REQUIRED | PROP_NEVER_NULL);

	prop = RNA_def_property(srna, "is_updated", PROP_BOOLEAN, PROP_NONE);
	RNA_def_property_clear_flag(prop, PROP_EDITABLE);
	RNA_def_property_boolean_funcs(prop, "rna_Main_gpencil_is_updated_get", NULL);
}

void RNA_def_main_movieclips(BlenderRNA *brna, PropertyRNA *cprop)
{
	StructRNA *srna;
	FunctionRNA *func;
	PropertyRNA *parm;

	RNA_def_property_srna(cprop, "BlendDataMovieClips");
	srna = RNA_def_struct(brna, "BlendDataMovieClips", NULL);
	RNA_def_struct_sdna(srna, "Main");
	RNA_def_struct_ui_text(srna, "Main Movie Clips", "Collection of movie clips");

	func = RNA_def_function(srna, "tag", "rna_Main_movieclips_tag");
	parm = RNA_def_boolean(func, "value", 0, "Value", "");
	RNA_def_property_flag(parm, PROP_REQUIRED);

	func = RNA_def_function(srna, "remove", "rna_Main_movieclips_remove");
	RNA_def_function_ui_description(func, "Remove a movie clip from the current blendfile.");
	parm = RNA_def_pointer(func, "clip", "MovieClip", "", "Movie clip to remove");
	RNA_def_property_flag(parm, PROP_REQUIRED | PROP_NEVER_NULL);

	/* load func */
	func = RNA_def_function(srna, "load", "rna_Main_movieclip_load");
	RNA_def_function_flag(func, FUNC_USE_REPORTS);
	RNA_def_function_ui_description(func, "Add a new movie clip to the main database from a file");
	parm = RNA_def_string_file_path(func, "filepath", "Path", FILE_MAX, "", "path for the datablock");
	RNA_def_property_flag(parm, PROP_REQUIRED);
	/* return type */
	parm = RNA_def_pointer(func, "clip", "MovieClip", "", "New movie clip datablock");
	RNA_def_function_return(func, parm);
}

void RNA_def_main_masks(BlenderRNA *brna, PropertyRNA *cprop)
{
	StructRNA *srna;
	FunctionRNA *func;
	PropertyRNA *parm;

	RNA_def_property_srna(cprop, "BlendDataMasks");
	srna = RNA_def_struct(brna, "BlendDataMasks", NULL);
	RNA_def_struct_sdna(srna, "Main");
	RNA_def_struct_ui_text(srna, "Main Masks", "Collection of masks");

	func = RNA_def_function(srna, "tag", "rna_Main_masks_tag");
	parm = RNA_def_boolean(func, "value", 0, "Value", "");
	RNA_def_property_flag(parm, PROP_REQUIRED);

	/* new func */
	func = RNA_def_function(srna, "new", "rna_Main_mask_new");
	RNA_def_function_ui_description(func, "Add a new mask with a given name to the main database");
	parm = RNA_def_string_file_path(func, "name", "", MAX_ID_NAME - 2, "Mask", "Name of new mask datablock");
	/* return type */
	parm = RNA_def_pointer(func, "mask", "Mask", "", "New mask datablock");
	RNA_def_function_return(func, parm);

	/* remove func */
	func = RNA_def_function(srna, "remove", "rna_Main_masks_remove");
	RNA_def_function_ui_description(func, "Remove a masks from the current blendfile.");
	parm = RNA_def_pointer(func, "mask", "Mask", "", "Mask to remove");
	RNA_def_property_flag(parm, PROP_REQUIRED | PROP_NEVER_NULL);
}

void RNA_def_main_linestyles(BlenderRNA *brna, PropertyRNA *cprop)
{
	StructRNA *srna;
	FunctionRNA *func;
	PropertyRNA *parm;

	RNA_def_property_srna(cprop, "BlendDataLineStyles");
	srna= RNA_def_struct(brna, "BlendDataLineStyles", NULL);
	RNA_def_struct_sdna(srna, "Main");
	RNA_def_struct_ui_text(srna, "Main Line Styles", "Collection of line styles");

	func= RNA_def_function(srna, "new", "rna_Main_linestyles_new");
	RNA_def_function_ui_description(func, "Add a new line style instance to the main database");
	parm= RNA_def_string(func, "name", "FreestyleLineStyle", 0, "", "New name for the datablock");
	RNA_def_property_flag(parm, PROP_REQUIRED);
	/* return type */
	parm= RNA_def_pointer(func, "linestyle", "FreestyleLineStyle", "", "New line style datablock");
	RNA_def_function_return(func, parm);

	func= RNA_def_function(srna, "remove", "rna_Main_linestyles_remove");
	RNA_def_function_flag(func, FUNC_USE_REPORTS);
	RNA_def_function_ui_description(func, "Remove a line style instance from the current blendfile");
	parm= RNA_def_pointer(func, "linestyle", "FreestyleLineStyle", "", "Line style to remove");
	RNA_def_property_flag(parm, PROP_REQUIRED);
}

#endif<|MERGE_RESOLUTION|>--- conflicted
+++ resolved
@@ -71,11 +71,8 @@
 #include "BKE_speaker.h"
 #include "BKE_movieclip.h"
 #include "BKE_mask.h"
-<<<<<<< HEAD
+#include "BKE_gpencil.h"
 #include "BKE_linestyle.h"
-=======
-#include "BKE_gpencil.h"
->>>>>>> a9e2e227
 
 #include "DNA_armature_types.h"
 #include "DNA_camera_types.h"
@@ -569,21 +566,6 @@
 	/* XXX python now has invalid pointer? */
 }
 
-<<<<<<< HEAD
-FreestyleLineStyle *rna_Main_linestyles_new(Main *bmain, const char* name)
-{
-	FreestyleLineStyle *linestyle = FRS_new_linestyle(name, bmain);
-	id_us_min(&linestyle->id);
-	return linestyle;
-}
-
-void rna_Main_linestyles_remove(Main *bmain, ReportList *reports, FreestyleLineStyle *linestyle)
-{
-	if(ID_REAL_USERS(linestyle) <= 0)
-		BKE_libblock_free(&bmain->linestyle, linestyle);
-	else
-		BKE_reportf(reports, RPT_ERROR, "Line style \"%s\" must have zero users to be removed, found %d.", linestyle->id.name+2, ID_REAL_USERS(linestyle));
-=======
 static void rna_Main_grease_pencil_remove(Main *bmain, ReportList *reports, bGPdata *gpd)
 {
 	if (ID_REAL_USERS(gpd) <= 0) {
@@ -593,7 +575,23 @@
 	else
 		BKE_reportf(reports, RPT_ERROR, "Grease Pencil '%s' must have zero users to be removed, found %d",
 		            gpd->id.name + 2, ID_REAL_USERS(gpd));
->>>>>>> a9e2e227
+
+	/* XXX python now has invalid pointer? */
+}
+
+FreestyleLineStyle *rna_Main_linestyles_new(Main *bmain, const char* name)
+{
+	FreestyleLineStyle *linestyle = FRS_new_linestyle(name, bmain);
+	id_us_min(&linestyle->id);
+	return linestyle;
+}
+
+void rna_Main_linestyles_remove(Main *bmain, ReportList *reports, FreestyleLineStyle *linestyle)
+{
+	if(ID_REAL_USERS(linestyle) <= 0)
+		BKE_libblock_free(&bmain->linestyle, linestyle);
+	else
+		BKE_reportf(reports, RPT_ERROR, "Line style \"%s\" must have zero users to be removed, found %d.", linestyle->id.name+2, ID_REAL_USERS(linestyle));
 
 	/* XXX python now has invalid pointer? */
 }
