/*
 * ***** BEGIN GPL LICENSE BLOCK *****
 *
 * This program is free software; you can redistribute it and/or
 * modify it under the terms of the GNU General Public License
 * as published by the Free Software Foundation; either version 2
 * of the License, or (at your option) any later version.
 *
 * This program is distributed in the hope that it will be useful,
 * but WITHOUT ANY WARRANTY; without even the implied warranty of
 * MERCHANTABILITY or FITNESS FOR A PARTICULAR PURPOSE.  See the
 * GNU General Public License for more details.
 *
 * You should have received a copy of the GNU General Public License
 * along with this program; if not, write to the Free Software Foundation,
 * Inc., 51 Franklin Street, Fifth Floor, Boston, MA 02110-1301, USA.
 *
 * Contributor(s): Blender Foundation (2008).
 *
 * ***** END GPL LICENSE BLOCK *****
 */

/** \file blender/makesrna/intern/rna_ID.c
 *  \ingroup RNA
 */

#include <stdlib.h>
#include <stdio.h>

#include "DNA_ID.h"
#include "DNA_vfont_types.h"
#include "DNA_material_types.h"
#include "DNA_object_types.h"

#include "BLI_utildefines.h"

#include "BKE_icons.h"

#include "RNA_access.h"
#include "RNA_define.h"
#include "RNA_enum_types.h"

#include "WM_types.h"

#include "rna_internal.h"

/* enum of ID-block types
 * NOTE: need to keep this in line with the other defines for these
 */
EnumPropertyItem id_type_items[] = {
	{ID_AC, "ACTION", ICON_ACTION, "Action", ""},
	{ID_AR, "ARMATURE", ICON_ARMATURE_DATA, "Armature", ""},
	{ID_BR, "BRUSH", ICON_BRUSH_DATA, "Brush", ""},
	{ID_CA, "CAMERA", ICON_CAMERA_DATA, "Camera", ""},
	{ID_CU, "CURVE", ICON_CURVE_DATA, "Curve", ""},
	{ID_VF, "FONT", ICON_FONT_DATA, "Font", ""},
	{ID_GD, "GREASEPENCIL", ICON_GREASEPENCIL, "Grease Pencil", ""},
	{ID_GR, "GROUP", ICON_GROUP, "Group", ""},
	{ID_IM, "IMAGE", ICON_IMAGE_DATA, "Image", ""},
	{ID_KE, "KEY", ICON_SHAPEKEY_DATA, "Key", ""},
	{ID_LA, "LAMP", ICON_LAMP_DATA, "Lamp", ""},
	{ID_LI, "LIBRARY", ICON_LIBRARY_DATA_DIRECT, "Library", ""},
	{ID_LS, "LINESTYLE", ICON_LINE_DATA, "Line Style", ""},
	{ID_LT, "LATTICE", ICON_LATTICE_DATA, "Lattice", ""},
	{ID_MSK, "MASK", ICON_MOD_MASK, "Mask", ""},
	{ID_MA, "MATERIAL", ICON_MATERIAL_DATA, "Material", ""},
	{ID_MB, "META", ICON_META_DATA, "MetaBall", ""},
	{ID_ME, "MESH", ICON_MESH_DATA, "Mesh", ""},
    {ID_MC, "MOVIECLIP", ICON_CLIP, "MovieClip", ""},
	{ID_NT, "NODETREE", ICON_NODETREE, "NodeTree", ""},
	{ID_OB, "OBJECT", ICON_OBJECT_DATA, "Object", ""},
	{ID_PC, "PAINTCURVE", ICON_CURVE_BEZCURVE, "Paint Curve", ""},
	{ID_PAL, "PALETTE", ICON_COLOR, "Palette", ""},
	{ID_PA, "PARTICLE", ICON_PARTICLE_DATA, "Particle", ""},
	{ID_SCE, "SCENE", ICON_SCENE_DATA, "Scene", ""},
	{ID_SCR, "SCREEN", ICON_SPLITSCREEN, "Screen", ""},
    {ID_SO, "SOUND", ICON_PLAY_AUDIO, "Sound", ""},
	{ID_SPK, "SPEAKER", ICON_SPEAKER, "Speaker", ""},
	{ID_TXT, "TEXT", ICON_TEXT, "Text", ""},
	{ID_TE, "TEXTURE", ICON_TEXTURE_DATA, "Texture", ""},
	{ID_WM, "WINDOWMANAGER", ICON_FULLSCREEN, "Window Manager", ""},
    {ID_WO, "WORLD", ICON_WORLD_DATA, "World", ""},
	{0, NULL, 0, NULL, NULL}
};

#ifdef RNA_RUNTIME

#include "BKE_font.h"
#include "BKE_idprop.h"
#include "BKE_library.h"
#include "BKE_animsys.h"
#include "BKE_material.h"
#include "BKE_depsgraph.h"

#include "WM_api.h"

/* name functions that ignore the first two ID characters */
void rna_ID_name_get(PointerRNA *ptr, char *value)
{
	ID *id = (ID *)ptr->data;
	BLI_strncpy(value, id->name + 2, sizeof(id->name) - 2);
}

int rna_ID_name_length(PointerRNA *ptr)
{
	ID *id = (ID *)ptr->data;
	return strlen(id->name + 2);
}

void rna_ID_name_set(PointerRNA *ptr, const char *value)
{
	ID *id = (ID *)ptr->data;
	BLI_strncpy_utf8(id->name + 2, value, sizeof(id->name) - 2);
	test_idbutton(id->name);
}

static int rna_ID_name_editable(PointerRNA *ptr)
{
	ID *id = (ID *)ptr->data;
	
	if (GS(id->name) == ID_VF) {
		VFont *vfont = (VFont *)id;
		if (BKE_vfont_is_builtin(vfont))
			return false;
	}
	
	return true;
}

short RNA_type_to_ID_code(StructRNA *type)
{
	if (RNA_struct_is_a(type, &RNA_Action)) return ID_AC;
	if (RNA_struct_is_a(type, &RNA_Armature)) return ID_AR;
	if (RNA_struct_is_a(type, &RNA_Brush)) return ID_BR;
	if (RNA_struct_is_a(type, &RNA_Camera)) return ID_CA;
	if (RNA_struct_is_a(type, &RNA_Curve)) return ID_CU;
	if (RNA_struct_is_a(type, &RNA_GreasePencil)) return ID_GD;
	if (RNA_struct_is_a(type, &RNA_Group)) return ID_GR;
	if (RNA_struct_is_a(type, &RNA_Image)) return ID_IM;
	if (RNA_struct_is_a(type, &RNA_Key)) return ID_KE;
	if (RNA_struct_is_a(type, &RNA_Lamp)) return ID_LA;
	if (RNA_struct_is_a(type, &RNA_Library)) return ID_LI;
	if (RNA_struct_is_a(type, &RNA_FreestyleLineStyle)) return ID_LS;
	if (RNA_struct_is_a(type, &RNA_Lattice)) return ID_LT;
	if (RNA_struct_is_a(type, &RNA_Material)) return ID_MA;
	if (RNA_struct_is_a(type, &RNA_MetaBall)) return ID_MB;
	if (RNA_struct_is_a(type, &RNA_MovieClip)) return ID_MC;
	if (RNA_struct_is_a(type, &RNA_Mesh)) return ID_ME;
	if (RNA_struct_is_a(type, &RNA_Mask)) return ID_MSK;
	if (RNA_struct_is_a(type, &RNA_NodeTree)) return ID_NT;
	if (RNA_struct_is_a(type, &RNA_Object)) return ID_OB;
	if (RNA_struct_is_a(type, &RNA_ParticleSettings)) return ID_PA;
	if (RNA_struct_is_a(type, &RNA_Palette)) return ID_PAL;
	if (RNA_struct_is_a(type, &RNA_PaintCurve)) return ID_PC;
	if (RNA_struct_is_a(type, &RNA_Scene)) return ID_SCE;
	if (RNA_struct_is_a(type, &RNA_Screen)) return ID_SCR;
	if (RNA_struct_is_a(type, &RNA_Sound)) return ID_SO;
	if (RNA_struct_is_a(type, &RNA_Speaker)) return ID_SPK;
	if (RNA_struct_is_a(type, &RNA_Texture)) return ID_TE;
	if (RNA_struct_is_a(type, &RNA_Text)) return ID_TXT;
	if (RNA_struct_is_a(type, &RNA_VectorFont)) return ID_VF;
	if (RNA_struct_is_a(type, &RNA_World)) return ID_WO;
	if (RNA_struct_is_a(type, &RNA_WindowManager)) return ID_WM;

	return 0;
}

StructRNA *ID_code_to_RNA_type(short idcode)
{
	switch (idcode) {
		case ID_AC: return &RNA_Action;
		case ID_AR: return &RNA_Armature;
		case ID_BR: return &RNA_Brush;
		case ID_CA: return &RNA_Camera;
		case ID_CU: return &RNA_Curve;
		case ID_GD: return &RNA_GreasePencil;
		case ID_GR: return &RNA_Group;
		case ID_IM: return &RNA_Image;
		case ID_KE: return &RNA_Key;
		case ID_LA: return &RNA_Lamp;
		case ID_LI: return &RNA_Library;
		case ID_LS: return &RNA_FreestyleLineStyle;
		case ID_LT: return &RNA_Lattice;
		case ID_MA: return &RNA_Material;
		case ID_MB: return &RNA_MetaBall;
		case ID_MC: return &RNA_MovieClip;
		case ID_ME: return &RNA_Mesh;
		case ID_MSK: return &RNA_Mask;
		case ID_NT: return &RNA_NodeTree;
		case ID_OB: return &RNA_Object;
		case ID_PA: return &RNA_ParticleSettings;
		case ID_PAL: return &RNA_Palette;
		case ID_PC: return &RNA_PaintCurve;
		case ID_SCE: return &RNA_Scene;
		case ID_SCR: return &RNA_Screen;
		case ID_SO: return &RNA_Sound;
		case ID_SPK: return &RNA_Speaker;
		case ID_TE: return &RNA_Texture;
		case ID_TXT: return &RNA_Text;
		case ID_VF: return &RNA_VectorFont;
		case ID_WM: return &RNA_WindowManager;
		case ID_WO: return &RNA_World;

		default: return &RNA_ID;
	}
}

StructRNA *rna_ID_refine(PointerRNA *ptr)
{
	ID *id = (ID *)ptr->data;

	return ID_code_to_RNA_type(GS(id->name));
}

IDProperty *rna_ID_idprops(PointerRNA *ptr, bool create)
{
	return IDP_GetProperties(ptr->data, create);
}

void rna_ID_fake_user_set(PointerRNA *ptr, int value)
{
	ID *id = (ID *)ptr->data;

	if (value && !(id->flag & LIB_FAKEUSER)) {
		id->flag |= LIB_FAKEUSER;
		id_us_plus(id);
	}
	else if (!value && (id->flag & LIB_FAKEUSER)) {
		id->flag &= ~LIB_FAKEUSER;
		id_us_min(id);
	}
}

IDProperty *rna_PropertyGroup_idprops(PointerRNA *ptr, bool UNUSED(create))
{
	return ptr->data;
}

void rna_PropertyGroup_unregister(Main *UNUSED(bmain), StructRNA *type)
{
	RNA_struct_free(&BLENDER_RNA, type);
}

StructRNA *rna_PropertyGroup_register(Main *UNUSED(bmain), ReportList *reports, void *data, const char *identifier,
                                      StructValidateFunc validate, StructCallbackFunc UNUSED(call),
                                      StructFreeFunc UNUSED(free))
{
	PointerRNA dummyptr;

	/* create dummy pointer */
	RNA_pointer_create(NULL, &RNA_PropertyGroup, NULL, &dummyptr);

	/* validate the python class */
	if (validate(&dummyptr, data, NULL) != 0)
		return NULL;

	/* note: it looks like there is no length limit on the srna id since its
	 * just a char pointer, but take care here, also be careful that python
	 * owns the string pointer which it could potentially free while blender
	 * is running. */
	if (BLI_strnlen(identifier, MAX_IDPROP_NAME) == MAX_IDPROP_NAME) {
		BKE_reportf(reports, RPT_ERROR, "Registering id property class: '%s' is too long, maximum length is %d",
		            identifier, MAX_IDPROP_NAME);
		return NULL;
	}

	return RNA_def_struct_ptr(&BLENDER_RNA, identifier, &RNA_PropertyGroup);  /* XXX */
}

StructRNA *rna_PropertyGroup_refine(PointerRNA *ptr)
{
	return ptr->type;
}

static ID *rna_ID_copy(ID *id)
{
	ID *newid;

	if (id_copy(id, &newid, false)) {
		if (newid) id_us_min(newid);
		return newid;
	}
	
	return NULL;
}

static void rna_ID_update_tag(ID *id, ReportList *reports, int flag)
{
	/* XXX, new function for this! */
#if 0
	if (ob->type == OB_FONT) {
		Curve *cu = ob->data;
		freedisplist(&cu->disp);
		BKE_vfont_to_curve(bmain, sce, ob, FO_EDIT, NULL);
	}
#endif

	if (flag == 0) {
		/* pass */
	}
	else {
		/* ensure flag us correct for the type */
		switch (GS(id->name)) {
			case ID_OB:
				if (flag & ~(OB_RECALC_ALL)) {
					BKE_report(reports, RPT_ERROR, "'Refresh' incompatible with Object ID type");
					return;
				}
				break;
				/* Could add particle updates later */
#if 0
			case ID_PA:
				if (flag & ~(OB_RECALC_ALL | PSYS_RECALC)) {
					BKE_report(reports, RPT_ERROR, "'Refresh' incompatible with ParticleSettings ID type");
					return;
				}
				break;
#endif
			default:
				BKE_report(reports, RPT_ERROR, "This ID type is not compatible with any 'refresh' options");
				return;
		}
	}

	DAG_id_tag_update(id, flag);
}

static void rna_ID_user_clear(ID *id)
{
	id->us = 0; /* don't save */
	id->flag &= ~LIB_FAKEUSER;
}

static void rna_IDPArray_begin(CollectionPropertyIterator *iter, PointerRNA *ptr)
{
	IDProperty *prop = (IDProperty *)ptr->data;
	rna_iterator_array_begin(iter, IDP_IDPArray(prop), sizeof(IDProperty), prop->len, 0, NULL);
}

static int rna_IDPArray_length(PointerRNA *ptr)
{
	IDProperty *prop = (IDProperty *)ptr->data;
	return prop->len;
}

int rna_IDMaterials_assign_int(PointerRNA *ptr, int key, const PointerRNA *assign_ptr)
{
	ID *id =           ptr->id.data;
	short *totcol = give_totcolp_id(id);
	Material *mat_id = assign_ptr->id.data;
	if (totcol && (key >= 0 && key < *totcol)) {
		assign_material_id(id, mat_id, key + 1);
		return 1;
	}
	else {
		return 0;
	}
}

static void rna_IDMaterials_append_id(ID *id, Material *ma)
{
	BKE_material_append_id(id, ma);

	WM_main_add_notifier(NC_OBJECT | ND_DRAW, id);
	WM_main_add_notifier(NC_OBJECT | ND_OB_SHADING, id);
}

static Material *rna_IDMaterials_pop_id(ID *id, ReportList *reports, int index_i, int remove_material_slot)
{
	Material *ma;
	short *totcol = give_totcolp_id(id);
	const short totcol_orig = *totcol;
	if (index_i < 0) {
		index_i += (*totcol);
	}

	if ((index_i < 0) || (index_i >= (*totcol))) {
		BKE_report(reports, RPT_ERROR, "Index out of range");
		return NULL;
	}

	ma = BKE_material_pop_id(id, index_i, remove_material_slot);

	if (*totcol == totcol_orig) {
		BKE_report(reports, RPT_ERROR, "No material to removed");
		return NULL;
	}

	DAG_id_tag_update(id, OB_RECALC_DATA);
	WM_main_add_notifier(NC_OBJECT | ND_DRAW, id);
	WM_main_add_notifier(NC_OBJECT | ND_OB_SHADING, id);

	return ma;
}

static void rna_IDMaterials_clear_id(ID *id, int remove_material_slot)
{
	BKE_material_clear_id(id, remove_material_slot);

	DAG_id_tag_update(id, OB_RECALC_DATA);
	WM_main_add_notifier(NC_OBJECT | ND_DRAW, id);
	WM_main_add_notifier(NC_OBJECT | ND_OB_SHADING, id);
}

static void rna_Library_filepath_set(PointerRNA *ptr, const char *value)
{
	Library *lib = (Library *)ptr->data;
	BKE_library_filepath_set(lib, value);
}

/* ***** ImagePreview ***** */

<<<<<<< HEAD
static void rna_Preview_is_custom_set(PointerRNA *ptr, int value, enum eIconSizes size) {
	ID *id = (ID *)ptr->id.data;
	PreviewImage *prv_img = (PreviewImage *)ptr->data;

	BLI_assert(prv_img == BKE_previewimg_get(id));
	UNUSED_VARS_NDEBUG(id);

	prv_img->user_edited[size] = (short)value;
	prv_img->changed[size] = true;

	BKE_previewimg_clear(prv_img, size);
}

static void rna_Preview_size_get(PointerRNA *ptr, int *values, enum eIconSizes size)
=======
static void rna_ImagePreview_is_custom_set(PointerRNA *ptr, int value, enum eIconSizes size)
{
	ID *id = ptr->id.data;
	PreviewImage *prv_img = (PreviewImage *)ptr->data;

	if (id != NULL) {
		BLI_assert(prv_img == BKE_previewimg_id_ensure(id));
	}

	if ((value && (prv_img->flag[size] & PRV_USER_EDITED)) || (!value && !(prv_img->flag[size] & PRV_USER_EDITED))) {
		return;
	}

	if (value)
		prv_img->flag[size] |= PRV_USER_EDITED;
	else
		prv_img->flag[size] &= ~PRV_USER_EDITED;

	prv_img->flag[size] |= PRV_CHANGED;

	BKE_previewimg_clear_single(prv_img, size);
}

static void rna_ImagePreview_size_get(PointerRNA *ptr, int *values, enum eIconSizes size)
>>>>>>> 4fc31881
{
	ID *id = (ID *)ptr->id.data;
	PreviewImage *prv_img = (PreviewImage *)ptr->data;

<<<<<<< HEAD
	BLI_assert(prv_img == BKE_previewimg_get(id));
	UNUSED_VARS_NDEBUG(id);
=======
	if (id != NULL) {
		BLI_assert(prv_img == BKE_previewimg_id_ensure(id));
	}

	BKE_previewimg_ensure(prv_img, size);
>>>>>>> 4fc31881

	values[0] = prv_img->w[size];
	values[1] = prv_img->h[size];
}

<<<<<<< HEAD
static void rna_Preview_size_set(PointerRNA *ptr, const int *values, enum eIconSizes size)
=======
static void rna_ImagePreview_size_set(PointerRNA *ptr, const int *values, enum eIconSizes size)
>>>>>>> 4fc31881
{
	ID *id = (ID *)ptr->id.data;
	PreviewImage *prv_img = (PreviewImage *)ptr->data;

<<<<<<< HEAD
	BLI_assert(prv_img == BKE_previewimg_get(id));
	UNUSED_VARS_NDEBUG(id);

	BKE_previewimg_clear(prv_img, size);
=======
	if (id != NULL) {
		BLI_assert(prv_img == BKE_previewimg_id_ensure(id));
	}

	BKE_previewimg_ensure(prv_img, size);
>>>>>>> 4fc31881

	if (values[0] && values[1]) {
		prv_img->rect[size] = MEM_callocN(values[0] * values[1] * sizeof(unsigned int), "prv_rect");
	}

	prv_img->w[size] = values[0];
	prv_img->h[size] = values[1];

<<<<<<< HEAD
	prv_img->user_edited[size] = true;
	prv_img->changed[size] = true;
}

static int rna_Preview_pixels_get_length(PointerRNA *ptr, int length[RNA_MAX_ARRAY_DIMENSION], enum eIconSizes size)
{
	ID *id = (ID *)ptr->id.data;
	PreviewImage *prv_img = (PreviewImage *)ptr->data;

	BLI_assert(prv_img == BKE_previewimg_get(id));
	UNUSED_VARS_NDEBUG(id);
=======
	prv_img->flag[size] |= (PRV_CHANGED | PRV_USER_EDITED);
}

static int rna_ImagePreview_pixels_get_length(PointerRNA *ptr, int length[RNA_MAX_ARRAY_DIMENSION], enum eIconSizes size)
{
	ID *id = ptr->id.data;
	PreviewImage *prv_img = (PreviewImage *)ptr->data;

	if (id != NULL) {
		BLI_assert(prv_img == BKE_previewimg_id_ensure(id));
	}

	BKE_previewimg_ensure(prv_img, size);
>>>>>>> 4fc31881

	length[0] = prv_img->w[size] * prv_img->h[size];

	return length[0];
}

<<<<<<< HEAD
static void rna_Preview_pixels_get(PointerRNA *ptr, int *values, enum eIconSizes size)
{
	ID *id = (ID *)ptr->id.data;
	PreviewImage *prv_img = (PreviewImage *)ptr->data;

	BLI_assert(prv_img == BKE_previewimg_get(id));
	UNUSED_VARS_NDEBUG(id);
=======
static void rna_ImagePreview_pixels_get(PointerRNA *ptr, int *values, enum eIconSizes size)
{
	ID *id = ptr->id.data;
	PreviewImage *prv_img = (PreviewImage *)ptr->data;

	if (id != NULL) {
		BLI_assert(prv_img == BKE_previewimg_id_ensure(id));
	}

	BKE_previewimg_ensure(prv_img, size);
>>>>>>> 4fc31881

	memcpy(values, prv_img->rect[size], prv_img->w[size] * prv_img->h[size] * sizeof(unsigned int));
}

<<<<<<< HEAD
static void rna_Preview_pixels_set(PointerRNA *ptr, const int *values, enum eIconSizes size)
{
	ID *id = (ID *)ptr->id.data;
	PreviewImage *prv_img = (PreviewImage *)ptr->data;

	BLI_assert(prv_img == BKE_previewimg_get(id));
	UNUSED_VARS_NDEBUG(id);

	memcpy(prv_img->rect[size], values, prv_img->w[size] * prv_img->h[size] * sizeof(unsigned int));
	prv_img->user_edited[size] = true;
}

static void rna_Preview_image_is_custom_set(PointerRNA *ptr, int value) {
	rna_Preview_is_custom_set(ptr, value, ICON_SIZE_PREVIEW);
}

static void rna_Preview_image_size_get(PointerRNA *ptr, int *values)
{
	rna_Preview_size_get(ptr, values, ICON_SIZE_PREVIEW);
}

static void rna_Preview_image_size_set(PointerRNA *ptr, const int *values)
{
	rna_Preview_size_set(ptr, values, ICON_SIZE_PREVIEW);
}

static int rna_Preview_image_pixels_get_length(PointerRNA *ptr, int length[RNA_MAX_ARRAY_DIMENSION])
{
	return rna_Preview_pixels_get_length(ptr, length, ICON_SIZE_PREVIEW);
}

static void rna_Preview_image_pixels_get(PointerRNA *ptr, int *values)
{
	rna_Preview_pixels_get(ptr, values, ICON_SIZE_PREVIEW);
}

static void rna_Preview_image_pixels_set(PointerRNA *ptr, const int *values)
{
	rna_Preview_pixels_set(ptr, values, ICON_SIZE_PREVIEW);
}

static void rna_Preview_icon_is_custom_set(PointerRNA *ptr, int value)
{
	rna_Preview_is_custom_set(ptr, value, ICON_SIZE_ICON);
}

static void rna_Preview_icon_size_get(PointerRNA *ptr, int *values)
{
	rna_Preview_size_get(ptr, values, ICON_SIZE_ICON);
}

static void rna_Preview_icon_size_set(PointerRNA *ptr, const int *values)
{
	rna_Preview_size_set(ptr, values, ICON_SIZE_ICON);
}

static int rna_Preview_icon_pixels_get_length(PointerRNA *ptr, int length[RNA_MAX_ARRAY_DIMENSION])
{
	return rna_Preview_pixels_get_length(ptr, length, ICON_SIZE_ICON);
}

static void rna_Preview_icon_pixels_get(PointerRNA *ptr, int *values)
{
	rna_Preview_pixels_get(ptr, values, ICON_SIZE_ICON);
}

static void rna_Preview_icon_pixels_set(PointerRNA *ptr, const int *values)
{
	rna_Preview_pixels_set(ptr, values, ICON_SIZE_ICON);
}

static PointerRNA rna_IDPreview_get(PointerRNA *ptr)
{
	ID *id = (ID *)ptr->data;
	PreviewImage *prv_img = BKE_previewimg_get(id);

	return rna_pointer_inherit_refine(ptr, &RNA_Preview, prv_img);
=======
static void rna_ImagePreview_pixels_set(PointerRNA *ptr, const int *values, enum eIconSizes size)
{
	ID *id = ptr->id.data;
	PreviewImage *prv_img = (PreviewImage *)ptr->data;

	if (id != NULL) {
		BLI_assert(prv_img == BKE_previewimg_id_ensure(id));
	}

	memcpy(prv_img->rect[size], values, prv_img->w[size] * prv_img->h[size] * sizeof(unsigned int));
	prv_img->flag[size] |= PRV_USER_EDITED;
}

static void rna_ImagePreview_is_image_custom_set(PointerRNA *ptr, int value)
{
	rna_ImagePreview_is_custom_set(ptr, value, ICON_SIZE_PREVIEW);
}

static void rna_ImagePreview_image_size_get(PointerRNA *ptr, int *values)
{
	rna_ImagePreview_size_get(ptr, values, ICON_SIZE_PREVIEW);
}

static void rna_ImagePreview_image_size_set(PointerRNA *ptr, const int *values)
{
	rna_ImagePreview_size_set(ptr, values, ICON_SIZE_PREVIEW);
}

static int rna_ImagePreview_image_pixels_get_length(PointerRNA *ptr, int length[RNA_MAX_ARRAY_DIMENSION])
{
	return rna_ImagePreview_pixels_get_length(ptr, length, ICON_SIZE_PREVIEW);
}

static void rna_ImagePreview_image_pixels_get(PointerRNA *ptr, int *values)
{
	rna_ImagePreview_pixels_get(ptr, values, ICON_SIZE_PREVIEW);
}

static void rna_ImagePreview_image_pixels_set(PointerRNA *ptr, const int *values)
{
	rna_ImagePreview_pixels_set(ptr, values, ICON_SIZE_PREVIEW);
}

static void rna_ImagePreview_is_icon_custom_set(PointerRNA *ptr, int value)
{
	rna_ImagePreview_is_custom_set(ptr, value, ICON_SIZE_ICON);
}

static void rna_ImagePreview_icon_size_get(PointerRNA *ptr, int *values)
{
	rna_ImagePreview_size_get(ptr, values, ICON_SIZE_ICON);
}

static void rna_ImagePreview_icon_size_set(PointerRNA *ptr, const int *values)
{
	rna_ImagePreview_size_set(ptr, values, ICON_SIZE_ICON);
}

static int rna_ImagePreview_icon_pixels_get_length(PointerRNA *ptr, int length[RNA_MAX_ARRAY_DIMENSION])
{
	return rna_ImagePreview_pixels_get_length(ptr, length, ICON_SIZE_ICON);
}

static void rna_ImagePreview_icon_pixels_get(PointerRNA *ptr, int *values)
{
	rna_ImagePreview_pixels_get(ptr, values, ICON_SIZE_ICON);
}

static void rna_ImagePreview_icon_pixels_set(PointerRNA *ptr, const int *values)
{
	rna_ImagePreview_pixels_set(ptr, values, ICON_SIZE_ICON);
}

static int rna_ImagePreview_icon_id_get(PointerRNA *ptr)
{
	/* Using a callback here allows us to only generate icon matching that preview when icon_id is requested. */
	return BKE_icon_preview_ensure((PreviewImage *)(ptr->data));
}
static void rna_ImagePreview_icon_reload(PreviewImage *prv)
{
	/* will lazy load on next use, but only in case icon is not user-modified! */
	if (!(prv->flag[ICON_SIZE_ICON] & PRV_USER_EDITED) && !(prv->flag[ICON_SIZE_PREVIEW] & PRV_USER_EDITED)) {
		BKE_previewimg_clear(prv);
	}
>>>>>>> 4fc31881
}

#else

static void rna_def_ID_properties(BlenderRNA *brna)
{
	StructRNA *srna;
	PropertyRNA *prop;

	/* this is struct is used for holding the virtual
	 * PropertyRNA's for ID properties */
	srna = RNA_def_struct(brna, "PropertyGroupItem", NULL);
	RNA_def_struct_sdna(srna, "IDProperty");
	RNA_def_struct_ui_text(srna, "ID Property", "Property that stores arbitrary, user defined properties");
	
	/* IDP_STRING */
	prop = RNA_def_property(srna, "string", PROP_STRING, PROP_NONE);
	RNA_def_property_flag(prop, PROP_EXPORT | PROP_IDPROPERTY);

	/* IDP_INT */
	prop = RNA_def_property(srna, "int", PROP_INT, PROP_NONE);
	RNA_def_property_flag(prop, PROP_EXPORT | PROP_IDPROPERTY);

	prop = RNA_def_property(srna, "int_array", PROP_INT, PROP_NONE);
	RNA_def_property_flag(prop, PROP_EXPORT | PROP_IDPROPERTY);
	RNA_def_property_array(prop, 1);

	/* IDP_FLOAT */
	prop = RNA_def_property(srna, "float", PROP_FLOAT, PROP_NONE);
	RNA_def_property_flag(prop, PROP_EXPORT | PROP_IDPROPERTY);

	prop = RNA_def_property(srna, "float_array", PROP_FLOAT, PROP_NONE);
	RNA_def_property_flag(prop, PROP_EXPORT | PROP_IDPROPERTY);
	RNA_def_property_array(prop, 1);

	/* IDP_DOUBLE */
	prop = RNA_def_property(srna, "double", PROP_FLOAT, PROP_NONE);
	RNA_def_property_flag(prop, PROP_EXPORT | PROP_IDPROPERTY);

	prop = RNA_def_property(srna, "double_array", PROP_FLOAT, PROP_NONE);
	RNA_def_property_flag(prop, PROP_EXPORT | PROP_IDPROPERTY);
	RNA_def_property_array(prop, 1);

	/* IDP_GROUP */
	prop = RNA_def_property(srna, "group", PROP_POINTER, PROP_NONE);
	RNA_def_property_flag(prop, PROP_EXPORT | PROP_IDPROPERTY);
	RNA_def_property_clear_flag(prop, PROP_EDITABLE);
	RNA_def_property_struct_type(prop, "PropertyGroup");

	prop = RNA_def_property(srna, "collection", PROP_COLLECTION, PROP_NONE);
	RNA_def_property_flag(prop, PROP_EXPORT | PROP_IDPROPERTY);
	RNA_def_property_struct_type(prop, "PropertyGroup");

	prop = RNA_def_property(srna, "idp_array", PROP_COLLECTION, PROP_NONE);
	RNA_def_property_struct_type(prop, "PropertyGroup");
	RNA_def_property_collection_funcs(prop, "rna_IDPArray_begin", "rna_iterator_array_next", "rna_iterator_array_end",
	                                  "rna_iterator_array_get", "rna_IDPArray_length", NULL, NULL, NULL);
	RNA_def_property_flag(prop, PROP_EXPORT | PROP_IDPROPERTY);

	/* never tested, maybe its useful to have this? */
#if 0
	prop = RNA_def_property(srna, "name", PROP_STRING, PROP_NONE);
	RNA_def_property_flag(prop, PROP_EXPORT | PROP_IDPROPERTY);
	RNA_def_property_clear_flag(prop, PROP_EDITABLE);
	RNA_def_property_ui_text(prop, "Name", "Unique name used in the code and scripting");
	RNA_def_struct_name_property(srna, prop);
#endif

	/* IDP_ID -- not implemented yet in id properties */

	/* ID property groups > level 0, since level 0 group is merged
	 * with native RNA properties. the builtin_properties will take
	 * care of the properties here */
	srna = RNA_def_struct(brna, "PropertyGroup", NULL);
	RNA_def_struct_sdna(srna, "IDPropertyGroup");
	RNA_def_struct_ui_text(srna, "ID Property Group", "Group of ID properties");
	RNA_def_struct_idprops_func(srna, "rna_PropertyGroup_idprops");
	RNA_def_struct_register_funcs(srna, "rna_PropertyGroup_register", "rna_PropertyGroup_unregister", NULL);
	RNA_def_struct_refine_func(srna, "rna_PropertyGroup_refine");

	/* important so python types can have their name used in list views
	 * however this isn't prefect because it overrides how python would set the name
	 * when we only really want this so RNA_def_struct_name_property() is set to something useful */
	prop = RNA_def_property(srna, "name", PROP_STRING, PROP_NONE);
	RNA_def_property_flag(prop, PROP_EXPORT | PROP_IDPROPERTY);
	/*RNA_def_property_clear_flag(prop, PROP_EDITABLE); */
	RNA_def_property_ui_text(prop, "Name", "Unique name used in the code and scripting");
	RNA_def_struct_name_property(srna, prop);
}


static void rna_def_ID_materials(BlenderRNA *brna)
{
	StructRNA *srna;
	FunctionRNA *func;
	PropertyRNA *parm;
	
	/* for mesh/mball/curve materials */
	srna = RNA_def_struct(brna, "IDMaterials", NULL);
	RNA_def_struct_sdna(srna, "ID");
	RNA_def_struct_ui_text(srna, "ID Materials", "Collection of materials");

	func = RNA_def_function(srna, "append", "rna_IDMaterials_append_id");
	RNA_def_function_ui_description(func, "Add a new material to the data block");
	parm = RNA_def_pointer(func, "material", "Material", "", "Material to add");
	RNA_def_property_flag(parm, PROP_REQUIRED);

	func = RNA_def_function(srna, "pop", "rna_IDMaterials_pop_id");
	RNA_def_function_flag(func, FUNC_USE_REPORTS);
	RNA_def_function_ui_description(func, "Remove a material from the data block");
	parm = RNA_def_int(func, "index", -1, -MAXMAT, MAXMAT, "", "Index of material to remove", 0, MAXMAT);
	RNA_def_boolean(func, "update_data", 0, "", "Update data by re-adjusting the material slots assigned");
	parm = RNA_def_pointer(func, "material", "Material", "", "Material to remove");
	RNA_def_function_return(func, parm);

	func = RNA_def_function(srna, "clear", "rna_IDMaterials_clear_id");
	RNA_def_function_ui_description(func, "Remove all materials from the data block");
	RNA_def_boolean(func, "update_data", 0, "", "Update data by re-adjusting the material slots assigned");
}

<<<<<<< HEAD
static void rna_def_preview(BlenderRNA *brna)
{
	StructRNA *srna;
	PropertyRNA *prop;

	srna = RNA_def_struct(brna, "Preview", NULL);
	RNA_def_struct_sdna(srna, "PreviewImage");
	RNA_def_struct_ui_text(srna, "Preview", "Preview image and icon");

	prop = RNA_def_property(srna, "image_is_custom", PROP_BOOLEAN, PROP_NONE);
	RNA_def_property_boolean_sdna(prop, NULL, "user_edited[ICON_SIZE_PREVIEW]", 1);
	RNA_def_property_boolean_funcs(prop, NULL, "rna_Preview_image_is_custom_set");
	RNA_def_property_ui_text(prop, "Custom Image", "True if this preview image has been modified by py script, and is no more auto-generated by Blender");
=======
static void rna_def_image_preview(BlenderRNA *brna)
{
	StructRNA *srna;
	FunctionRNA *func;
	PropertyRNA *prop;

	srna = RNA_def_struct(brna, "ImagePreview", NULL);
	RNA_def_struct_sdna(srna, "PreviewImage");
	RNA_def_struct_ui_text(srna, "Image Preview", "Preview image and icon");

	prop = RNA_def_property(srna, "is_image_custom", PROP_BOOLEAN, PROP_NONE);
	RNA_def_property_boolean_sdna(prop, NULL, "flag[ICON_SIZE_PREVIEW]", PRV_USER_EDITED);
	RNA_def_property_boolean_funcs(prop, NULL, "rna_ImagePreview_is_image_custom_set");
	RNA_def_property_ui_text(prop, "Custom Image", "True if this preview image has been modified by py script,"
	                         "and is no more auto-generated by Blender");
>>>>>>> 4fc31881

	prop = RNA_def_int_vector(srna, "image_size", 2, NULL, 0, 0, "Image Size",
	                          "Width and height in pixels", 0, 0);
	RNA_def_property_subtype(prop, PROP_PIXEL);
<<<<<<< HEAD
	RNA_def_property_int_funcs(prop, "rna_Preview_image_size_get", "rna_Preview_image_size_set", NULL);
=======
	RNA_def_property_int_funcs(prop, "rna_ImagePreview_image_size_get", "rna_ImagePreview_image_size_set", NULL);
>>>>>>> 4fc31881

	prop = RNA_def_property(srna, "image_pixels", PROP_INT, PROP_NONE);
	RNA_def_property_flag(prop, PROP_DYNAMIC);
	RNA_def_property_multi_array(prop, 1, NULL);
	RNA_def_property_ui_text(prop, "Image Pixels", "Image pixels, as bytes (always RGBA 32bits)");
<<<<<<< HEAD
	RNA_def_property_dynamic_array_funcs(prop, "rna_Preview_image_pixels_get_length");
	RNA_def_property_int_funcs(prop, "rna_Preview_image_pixels_get", "rna_Preview_image_pixels_set", NULL);


	prop = RNA_def_property(srna, "icon_is_custom", PROP_BOOLEAN, PROP_NONE);
	RNA_def_property_boolean_sdna(prop, NULL, "user_edited[ICON_SIZE_ICON]", 1);
	RNA_def_property_boolean_funcs(prop, NULL, "rna_Preview_icon_is_custom_set");
	RNA_def_property_ui_text(prop, "Custom Icon", "True if this preview icon has been modified by py script, and is no more auto-generated by Blender");
=======
	RNA_def_property_dynamic_array_funcs(prop, "rna_ImagePreview_image_pixels_get_length");
	RNA_def_property_int_funcs(prop, "rna_ImagePreview_image_pixels_get", "rna_ImagePreview_image_pixels_set", NULL);


	prop = RNA_def_property(srna, "is_icon_custom", PROP_BOOLEAN, PROP_NONE);
	RNA_def_property_boolean_sdna(prop, NULL, "flag[ICON_SIZE_ICON]", PRV_USER_EDITED);
	RNA_def_property_boolean_funcs(prop, NULL, "rna_ImagePreview_is_icon_custom_set");
	RNA_def_property_ui_text(prop, "Custom Icon", "True if this preview icon has been modified by py script,"
	                         "and is no more auto-generated by Blender");
>>>>>>> 4fc31881

	prop = RNA_def_int_vector(srna, "icon_size", 2, NULL, 0, 0, "Icon Size",
	                          "Width and height in pixels", 0, 0);
	RNA_def_property_subtype(prop, PROP_PIXEL);
<<<<<<< HEAD
	RNA_def_property_int_funcs(prop, "rna_Preview_icon_size_get", "rna_Preview_icon_size_set", NULL);
=======
	RNA_def_property_int_funcs(prop, "rna_ImagePreview_icon_size_get", "rna_ImagePreview_icon_size_set", NULL);
>>>>>>> 4fc31881

	prop = RNA_def_property(srna, "icon_pixels", PROP_INT, PROP_NONE);
	RNA_def_property_flag(prop, PROP_DYNAMIC);
	RNA_def_property_multi_array(prop, 1, NULL);
	RNA_def_property_ui_text(prop, "Icon Pixels", "Icon pixels, as bytes (always RGBA 32bits)");
<<<<<<< HEAD
	RNA_def_property_dynamic_array_funcs(prop, "rna_Preview_icon_pixels_get_length");
	RNA_def_property_int_funcs(prop, "rna_Preview_icon_pixels_get", "rna_Preview_icon_pixels_set", NULL);
=======
	RNA_def_property_dynamic_array_funcs(prop, "rna_ImagePreview_icon_pixels_get_length");
	RNA_def_property_int_funcs(prop, "rna_ImagePreview_icon_pixels_get", "rna_ImagePreview_icon_pixels_set", NULL);

	prop = RNA_def_int(srna, "icon_id", 0, INT_MIN, INT_MAX, "Icon ID",
	                   "Unique integer identifying this preview as an icon (zero means invalid)", INT_MIN, INT_MAX);
	RNA_def_property_clear_flag(prop, PROP_EDITABLE);
	RNA_def_property_int_funcs(prop, "rna_ImagePreview_icon_id_get", NULL, NULL);

	func = RNA_def_function(srna, "reload", "rna_ImagePreview_icon_reload");
	RNA_def_function_ui_description(func, "Reload the preview from its source path");
>>>>>>> 4fc31881
}

static void rna_def_ID(BlenderRNA *brna)
{
	StructRNA *srna;
	FunctionRNA *func;
	PropertyRNA *prop, *parm;

	static EnumPropertyItem update_flag_items[] = {
		{OB_RECALC_OB, "OBJECT", 0, "Object", ""},
		{OB_RECALC_DATA, "DATA", 0, "Data", ""},
		{OB_RECALC_TIME, "TIME", 0, "Time", ""},
		{0, NULL, 0, NULL, NULL}
	};

	srna = RNA_def_struct(brna, "ID", NULL);
	RNA_def_struct_ui_text(srna, "ID",
	                       "Base type for datablocks, defining a unique name, linking from other libraries "
	                       "and garbage collection");
	RNA_def_struct_flag(srna, STRUCT_ID | STRUCT_ID_REFCOUNT);
	RNA_def_struct_refine_func(srna, "rna_ID_refine");
	RNA_def_struct_idprops_func(srna, "rna_ID_idprops");

	prop = RNA_def_property(srna, "name", PROP_STRING, PROP_NONE);
	RNA_def_property_ui_text(prop, "Name", "Unique datablock ID name");
	RNA_def_property_string_funcs(prop, "rna_ID_name_get", "rna_ID_name_length", "rna_ID_name_set");
	RNA_def_property_string_maxlength(prop, MAX_ID_NAME - 2);
	RNA_def_property_editable_func(prop, "rna_ID_name_editable");
	RNA_def_property_update(prop, NC_ID | NA_RENAME, NULL);
	RNA_def_struct_name_property(srna, prop);

	prop = RNA_def_property(srna, "users", PROP_INT, PROP_UNSIGNED);
	RNA_def_property_int_sdna(prop, NULL, "us");
	RNA_def_property_clear_flag(prop, PROP_EDITABLE);
	RNA_def_property_ui_text(prop, "Users", "Number of times this datablock is referenced");

	prop = RNA_def_property(srna, "use_fake_user", PROP_BOOLEAN, PROP_NONE);
	RNA_def_property_boolean_sdna(prop, NULL, "flag", LIB_FAKEUSER);
	RNA_def_property_ui_text(prop, "Fake User", "Save this datablock even if it has no users");
	RNA_def_property_boolean_funcs(prop, NULL, "rna_ID_fake_user_set");

	prop = RNA_def_property(srna, "tag", PROP_BOOLEAN, PROP_NONE);
	RNA_def_property_boolean_sdna(prop, NULL, "flag", LIB_DOIT);
	RNA_def_property_flag(prop, PROP_LIB_EXCEPTION);
	RNA_def_property_ui_text(prop, "Tag",
	                         "Tools can use this to tag data for their own purposes "
	                         "(initial state is undefined)");

	prop = RNA_def_property(srna, "is_updated", PROP_BOOLEAN, PROP_NONE);
	RNA_def_property_boolean_sdna(prop, NULL, "flag", LIB_ID_RECALC);
	RNA_def_property_clear_flag(prop, PROP_EDITABLE);
	RNA_def_property_ui_text(prop, "Is Updated", "Datablock is tagged for recalculation");

	prop = RNA_def_property(srna, "is_updated_data", PROP_BOOLEAN, PROP_NONE);
	RNA_def_property_boolean_sdna(prop, NULL, "flag", LIB_ID_RECALC_DATA);
	RNA_def_property_clear_flag(prop, PROP_EDITABLE);
	RNA_def_property_ui_text(prop, "Is Updated Data", "Datablock data is tagged for recalculation");

	prop = RNA_def_property(srna, "is_library_indirect", PROP_BOOLEAN, PROP_NONE);
	RNA_def_property_boolean_sdna(prop, NULL, "flag", LIB_INDIRECT);
	RNA_def_property_clear_flag(prop, PROP_EDITABLE);
	RNA_def_property_ui_text(prop, "Is Indirect", "Is this ID block linked indirectly");

	prop = RNA_def_property(srna, "library", PROP_POINTER, PROP_NONE);
	RNA_def_property_pointer_sdna(prop, NULL, "lib");
	RNA_def_property_clear_flag(prop, PROP_EDITABLE);
	RNA_def_property_ui_text(prop, "Library", "Library file the datablock is linked from");

	prop = RNA_def_pointer(srna, "preview", "Preview", "Preview",
	                       "Preview image and icon of this datablock (None if not supported for this type of data)");
	RNA_def_property_clear_flag(prop, PROP_EDITABLE);
	RNA_def_property_pointer_funcs(prop, "rna_IDPreview_get", NULL, NULL, NULL);

	/* functions */
	func = RNA_def_function(srna, "copy", "rna_ID_copy");
	RNA_def_function_ui_description(func, "Create a copy of this datablock (not supported for all datablocks)");
	parm = RNA_def_pointer(func, "id", "ID", "", "New copy of the ID");
	RNA_def_function_return(func, parm);

	func = RNA_def_function(srna, "user_clear", "rna_ID_user_clear");
	RNA_def_function_ui_description(func, "Clear the user count of a datablock so its not saved, "
	                                "on reload the data will be removed");

	func = RNA_def_function(srna, "animation_data_create", "BKE_animdata_add_id");
	RNA_def_function_ui_description(func, "Create animation data to this ID, note that not all ID types support this");
	parm = RNA_def_pointer(func, "anim_data", "AnimData", "", "New animation data or NULL");
	RNA_def_function_return(func, parm);

	func = RNA_def_function(srna, "animation_data_clear", "BKE_animdata_free");
	RNA_def_function_ui_description(func, "Clear animation on this this ID");

	func = RNA_def_function(srna, "update_tag", "rna_ID_update_tag");
	RNA_def_function_flag(func, FUNC_USE_REPORTS);
	RNA_def_function_ui_description(func,
	                                "Tag the ID to update its display data, "
	                                "e.g. when calling :class:`bpy.types.Scene.update`");
	RNA_def_enum_flag(func, "refresh", update_flag_items, 0, "", "Type of updates to perform");
}

static void rna_def_library(BlenderRNA *brna)
{
	StructRNA *srna;
	PropertyRNA *prop;

	srna = RNA_def_struct(brna, "Library", "ID");
	RNA_def_struct_ui_text(srna, "Library", "External .blend file from which data is linked");
	RNA_def_struct_ui_icon(srna, ICON_LIBRARY_DATA_DIRECT);

	prop = RNA_def_property(srna, "filepath", PROP_STRING, PROP_FILEPATH);
	RNA_def_property_string_sdna(prop, NULL, "name");
	RNA_def_property_ui_text(prop, "File Path", "Path to the library .blend file");
	RNA_def_property_string_funcs(prop, NULL, NULL, "rna_Library_filepath_set");
	
	prop = RNA_def_property(srna, "parent", PROP_POINTER, PROP_NONE);
	RNA_def_property_struct_type(prop, "Library");
	RNA_def_property_ui_text(prop, "Parent", "");

	prop = RNA_def_property(srna, "packed_file", PROP_POINTER, PROP_NONE);
	RNA_def_property_pointer_sdna(prop, NULL, "packedfile");
	RNA_def_property_ui_text(prop, "Packed File", "");
}
void RNA_def_ID(BlenderRNA *brna)
{
	StructRNA *srna;

	/* built-in unknown type */
	srna = RNA_def_struct(brna, "UnknownType", NULL);
	RNA_def_struct_ui_text(srna, "Unknown Type", "Stub RNA type used for pointers to unknown or internal data");

	/* built-in any type */
	srna = RNA_def_struct(brna, "AnyType", NULL);
	RNA_def_struct_ui_text(srna, "Any Type", "RNA type used for pointers to any possible data");

	rna_def_ID(brna);
<<<<<<< HEAD
	rna_def_preview(brna);
=======
	rna_def_image_preview(brna);
>>>>>>> 4fc31881
	rna_def_ID_properties(brna);
	rna_def_ID_materials(brna);
	rna_def_library(brna);
}

#endif<|MERGE_RESOLUTION|>--- conflicted
+++ resolved
@@ -410,22 +410,6 @@
 
 /* ***** ImagePreview ***** */
 
-<<<<<<< HEAD
-static void rna_Preview_is_custom_set(PointerRNA *ptr, int value, enum eIconSizes size) {
-	ID *id = (ID *)ptr->id.data;
-	PreviewImage *prv_img = (PreviewImage *)ptr->data;
-
-	BLI_assert(prv_img == BKE_previewimg_get(id));
-	UNUSED_VARS_NDEBUG(id);
-
-	prv_img->user_edited[size] = (short)value;
-	prv_img->changed[size] = true;
-
-	BKE_previewimg_clear(prv_img, size);
-}
-
-static void rna_Preview_size_get(PointerRNA *ptr, int *values, enum eIconSizes size)
-=======
 static void rna_ImagePreview_is_custom_set(PointerRNA *ptr, int value, enum eIconSizes size)
 {
 	ID *id = ptr->id.data;
@@ -450,47 +434,30 @@
 }
 
 static void rna_ImagePreview_size_get(PointerRNA *ptr, int *values, enum eIconSizes size)
->>>>>>> 4fc31881
 {
 	ID *id = (ID *)ptr->id.data;
 	PreviewImage *prv_img = (PreviewImage *)ptr->data;
 
-<<<<<<< HEAD
-	BLI_assert(prv_img == BKE_previewimg_get(id));
-	UNUSED_VARS_NDEBUG(id);
-=======
 	if (id != NULL) {
 		BLI_assert(prv_img == BKE_previewimg_id_ensure(id));
 	}
 
 	BKE_previewimg_ensure(prv_img, size);
->>>>>>> 4fc31881
 
 	values[0] = prv_img->w[size];
 	values[1] = prv_img->h[size];
 }
 
-<<<<<<< HEAD
-static void rna_Preview_size_set(PointerRNA *ptr, const int *values, enum eIconSizes size)
-=======
 static void rna_ImagePreview_size_set(PointerRNA *ptr, const int *values, enum eIconSizes size)
->>>>>>> 4fc31881
 {
 	ID *id = (ID *)ptr->id.data;
 	PreviewImage *prv_img = (PreviewImage *)ptr->data;
 
-<<<<<<< HEAD
-	BLI_assert(prv_img == BKE_previewimg_get(id));
-	UNUSED_VARS_NDEBUG(id);
-
-	BKE_previewimg_clear(prv_img, size);
-=======
 	if (id != NULL) {
 		BLI_assert(prv_img == BKE_previewimg_id_ensure(id));
 	}
 
 	BKE_previewimg_ensure(prv_img, size);
->>>>>>> 4fc31881
 
 	if (values[0] && values[1]) {
 		prv_img->rect[size] = MEM_callocN(values[0] * values[1] * sizeof(unsigned int), "prv_rect");
@@ -499,19 +466,6 @@
 	prv_img->w[size] = values[0];
 	prv_img->h[size] = values[1];
 
-<<<<<<< HEAD
-	prv_img->user_edited[size] = true;
-	prv_img->changed[size] = true;
-}
-
-static int rna_Preview_pixels_get_length(PointerRNA *ptr, int length[RNA_MAX_ARRAY_DIMENSION], enum eIconSizes size)
-{
-	ID *id = (ID *)ptr->id.data;
-	PreviewImage *prv_img = (PreviewImage *)ptr->data;
-
-	BLI_assert(prv_img == BKE_previewimg_get(id));
-	UNUSED_VARS_NDEBUG(id);
-=======
 	prv_img->flag[size] |= (PRV_CHANGED | PRV_USER_EDITED);
 }
 
@@ -525,22 +479,12 @@
 	}
 
 	BKE_previewimg_ensure(prv_img, size);
->>>>>>> 4fc31881
 
 	length[0] = prv_img->w[size] * prv_img->h[size];
 
 	return length[0];
 }
 
-<<<<<<< HEAD
-static void rna_Preview_pixels_get(PointerRNA *ptr, int *values, enum eIconSizes size)
-{
-	ID *id = (ID *)ptr->id.data;
-	PreviewImage *prv_img = (PreviewImage *)ptr->data;
-
-	BLI_assert(prv_img == BKE_previewimg_get(id));
-	UNUSED_VARS_NDEBUG(id);
-=======
 static void rna_ImagePreview_pixels_get(PointerRNA *ptr, int *values, enum eIconSizes size)
 {
 	ID *id = ptr->id.data;
@@ -551,90 +495,10 @@
 	}
 
 	BKE_previewimg_ensure(prv_img, size);
->>>>>>> 4fc31881
 
 	memcpy(values, prv_img->rect[size], prv_img->w[size] * prv_img->h[size] * sizeof(unsigned int));
 }
 
-<<<<<<< HEAD
-static void rna_Preview_pixels_set(PointerRNA *ptr, const int *values, enum eIconSizes size)
-{
-	ID *id = (ID *)ptr->id.data;
-	PreviewImage *prv_img = (PreviewImage *)ptr->data;
-
-	BLI_assert(prv_img == BKE_previewimg_get(id));
-	UNUSED_VARS_NDEBUG(id);
-
-	memcpy(prv_img->rect[size], values, prv_img->w[size] * prv_img->h[size] * sizeof(unsigned int));
-	prv_img->user_edited[size] = true;
-}
-
-static void rna_Preview_image_is_custom_set(PointerRNA *ptr, int value) {
-	rna_Preview_is_custom_set(ptr, value, ICON_SIZE_PREVIEW);
-}
-
-static void rna_Preview_image_size_get(PointerRNA *ptr, int *values)
-{
-	rna_Preview_size_get(ptr, values, ICON_SIZE_PREVIEW);
-}
-
-static void rna_Preview_image_size_set(PointerRNA *ptr, const int *values)
-{
-	rna_Preview_size_set(ptr, values, ICON_SIZE_PREVIEW);
-}
-
-static int rna_Preview_image_pixels_get_length(PointerRNA *ptr, int length[RNA_MAX_ARRAY_DIMENSION])
-{
-	return rna_Preview_pixels_get_length(ptr, length, ICON_SIZE_PREVIEW);
-}
-
-static void rna_Preview_image_pixels_get(PointerRNA *ptr, int *values)
-{
-	rna_Preview_pixels_get(ptr, values, ICON_SIZE_PREVIEW);
-}
-
-static void rna_Preview_image_pixels_set(PointerRNA *ptr, const int *values)
-{
-	rna_Preview_pixels_set(ptr, values, ICON_SIZE_PREVIEW);
-}
-
-static void rna_Preview_icon_is_custom_set(PointerRNA *ptr, int value)
-{
-	rna_Preview_is_custom_set(ptr, value, ICON_SIZE_ICON);
-}
-
-static void rna_Preview_icon_size_get(PointerRNA *ptr, int *values)
-{
-	rna_Preview_size_get(ptr, values, ICON_SIZE_ICON);
-}
-
-static void rna_Preview_icon_size_set(PointerRNA *ptr, const int *values)
-{
-	rna_Preview_size_set(ptr, values, ICON_SIZE_ICON);
-}
-
-static int rna_Preview_icon_pixels_get_length(PointerRNA *ptr, int length[RNA_MAX_ARRAY_DIMENSION])
-{
-	return rna_Preview_pixels_get_length(ptr, length, ICON_SIZE_ICON);
-}
-
-static void rna_Preview_icon_pixels_get(PointerRNA *ptr, int *values)
-{
-	rna_Preview_pixels_get(ptr, values, ICON_SIZE_ICON);
-}
-
-static void rna_Preview_icon_pixels_set(PointerRNA *ptr, const int *values)
-{
-	rna_Preview_pixels_set(ptr, values, ICON_SIZE_ICON);
-}
-
-static PointerRNA rna_IDPreview_get(PointerRNA *ptr)
-{
-	ID *id = (ID *)ptr->data;
-	PreviewImage *prv_img = BKE_previewimg_get(id);
-
-	return rna_pointer_inherit_refine(ptr, &RNA_Preview, prv_img);
-=======
 static void rna_ImagePreview_pixels_set(PointerRNA *ptr, const int *values, enum eIconSizes size)
 {
 	ID *id = ptr->id.data;
@@ -713,13 +577,21 @@
 	/* Using a callback here allows us to only generate icon matching that preview when icon_id is requested. */
 	return BKE_icon_preview_ensure((PreviewImage *)(ptr->data));
 }
+
 static void rna_ImagePreview_icon_reload(PreviewImage *prv)
 {
 	/* will lazy load on next use, but only in case icon is not user-modified! */
 	if (!(prv->flag[ICON_SIZE_ICON] & PRV_USER_EDITED) && !(prv->flag[ICON_SIZE_PREVIEW] & PRV_USER_EDITED)) {
 		BKE_previewimg_clear(prv);
 	}
->>>>>>> 4fc31881
+}
+
+static PointerRNA rna_IDPreview_get(PointerRNA *ptr)
+{
+	ID *id = (ID *)ptr->data;
+	PreviewImage *prv_img = BKE_previewimg_id_ensure(id);
+
+	return rna_pointer_inherit_refine(ptr, &RNA_ImagePreview, prv_img);
 }
 
 #else
@@ -840,21 +712,6 @@
 	RNA_def_boolean(func, "update_data", 0, "", "Update data by re-adjusting the material slots assigned");
 }
 
-<<<<<<< HEAD
-static void rna_def_preview(BlenderRNA *brna)
-{
-	StructRNA *srna;
-	PropertyRNA *prop;
-
-	srna = RNA_def_struct(brna, "Preview", NULL);
-	RNA_def_struct_sdna(srna, "PreviewImage");
-	RNA_def_struct_ui_text(srna, "Preview", "Preview image and icon");
-
-	prop = RNA_def_property(srna, "image_is_custom", PROP_BOOLEAN, PROP_NONE);
-	RNA_def_property_boolean_sdna(prop, NULL, "user_edited[ICON_SIZE_PREVIEW]", 1);
-	RNA_def_property_boolean_funcs(prop, NULL, "rna_Preview_image_is_custom_set");
-	RNA_def_property_ui_text(prop, "Custom Image", "True if this preview image has been modified by py script, and is no more auto-generated by Blender");
-=======
 static void rna_def_image_preview(BlenderRNA *brna)
 {
 	StructRNA *srna;
@@ -870,31 +727,16 @@
 	RNA_def_property_boolean_funcs(prop, NULL, "rna_ImagePreview_is_image_custom_set");
 	RNA_def_property_ui_text(prop, "Custom Image", "True if this preview image has been modified by py script,"
 	                         "and is no more auto-generated by Blender");
->>>>>>> 4fc31881
 
 	prop = RNA_def_int_vector(srna, "image_size", 2, NULL, 0, 0, "Image Size",
 	                          "Width and height in pixels", 0, 0);
 	RNA_def_property_subtype(prop, PROP_PIXEL);
-<<<<<<< HEAD
-	RNA_def_property_int_funcs(prop, "rna_Preview_image_size_get", "rna_Preview_image_size_set", NULL);
-=======
 	RNA_def_property_int_funcs(prop, "rna_ImagePreview_image_size_get", "rna_ImagePreview_image_size_set", NULL);
->>>>>>> 4fc31881
 
 	prop = RNA_def_property(srna, "image_pixels", PROP_INT, PROP_NONE);
 	RNA_def_property_flag(prop, PROP_DYNAMIC);
 	RNA_def_property_multi_array(prop, 1, NULL);
 	RNA_def_property_ui_text(prop, "Image Pixels", "Image pixels, as bytes (always RGBA 32bits)");
-<<<<<<< HEAD
-	RNA_def_property_dynamic_array_funcs(prop, "rna_Preview_image_pixels_get_length");
-	RNA_def_property_int_funcs(prop, "rna_Preview_image_pixels_get", "rna_Preview_image_pixels_set", NULL);
-
-
-	prop = RNA_def_property(srna, "icon_is_custom", PROP_BOOLEAN, PROP_NONE);
-	RNA_def_property_boolean_sdna(prop, NULL, "user_edited[ICON_SIZE_ICON]", 1);
-	RNA_def_property_boolean_funcs(prop, NULL, "rna_Preview_icon_is_custom_set");
-	RNA_def_property_ui_text(prop, "Custom Icon", "True if this preview icon has been modified by py script, and is no more auto-generated by Blender");
-=======
 	RNA_def_property_dynamic_array_funcs(prop, "rna_ImagePreview_image_pixels_get_length");
 	RNA_def_property_int_funcs(prop, "rna_ImagePreview_image_pixels_get", "rna_ImagePreview_image_pixels_set", NULL);
 
@@ -904,25 +746,16 @@
 	RNA_def_property_boolean_funcs(prop, NULL, "rna_ImagePreview_is_icon_custom_set");
 	RNA_def_property_ui_text(prop, "Custom Icon", "True if this preview icon has been modified by py script,"
 	                         "and is no more auto-generated by Blender");
->>>>>>> 4fc31881
 
 	prop = RNA_def_int_vector(srna, "icon_size", 2, NULL, 0, 0, "Icon Size",
 	                          "Width and height in pixels", 0, 0);
 	RNA_def_property_subtype(prop, PROP_PIXEL);
-<<<<<<< HEAD
-	RNA_def_property_int_funcs(prop, "rna_Preview_icon_size_get", "rna_Preview_icon_size_set", NULL);
-=======
 	RNA_def_property_int_funcs(prop, "rna_ImagePreview_icon_size_get", "rna_ImagePreview_icon_size_set", NULL);
->>>>>>> 4fc31881
 
 	prop = RNA_def_property(srna, "icon_pixels", PROP_INT, PROP_NONE);
 	RNA_def_property_flag(prop, PROP_DYNAMIC);
 	RNA_def_property_multi_array(prop, 1, NULL);
 	RNA_def_property_ui_text(prop, "Icon Pixels", "Icon pixels, as bytes (always RGBA 32bits)");
-<<<<<<< HEAD
-	RNA_def_property_dynamic_array_funcs(prop, "rna_Preview_icon_pixels_get_length");
-	RNA_def_property_int_funcs(prop, "rna_Preview_icon_pixels_get", "rna_Preview_icon_pixels_set", NULL);
-=======
 	RNA_def_property_dynamic_array_funcs(prop, "rna_ImagePreview_icon_pixels_get_length");
 	RNA_def_property_int_funcs(prop, "rna_ImagePreview_icon_pixels_get", "rna_ImagePreview_icon_pixels_set", NULL);
 
@@ -933,7 +766,6 @@
 
 	func = RNA_def_function(srna, "reload", "rna_ImagePreview_icon_reload");
 	RNA_def_function_ui_description(func, "Reload the preview from its source path");
->>>>>>> 4fc31881
 }
 
 static void rna_def_ID(BlenderRNA *brna)
@@ -1002,7 +834,7 @@
 	RNA_def_property_clear_flag(prop, PROP_EDITABLE);
 	RNA_def_property_ui_text(prop, "Library", "Library file the datablock is linked from");
 
-	prop = RNA_def_pointer(srna, "preview", "Preview", "Preview",
+	prop = RNA_def_pointer(srna, "preview", "ImagePreview", "Preview",
 	                       "Preview image and icon of this datablock (None if not supported for this type of data)");
 	RNA_def_property_clear_flag(prop, PROP_EDITABLE);
 	RNA_def_property_pointer_funcs(prop, "rna_IDPreview_get", NULL, NULL, NULL);
@@ -1068,11 +900,7 @@
 	RNA_def_struct_ui_text(srna, "Any Type", "RNA type used for pointers to any possible data");
 
 	rna_def_ID(brna);
-<<<<<<< HEAD
-	rna_def_preview(brna);
-=======
 	rna_def_image_preview(brna);
->>>>>>> 4fc31881
 	rna_def_ID_properties(brna);
 	rna_def_ID_materials(brna);
 	rna_def_library(brna);
