--- conflicted
+++ resolved
@@ -149,17 +149,10 @@
 build_dir = root_build_dir + os.sep +'source' + os.sep + 'blender' + os.sep + 'makesrna' + os.sep + 'intern' + os.sep
     
 if env['OURPLATFORM'] != 'linuxcross':
-<<<<<<< HEAD
-	if env['OURPLATFORM'] in ('win32-vc', 'win64-vc', 'win32-mingw'):
-		rna.Command (generated_files, '', "\"" + root_build_dir+os.sep+"makesrna.exe\" \""  + build_dir )
-	else:
-		rna.Command (generated_files, '', "\"" + root_build_dir+os.sep+"makesrna\" \""  + build_dir + '"' )
-=======
     if env['OURPLATFORM'] in ('win32-vc', 'win64-vc', 'win32-mingw'):
         rna.Command (generated_files, '', "\"" + root_build_dir+os.sep+"makesrna.exe\" \""  + build_dir )
     else:
         rna.Command (generated_files, '', "\"" + root_build_dir+os.sep+"makesrna\" \""  + build_dir + '"' )
->>>>>>> d59304e8
 else:
     rna.Command (generated_files, '', root_build_dir+os.sep+"makesrna.exe "  + build_dir)
     
