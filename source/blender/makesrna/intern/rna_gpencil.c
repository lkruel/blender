--- conflicted
+++ resolved
@@ -32,10 +32,7 @@
 #include "DNA_gpencil_types.h"
 #include "DNA_scene_types.h"
 #include "DNA_brush_types.h"
-<<<<<<< HEAD
-=======
 #include "DNA_object_types.h"
->>>>>>> 6cad7984
 
 #include "MEM_guardedalloc.h"
 
@@ -51,12 +48,6 @@
 #include "rna_internal.h"
 
 #include "WM_types.h"
-<<<<<<< HEAD
-#include "DNA_meshdata_types.h"
-#include "DNA_object_types.h"
-#include "ED_gpencil.h"
-=======
->>>>>>> 6cad7984
 
 /* parent type */
 static const EnumPropertyItem parent_type_items[] = {
@@ -84,10 +75,6 @@
 
 #ifdef RNA_RUNTIME
 
-<<<<<<< HEAD
-#include "BLI_math.h"
-=======
->>>>>>> 6cad7984
 #include "BLI_ghash.h"
 
 #include "WM_api.h"
@@ -96,18 +83,10 @@
 #include "BKE_animsys.h"
 #include "BKE_gpencil.h"
 #include "BKE_icons.h"
-<<<<<<< HEAD
-=======
 
 #include "DEG_depsgraph.h"
->>>>>>> 6cad7984
-
-#include "DEG_depsgraph.h"
-
-<<<<<<< HEAD
-
-=======
->>>>>>> 6cad7984
+
+
 static void rna_GPencil_update(Main *UNUSED(bmain), Scene *UNUSED(scene), PointerRNA *ptr)
 {
 	DEG_id_tag_update(ptr->id.data, OB_RECALC_DATA);
@@ -1094,11 +1073,7 @@
 	/* Onion-Skinning */
 	prop = RNA_def_property(srna, "use_onion_skinning", PROP_BOOLEAN, PROP_NONE);
 	RNA_def_property_boolean_sdna(prop, NULL, "onion_flag", GP_LAYER_ONIONSKIN);
-<<<<<<< HEAD
-	RNA_def_property_ui_text(prop, "Onion Skinning", "Ghost frames on either side of frame");
-=======
 	RNA_def_property_ui_text(prop, "Onion Skinning", "Display onion skins before and after the current frame");
->>>>>>> 6cad7984
 	RNA_def_property_update(prop, NC_GPENCIL | ND_DATA, "rna_GPencil_update");
 
 	/* Flags */
@@ -1328,11 +1303,7 @@
 
 	prop = RNA_def_property(srna, "show_constant_thickness", PROP_BOOLEAN, PROP_NONE);
 	RNA_def_property_boolean_sdna(prop, NULL, "flag", GP_DATA_STROKE_KEEPTHICKNESS);
-<<<<<<< HEAD
-	RNA_def_property_ui_text(prop, "Keep thickness", "Show stroke with same thickness when viewport zoom change");
-=======
 	RNA_def_property_ui_text(prop, "Keep Thickness", "Maintain the thickness of the stroke when the viewport zoom changes");
->>>>>>> 6cad7984
 	RNA_def_property_update(prop, NC_GPENCIL | ND_DATA, "rna_GPencil_update");
 
 	prop = RNA_def_property(srna, "pixfactor", PROP_FLOAT, PROP_NONE);
