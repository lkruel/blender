--- conflicted
+++ resolved
@@ -87,13 +87,8 @@
 void free_renderdata_vertnodes(struct VertTableNode *vertnodes);
 void free_renderdata_vlaknodes(struct VlakTableNode *vlaknodes);
 
-<<<<<<< HEAD
-void project_renderdata(struct Render *re, void (*projectfunc)(const float *, float mat[][4], float *),  int do_pano, float xoffs, int do_buckets);
-int clip_render_object(float boundbox[][3], float bounds[4], float mat[][4]);
-=======
 void project_renderdata(struct Render *re, void (*projectfunc)(const float *, float mat[4][4], float *),  int do_pano, float xoffs, int do_buckets);
 int clip_render_object(float boundbox[2][3], float bounds[4], float mat[4][4]);
->>>>>>> 188718a3
 
 /* functions are not exported... so wrong names */
 
