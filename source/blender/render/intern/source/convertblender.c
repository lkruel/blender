/**
 * $Id$
 *
 * ***** BEGIN GPL LICENSE BLOCK *****
 *
 * This program is free software; you can redistribute it and/or
 * modify it under the terms of the GNU General Public License
 * as published by the Free Software Foundation; either version 2
 * of the License, or (at your option) any later version.
 *
 * This program is distributed in the hope that it will be useful,
 * but WITHOUT ANY WARRANTY; without even the implied warranty of
 * MERCHANTABILITY or FITNESS FOR A PARTICULAR PURPOSE.  See the
 * GNU General Public License for more details.
 *
 * You should have received a copy of the GNU General Public License
 * along with this program; if not, write to the Free Software Foundation,
 * Inc., 59 Temple Place - Suite 330, Boston, MA  02111-1307, USA.
 *
 * The Original Code is Copyright (C) 2001-2002 by NaN Holding BV.
 * All rights reserved.
 *
 * Contributors: 2004/2005/2006 Blender Foundation, full recode
 *
 * ***** END GPL LICENSE BLOCK *****
 */

#include <math.h>
#include <stdlib.h>
#include <stdio.h>
#include <string.h>
#include <limits.h>

#include "blendef.h"
#include "MTC_matrixops.h"

#include "MEM_guardedalloc.h"

#include "BLI_arithb.h"
#include "BLI_blenlib.h"
#include "BLI_rand.h"
#include "BLI_memarena.h"
#include "BLI_ghash.h"

#include "DNA_armature_types.h"
#include "DNA_camera_types.h"
#include "DNA_material_types.h"
#include "DNA_curve_types.h"
#include "DNA_effect_types.h"
#include "DNA_group_types.h"
#include "DNA_lamp_types.h"
#include "DNA_image_types.h"
#include "DNA_lattice_types.h"
#include "DNA_mesh_types.h"
#include "DNA_meshdata_types.h"
#include "DNA_meta_types.h"
#include "DNA_modifier_types.h"
#include "DNA_node_types.h"
#include "DNA_object_types.h"
#include "DNA_object_force.h"
#include "DNA_object_fluidsim.h"
#include "DNA_particle_types.h"
#include "DNA_scene_types.h"
#include "DNA_texture_types.h"
#include "DNA_view3d_types.h"

#include "BKE_anim.h"
#include "BKE_armature.h"
#include "BKE_action.h"
#include "BKE_curve.h"
#include "BKE_customdata.h"
#include "BKE_colortools.h"
#include "BKE_constraint.h"
#include "BKE_displist.h"
#include "BKE_deform.h"
#include "BKE_DerivedMesh.h"
#include "BKE_effect.h"
#include "BKE_global.h"
#include "BKE_group.h"
#include "BKE_key.h"
#include "BKE_ipo.h"
#include "BKE_image.h"
#include "BKE_lattice.h"
#include "BKE_library.h"
#include "BKE_material.h"
#include "BKE_main.h"
#include "BKE_mball.h"
#include "BKE_mesh.h"
#include "BKE_modifier.h"
#include "BKE_node.h"
#include "BKE_object.h"
#include "BKE_particle.h"
#include "BKE_scene.h"
#include "BKE_subsurf.h"
#include "BKE_texture.h"
#include "BKE_utildefines.h"
#include "BKE_world.h"

#include "PIL_time.h"
#include "IMB_imbuf_types.h"

#include "envmap.h"
#include "multires.h"
#include "occlusion.h"
#include "render_types.h"
#include "rendercore.h"
#include "renderdatabase.h"
#include "renderpipeline.h"
#include "radio.h"
#include "shadbuf.h"
#include "shading.h"
#include "strand.h"
#include "texture.h"
#include "sss.h"
#include "strand.h"
#include "zbuf.h"
#include "sunsky.h"

#ifndef DISABLE_YAFRAY /* disable yafray */

#include "YafRay_Api.h"

/* yafray: Identity transform 'hack' removed, exporter now transforms vertices back to world.
 * Same is true for lamp coords & vec.
 * Duplicated data objects & dupliframe/duplivert objects are only stored once,
 * only the matrix is stored for all others, in yafray these objects are instances of the original.
 * The main changes are in RE_Database_FromScene().
 */

#endif /* disable yafray */

/* 10 times larger than normal epsilon, test it on default nurbs sphere with ray_transp (for quad detection) */
/* or for checking vertex normal flips */
#define FLT_EPSILON10 1.19209290e-06F

/* ------------------------------------------------------------------------- */

/* Stuff for stars. This sits here because it uses gl-things. Part of
this code may move down to the converter.  */
/* ------------------------------------------------------------------------- */
/* this is a bad beast, since it is misused by the 3d view drawing as well. */

static HaloRen *initstar(Render *re, ObjectRen *obr, float *vec, float hasize)
{
	HaloRen *har;
	float hoco[4];
	
	projectverto(vec, re->winmat, hoco);
	
	har= RE_findOrAddHalo(obr, obr->tothalo++);
	
	/* projectvert is done in function zbufvlaggen again, because of parts */
	VECCOPY(har->co, vec);
	har->hasize= hasize;
	
	har->zd= 0.0;
	
	return har;
}

/* there must be a 'fixed' amount of stars generated between
*         near and far
* all stars must by preference lie on the far and solely
*        differ in clarity/color
*/

void RE_make_stars(Render *re, void (*initfunc)(void),
				   void (*vertexfunc)(float*),  void (*termfunc)(void))
{
	extern unsigned char hash[512];
	ObjectRen *obr= NULL;
	World *wrld= NULL;
	HaloRen *har;
	Scene *scene;
	Camera *camera;
	double dblrand, hlfrand;
	float vec[4], fx, fy, fz;
	float fac, starmindist, clipend;
	float mat[4][4], stargrid, maxrand, maxjit, force, alpha;
	int x, y, z, sx, sy, sz, ex, ey, ez, done = 0;
	
	if(initfunc) {
		scene= G.scene;
		wrld= G.scene->world;
	}
	else {
		scene= re->scene;
		wrld= &(re->wrld);
	}
	
	stargrid = wrld->stardist;			/* distance between stars */
	maxrand = 2.0;						/* amount a star can be shifted (in grid units) */
	maxjit = (wrld->starcolnoise);		/* amount a color is being shifted */
	
	/* size of stars */
	force = ( wrld->starsize );
	
	/* minimal free space (starting at camera) */
	starmindist= wrld->starmindist;
	
	if (stargrid <= 0.10) return;
	
	if (re) re->flag |= R_HALO;
	else stargrid *= 1.0;				/* then it draws fewer */
	
	if(re) MTC_Mat4Invert(mat, re->viewmat);
	else MTC_Mat4One(mat);
	
	/* BOUNDING BOX CALCULATION
		* bbox goes from z = loc_near_var | loc_far_var,
		* x = -z | +z,
		* y = -z | +z
		*/
	
	if(scene->camera==NULL)
		return;
	camera = scene->camera->data;
	clipend = camera->clipend;
	
	/* convert to grid coordinates */
	
	sx = ((mat[3][0] - clipend) / stargrid) - maxrand;
	sy = ((mat[3][1] - clipend) / stargrid) - maxrand;
	sz = ((mat[3][2] - clipend) / stargrid) - maxrand;
	
	ex = ((mat[3][0] + clipend) / stargrid) + maxrand;
	ey = ((mat[3][1] + clipend) / stargrid) + maxrand;
	ez = ((mat[3][2] + clipend) / stargrid) + maxrand;
	
	dblrand = maxrand * stargrid;
	hlfrand = 2.0 * dblrand;
	
	if (initfunc) {
		initfunc();	
	}

	if(re) /* add render object for stars */
		obr= RE_addRenderObject(re, NULL, NULL, 0, 0, 0);
	
	for (x = sx, fx = sx * stargrid; x <= ex; x++, fx += stargrid) {
		for (y = sy, fy = sy * stargrid; y <= ey ; y++, fy += stargrid) {
			for (z = sz, fz = sz * stargrid; z <= ez; z++, fz += stargrid) {

				BLI_srand((hash[z & 0xff] << 24) + (hash[y & 0xff] << 16) + (hash[x & 0xff] << 8));
				vec[0] = fx + (hlfrand * BLI_drand()) - dblrand;
				vec[1] = fy + (hlfrand * BLI_drand()) - dblrand;
				vec[2] = fz + (hlfrand * BLI_drand()) - dblrand;
				vec[3] = 1.0;
				
				if (vertexfunc) {
					if(done & 1) vertexfunc(vec);
					done++;
				}
				else {
					MTC_Mat4MulVecfl(re->viewmat, vec);
					
					/* in vec are global coordinates
					* calculate distance to camera
					* and using that, define the alpha
					*/
					
					{
						float tx, ty, tz;
						
						tx = vec[0];
						ty = vec[1];
						tz = vec[2];
						
						alpha = sqrt(tx * tx + ty * ty + tz * tz);
						
						if (alpha >= clipend) alpha = 0.0;
						else if (alpha <= starmindist) alpha = 0.0;
						else if (alpha <= 2.0 * starmindist) {
							alpha = (alpha - starmindist) / starmindist;
						} else {
							alpha -= 2.0 * starmindist;
							alpha /= (clipend - 2.0 * starmindist);
							alpha = 1.0 - alpha;
						}
					}
					
					
					if (alpha != 0.0) {
						fac = force * BLI_drand();
						
						har = initstar(re, obr, vec, fac);
						
						if (har) {
							har->alfa = sqrt(sqrt(alpha));
							har->add= 255;
							har->r = har->g = har->b = 1.0;
							if (maxjit) {
								har->r += ((maxjit * BLI_drand()) ) - maxjit;
								har->g += ((maxjit * BLI_drand()) ) - maxjit;
								har->b += ((maxjit * BLI_drand()) ) - maxjit;
							}
							har->hard = 32;
							har->lay= -1;
							har->type |= HA_ONLYSKY;
							done++;
						}
					}
				}
			}
			/* do not call blender_test_break() here, since it is used in UI as well, confusing the callback system */
			/* main cause is G.afbreek of course, a global again... (ton) */
		}
	}
	if (termfunc) termfunc();

	if(obr)
		re->tothalo += obr->tothalo;
}


/* ------------------------------------------------------------------------- */
/* tool functions/defines for ad hoc simplification and possible future 
   cleanup      */
/* ------------------------------------------------------------------------- */

#define UVTOINDEX(u,v) (startvlak + (u) * sizev + (v))
/*

NOTE THAT U/V COORDINATES ARE SOMETIMES SWAPPED !!
	
^	()----p4----p3----()
|	|     |     |     |
u	|     |  F1 |  F2 |
	|     |     |     |
	()----p1----p2----()
	       v ->
*/

/* ------------------------------------------------------------------------- */

static void split_v_renderfaces(ObjectRen *obr, int startvlak, int startvert, int usize, int vsize, int uIndex, int cyclu, int cyclv)
{
	int vLen = vsize-1+(!!cyclv);
	int v;

	for (v=0; v<vLen; v++) {
		VlakRen *vlr = RE_findOrAddVlak(obr, startvlak + vLen*uIndex + v);
		VertRen *vert = RE_vertren_copy(obr, vlr->v2);

		if (cyclv) {
			vlr->v2 = vert;

			if (v==vLen-1) {
				VlakRen *vlr = RE_findOrAddVlak(obr, startvlak + vLen*uIndex + 0);
				vlr->v1 = vert;
			} else {
				VlakRen *vlr = RE_findOrAddVlak(obr, startvlak + vLen*uIndex + v+1);
				vlr->v1 = vert;
			}
		} else {
			vlr->v2 = vert;

			if (v<vLen-1) {
				VlakRen *vlr = RE_findOrAddVlak(obr, startvlak + vLen*uIndex + v+1);
				vlr->v1 = vert;
			}

			if (v==0) {
				vlr->v1 = RE_vertren_copy(obr, vlr->v1);
			} 
		}
	}
}

/* ------------------------------------------------------------------------- */

static int check_vnormal(float *n, float *veno)
{
	float inp;

	inp=n[0]*veno[0]+n[1]*veno[1]+n[2]*veno[2];
	if(inp < -FLT_EPSILON10) return 1;
	return 0;
}

/* ------------------------------------------------------------------------- */
/* Stress, tangents and normals                                              */
/* ------------------------------------------------------------------------- */

static void calc_edge_stress_add(float *accum, VertRen *v1, VertRen *v2)
{
	float len= VecLenf(v1->co, v2->co)/VecLenf(v1->orco, v2->orco);
	float *acc;
	
	acc= accum + 2*v1->index;
	acc[0]+= len;
	acc[1]+= 1.0f;
	
	acc= accum + 2*v2->index;
	acc[0]+= len;
	acc[1]+= 1.0f;
}

static void calc_edge_stress(Render *re, ObjectRen *obr, Mesh *me)
{
	float loc[3], size[3], *accum, *acc, *accumoffs, *stress;
	int a;
	
	if(obr->totvert==0) return;
	
	mesh_get_texspace(me, loc, NULL, size);
	
	accum= MEM_callocN(2*sizeof(float)*obr->totvert, "temp accum for stress");
	
	/* de-normalize orco */
	for(a=0; a<obr->totvert; a++) {
		VertRen *ver= RE_findOrAddVert(obr, a);
		if(ver->orco) {
			ver->orco[0]= ver->orco[0]*size[0] +loc[0];
			ver->orco[1]= ver->orco[1]*size[1] +loc[1];
			ver->orco[2]= ver->orco[2]*size[2] +loc[2];
		}
	}
	
	/* add stress values */
	accumoffs= accum;	/* so we can use vertex index */
	for(a=0; a<obr->totvlak; a++) {
		VlakRen *vlr= RE_findOrAddVlak(obr, a);

		if(vlr->v1->orco && vlr->v4) {
			calc_edge_stress_add(accumoffs, vlr->v1, vlr->v2);
			calc_edge_stress_add(accumoffs, vlr->v2, vlr->v3);
			calc_edge_stress_add(accumoffs, vlr->v3, vlr->v1);
			if(vlr->v4) {
				calc_edge_stress_add(accumoffs, vlr->v3, vlr->v4);
				calc_edge_stress_add(accumoffs, vlr->v4, vlr->v1);
				calc_edge_stress_add(accumoffs, vlr->v2, vlr->v4);
			}
		}
	}
	
	for(a=0; a<obr->totvert; a++) {
		VertRen *ver= RE_findOrAddVert(obr, a);
		if(ver->orco) {
			/* find stress value */
			acc= accumoffs + 2*ver->index;
			if(acc[1]!=0.0f)
				acc[0]/= acc[1];
			stress= RE_vertren_get_stress(obr, ver, 1);
			*stress= *acc;
			
			/* restore orcos */
			ver->orco[0] = (ver->orco[0]-loc[0])/size[0];
			ver->orco[1] = (ver->orco[1]-loc[1])/size[1];
			ver->orco[2] = (ver->orco[2]-loc[2])/size[2];
		}
	}
	
	MEM_freeN(accum);
}

/* gets tangent from tface or orco */
static void calc_tangent_vector(ObjectRen *obr, VertexTangent **vtangents, MemArena *arena, VlakRen *vlr, int do_nmap_tangent, int do_tangent)
{
	MTFace *tface= RE_vlakren_get_tface(obr, vlr, obr->actmtface, NULL, 0);
	VertRen *v1=vlr->v1, *v2=vlr->v2, *v3=vlr->v3, *v4=vlr->v4;
	float tang[3], *tav;
	float *uv1, *uv2, *uv3, *uv4;
	float uv[4][2];
	
	if(tface) {
		uv1= tface->uv[0];
		uv2= tface->uv[1];
		uv3= tface->uv[2];
		uv4= tface->uv[3];
	}
	else if(v1->orco) {
		uv1= uv[0]; uv2= uv[1]; uv3= uv[2]; uv4= uv[3];
		spheremap(v1->orco[0], v1->orco[1], v1->orco[2], &uv[0][0], &uv[0][1]);
		spheremap(v2->orco[0], v2->orco[1], v2->orco[2], &uv[1][0], &uv[1][1]);
		spheremap(v3->orco[0], v3->orco[1], v3->orco[2], &uv[2][0], &uv[2][1]);
		if(v4)
			spheremap(v4->orco[0], v4->orco[1], v4->orco[2], &uv[3][0], &uv[3][1]);
	}
	else return;

	tangent_from_uv(uv1, uv2, uv3, v1->co, v2->co, v3->co, vlr->n, tang);
	
	if(do_tangent) {
		tav= RE_vertren_get_tangent(obr, v1, 1);
		VECADD(tav, tav, tang);
		tav= RE_vertren_get_tangent(obr, v2, 1);
		VECADD(tav, tav, tang);
		tav= RE_vertren_get_tangent(obr, v3, 1);
		VECADD(tav, tav, tang);
	}
	
	if(do_nmap_tangent) {
		sum_or_add_vertex_tangent(arena, &vtangents[v1->index], tang, uv1);
		sum_or_add_vertex_tangent(arena, &vtangents[v2->index], tang, uv2);
		sum_or_add_vertex_tangent(arena, &vtangents[v3->index], tang, uv3);
	}

	if(v4) {
		tangent_from_uv(uv1, uv3, uv4, v1->co, v3->co, v4->co, vlr->n, tang);
		
		if(do_tangent) {
			tav= RE_vertren_get_tangent(obr, v1, 1);
			VECADD(tav, tav, tang);
			tav= RE_vertren_get_tangent(obr, v3, 1);
			VECADD(tav, tav, tang);
			tav= RE_vertren_get_tangent(obr, v4, 1);
			VECADD(tav, tav, tang);
		}

		if(do_nmap_tangent) {
			sum_or_add_vertex_tangent(arena, &vtangents[v1->index], tang, uv1);
			sum_or_add_vertex_tangent(arena, &vtangents[v3->index], tang, uv3);
			sum_or_add_vertex_tangent(arena, &vtangents[v4->index], tang, uv4);
		}
	}
}


static void calc_vertexnormals(Render *re, ObjectRen *obr, int do_tangent, int do_nmap_tangent)
{
	MemArena *arena= NULL;
	VertexTangent **vtangents= NULL;
	int a;

	if(do_nmap_tangent) {
		arena= BLI_memarena_new(BLI_MEMARENA_STD_BUFSIZE);
		BLI_memarena_use_calloc(arena);

		vtangents= MEM_callocN(sizeof(VertexTangent*)*obr->totvert, "VertexTangent");
	}

		/* clear all vertex normals */
	for(a=0; a<obr->totvert; a++) {
		VertRen *ver= RE_findOrAddVert(obr, a);
		ver->n[0]=ver->n[1]=ver->n[2]= 0.0f;
	}

		/* calculate cos of angles and point-masses, use as weight factor to
		   add face normal to vertex */
	for(a=0; a<obr->totvlak; a++) {
		VlakRen *vlr= RE_findOrAddVlak(obr, a);
		if(vlr->flag & ME_SMOOTH) {
			VertRen *v1= vlr->v1;
			VertRen *v2= vlr->v2;
			VertRen *v3= vlr->v3;
			VertRen *v4= vlr->v4;
			float n1[3], n2[3], n3[3], n4[3];
			float fac1, fac2, fac3, fac4=0.0f;
			
			if(re->flag & R_GLOB_NOPUNOFLIP)
				vlr->flag |= R_NOPUNOFLIP;
			
			VecSubf(n1, v2->co, v1->co);
			Normalize(n1);
			VecSubf(n2, v3->co, v2->co);
			Normalize(n2);
			if(v4==NULL) {
				VecSubf(n3, v1->co, v3->co);
				Normalize(n3);

				fac1= saacos(-n1[0]*n3[0]-n1[1]*n3[1]-n1[2]*n3[2]);
				fac2= saacos(-n1[0]*n2[0]-n1[1]*n2[1]-n1[2]*n2[2]);
				fac3= saacos(-n2[0]*n3[0]-n2[1]*n3[1]-n2[2]*n3[2]);
			}
			else {
				VecSubf(n3, v4->co, v3->co);
				Normalize(n3);
				VecSubf(n4, v1->co, v4->co);
				Normalize(n4);

				fac1= saacos(-n4[0]*n1[0]-n4[1]*n1[1]-n4[2]*n1[2]);
				fac2= saacos(-n1[0]*n2[0]-n1[1]*n2[1]-n1[2]*n2[2]);
				fac3= saacos(-n2[0]*n3[0]-n2[1]*n3[1]-n2[2]*n3[2]);
				fac4= saacos(-n3[0]*n4[0]-n3[1]*n4[1]-n3[2]*n4[2]);

				if(!(vlr->flag & R_NOPUNOFLIP)) {
					if( check_vnormal(vlr->n, v4->n) ) fac4= -fac4;
				}

				v4->n[0] +=fac4*vlr->n[0];
				v4->n[1] +=fac4*vlr->n[1];
				v4->n[2] +=fac4*vlr->n[2];
			}

			if(!(vlr->flag & R_NOPUNOFLIP)) {
				if( check_vnormal(vlr->n, v1->n) ) fac1= -fac1;
				if( check_vnormal(vlr->n, v2->n) ) fac2= -fac2;
				if( check_vnormal(vlr->n, v3->n) ) fac3= -fac3;
			}

			v1->n[0] +=fac1*vlr->n[0];
			v1->n[1] +=fac1*vlr->n[1];
			v1->n[2] +=fac1*vlr->n[2];

			v2->n[0] +=fac2*vlr->n[0];
			v2->n[1] +=fac2*vlr->n[1];
			v2->n[2] +=fac2*vlr->n[2];

			v3->n[0] +=fac3*vlr->n[0];
			v3->n[1] +=fac3*vlr->n[1];
			v3->n[2] +=fac3*vlr->n[2];
			
		}
		if(do_nmap_tangent || do_tangent) {
			/* tangents still need to be calculated for flat faces too */
			/* weighting removed, they are not vertexnormals */
			calc_tangent_vector(obr, vtangents, arena, vlr, do_nmap_tangent, do_tangent);
		}
	}

		/* do solid faces */
	for(a=0; a<obr->totvlak; a++) {
		VlakRen *vlr= RE_findOrAddVlak(obr, a);
		if((vlr->flag & ME_SMOOTH)==0) {
			float *f1= vlr->v1->n;
			if(f1[0]==0.0 && f1[1]==0.0 && f1[2]==0.0) VECCOPY(f1, vlr->n);
			f1= vlr->v2->n;
			if(f1[0]==0.0 && f1[1]==0.0 && f1[2]==0.0) VECCOPY(f1, vlr->n);
			f1= vlr->v3->n;
			if(f1[0]==0.0 && f1[1]==0.0 && f1[2]==0.0) VECCOPY(f1, vlr->n);
			if(vlr->v4) {
				f1= vlr->v4->n;
				if(f1[0]==0.0 && f1[1]==0.0 && f1[2]==0.0) VECCOPY(f1, vlr->n);
			}
		}

		if(do_nmap_tangent) {
			VertRen *v1=vlr->v1, *v2=vlr->v2, *v3=vlr->v3, *v4=vlr->v4;
			MTFace *tface= RE_vlakren_get_tface(obr, vlr, obr->actmtface, NULL, 0);

			if(tface) {
				float *vtang, *ftang= RE_vlakren_get_nmap_tangent(obr, vlr, 1);

				vtang= find_vertex_tangent(vtangents[v1->index], tface->uv[0]);
				VECCOPY(ftang, vtang);
				Normalize(ftang);
				vtang= find_vertex_tangent(vtangents[v2->index], tface->uv[1]);
				VECCOPY(ftang+3, vtang);
				Normalize(ftang+3);
				vtang= find_vertex_tangent(vtangents[v3->index], tface->uv[2]);
				VECCOPY(ftang+6, vtang);
				Normalize(ftang+6);
				if(v4) {
					vtang= find_vertex_tangent(vtangents[v4->index], tface->uv[3]);
					VECCOPY(ftang+9, vtang);
					Normalize(ftang+9);
				}
			}
		}
	}
	
		/* normalize vertex normals */
	for(a=0; a<obr->totvert; a++) {
		VertRen *ver= RE_findOrAddVert(obr, a);
		Normalize(ver->n);
		if(do_tangent) {
			float *tav= RE_vertren_get_tangent(obr, ver, 0);
			if (tav) {
				/* orthonorm. */
				float tdn = tav[0]*ver->n[0] + tav[1]*ver->n[1] + tav[2]*ver->n[2];
				tav[0] -= ver->n[0]*tdn;
				tav[1] -= ver->n[1]*tdn;
				tav[2] -= ver->n[2]*tdn;
				Normalize(tav);
			}
		}
	}


	if(arena)
		BLI_memarena_free(arena);
	if(vtangents)
		MEM_freeN(vtangents);
}

/* ------------------------------------------------------------------------- */
/* Autosmoothing:                                                            */
/* ------------------------------------------------------------------------- */

typedef struct ASvert {
	int totface;
	ListBase faces;
} ASvert;

typedef struct ASface {
	struct ASface *next, *prev;
	VlakRen *vlr[4];
	VertRen *nver[4];
} ASface;

static void as_addvert(ASvert *asv, VertRen *v1, VlakRen *vlr)
{
	ASface *asf;
	int a;
	
	if(v1 == NULL) return;
	
	if(asv->faces.first==NULL) {
		asf= MEM_callocN(sizeof(ASface), "asface");
		BLI_addtail(&asv->faces, asf);
	}
	
	asf= asv->faces.last;
	for(a=0; a<4; a++) {
		if(asf->vlr[a]==NULL) {
			asf->vlr[a]= vlr;
			asv->totface++;
			break;
		}
	}
	
	/* new face struct */
	if(a==4) {
		asf= MEM_callocN(sizeof(ASface), "asface");
		BLI_addtail(&asv->faces, asf);
		asf->vlr[0]= vlr;
		asv->totface++;
	}
}

static int as_testvertex(VlakRen *vlr, VertRen *ver, ASvert *asv, float thresh) 
{
	/* return 1: vertex needs a copy */
	ASface *asf;
	float inp;
	int a;
	
	if(vlr==0) return 0;
	
	asf= asv->faces.first;
	while(asf) {
		for(a=0; a<4; a++) {
			if(asf->vlr[a] && asf->vlr[a]!=vlr) {
				inp= fabs( vlr->n[0]*asf->vlr[a]->n[0] + vlr->n[1]*asf->vlr[a]->n[1] + vlr->n[2]*asf->vlr[a]->n[2] );
				if(inp < thresh) return 1;
			}
		}
		asf= asf->next;
	}
	
	return 0;
}

static VertRen *as_findvertex(VlakRen *vlr, VertRen *ver, ASvert *asv, float thresh) 
{
	/* return when new vertex already was made */
	ASface *asf;
	float inp;
	int a;
	
	asf= asv->faces.first;
	while(asf) {
		for(a=0; a<4; a++) {
			if(asf->vlr[a] && asf->vlr[a]!=vlr) {
				/* this face already made a copy for this vertex! */
				if(asf->nver[a]) {
					inp= fabs( vlr->n[0]*asf->vlr[a]->n[0] + vlr->n[1]*asf->vlr[a]->n[1] + vlr->n[2]*asf->vlr[a]->n[2] );
					if(inp >= thresh) {
						return asf->nver[a];
					}
				}
			}
		}
		asf= asf->next;
	}
	
	return NULL;
}

/* note; autosmooth happens in object space still, after applying autosmooth we rotate */
/* note2; actually, when original mesh and displist are equal sized, face normals are from original mesh */
static void autosmooth(Render *re, ObjectRen *obr, float mat[][4], int degr)
{
	ASvert *asv, *asverts;
	ASface *asf;
	VertRen *ver, *v1;
	VlakRen *vlr;
	float thresh;
	int a, b, totvert;
	
	if(obr->totvert==0) return;
	asverts= MEM_callocN(sizeof(ASvert)*obr->totvert, "all smooth verts");
	
	thresh= cos( M_PI*(0.5f+(float)degr)/180.0 );
	
	/* step zero: give faces normals of original mesh, if this is provided */
	
	
	/* step one: construct listbase of all vertices and pointers to faces */
	for(a=0; a<obr->totvlak; a++) {
		vlr= RE_findOrAddVlak(obr, a);
		/* skip wire faces */
		if(vlr->v2 != vlr->v3) {
			as_addvert(asverts+vlr->v1->index, vlr->v1, vlr);
			as_addvert(asverts+vlr->v2->index, vlr->v2, vlr);
			as_addvert(asverts+vlr->v3->index, vlr->v3, vlr);
			if(vlr->v4) 
				as_addvert(asverts+vlr->v4->index, vlr->v4, vlr);
		}
	}
	
	totvert= obr->totvert;
	/* we now test all vertices, when faces have a normal too much different: they get a new vertex */
	for(a=0, asv=asverts; a<totvert; a++, asv++) {
		if(asv && asv->totface>1) {
			ver= RE_findOrAddVert(obr, a);

			asf= asv->faces.first;
			while(asf) {
				for(b=0; b<4; b++) {
				
					/* is there a reason to make a new vertex? */
					vlr= asf->vlr[b];
					if( as_testvertex(vlr, ver, asv, thresh) ) {
						
						/* already made a new vertex within threshold? */
						v1= as_findvertex(vlr, ver, asv, thresh);
						if(v1==NULL) {
							/* make a new vertex */
							v1= RE_vertren_copy(obr, ver);
						}
						asf->nver[b]= v1;
						if(vlr->v1==ver) vlr->v1= v1;
						if(vlr->v2==ver) vlr->v2= v1;
						if(vlr->v3==ver) vlr->v3= v1;
						if(vlr->v4==ver) vlr->v4= v1;
					}
				}
				asf= asf->next;
			}
		}
	}
	
	/* free */
	for(a=0; a<totvert; a++) {
		BLI_freelistN(&asverts[a].faces);
	}
	MEM_freeN(asverts);
	
	/* rotate vertices and calculate normal of faces */
	for(a=0; a<obr->totvert; a++) {
		ver= RE_findOrAddVert(obr, a);
		MTC_Mat4MulVecfl(mat, ver->co);
	}
	for(a=0; a<obr->totvlak; a++) {
		vlr= RE_findOrAddVlak(obr, a);
		
		/* skip wire faces */
		if(vlr->v2 != vlr->v3) {
			if(vlr->v4) 
				CalcNormFloat4(vlr->v4->co, vlr->v3->co, vlr->v2->co, vlr->v1->co, vlr->n);
			else 
				CalcNormFloat(vlr->v3->co, vlr->v2->co, vlr->v1->co, vlr->n);
		}
	}		
}

/* ------------------------------------------------------------------------- */
/* Orco hash and Materials                                                   */
/* ------------------------------------------------------------------------- */

static float *get_object_orco(Render *re, Object *ob)
{
	float *orco;
	
	if (!re->orco_hash)
		re->orco_hash = BLI_ghash_new(BLI_ghashutil_ptrhash, BLI_ghashutil_ptrcmp);
	
	orco = BLI_ghash_lookup(re->orco_hash, ob);
	
	if (!orco) {
		if (ELEM(ob->type, OB_CURVE, OB_FONT)) {
			orco = make_orco_curve(ob);
		} else if (ob->type==OB_SURF) {
			orco = make_orco_surf(ob);
		} else if (ob->type==OB_MBALL) {
			orco = make_orco_mball(ob);
		}
		
		if (orco)
			BLI_ghash_insert(re->orco_hash, ob, orco);
	}
	
	return orco;
}

static void set_object_orco(Render *re, void *ob, float *orco)
{
	if (!re->orco_hash)
		re->orco_hash = BLI_ghash_new(BLI_ghashutil_ptrhash, BLI_ghashutil_ptrcmp);
	
	BLI_ghash_insert(re->orco_hash, ob, orco);
}

static void free_mesh_orco_hash(Render *re) 
{
	if (re->orco_hash) {
		BLI_ghash_free(re->orco_hash, NULL, (GHashValFreeFP)MEM_freeN);
		re->orco_hash = NULL;
	}
}

static void flag_render_node_material(Render *re, bNodeTree *ntree)
{
	bNode *node;

	for(node=ntree->nodes.first; node; node= node->next) {
		if(node->id) {
			if(GS(node->id->name)==ID_MA) {
				Material *ma= (Material *)node->id;

				if(ma->mode & MA_ZTRA)
					re->flag |= R_ZTRA;

				ma->flag |= MA_IS_USED;
			}
			else if(node->type==NODE_GROUP)
				flag_render_node_material(re, (bNodeTree *)node->id);
		}
	}
}

static Material *give_render_material(Render *re, Object *ob, int nr)
{
	extern Material defmaterial;	/* material.c */
	Material *ma;
	
	ma= give_current_material(ob, nr);
	if(ma==NULL) 
		ma= &defmaterial;
	
	if(re->r.mode & R_SPEED) ma->texco |= NEED_UV;
	
	if(ma->mode & MA_ZTRA)
		re->flag |= R_ZTRA;
	
	/* for light groups */
	ma->flag |= MA_IS_USED;

	if(ma->nodetree && ma->use_nodes)
		flag_render_node_material(re, ma->nodetree);
	
	return ma;
}

/* ------------------------------------------------------------------------- */
/* Particles                                                                 */
/* ------------------------------------------------------------------------- */
typedef struct ParticleStrandData
{
	struct MCol *mcol;
	float *orco, *uvco, *surfnor;
	float time, adapt_angle, adapt_pix, size;
	int totuv, totcol;
	int first, line, adapt, override_uv;
}
ParticleStrandData;
/* future thread problem... */
static void static_particle_strand(Render *re, ObjectRen *obr, Material *ma, ParticleStrandData *sd, float *vec, float *vec1)
{
	static VertRen *v1= NULL, *v2= NULL;
	VlakRen *vlr;
	float nor[3], cross[3], crosslen, w, dx, dy, width;
	static float anor[3], avec[3];
	int flag, i;
	static int second=0;
	
	VecSubf(nor, vec, vec1);
	Normalize(nor);		// nor needed as tangent 
	Crossf(cross, vec, nor);

	/* turn cross in pixelsize */
	w= vec[2]*re->winmat[2][3] + re->winmat[3][3];
	dx= re->winx*cross[0]*re->winmat[0][0];
	dy= re->winy*cross[1]*re->winmat[1][1];
	w= sqrt(dx*dx + dy*dy)/w;
	
	if(w!=0.0f) {
		float fac;
		if(ma->strand_ease!=0.0f) {
			if(ma->strand_ease<0.0f)
				fac= pow(sd->time, 1.0+ma->strand_ease);
			else
				fac= pow(sd->time, 1.0/(1.0f-ma->strand_ease));
		}
		else fac= sd->time;

		width= ((1.0f-fac)*ma->strand_sta + (fac)*ma->strand_end);

		/* use actual Blender units for strand width and fall back to minimum width */
		if(ma->mode & MA_STR_B_UNITS){
            crosslen= VecLength(cross);
            w= 2.0f*crosslen*ma->strand_min/w;

			if(width < w)
				width= w;

			/*cross is the radius of the strand so we want it to be half of full width */
			VecMulf(cross,0.5/crosslen);
		}
		else
			width/=w;

		VecMulf(cross, width);
	}
	else width= 1.0f;
	
	if(ma->mode & MA_TANGENT_STR)
		flag= R_SMOOTH|R_NOPUNOFLIP|R_TANGENT;
	else
		flag= R_SMOOTH;
	
	/* only 1 pixel wide strands filled in as quads now, otherwise zbuf errors */
	if(ma->strand_sta==1.0f)
		flag |= R_STRAND;
	
	/* single face line */
	if(sd->line) {
		vlr= RE_findOrAddVlak(obr, obr->totvlak++);
		vlr->flag= flag;
		vlr->v1= RE_findOrAddVert(obr, obr->totvert++);
		vlr->v2= RE_findOrAddVert(obr, obr->totvert++);
		vlr->v3= RE_findOrAddVert(obr, obr->totvert++);
		vlr->v4= RE_findOrAddVert(obr, obr->totvert++);
		
		VECCOPY(vlr->v1->co, vec);
		VecAddf(vlr->v1->co, vlr->v1->co, cross);
		VECCOPY(vlr->v1->n, nor);
		vlr->v1->orco= sd->orco;
		vlr->v1->accum= -1.0f;	// accum abuse for strand texco
		
		VECCOPY(vlr->v2->co, vec);
		VecSubf(vlr->v2->co, vlr->v2->co, cross);
		VECCOPY(vlr->v2->n, nor);
		vlr->v2->orco= sd->orco;
		vlr->v2->accum= vlr->v1->accum;

		VECCOPY(vlr->v4->co, vec1);
		VecAddf(vlr->v4->co, vlr->v4->co, cross);
		VECCOPY(vlr->v4->n, nor);
		vlr->v4->orco= sd->orco;
		vlr->v4->accum= 1.0f;	// accum abuse for strand texco
		
		VECCOPY(vlr->v3->co, vec1);
		VecSubf(vlr->v3->co, vlr->v3->co, cross);
		VECCOPY(vlr->v3->n, nor);
		vlr->v3->orco= sd->orco;
		vlr->v3->accum= vlr->v4->accum;

		CalcNormFloat4(vlr->v4->co, vlr->v3->co, vlr->v2->co, vlr->v1->co, vlr->n);
		
		vlr->mat= ma;
		vlr->ec= ME_V2V3;

		if(sd->surfnor) {
			float *snor= RE_vlakren_get_surfnor(obr, vlr, 1);
			VECCOPY(snor, sd->surfnor);
		}

		if(sd->uvco){
			for(i=0; i<sd->totuv; i++){
				MTFace *mtf;
				mtf=RE_vlakren_get_tface(obr,vlr,i,NULL,1);
				mtf->uv[0][0]=mtf->uv[1][0]=
				mtf->uv[2][0]=mtf->uv[3][0]=(sd->uvco+2*i)[0];
				mtf->uv[0][1]=mtf->uv[1][1]=
				mtf->uv[2][1]=mtf->uv[3][1]=(sd->uvco+2*i)[1];
			}
			if(sd->override_uv>=0){
				MTFace *mtf;
				mtf=RE_vlakren_get_tface(obr,vlr,sd->override_uv,NULL,0);
				
				mtf->uv[0][0]=mtf->uv[3][0]=0.0f;
				mtf->uv[1][0]=mtf->uv[2][0]=1.0f;

				mtf->uv[0][1]=mtf->uv[1][1]=0.0f;
				mtf->uv[2][1]=mtf->uv[3][1]=1.0f;
			}
		}
		if(sd->mcol){
			for(i=0; i<sd->totcol; i++){
				MCol *mc;
				mc=RE_vlakren_get_mcol(obr,vlr,i,NULL,1);
				mc[0]=mc[1]=mc[2]=mc[3]=sd->mcol[i];
				mc[0]=mc[1]=mc[2]=mc[3]=sd->mcol[i];
			}
		}
	}
	/* first two vertices of a strand */
	else if(sd->first) {
		if(sd->adapt){
			VECCOPY(anor, nor);
			VECCOPY(avec, vec);
			second=1;
		}

		v1= RE_findOrAddVert(obr, obr->totvert++);
		v2= RE_findOrAddVert(obr, obr->totvert++);
		
		VECCOPY(v1->co, vec);
		VecAddf(v1->co, v1->co, cross);
		VECCOPY(v1->n, nor);
		v1->orco= sd->orco;
		v1->accum= -1.0f;	// accum abuse for strand texco
		
		VECCOPY(v2->co, vec);
		VecSubf(v2->co, v2->co, cross);
		VECCOPY(v2->n, nor);
		v2->orco= sd->orco;
		v2->accum= v1->accum;
	}
	/* more vertices & faces to strand */
	else {
		if(sd->adapt==0 || second){
			vlr= RE_findOrAddVlak(obr, obr->totvlak++);
			vlr->flag= flag;
			vlr->v1= v1;
			vlr->v2= v2;
			vlr->v3= RE_findOrAddVert(obr, obr->totvert++);
			vlr->v4= RE_findOrAddVert(obr, obr->totvert++);
			
			v1= vlr->v4; // cycle
			v2= vlr->v3; // cycle

			
			if(sd->adapt){
				second=0;
				VECCOPY(anor,nor);
				VECCOPY(avec,vec);
			}

		}
		else if(sd->adapt){
			float dvec[3],pvec[3];
			VecSubf(dvec,avec,vec);
			Projf(pvec,dvec,vec);
			VecSubf(dvec,dvec,pvec);

			w= vec[2]*re->winmat[2][3] + re->winmat[3][3];
			dx= re->winx*dvec[0]*re->winmat[0][0]/w;
			dy= re->winy*dvec[1]*re->winmat[1][1]/w;
			w= sqrt(dx*dx + dy*dy);
			if(Inpf(anor,nor)<sd->adapt_angle && w>sd->adapt_pix){
				vlr= RE_findOrAddVlak(obr, obr->totvlak++);
				vlr->flag= flag;
				vlr->v1= v1;
				vlr->v2= v2;
				vlr->v3= RE_findOrAddVert(obr, obr->totvert++);
				vlr->v4= RE_findOrAddVert(obr, obr->totvert++);
				
				v1= vlr->v4; // cycle
				v2= vlr->v3; // cycle

				VECCOPY(anor,nor);
				VECCOPY(avec,vec);
			}
			else{
				vlr= RE_findOrAddVlak(obr, obr->totvlak-1);
			}
		}
	
		VECCOPY(vlr->v4->co, vec);
		VecAddf(vlr->v4->co, vlr->v4->co, cross);
		VECCOPY(vlr->v4->n, nor);
		vlr->v4->orco= sd->orco;
		vlr->v4->accum= -1.0f + 2.0f*sd->time;	// accum abuse for strand texco
		
		VECCOPY(vlr->v3->co, vec);
		VecSubf(vlr->v3->co, vlr->v3->co, cross);
		VECCOPY(vlr->v3->n, nor);
		vlr->v3->orco= sd->orco;
		vlr->v3->accum= vlr->v4->accum;
		
		CalcNormFloat4(vlr->v4->co, vlr->v3->co, vlr->v2->co, vlr->v1->co, vlr->n);
		
		vlr->mat= ma;
		vlr->ec= ME_V2V3;

		if(sd->surfnor) {
			float *snor= RE_vlakren_get_surfnor(obr, vlr, 1);
			VECCOPY(snor, sd->surfnor);
		}

		if(sd->uvco){
			for(i=0; i<sd->totuv; i++){
				MTFace *mtf;
				mtf=RE_vlakren_get_tface(obr,vlr,i,NULL,1);
				mtf->uv[0][0]=mtf->uv[1][0]=
				mtf->uv[2][0]=mtf->uv[3][0]=(sd->uvco+2*i)[0];
				mtf->uv[0][1]=mtf->uv[1][1]=
				mtf->uv[2][1]=mtf->uv[3][1]=(sd->uvco+2*i)[1];
			}
			if(sd->override_uv>=0){
				MTFace *mtf;
				mtf=RE_vlakren_get_tface(obr,vlr,sd->override_uv,NULL,0);
				
				mtf->uv[0][0]=mtf->uv[3][0]=0.0f;
				mtf->uv[1][0]=mtf->uv[2][0]=1.0f;

				mtf->uv[0][1]=mtf->uv[1][1]=(vlr->v1->accum+1.0f)/2.0f;
				mtf->uv[2][1]=mtf->uv[3][1]=(vlr->v3->accum+1.0f)/2.0f;
			}
		}
		if(sd->mcol){
			for(i=0; i<sd->totcol; i++){
				MCol *mc;
				mc=RE_vlakren_get_mcol(obr,vlr,i,NULL,1);
				mc[0]=mc[1]=mc[2]=mc[3]=sd->mcol[i];
				mc[0]=mc[1]=mc[2]=mc[3]=sd->mcol[i];
			}
		}
	}
}

static void static_particle_wire(ObjectRen *obr, Material *ma, float *vec, float *vec1, int first, int line)
{
	VlakRen *vlr;
	static VertRen *v1;

	if(line) {
		vlr= RE_findOrAddVlak(obr, obr->totvlak++);
		vlr->v1= RE_findOrAddVert(obr, obr->totvert++);
		vlr->v2= RE_findOrAddVert(obr, obr->totvert++);
		vlr->v3= vlr->v2;
		vlr->v4= NULL;
		
		VECCOPY(vlr->v1->co, vec);
		VECCOPY(vlr->v2->co, vec1);
		
		VecSubf(vlr->n, vec, vec1);
		Normalize(vlr->n);
		VECCOPY(vlr->v1->n, vlr->n);
		VECCOPY(vlr->v2->n, vlr->n);
		
		vlr->mat= ma;
		vlr->ec= ME_V1V2;

	}
	else if(first) {
		v1= RE_findOrAddVert(obr, obr->totvert++);
		VECCOPY(v1->co, vec);
	}
	else {
		vlr= RE_findOrAddVlak(obr, obr->totvlak++);
		vlr->v1= v1;
		vlr->v2= RE_findOrAddVert(obr, obr->totvert++);
		vlr->v3= vlr->v2;
		vlr->v4= NULL;
		
		v1= vlr->v2; // cycle
		VECCOPY(v1->co, vec);
		
		VecSubf(vlr->n, vec, vec1);
		Normalize(vlr->n);
		VECCOPY(v1->n, vlr->n);
		
		vlr->mat= ma;
		vlr->ec= ME_V1V2;
	}

}

static void particle_billboard(Render *re, ObjectRen *obr, Material *ma, ParticleBillboardData *bb)
{
	VlakRen *vlr;
	MTFace *mtf;
	float xvec[3], yvec[3], zvec[3], bb_center[3];
	float uvx = 0.0f, uvy = 0.0f, uvdx = 1.0f, uvdy = 1.0f, time = 0.0f;

	vlr= RE_findOrAddVlak(obr, obr->totvlak++);
	vlr->v1= RE_findOrAddVert(obr, obr->totvert++);
	vlr->v2= RE_findOrAddVert(obr, obr->totvert++);
	vlr->v3= RE_findOrAddVert(obr, obr->totvert++);
	vlr->v4= RE_findOrAddVert(obr, obr->totvert++);

	psys_make_billboard(bb, xvec, yvec, zvec, bb_center);

	VECADD(vlr->v1->co, bb_center, xvec);
	VECADD(vlr->v1->co, vlr->v1->co, yvec);
	MTC_Mat4MulVecfl(re->viewmat, vlr->v1->co);

	VECSUB(vlr->v2->co, bb_center, xvec);
	VECADD(vlr->v2->co, vlr->v2->co, yvec);
	MTC_Mat4MulVecfl(re->viewmat, vlr->v2->co);

	VECSUB(vlr->v3->co, bb_center, xvec);
	VECSUB(vlr->v3->co, vlr->v3->co, yvec);
	MTC_Mat4MulVecfl(re->viewmat, vlr->v3->co);

	VECADD(vlr->v4->co, bb_center, xvec);
	VECSUB(vlr->v4->co, vlr->v4->co, yvec);
	MTC_Mat4MulVecfl(re->viewmat, vlr->v4->co);

	CalcNormFloat4(vlr->v4->co, vlr->v3->co, vlr->v2->co, vlr->v1->co, vlr->n);
	VECCOPY(vlr->v1->n,vlr->n);
	VECCOPY(vlr->v2->n,vlr->n);
	VECCOPY(vlr->v3->n,vlr->n);
	VECCOPY(vlr->v4->n,vlr->n);
	
	vlr->mat= ma;
	vlr->ec= ME_V2V3;

	if(bb->uv_split > 1){
		uvdx = uvdy = 1.0f / (float)bb->uv_split;
		if(bb->anim == PART_BB_ANIM_TIME) {
			if(bb->split_offset == PART_BB_OFF_NONE)
				time = bb->time;
			else if(bb->split_offset == PART_BB_OFF_LINEAR)
				time = (float)fmod(bb->time + (float)bb->num / (float)(bb->uv_split * bb->uv_split), 1.0f);
			else /* split_offset==PART_BB_OFF_RANDOM */
				time = (float)fmod(bb->time + bb->random, 1.0f);

		}
		else if(bb->anim == PART_BB_ANIM_ANGLE) {
			if(bb->align == PART_BB_VIEW) {
				time = (float)fmod((bb->tilt + 1.0f) / 2.0f, 1.0);
			}
			else{
				float axis1[3] = {0.0f,0.0f,0.0f};
				float axis2[3] = {0.0f,0.0f,0.0f};
				axis1[(bb->align + 1) % 3] = 1.0f;
				axis2[(bb->align + 2) % 3] = 1.0f;
				if(bb->lock == 0) {
					zvec[bb->align] = 0.0f;
					Normalize(zvec);
				}
				time = saacos(Inpf(zvec, axis1)) / (float)M_PI;
				if(Inpf(zvec, axis2) < 0.0f)
					time = 1.0f - time / 2.0f;
				else
					time = time / 2.0f;
			}
			if(bb->split_offset == PART_BB_OFF_LINEAR)
				time = (float)fmod(bb->time + (float)bb->num / (float)(bb->uv_split * bb->uv_split), 1.0f);
			else if(bb->split_offset == PART_BB_OFF_RANDOM)
				time = (float)fmod(bb->time + bb->random, 1.0f);
		}
		else{
			if(bb->split_offset == PART_BB_OFF_NONE)
				time = 0.0f;
			else if(bb->split_offset == PART_BB_OFF_LINEAR)
				time = (float)fmod((float)bb->num /(float)(bb->uv_split * bb->uv_split) , 1.0f);
			else /* split_offset==PART_BB_OFF_RANDOM */
				time = bb->random;
		}
		uvx = uvdx * floor((float)(bb->uv_split * bb->uv_split) * (float)fmod((double)time, (double)uvdx));
		uvy = uvdy * floor((1.0f - time) * (float)bb->uv_split);
		if(fmod(time, 1.0f / bb->uv_split) == 0.0f)
			uvy -= uvdy;
	}

	/* normal UVs */
	if(bb->uv[0] >= 0){
		mtf = RE_vlakren_get_tface(obr, vlr, bb->uv[0], NULL, 1);
		mtf->uv[0][0] = 1.0f;
		mtf->uv[0][1] = 1.0f;
		mtf->uv[1][0] = 0.0f;
		mtf->uv[1][1] = 1.0f;
		mtf->uv[2][0] = 0.0f;
		mtf->uv[2][1] = 0.0f;
		mtf->uv[3][0] = 1.0f;
		mtf->uv[3][1] = 0.0f;
	}

	/* time-index UVs */
	if(bb->uv[1] >= 0){
		mtf = RE_vlakren_get_tface(obr, vlr, bb->uv[1], NULL, 1);
		mtf->uv[0][0] = mtf->uv[1][0] = mtf->uv[2][0] = mtf->uv[3][0] = bb->time;
		mtf->uv[0][1] = mtf->uv[1][1] = mtf->uv[2][1] = mtf->uv[3][1] = (float)bb->num/(float)bb->totnum;
	}

	/* split UVs */
	if(bb->uv_split > 1 && bb->uv[2] >= 0){
		mtf = RE_vlakren_get_tface(obr, vlr, bb->uv[2], NULL, 1);
		mtf->uv[0][0] = uvx + uvdx;
		mtf->uv[0][1] = uvy + uvdy;
		mtf->uv[1][0] = uvx;
		mtf->uv[1][1] = uvy + uvdy;
		mtf->uv[2][0] = uvx;
		mtf->uv[2][1] = uvy;
		mtf->uv[3][0] = uvx + uvdx;
		mtf->uv[3][1] = uvy;
	}
}
static void render_new_particle(Render *re, ObjectRen *obr, DerivedMesh *dm, Material *ma, ParticleStrandData *sd, float *loc, float *loc1,	int seed)
{
	HaloRen *har=0;

	if(ma->mode&MA_WIRE)
		static_particle_wire(obr, ma, loc, loc1, sd->first, sd->line);
	else if(ma->mode & MA_HALO){
		har= RE_inithalo_particle(re, obr, dm, ma, loc, loc1, sd->orco, sd->uvco, sd->size, 1.0, seed);
		if(har) har->lay= obr->ob->lay;
	}
	else
		static_particle_strand(re, obr, ma, sd, loc, loc1);
}
static void get_particle_uvco_mcol(short from, DerivedMesh *dm, float *fuv, int num, ParticleStrandData *sd)
{
	int i;

	/* get uvco */
	if(sd->uvco && ELEM(from,PART_FROM_FACE,PART_FROM_VOLUME)) {
		for(i=0; i<sd->totuv; i++) {
			if(num != DMCACHE_NOTFOUND) {
				MFace *mface = dm->getFaceData(dm, num, CD_MFACE);
				MTFace *mtface = (MTFace*)CustomData_get_layer_n(&dm->faceData, CD_MTFACE, i);
				mtface += num;
				
				psys_interpolate_uvs(mtface, mface->v4, fuv, sd->uvco + 2 * i);
			}
			else {
				sd->uvco[2*i] = 0.0f;
				sd->uvco[2*i + 1] = 0.0f;
			}
		}
	}

	/* get mcol */
	if(sd->mcol && ELEM(from,PART_FROM_FACE,PART_FROM_VOLUME)) {
		for(i=0; i<sd->totcol; i++) {
			if(num != DMCACHE_NOTFOUND) {
				MFace *mface = dm->getFaceData(dm, num, CD_MFACE);
				MCol *mc = (MCol*)CustomData_get_layer_n(&dm->faceData, CD_MCOL, i);
				mc += num * 4;

				psys_interpolate_mcol(mc, mface->v4, fuv, sd->mcol + i);
			}
			else
				memset(&sd->mcol[i], 0, sizeof(MCol));
		}
	}
}
static int render_new_particle_system(Render *re, ObjectRen *obr, ParticleSystem *psys, int timeoffset)
{
	Object *ob= obr->ob;
	Object *tob=0;
	Material *ma=0;
	ParticleSystemModifierData *psmd;
	ParticleSystem *tpsys=0;
	ParticleSettings *part, *tpart=0;
	ParticleData *pars, *pa=0,*tpa=0;
	ParticleKey *states=0;
	ParticleKey state;
	ParticleCacheKey *cache=0;
	ParticleBillboardData bb;
	ParticleStrandData sd;
	StrandBuffer *strandbuf=0;
	StrandVert *svert=0;
	StrandBound *sbound= 0;
	StrandRen *strand=0;
	RNG *rng= 0;
	float loc[3],loc1[3],loc0[3],vel[3],mat[4][4],nmat[3][3],co[3],nor[3],time;
	float strandlen=0.0f, curlen=0.0f;
	float hasize, pa_size, pa_time, r_tilt, cfra=bsystem_time(ob,(float)CFRA,0.0);
	float random, simplify[2];
	int i, a, k, max_k=0, totpart, dosimplify = 0, dosurfacecache = 0;
	int totchild=0;
	int seed, path_nbr=0, orco1=0, num;
	int totface, *origindex = 0;
	char **uv_name=0;

/* 1. check that everything is ok & updated */
	if(psys==NULL)
		return 0;
	
	totchild=psys->totchild;

	part=psys->part;
	pars=psys->particles;

	if(part==NULL || pars==NULL || !psys_check_enabled(ob, psys))
		return 0;
	
	if(part->draw_as==PART_DRAW_OB || part->draw_as==PART_DRAW_GR || part->draw_as==PART_DRAW_NOT)
		return 1;

/* 2. start initialising things */
	if(part->phystype==PART_PHYS_KEYED){
		if(psys->flag & PSYS_FIRST_KEYED)
			psys_count_keyed_targets(ob,psys);
		else
			return 1;
	}

	/* last possibility to bail out! */
	psmd= psys_get_modifier(ob,psys);
	if(!(psmd->modifier.mode & eModifierMode_Render))
		return 0;

	if(G.rendering == 0) { /* preview render */
		totchild = (int)((float)totchild * (float)part->disp / 100.0f);
	}

	psys->flag |= PSYS_DRAWING;

	rng= rng_new(psys->seed);

	totpart=psys->totpart;

	memset(&sd, 0, sizeof(ParticleStrandData));
	sd.override_uv = -1;

/* 2.1 setup material stff */
	ma= give_render_material(re, ob, part->omat);
	
	if(ma->ipo){
		calc_ipo(ma->ipo, cfra);
		execute_ipo((ID *)ma, ma->ipo);
	}

	hasize = ma->hasize;
	seed = ma->seed1;

	re->flag |= R_HALO;

	RE_set_customdata_names(obr, &psmd->dm->faceData);
	sd.totuv = CustomData_number_of_layers(&psmd->dm->faceData, CD_MTFACE);
	sd.totcol = CustomData_number_of_layers(&psmd->dm->faceData, CD_MCOL);

	if(ma->texco & TEXCO_UV && sd.totuv) {
		sd.uvco = MEM_callocN(sd.totuv * 2 * sizeof(float), "particle_uvs");

		if(ma->strand_uvname[0]) {
			sd.override_uv = CustomData_get_named_layer_index(&psmd->dm->faceData, CD_MTFACE, ma->strand_uvname);
			sd.override_uv -= CustomData_get_layer_index(&psmd->dm->faceData, CD_MTFACE);
		}
	}
	else
		sd.uvco = NULL;

	if(sd.totcol)
		sd.mcol = MEM_callocN(sd.totcol * sizeof(MCol), "particle_mcols");

/* 2.2 setup billboards */
	if(part->draw_as == PART_DRAW_BB) {
		int first_uv = CustomData_get_layer_index(&psmd->dm->faceData, CD_MTFACE);

		bb.uv[0] = CustomData_get_named_layer_index(&psmd->dm->faceData, CD_MTFACE, psys->bb_uvname[0]);
		if(bb.uv[0] < 0)
			bb.uv[0] = CustomData_get_active_layer_index(&psmd->dm->faceData, CD_MTFACE);

		bb.uv[1] = CustomData_get_named_layer_index(&psmd->dm->faceData, CD_MTFACE, psys->bb_uvname[1]);

		bb.uv[2] = CustomData_get_named_layer_index(&psmd->dm->faceData, CD_MTFACE, psys->bb_uvname[2]);

		if(first_uv >= 0) {
			bb.uv[0] -= first_uv;
			bb.uv[1] -= first_uv;
			bb.uv[2] -= first_uv;
		}

		bb.align = part->bb_align;
		bb.anim = part->bb_anim;
		bb.lock = part->draw & PART_DRAW_BB_LOCK;
		bb.ob = (part->bb_ob ? part->bb_ob : re->scene->camera);
		bb.offset[0] = part->bb_offset[0];
		bb.offset[1] = part->bb_offset[1];
		bb.split_offset = part->bb_split_offset;
		bb.totnum = totpart+totchild;
		bb.uv_split = part->bb_uv_split;
	}

/* 2.3 setup time */
	if(part->flag&PART_ABS_TIME && part->ipo) {
		calc_ipo(part->ipo, cfra);
		execute_ipo((ID *)part, part->ipo);
	}

	if(part->flag & PART_GLOB_TIME)
		cfra = bsystem_time(0, (float)CFRA, 0.0);

/* 2.4 setup reactors */
	if(part->type == PART_REACTOR){
		psys_get_reactor_target(ob, psys, &tob, &tpsys);
		if(tpsys && (part->from==PART_FROM_PARTICLE || part->phystype==PART_PHYS_NO)){
			psmd = psys_get_modifier(tob,tpsys);
			tpart = tpsys->part;
		}
	}
	
/* 2.5 setup matrices */
	MTC_Mat4MulMat4(mat, ob->obmat, re->viewmat);
	MTC_Mat4Invert(ob->imat, mat);	/* need to be that way, for imat texture */
	Mat3CpyMat4(nmat, ob->imat);
	Mat3Transp(nmat);

/* 2.6 setup strand rendering */
	if(part->draw_as == PART_DRAW_PATH && psys->pathcache){
		path_nbr=(int)pow(2.0,(double) part->ren_step);

		if(path_nbr) {
			if((ma->mode & (MA_HALO|MA_WIRE))==0) {
				sd.orco = MEM_mallocN(3*sizeof(float)*(totpart+totchild), "particle orcos");
				set_object_orco(re, psys, sd.orco);
			}
		}

		if(part->draw & PART_DRAW_REN_ADAPT) {
			sd.adapt = 1;
			sd.adapt_pix = (float)part->adapt_pix;
			sd.adapt_angle = cos((float)part->adapt_angle * (float)(M_PI / 180.0));
		}

		if(re->r.renderer==R_INTERN && part->draw&PART_DRAW_REN_STRAND) {
			strandbuf= RE_addStrandBuffer(obr, (totpart+totchild)*(path_nbr+1));
			strandbuf->ma= ma;
			strandbuf->lay= ob->lay;
			Mat4CpyMat4(strandbuf->winmat, re->winmat);
			strandbuf->winx= re->winx;
			strandbuf->winy= re->winy;
			strandbuf->maxdepth= 2;
			strandbuf->adaptcos= cos((float)part->adapt_angle*(float)(M_PI/180.0));
			strandbuf->overrideuv= sd.override_uv;
			strandbuf->minwidth= ma->strand_min;

			if(ma->strand_widthfade == 0.0f)
				strandbuf->widthfade= 0.0f;
			else if(ma->strand_widthfade >= 1.0f)
				strandbuf->widthfade= 2.0f - ma->strand_widthfade;
			else
				strandbuf->widthfade= 1.0f/MAX2(ma->strand_widthfade, 1e-5f);

			if(part->flag & PART_HAIR_BSPLINE)
				strandbuf->flag |= R_STRAND_BSPLINE;
			if(ma->mode & MA_STR_B_UNITS)
				strandbuf->flag |= R_STRAND_B_UNITS;

			svert= strandbuf->vert;

			if(re->r.mode & R_SPEED)
				dosurfacecache= 1;
			else if((re->wrld.mode & WO_AMB_OCC) && (re->wrld.ao_gather_method == WO_AOGATHER_APPROX))
				if(ma->amb != 0.0f)
					dosurfacecache= 1;

			totface= psmd->dm->getNumFaces(psmd->dm);
			origindex= psmd->dm->getFaceDataArray(psmd->dm, CD_ORIGINDEX);
			if(origindex) {
				for(a=0; a<totface; a++)
					strandbuf->totbound= MAX2(strandbuf->totbound, origindex[a]);
				strandbuf->totbound++;
			}
			strandbuf->totbound++;
			strandbuf->bound= MEM_callocN(sizeof(StrandBound)*strandbuf->totbound, "StrandBound");
			sbound= strandbuf->bound;
			sbound->start= sbound->end= 0;
		}
	}

	if(sd.orco == 0) {
		sd.orco = MEM_mallocN(3 * sizeof(float), "particle orco");
		orco1 = 1;
	}

	if(path_nbr == 0)
		psys->lattice = psys_get_lattice(ob, psys);

/* 3. start creating renderable things */
	for(a=0,pa=pars; a<totpart+totchild; a++, pa++, seed++) {
		random = rng_getFloat(rng);
		/* setup per particle individual stuff */
		if(a<totpart){
			if(pa->flag & PARS_UNEXIST) continue;

			pa_time=(cfra-pa->time)/pa->lifetime;
			if((part->flag&PART_ABS_TIME) == 0) {
				if(ma->ipo) {
					/* correction for lifetime */
					calc_ipo(ma->ipo, 100.0f * pa_time);
					execute_ipo((ID *)ma, ma->ipo);
				}
				if(part->ipo){
					/* correction for lifetime */
					calc_ipo(part->ipo, 100.0f*pa_time);
					execute_ipo((ID *)part, part->ipo);
				}
			}

			hasize = ma->hasize;

			/* get orco */
			if(tpsys && (part->from==PART_FROM_PARTICLE || part->phystype==PART_PHYS_NO)){
				tpa=tpsys->particles+pa->num;
				psys_particle_on_emitter(psmd,tpart->from,tpa->num,pa->num_dmcache,tpa->fuv,tpa->foffset,co,nor,0,0,sd.orco,0);
			}
			else
				psys_particle_on_emitter(psmd,part->from,pa->num,pa->num_dmcache,pa->fuv,pa->foffset,co,nor,0,0,sd.orco,0);

			/* get uvco & mcol */
			num= pa->num_dmcache;

			if(num == DMCACHE_NOTFOUND)
				if(pa->num < psmd->dm->getNumFaces(psmd->dm))
					num= pa->num;

			get_particle_uvco_mcol(part->from, psmd->dm, pa->fuv, num, &sd);

			pa_size = pa->size;

			r_tilt = 1.0f + pa->r_ave[0];

			if(path_nbr) {
				cache = psys->pathcache[a];
				max_k = (int)cache->steps;
			}

			if(totchild && (part->draw&PART_DRAW_PARENT)==0) continue;
		}
		else {
			ChildParticle *cpa= psys->child+a-totpart;

			if(path_nbr) {
				cache = psys->childcache[a-totpart];

				if(cache->steps < 0)
					continue;

				max_k = (int)cache->steps;
			}
			
			pa_time = psys_get_child_time(psys, cpa, cfra);

			if((part->flag & PART_ABS_TIME) == 0) {
				if(ma->ipo) {
					/* correction for lifetime */
					calc_ipo(ma->ipo, 100.0f * pa_time);
					execute_ipo((ID *)ma, ma->ipo);
				}
				if(part->ipo) {
					/* correction for lifetime */
					calc_ipo(part->ipo, 100.0f * pa_time);
					execute_ipo((ID *)part, part->ipo);
				}
			}

			pa_size = psys_get_child_size(psys, cpa, cfra, &pa_time);

			r_tilt = 2.0f * cpa->rand[2];

			num = cpa->num;

			/* get orco */
			if(part->childtype == PART_CHILD_FACES) {
				psys_particle_on_emitter(psmd,
					PART_FROM_FACE, cpa->num,DMCACHE_ISCHILD,
					cpa->fuv,cpa->foffset,co,nor,0,0,sd.orco,0);
			}
			else {
				ParticleData *par = psys->particles + cpa->parent;
				psys_particle_on_emitter(psmd, part->from,
					par->num,DMCACHE_ISCHILD,par->fuv,
					par->foffset,co,nor,0,0,sd.orco,0);
			}

			/* get uvco & mcol */
			if(part->from!=PART_FROM_PARTICLE && part->childtype==PART_CHILD_FACES) {
				get_particle_uvco_mcol(PART_FROM_FACE, psmd->dm, cpa->fuv, cpa->num, &sd);
			}
			else {
				ParticleData *parent = psys->particles + cpa->parent;
				num = parent->num_dmcache;

				if(num == DMCACHE_NOTFOUND)
					if(parent->num < psmd->dm->getNumFaces(psmd->dm))
						num = parent->num;

				get_particle_uvco_mcol(part->from, psmd->dm, pa->fuv, num, &sd);
			}

			dosimplify = psys_render_simplify_params(psys, cpa, simplify);

			if(strandbuf) {
				if(origindex[cpa->num]+1 > sbound - strandbuf->bound) {
					sbound= strandbuf->bound + origindex[cpa->num]+1;
					sbound->start= sbound->end= obr->totstrand;
				}
			}
		}

		/* surface normal shading setup */
		if(ma->mode_l & MA_STR_SURFDIFF) {
			Mat3MulVecfl(nmat, nor);
			sd.surfnor= nor;
		}
		else
			sd.surfnor= NULL;

		/* strand render setup */
		if(strandbuf) {
			strand= RE_findOrAddStrand(obr, obr->totstrand++);
			strand->buffer= strandbuf;
			strand->vert= svert;
			VECCOPY(strand->orco, sd.orco);

			if(dosimplify) {
				float *ssimplify= RE_strandren_get_simplify(obr, strand, 1);
				ssimplify[0]= simplify[0];
				ssimplify[1]= simplify[1];
			}

			if(sd.surfnor) {
				float *snor= RE_strandren_get_surfnor(obr, strand, 1);
				VECCOPY(snor, sd.surfnor);
			}

			if(dosurfacecache && num >= 0) {
				int *facenum= RE_strandren_get_face(obr, strand, 1);
				*facenum= num;
			}

			if(sd.uvco) {
				for(i=0; i<sd.totuv; i++) {
					if(i != sd.override_uv) {
						float *uv= RE_strandren_get_uv(obr, strand, i, NULL, 1);

						uv[0]= sd.uvco[2*i];
						uv[1]= sd.uvco[2*i+1];
					}
				}
			}
			if(sd.mcol) {
				for(i=0; i<sd.totcol; i++) {
					MCol *mc= RE_strandren_get_mcol(obr, strand, i, NULL, 1);
					*mc = sd.mcol[i];
				}
			}

			sbound->end++;
		}

		/* strandco computation setup */
		if(path_nbr) {
			strandlen= 0.0f;
			curlen= 0.0f;
			for(k=1; k<=path_nbr; k++)
				if(k<=max_k)
					strandlen += VecLenf((cache+k-1)->co, (cache+k)->co);
		}

		if(path_nbr) {
			/* render strands */
			for(k=0; k<=path_nbr; k++){
				if(k<=max_k){
					VECCOPY(state.co,(cache+k)->co);
					VECCOPY(state.vel,(cache+k)->vel);
				}
				else
					continue;	

				if(k > 0)
					curlen += VecLenf((cache+k-1)->co, (cache+k)->co);
				time= curlen/strandlen;

				VECCOPY(loc,state.co);
				MTC_Mat4MulVecfl(re->viewmat,loc);

				if(strandbuf) {
					VECCOPY(svert->co, loc);
					svert->strandco= -1.0f + 2.0f*time;
					svert++;
					strand->totvert++;
				}
				else{
					sd.first = 0;
					sd.time = time;
					sd.size = hasize;

					if(k==1){
						sd.first = 1;
						sd.time = 0.0f;
						VECSUB(loc0,loc1,loc);
						VECADD(loc0,loc1,loc0);
					}

					if(k)
						render_new_particle(re, obr, psmd->dm, ma, &sd, loc, loc1, seed);

					VECCOPY(loc1,loc);
				}
			}

		}
		else {
			/* render normal particles */
			time=0.0f;
			state.time=cfra;
			if(psys_get_particle_state(ob,psys,a,&state,0)==0)
				continue;

			VECCOPY(loc,state.co);
			if(part->draw_as!=PART_DRAW_BB)
				MTC_Mat4MulVecfl(re->viewmat,loc);

			switch(part->draw_as) {
				case PART_DRAW_LINE:
					sd.line = 1;
					sd.time = 0.0f;
					sd.size = hasize;

					VECCOPY(vel,state.vel);
					MTC_Mat4Mul3Vecfl(re->viewmat,vel);
					Normalize(vel);
<<<<<<< HEAD

					if(part->draw & PART_DRAW_VEL_LENGTH)
						VecMulf(vel,VecLength(state.vel));

					VECADDFAC(loc0,loc,vel,-part->draw_line[0]);
					VECADDFAC(loc1,loc,vel,part->draw_line[1]);

					render_new_particle(re,obr,psmd->dm,ma,&sd,loc0,loc1,seed);

=======

					if(part->draw & PART_DRAW_VEL_LENGTH)
						VecMulf(vel,VecLength(state.vel));

					VECADDFAC(loc0,loc,vel,-part->draw_line[0]);
					VECADDFAC(loc1,loc,vel,part->draw_line[1]);

					render_new_particle(re,obr,psmd->dm,ma,&sd,loc0,loc1,seed);

>>>>>>> 0c6ec76a
					break;

				case PART_DRAW_BB:
					bb.random = random;
					bb.size = pa_size;
					bb.tilt = part->bb_tilt * (1.0f - part->bb_rand_tilt * r_tilt);
					bb.time = pa_time;
					bb.num = a;
					VECCOPY(bb.vec, loc);
					VECCOPY(bb.vel, state.vel);

					particle_billboard(re, obr, ma, &bb);

					break;

				default:
				{
					HaloRen *har=0;

					har = RE_inithalo_particle(re, obr, psmd->dm, ma, loc, NULL, sd.orco, sd.uvco, hasize, 0.0, seed);
					
					if(har) har->lay= obr->ob->lay;

					break;
				}
			}
		}

		if(orco1==0)
			sd.orco+=3;

		if(re->test_break())
			break;
	}

	if(dosurfacecache)
		strandbuf->surface= cache_strand_surface(re, obr, psmd->dm, mat, timeoffset);

/* 4. clean up */
	if(ma) do_mat_ipo(ma);

	if(orco1)
		MEM_freeN(sd.orco);

	if(sd.uvco)
		MEM_freeN(sd.uvco);
	
	if(sd.mcol)
		MEM_freeN(sd.mcol);

	if(uv_name)
		MEM_freeN(uv_name);

	if(states)
		MEM_freeN(states);
	
	rng_free(rng);

	psys->flag &= ~PSYS_DRAWING;

	if(psys->lattice){
		end_latt_deform();
		psys->lattice=0;
	}

	if(path_nbr && (ma->mode_l & MA_TANGENT_STR)==0)
		calc_vertexnormals(re, obr, 0, 0);

	return 1;
}

/* ------------------------------------------------------------------------- */
/* Halo's   																 */
/* ------------------------------------------------------------------------- */

static void make_render_halos(Render *re, ObjectRen *obr, Mesh *me, int totvert, MVert *mvert, Material *ma, float *orco)
{
	Object *ob= obr->ob;
	HaloRen *har;
	float xn, yn, zn, nor[3], view[3];
	float vec[3], hasize, mat[4][4], imat[3][3];
	int a, ok, seed= ma->seed1;

	MTC_Mat4MulMat4(mat, ob->obmat, re->viewmat);
	MTC_Mat3CpyMat4(imat, ob->imat);

	re->flag |= R_HALO;

	for(a=0; a<totvert; a++, mvert++) {
		ok= 1;

		if(ok) {
			hasize= ma->hasize;

			VECCOPY(vec, mvert->co);
			MTC_Mat4MulVecfl(mat, vec);

			if(ma->mode & MA_HALOPUNO) {
				xn= mvert->no[0];
				yn= mvert->no[1];
				zn= mvert->no[2];

				/* transpose ! */
				nor[0]= imat[0][0]*xn+imat[0][1]*yn+imat[0][2]*zn;
				nor[1]= imat[1][0]*xn+imat[1][1]*yn+imat[1][2]*zn;
				nor[2]= imat[2][0]*xn+imat[2][1]*yn+imat[2][2]*zn;
				Normalize(nor);

				VECCOPY(view, vec);
				Normalize(view);

				zn= nor[0]*view[0]+nor[1]*view[1]+nor[2]*view[2];
				if(zn>=0.0) hasize= 0.0;
				else hasize*= zn*zn*zn*zn;
			}

			if(orco) har= RE_inithalo(re, obr, ma, vec, NULL, orco, hasize, 0.0, seed);
			else har= RE_inithalo(re, obr, ma, vec, NULL, mvert->co, hasize, 0.0, seed);
			if(har) har->lay= ob->lay;
		}
		if(orco) orco+= 3;
		seed++;
	}
}

static int verghalo(const void *a1, const void *a2)
{
	const HaloRen *har1= *(const HaloRen**)a1;
	const HaloRen *har2= *(const HaloRen**)a2;
	
	if(har1->zs < har2->zs) return 1;
	else if(har1->zs > har2->zs) return -1;
	return 0;
}

static void sort_halos(Render *re, int totsort)
{
	ObjectRen *obr;
	HaloRen *har= NULL, **haso;
	int a;

	if(re->tothalo==0) return;

	re->sortedhalos= MEM_callocN(sizeof(HaloRen*)*re->tothalo, "sorthalos");
	haso= re->sortedhalos;

	for(obr=re->objecttable.first; obr; obr=obr->next) {
		for(a=0; a<obr->tothalo; a++) {
			if((a & 255)==0) har= obr->bloha[a>>8];
			else har++;

			*(haso++)= har;
		}
	}

	qsort(re->sortedhalos, totsort, sizeof(HaloRen*), verghalo);
}

/* ------------------------------------------------------------------------- */
/* Displacement Mapping														 */
/* ------------------------------------------------------------------------- */

static short test_for_displace(Render *re, Object *ob)
{
	/* return 1 when this object uses displacement textures. */
	Material *ma;
	int i;
	
	for (i=1; i<=ob->totcol; i++) {
		ma=give_render_material(re, ob, i);
		/* ma->mapto is ORed total of all mapto channels */
		if(ma && (ma->mapto & MAP_DISPLACE)) return 1;
	}
	return 0;
}

static void displace_render_vert(Render *re, ObjectRen *obr, ShadeInput *shi, VertRen *vr, int vindex, float *scale, float mat[][4], float imat[][3])
{
	MTFace *tface;
	short texco= shi->mat->texco;
	float sample=0, displace[3];
	char *name;
	int i;

	/* shi->co is current render coord, just make sure at least some vector is here */
	VECCOPY(shi->co, vr->co);
	/* vertex normal is used for textures type 'col' and 'var' */
	VECCOPY(shi->vn, vr->n);

	if(mat)
		Mat4MulVecfl(mat, shi->co);

	if(imat) {
		shi->vn[0]= imat[0][0]*vr->n[0]+imat[0][1]*vr->n[1]+imat[0][2]*vr->n[2];
		shi->vn[1]= imat[1][0]*vr->n[0]+imat[1][1]*vr->n[1]+imat[1][2]*vr->n[2];
		shi->vn[2]= imat[2][0]*vr->n[0]+imat[2][1]*vr->n[1]+imat[2][2]*vr->n[2];
	}

	if (texco & TEXCO_UV) {
		shi->totuv= 0;
		shi->actuv= obr->actmtface;

		for (i=0; (tface=RE_vlakren_get_tface(obr, shi->vlr, i, &name, 0)); i++) {
			ShadeInputUV *suv= &shi->uv[i];

			/* shi.uv needs scale correction from tface uv */
			suv->uv[0]= 2*tface->uv[vindex][0]-1.0f;
			suv->uv[1]= 2*tface->uv[vindex][1]-1.0f;
			suv->uv[2]= 0.0f;
			suv->name= name;
			shi->totuv++;
		}
	}

	/* set all rendercoords, 'texco' is an ORed value for all textures needed */
	if ((texco & TEXCO_ORCO) && (vr->orco)) {
		VECCOPY(shi->lo, vr->orco);
	}
	if (texco & TEXCO_STICKY) {
		float *sticky= RE_vertren_get_sticky(obr, vr, 0);
		if(sticky) {
			shi->sticky[0]= sticky[0];
			shi->sticky[1]= sticky[1];
			shi->sticky[2]= 0.0f;
		}
	}
	if (texco & TEXCO_GLOB) {
		VECCOPY(shi->gl, shi->co);
		MTC_Mat4MulVecfl(re->viewinv, shi->gl);
	}
	if (texco & TEXCO_NORM) {
		VECCOPY(shi->orn, shi->vn);
	}
	if(texco & TEXCO_REFL) {
		/* not (yet?) */
	}
	
	shi->displace[0]= shi->displace[1]= shi->displace[2]= 0.0;
	
	do_material_tex(shi);
	
	//printf("no=%f, %f, %f\nbefore co=%f, %f, %f\n", vr->n[0], vr->n[1], vr->n[2], 
	//vr->co[0], vr->co[1], vr->co[2]);

	displace[0]= shi->displace[0] * scale[0];
	displace[1]= shi->displace[1] * scale[1];
	displace[2]= shi->displace[2] * scale[2];
	
	if(mat)
		Mat3MulVecfl(imat, displace);

	/* 0.5 could become button once?  */
	vr->co[0] += displace[0]; 
	vr->co[1] += displace[1];
	vr->co[2] += displace[2];
	
	//printf("after co=%f, %f, %f\n", vr->co[0], vr->co[1], vr->co[2]); 
	
	/* we just don't do this vertex again, bad luck for other face using same vertex with
		different material... */
	vr->flag |= 1;
	
	/* Pass sample back so displace_face can decide which way to split the quad */
	sample  = shi->displace[0]*shi->displace[0];
	sample += shi->displace[1]*shi->displace[1];
	sample += shi->displace[2]*shi->displace[2];
	
	vr->accum=sample; 
	/* Should be sqrt(sample), but I'm only looking for "bigger".  Save the cycles. */
	return;
}

static void displace_render_face(Render *re, ObjectRen *obr, VlakRen *vlr, float *scale, float mat[][4], float imat[][3])
{
	ShadeInput shi;

	/* Warning, This is not that nice, and possibly a bit slow,
	however some variables were not initialized properly in, unless using shade_input_initialize(...), we need to do a memset */
	memset(&shi, 0, sizeof(ShadeInput)); 
	/* end warning! - Campbell */
	
	/* set up shadeinput struct for multitex() */
	
	/* memset above means we dont need this */
	/*shi.osatex= 0;*/		/* signal not to use dx[] and dy[] texture AA vectors */

	shi.vlr= vlr;		/* current render face */
	shi.mat= vlr->mat;		/* current input material */
	shi.thread= 0;
	
	/* Displace the verts, flag is set when done */
	if (!vlr->v1->flag)
		displace_render_vert(re, obr, &shi, vlr->v1,0,  scale, mat, imat);
	
	if (!vlr->v2->flag)
		displace_render_vert(re, obr, &shi, vlr->v2, 1, scale, mat, imat);

	if (!vlr->v3->flag)
		displace_render_vert(re, obr, &shi, vlr->v3, 2, scale, mat, imat);

	if (vlr->v4) {
		if (!vlr->v4->flag)
			displace_render_vert(re, obr, &shi, vlr->v4, 3, scale, mat, imat);

		/*	closest in displace value.  This will help smooth edges.   */ 
		if ( fabs(vlr->v1->accum - vlr->v3->accum) > fabs(vlr->v2->accum - vlr->v4->accum)) 
			vlr->flag |= R_DIVIDE_24;
		else vlr->flag &= ~R_DIVIDE_24;
	}
	
	/* Recalculate the face normal  - if flipped before, flip now */
	if(vlr->v4) {
		CalcNormFloat4(vlr->v4->co, vlr->v3->co, vlr->v2->co, vlr->v1->co, vlr->n);
	}	
	else {
		CalcNormFloat(vlr->v3->co, vlr->v2->co, vlr->v1->co, vlr->n);
	}
}

static void do_displacement(Render *re, ObjectRen *obr, float mat[][4], float imat[][3])
{
	VertRen *vr;
	VlakRen *vlr;
//	float min[3]={1e30, 1e30, 1e30}, max[3]={-1e30, -1e30, -1e30};
	float scale[3]={1.0f, 1.0f, 1.0f}, temp[3];//, xn
	int i; //, texflag=0;
	Object *obt;
		
	/* Object Size with parenting */
	obt=obr->ob;
	while(obt){
		VecAddf(temp, obt->size, obt->dsize);
		scale[0]*=temp[0]; scale[1]*=temp[1]; scale[2]*=temp[2];
		obt=obt->parent;
	}
	
	/* Clear all flags */
	for(i=0; i<obr->totvert; i++){ 
		vr= RE_findOrAddVert(obr, i);
		vr->flag= 0;
	}

	for(i=0; i<obr->totvlak; i++){
		vlr=RE_findOrAddVlak(obr, i);
		displace_render_face(re, obr, vlr, scale, mat, imat);
	}
	
	/* Recalc vertex normals */
	calc_vertexnormals(re, obr, 0, 0);
}

/* ------------------------------------------------------------------------- */
/* Metaball   																 */
/* ------------------------------------------------------------------------- */

static void init_render_mball(Render *re, ObjectRen *obr)
{
	Object *ob= obr->ob;
	DispList *dl;
	VertRen *ver;
	VlakRen *vlr, *vlr1;
	Material *ma;
	float *data, *nors, *orco, mat[4][4], imat[3][3], xn, yn, zn;
	int a, need_orco, vlakindex, *index;

	if (ob!=find_basis_mball(ob))
		return;

	MTC_Mat4MulMat4(mat, ob->obmat, re->viewmat);
	MTC_Mat4Invert(ob->imat, mat);
	MTC_Mat3CpyMat4(imat, ob->imat);

	ma= give_render_material(re, ob, 1);

	need_orco= 0;
	if(ma->texco & TEXCO_ORCO) {
		need_orco= 1;
	}
	
	makeDispListMBall(ob);
	dl= ob->disp.first;
	if(dl==0) return;

	data= dl->verts;
	nors= dl->nors;
	orco= get_object_orco(re, ob);

	for(a=0; a<dl->nr; a++, data+=3, nors+=3, orco+=3) {

		ver= RE_findOrAddVert(obr, obr->totvert++);
		VECCOPY(ver->co, data);
		MTC_Mat4MulVecfl(mat, ver->co);

		/* render normals are inverted */
		xn= -nors[0];
		yn= -nors[1];
		zn= -nors[2];

		/* transpose ! */
		ver->n[0]= imat[0][0]*xn+imat[0][1]*yn+imat[0][2]*zn;
		ver->n[1]= imat[1][0]*xn+imat[1][1]*yn+imat[1][2]*zn;
		ver->n[2]= imat[2][0]*xn+imat[2][1]*yn+imat[2][2]*zn;
		Normalize(ver->n);
		//if(ob->transflag & OB_NEG_SCALE) VecMulf(ver->n. -1.0);
		
		if(need_orco) ver->orco= orco;
	}

	index= dl->index;
	for(a=0; a<dl->parts; a++, index+=4) {

		vlr= RE_findOrAddVlak(obr, obr->totvlak++);
		vlr->v1= RE_findOrAddVert(obr, index[0]);
		vlr->v2= RE_findOrAddVert(obr, index[1]);
		vlr->v3= RE_findOrAddVert(obr, index[2]);
		vlr->v4= 0;

		if(ob->transflag & OB_NEG_SCALE) 
			CalcNormFloat(vlr->v1->co, vlr->v2->co, vlr->v3->co, vlr->n);
		else
			CalcNormFloat(vlr->v3->co, vlr->v2->co, vlr->v1->co, vlr->n);

		vlr->mat= ma;
		vlr->flag= ME_SMOOTH+R_NOPUNOFLIP;
		vlr->ec= 0;

		/* mball -too bad- always has triangles, because quads can be non-planar */
		if(index[3] && index[3]!=index[2]) {
			vlr1= RE_findOrAddVlak(obr, obr->totvlak++);
			vlakindex= vlr1->index;
			*vlr1= *vlr;
			vlr1->index= vlakindex;
			vlr1->v2= vlr1->v3;
			vlr1->v3= RE_findOrAddVert(obr, index[3]);
			if(ob->transflag & OB_NEG_SCALE) 
				CalcNormFloat(vlr1->v1->co, vlr1->v2->co, vlr1->v3->co, vlr1->n);
			else
				CalcNormFloat(vlr1->v3->co, vlr1->v2->co, vlr1->v1->co, vlr1->n);
		}
	}

	/* enforce display lists remade */
	freedisplist(&ob->disp);
	
	/* this enforces remake for real, orco displist is small (in scale) */
	ob->recalc |= OB_RECALC_DATA;
}

/* ------------------------------------------------------------------------- */
/* Surfaces and Curves														 */
/* ------------------------------------------------------------------------- */

/* returns amount of vertices added for orco */
static int dl_surf_to_renderdata(ObjectRen *obr, DispList *dl, Material **matar, float *orco, float mat[4][4])
{
	Object *ob= obr->ob;
	VertRen *v1, *v2, *v3, *v4, *ver;
	VlakRen *vlr, *vlr1, *vlr2, *vlr3;
	Curve *cu= ob->data;
	float *data, n1[3];
	int u, v, orcoret= 0;
	int p1, p2, p3, p4, a;
	int sizeu, nsizeu, sizev, nsizev;
	int startvert, startvlak;
	
	startvert= obr->totvert;
	nsizeu = sizeu = dl->parts; nsizev = sizev = dl->nr; 
	
	data= dl->verts;
	for (u = 0; u < sizeu; u++) {
		v1 = RE_findOrAddVert(obr, obr->totvert++); /* save this for possible V wrapping */
		VECCOPY(v1->co, data); data += 3;
		if(orco) {
			v1->orco= orco; orco+= 3; orcoret++;
		}	
		MTC_Mat4MulVecfl(mat, v1->co);
		
		for (v = 1; v < sizev; v++) {
			ver= RE_findOrAddVert(obr, obr->totvert++);
			VECCOPY(ver->co, data); data += 3;
			if(orco) {
				ver->orco= orco; orco+= 3; orcoret++;
			}	
			MTC_Mat4MulVecfl(mat, ver->co);
		}
		/* if V-cyclic, add extra vertices at end of the row */
		if (dl->flag & DL_CYCL_U) {
			ver= RE_findOrAddVert(obr, obr->totvert++);
			VECCOPY(ver->co, v1->co);
			if(orco) {
				ver->orco= orco; orco+=3; orcoret++; //orcobase + 3*(u*sizev + 0);
			}
		}	
	}	
	
	/* Done before next loop to get corner vert */
	if (dl->flag & DL_CYCL_U) nsizev++;
	if (dl->flag & DL_CYCL_V) nsizeu++;
	
	/* if U cyclic, add extra row at end of column */
	if (dl->flag & DL_CYCL_V) {
		for (v = 0; v < nsizev; v++) {
			v1= RE_findOrAddVert(obr, startvert + v);
			ver= RE_findOrAddVert(obr, obr->totvert++);
			VECCOPY(ver->co, v1->co);
			if(orco) {
				ver->orco= orco; orco+=3; orcoret++; //ver->orco= orcobase + 3*(0*sizev + v);
			}
		}
	}
	
	sizeu = nsizeu;
	sizev = nsizev;
	
	startvlak= obr->totvlak;
	
	for(u = 0; u < sizeu - 1; u++) {
		p1 = startvert + u * sizev; /* walk through face list */
		p2 = p1 + 1;
		p3 = p2 + sizev;
		p4 = p3 - 1;
		
		for(v = 0; v < sizev - 1; v++) {
			v1= RE_findOrAddVert(obr, p1);
			v2= RE_findOrAddVert(obr, p2);
			v3= RE_findOrAddVert(obr, p3);
			v4= RE_findOrAddVert(obr, p4);
			
			vlr= RE_findOrAddVlak(obr, obr->totvlak++);
			vlr->v1= v1; vlr->v2= v2; vlr->v3= v3; vlr->v4= v4;
			
			CalcNormFloat4(vlr->v4->co, vlr->v3->co, vlr->v2->co, vlr->v1->co, n1);
			
			VECCOPY(vlr->n, n1);
			
			vlr->mat= matar[ dl->col];
			vlr->ec= ME_V1V2+ME_V2V3;
			vlr->flag= dl->rt;
			if( (cu->flag & CU_NOPUNOFLIP) ) {
				vlr->flag |= R_NOPUNOFLIP;
			}
			
			VecAddf(v1->n, v1->n, n1);
			VecAddf(v2->n, v2->n, n1);
			VecAddf(v3->n, v3->n, n1);
			VecAddf(v4->n, v4->n, n1);
			
			p1++; p2++; p3++; p4++;
		}
	}	
	/* fix normals for U resp. V cyclic faces */
	sizeu--; sizev--;  /* dec size for face array */
	if (dl->flag & DL_CYCL_V) {
		
		for (v = 0; v < sizev; v++)
		{
			/* optimize! :*/
			vlr= RE_findOrAddVlak(obr, UVTOINDEX(sizeu - 1, v));
			vlr1= RE_findOrAddVlak(obr, UVTOINDEX(0, v));
			VecAddf(vlr1->v1->n, vlr1->v1->n, vlr->n);
			VecAddf(vlr1->v2->n, vlr1->v2->n, vlr->n);
			VecAddf(vlr->v3->n, vlr->v3->n, vlr1->n);
			VecAddf(vlr->v4->n, vlr->v4->n, vlr1->n);
		}
	}
	if (dl->flag & DL_CYCL_U) {
		
		for (u = 0; u < sizeu; u++)
		{
			/* optimize! :*/
			vlr= RE_findOrAddVlak(obr, UVTOINDEX(u, 0));
			vlr1= RE_findOrAddVlak(obr, UVTOINDEX(u, sizev-1));
			VecAddf(vlr1->v2->n, vlr1->v2->n, vlr->n);
			VecAddf(vlr1->v3->n, vlr1->v3->n, vlr->n);
			VecAddf(vlr->v1->n, vlr->v1->n, vlr1->n);
			VecAddf(vlr->v4->n, vlr->v4->n, vlr1->n);
		}
	}
	/* last vertex is an extra case: 
		
		^	()----()----()----()
		|	|     |     ||     |
		u	|     |(0,n)||(0,0)|
		|     |     ||     |
		()====()====[]====()
		|     |     ||     |
		|     |(m,n)||(m,0)|
		|     |     ||     |
		()----()----()----()
		v ->
		
		vertex [] is no longer shared, therefore distribute
		normals of the surrounding faces to all of the duplicates of []
		*/
	
	if ((dl->flag & DL_CYCL_V) && (dl->flag & DL_CYCL_U))
	{
		vlr= RE_findOrAddVlak(obr, UVTOINDEX(sizeu - 1, sizev - 1)); /* (m,n) */
		vlr1= RE_findOrAddVlak(obr, UVTOINDEX(0,0));  /* (0,0) */
		VecAddf(n1, vlr->n, vlr1->n);
		vlr2= RE_findOrAddVlak(obr, UVTOINDEX(0, sizev-1)); /* (0,n) */
		VecAddf(n1, n1, vlr2->n);
		vlr3= RE_findOrAddVlak(obr, UVTOINDEX(sizeu-1, 0)); /* (m,0) */
		VecAddf(n1, n1, vlr3->n);
		VECCOPY(vlr->v3->n, n1);
		VECCOPY(vlr1->v1->n, n1);
		VECCOPY(vlr2->v2->n, n1);
		VECCOPY(vlr3->v4->n, n1);
	}
	for(a = startvert; a < obr->totvert; a++) {
		ver= RE_findOrAddVert(obr, a);
		Normalize(ver->n);
	}
	
	
	return orcoret;
}

static void init_render_surf(Render *re, ObjectRen *obr)
{
	Object *ob= obr->ob;
	Nurb *nu=0;
	Curve *cu;
	ListBase displist;
	DispList *dl;
	Material *matar[32];
	float *orco=NULL, *orcobase=NULL, mat[4][4];
	int a, need_orco=0;

	cu= ob->data;
	nu= cu->nurb.first;
	if(nu==0) return;

	MTC_Mat4MulMat4(mat, ob->obmat, re->viewmat);
	MTC_Mat4Invert(ob->imat, mat);

	/* material array */
	memset(matar, 0, 4*32);
	matar[0]= give_render_material(re, ob, 0);
	for(a=0; a<ob->totcol; a++) {
		matar[a]= give_render_material(re, ob, a+1);
		if(matar[a] && matar[a]->texco & TEXCO_ORCO) {
			need_orco= 1;
		}
	}

	if(ob->parent && (ob->parent->type==OB_LATTICE)) need_orco= 1;

	if(need_orco) orcobase= orco= get_object_orco(re, ob);

	displist.first= displist.last= 0;
	makeDispListSurf(ob, &displist, 1);

	dl= displist.first;
	/* walk along displaylist and create rendervertices/-faces */
	while(dl) {
			/* watch out: u ^= y, v ^= x !! */
		if(dl->type==DL_SURF) {
			orco+= 3*dl_surf_to_renderdata(obr, dl, matar, orco, mat);
		}

		dl= dl->next;
	}
	freedisplist(&displist);
}

static void init_render_curve(Render *re, ObjectRen *obr, int timeoffset)
{
	Object *ob= obr->ob;
	Curve *cu;
	VertRen *ver;
	VlakRen *vlr;
	DispList *dl;
	ListBase olddl={NULL, NULL};
	Material *matar[32];
	float len, *data, *fp, *orco=NULL, *orcobase= NULL;
	float n[3], mat[4][4];
	int nr, startvert, startvlak, a, b;
	int frontside, need_orco=0;

	cu= ob->data;
	if(ob->type==OB_FONT && cu->str==NULL) return;
	else if(ob->type==OB_CURVE && cu->nurb.first==NULL) return;

	/* no modifier call here, is in makedisp */

	if(cu->resolu_ren) 
		SWAP(ListBase, olddl, cu->disp);
	
	/* test displist */
	if(cu->disp.first==NULL) 
		makeDispListCurveTypes(ob, 0);
	dl= cu->disp.first;
	if(cu->disp.first==NULL) return;
	
	MTC_Mat4MulMat4(mat, ob->obmat, re->viewmat);
	MTC_Mat4Invert(ob->imat, mat);

	/* material array */
	memset(matar, 0, 4*32);
	matar[0]= give_render_material(re, ob, 0);
	for(a=0; a<ob->totcol; a++) {
		matar[a]= give_render_material(re, ob, a+1);
		if(matar[a]->texco & TEXCO_ORCO) {
			need_orco= 1;
		}
	}

	if(need_orco) orcobase=orco= get_object_orco(re, ob);

	dl= cu->disp.first;
	while(dl) {
		if(dl->type==DL_INDEX3) {
			int *index;

			startvert= obr->totvert;
			data= dl->verts;

			n[0]= ob->imat[0][2];
			n[1]= ob->imat[1][2];
			n[2]= ob->imat[2][2];
			Normalize(n);

			for(a=0; a<dl->nr; a++, data+=3) {
				ver= RE_findOrAddVert(obr, obr->totvert++);
				VECCOPY(ver->co, data);

				/* flip normal if face is backfacing, also used in face loop below */
				if(ver->co[2] < 0.0) {
					VECCOPY(ver->n, n);
					ver->flag = 1;
				}
				else {
					ver->n[0]= -n[0]; ver->n[1]= -n[1]; ver->n[2]= -n[2];
					ver->flag = 0;
				}

				MTC_Mat4MulVecfl(mat, ver->co);
				
				if (orco) {
					ver->orco = orco;
					orco += 3;
				}
			}
			
			if(timeoffset==0) {
				startvlak= obr->totvlak;
				index= dl->index;
				for(a=0; a<dl->parts; a++, index+=3) {

					vlr= RE_findOrAddVlak(obr, obr->totvlak++);
					vlr->v1= RE_findOrAddVert(obr, startvert+index[0]);
					vlr->v2= RE_findOrAddVert(obr, startvert+index[1]);
					vlr->v3= RE_findOrAddVert(obr, startvert+index[2]);
					vlr->v4= NULL;
					
					if(vlr->v1->flag) {
						VECCOPY(vlr->n, n);
					}
					else {
						vlr->n[0]= -n[0]; vlr->n[1]= -n[1]; vlr->n[2]= -n[2];
					}
					
					vlr->mat= matar[ dl->col ];
					vlr->flag= 0;
					if( (cu->flag & CU_NOPUNOFLIP) ) {
						vlr->flag |= R_NOPUNOFLIP;
					}
					vlr->ec= 0;
				}
			}
		}
		else if (dl->type==DL_SURF) {
			
			/* cyclic U means an extruded full circular curve, we skip bevel splitting then */
			if (dl->flag & DL_CYCL_U) {
				orco+= 3*dl_surf_to_renderdata(obr, dl, matar, orco, mat);
			}
			else {
				int p1,p2,p3,p4;

				fp= dl->verts;
				startvert= obr->totvert;
				nr= dl->nr*dl->parts;

				while(nr--) {
					ver= RE_findOrAddVert(obr, obr->totvert++);
						
					VECCOPY(ver->co, fp);
					MTC_Mat4MulVecfl(mat, ver->co);
					fp+= 3;

					if (orco) {
						ver->orco = orco;
						orco += 3;
					}
				}

				if(dl->bevelSplitFlag || timeoffset==0) {
					startvlak= obr->totvlak;

					for(a=0; a<dl->parts; a++) {

						frontside= (a >= dl->nr/2);
						
						if (surfindex_displist(dl, a, &b, &p1, &p2, &p3, &p4)==0)
							break;
						
						p1+= startvert;
						p2+= startvert;
						p3+= startvert;
						p4+= startvert;

						for(; b<dl->nr; b++) {
							vlr= RE_findOrAddVlak(obr, obr->totvlak++);
							vlr->v1= RE_findOrAddVert(obr, p2);
							vlr->v2= RE_findOrAddVert(obr, p1);
							vlr->v3= RE_findOrAddVert(obr, p3);
							vlr->v4= RE_findOrAddVert(obr, p4);
							vlr->ec= ME_V2V3+ME_V3V4;
							if(a==0) vlr->ec+= ME_V1V2;

							vlr->flag= dl->rt;

							/* this is not really scientific: the vertices
								* 2, 3 en 4 seem to give better vertexnormals than 1 2 3:
								* front and backside treated different!!
								*/

							if(frontside)
								CalcNormFloat(vlr->v2->co, vlr->v3->co, vlr->v4->co, vlr->n);
							else 
								CalcNormFloat(vlr->v1->co, vlr->v2->co, vlr->v3->co, vlr->n);

							vlr->mat= matar[ dl->col ];

							p4= p3;
							p3++;
							p2= p1;
							p1++;
						}
					}

					if (dl->bevelSplitFlag) {
						for(a=0; a<dl->parts-1+!!(dl->flag&DL_CYCL_V); a++)
							if(dl->bevelSplitFlag[a>>5]&(1<<(a&0x1F)))
								split_v_renderfaces(obr, startvlak, startvert, dl->parts, dl->nr, a, dl->flag&DL_CYCL_V, dl->flag&DL_CYCL_U);
					}

					/* vertex normals */
					for(a= startvlak; a<obr->totvlak; a++) {
						vlr= RE_findOrAddVlak(obr, a);

						VecAddf(vlr->v1->n, vlr->v1->n, vlr->n);
						VecAddf(vlr->v3->n, vlr->v3->n, vlr->n);
						VecAddf(vlr->v2->n, vlr->v2->n, vlr->n);
						VecAddf(vlr->v4->n, vlr->v4->n, vlr->n);
					}
					for(a=startvert; a<obr->totvert; a++) {
						ver= RE_findOrAddVert(obr, a);
						len= Normalize(ver->n);
						if(len==0.0) ver->flag= 1;	/* flag abuse, its only used in zbuf now  */
						else ver->flag= 0;
					}
					for(a= startvlak; a<obr->totvlak; a++) {
						vlr= RE_findOrAddVlak(obr, a);
						if(vlr->v1->flag) VECCOPY(vlr->v1->n, vlr->n);
						if(vlr->v2->flag) VECCOPY(vlr->v2->n, vlr->n);
						if(vlr->v3->flag) VECCOPY(vlr->v3->n, vlr->n);
						if(vlr->v4->flag) VECCOPY(vlr->v4->n, vlr->n);
					}
				}
			}
		}

		dl= dl->next;
	}
	
	/* not very elegant... but we want original displist in UI */
	if(cu->resolu_ren) {
		freedisplist(&cu->disp);
		SWAP(ListBase, olddl, cu->disp);
	}
}

/* ------------------------------------------------------------------------- */
/* Mesh     																 */
/* ------------------------------------------------------------------------- */

struct edgesort {
	int v1, v2;
	int f;
	int i1, i2;
};

/* edges have to be added with lowest index first for sorting */
static void to_edgesort(struct edgesort *ed, int i1, int i2, int v1, int v2, int f)
{
	if(v1>v2) {
		SWAP(int, v1, v2);
		SWAP(int, i1, i2);
	}

	ed->v1= v1;
	ed->v2= v2;
	ed->i1= i1;
	ed->i2= i2;
	ed->f = f;
}

static int vergedgesort(const void *v1, const void *v2)
{
	const struct edgesort *x1=v1, *x2=v2;
	
	if( x1->v1 > x2->v1) return 1;
	else if( x1->v1 < x2->v1) return -1;
	else if( x1->v2 > x2->v2) return 1;
	else if( x1->v2 < x2->v2) return -1;
	
	return 0;
}

static struct edgesort *make_mesh_edge_lookup(DerivedMesh *dm, int *totedgesort)
{
	MFace *mf, *mface;
	MTFace *tface=NULL;
	struct edgesort *edsort, *ed;
	unsigned int *mcol=NULL;
	int a, totedge=0, totface;
	
	mface= dm->getFaceArray(dm);
	totface= dm->getNumFaces(dm);
	tface= dm->getFaceDataArray(dm, CD_MTFACE);
	mcol= dm->getFaceDataArray(dm, CD_MCOL);
	
	if(mcol==NULL && tface==NULL) return NULL;
	
	/* make sorted table with edges and face indices in it */
	for(a= totface, mf= mface; a>0; a--, mf++) {
		if(mf->v4) totedge+=4;
		else if(mf->v3) totedge+=3;
	}

	if(totedge==0)
		return NULL;
	
	ed= edsort= MEM_callocN(totedge*sizeof(struct edgesort), "edgesort");
	
	for(a=0, mf=mface; a<totface; a++, mf++) {
		to_edgesort(ed++, 0, 1, mf->v1, mf->v2, a);
		to_edgesort(ed++, 1, 2, mf->v2, mf->v3, a);
		if(mf->v4) {
			to_edgesort(ed++, 2, 3, mf->v3, mf->v4, a);
			to_edgesort(ed++, 3, 0, mf->v4, mf->v1, a);
		}
		else if(mf->v3)
			to_edgesort(ed++, 2, 3, mf->v3, mf->v1, a);
	}
	
	qsort(edsort, totedge, sizeof(struct edgesort), vergedgesort);
	
	*totedgesort= totedge;

	return edsort;
}

static void use_mesh_edge_lookup(ObjectRen *obr, DerivedMesh *dm, MEdge *medge, VlakRen *vlr, struct edgesort *edgetable, int totedge)
{
	struct edgesort ed, *edp;
	CustomDataLayer *layer;
	MTFace *mtface, *mtf;
	MCol *mcol, *mc;
	int index, mtfn, mcn;
	char *name;
	
	if(medge->v1 < medge->v2) {
		ed.v1= medge->v1;
		ed.v2= medge->v2;
	}
	else {
		ed.v1= medge->v2;
		ed.v2= medge->v1;
	}
	
	edp= bsearch(&ed, edgetable, totedge, sizeof(struct edgesort), vergedgesort);

	/* since edges have different index ordering, we have to duplicate mcol and tface */
	if(edp) {
		mtfn= mcn= 0;

		for(index=0; index<dm->faceData.totlayer; index++) {
			layer= &dm->faceData.layers[index];
			name= layer->name;

			if(layer->type == CD_MTFACE && mtfn < MAX_MTFACE) {
				mtface= &((MTFace*)layer->data)[edp->f];
				mtf= RE_vlakren_get_tface(obr, vlr, mtfn++, &name, 1);

				*mtf= *mtface;

				memcpy(mtf->uv[0], mtface->uv[edp->i1], sizeof(float)*2);
				memcpy(mtf->uv[1], mtface->uv[edp->i2], sizeof(float)*2);
				memcpy(mtf->uv[2], mtface->uv[1], sizeof(float)*2);
				memcpy(mtf->uv[3], mtface->uv[1], sizeof(float)*2);
			}
			else if(layer->type == CD_MCOL && mcn < MAX_MCOL) {
				mcol= &((MCol*)layer->data)[edp->f*4];
				mc= RE_vlakren_get_mcol(obr, vlr, mcn++, &name, 1);

				mc[0]= mcol[edp->i1];
				mc[1]= mc[2]= mc[3]= mcol[edp->i2];
			}
		}
	}
}

static void init_render_mesh(Render *re, ObjectRen *obr, int timeoffset)
{
	Object *ob= obr->ob;
	Mesh *me;
	MVert *mvert = NULL;
	MFace *mface;
	VlakRen *vlr; //, *vlr1;
	VertRen *ver;
	Material *ma;
	MSticky *ms = NULL;
	DerivedMesh *dm;
	CustomDataMask mask;
	float xn, yn, zn,  imat[3][3], mat[4][4];  //nor[3],
	float *orco=0;
	int need_orco=0, need_stress=0, need_nmap_tangent=0, need_tangent=0;
	int a, a1, ok, vertofs;
	int end, do_autosmooth=0, totvert = 0;
	int use_original_normals= 0;

	me= ob->data;

	MTC_Mat4MulMat4(mat, ob->obmat, re->viewmat);
	MTC_Mat4Invert(ob->imat, mat);
	MTC_Mat3CpyMat4(imat, ob->imat);

	if(me->totvert==0)
		return;
	
	need_orco= 0;
	for(a=1; a<=ob->totcol; a++) {
		ma= give_render_material(re, ob, a);
		if(ma) {
			if(ma->texco & (TEXCO_ORCO|TEXCO_STRESS))
				need_orco= 1;
			if(ma->texco & TEXCO_STRESS)
				need_stress= 1;
			/* normalmaps, test if tangents needed, separated from shading */
			if(ma->mode_l & MA_TANGENT_V) {
				need_tangent= 1;
				if(me->mtface==NULL)
					need_orco= 1;
			}
			if(ma->mode_l & MA_NORMAP_TANG) {
				if(me->mtface==NULL) {
					need_orco= 1;
					need_tangent= 1;
				}
				need_nmap_tangent= 1;
			}

			/* radio faces need autosmooth, to separate shared vertices in corners */
			if(re->r.mode & R_RADIO)
				if(ma->mode & MA_RADIO) 
					do_autosmooth= 1;
		}
	}

	if(re->flag & R_NEED_TANGENT) {
		/* exception for tangent space baking */
		if(me->mtface==NULL) {
			need_orco= 1;
			need_tangent= 1;
		}
		need_nmap_tangent= 1;
	}
	
	/* check autosmooth and displacement, we then have to skip only-verts optimize */
	do_autosmooth |= (me->flag & ME_AUTOSMOOTH);
	if(do_autosmooth)
		timeoffset= 0;
	if(test_for_displace(re, ob ) )
		timeoffset= 0;
	
	mask= CD_MASK_BAREMESH|CD_MASK_MTFACE|CD_MASK_MCOL;
	if(!timeoffset)
		if(need_orco)
			mask |= CD_MASK_ORCO;

	if(me->mr) {
		if(re->flag & R_SKIP_MULTIRES)
			me->mr->flag |= MULTIRES_NO_RENDER;
		else
			me->mr->flag &= ~MULTIRES_NO_RENDER;
	}

	dm= mesh_create_derived_render(ob, mask);
	if(dm==NULL) return;	/* in case duplicated object fails? */

	if(mask & CD_MASK_ORCO) {
		orco= dm->getVertDataArray(dm, CD_ORCO);
		if(orco) {
			orco= MEM_dupallocN(orco);
			set_object_orco(re, ob, orco);
		}
	}

	mvert= dm->getVertArray(dm);
	totvert= dm->getNumVerts(dm);

	/* attempt to autsmooth on original mesh, only without subsurf */
	if(do_autosmooth && me->totvert==totvert && me->totface==dm->getNumFaces(dm))
		use_original_normals= 1;
	
	ms = (totvert==me->totvert)?me->msticky:NULL;
	
	ma= give_render_material(re, ob, 1);

	if(ma->mode & MA_HALO) {
		make_render_halos(re, obr, me, totvert, mvert, ma, orco);
	}
	else {

		for(a=0; a<totvert; a++, mvert++) {
			ver= RE_findOrAddVert(obr, obr->totvert++);
			VECCOPY(ver->co, mvert->co);
			if(do_autosmooth==0)	/* autosmooth on original unrotated data to prevent differences between frames */
				MTC_Mat4MulVecfl(mat, ver->co);
  
			if(orco) {
				ver->orco= orco;
				orco+=3;
			}
			if(ms) {
				float *sticky= RE_vertren_get_sticky(obr, ver, 1);
				sticky[0]= ms->co[0];
				sticky[1]= ms->co[1];
				ms++;
			}
		}
		
		if(!timeoffset) {
			/* store customdata names, because DerivedMesh is freed */
			RE_set_customdata_names(obr, &dm->faceData);
			
			/* still to do for keys: the correct local texture coordinate */

			/* faces in order of color blocks */
			vertofs= obr->totvert - totvert;
			for(a1=0; (a1<ob->totcol || (a1==0 && ob->totcol==0)); a1++) {

				ma= give_render_material(re, ob, a1+1);
				
				/* test for 100% transparant */
				ok= 1;
				if(ma->alpha==0.0 && ma->spectra==0.0) {
					ok= 0;
					/* texture on transparency? */
					for(a=0; a<MAX_MTEX; a++) {
						if(ma->mtex[a] && ma->mtex[a]->tex) {
							if(ma->mtex[a]->mapto & MAP_ALPHA) ok= 1;
						}
					}
				}
				
				/* if wire material, and we got edges, don't do the faces */
				if(ma->mode & MA_WIRE) {
					end= dm->getNumEdges(dm);
					if(end) ok= 0;
				}

				if(ok) {
					end= dm->getNumFaces(dm);
					mface= dm->getFaceArray(dm);

					for(a=0; a<end; a++, mface++) {
						int v1, v2, v3, v4, flag;
						
						if( mface->mat_nr==a1 ) {
							float len;
								
							v1= mface->v1;
							v2= mface->v2;
							v3= mface->v3;
							v4= mface->v4;
							flag= mface->flag & ME_SMOOTH;

							vlr= RE_findOrAddVlak(obr, obr->totvlak++);
							vlr->v1= RE_findOrAddVert(obr, vertofs+v1);
							vlr->v2= RE_findOrAddVert(obr, vertofs+v2);
							vlr->v3= RE_findOrAddVert(obr, vertofs+v3);
							if(v4) vlr->v4= RE_findOrAddVert(obr, vertofs+v4);
							else vlr->v4= 0;

							/* render normals are inverted in render */
							if(use_original_normals) {
								MFace *mf= me->mface+a;
								MVert *mv= me->mvert;
								
								if(vlr->v4) 
									len= CalcNormFloat4( mv[mf->v4].co, mv[mf->v3].co, mv[mf->v2].co, mv[mf->v1].co, vlr->n);
								else 
									len= CalcNormFloat(mv[mf->v3].co, mv[mf->v2].co, mv[mf->v1].co, vlr->n);
							}
							else {
								if(vlr->v4) 
									len= CalcNormFloat4(vlr->v4->co, vlr->v3->co, vlr->v2->co, vlr->v1->co, vlr->n);
								else 
									len= CalcNormFloat(vlr->v3->co, vlr->v2->co, vlr->v1->co, vlr->n);
							}

							vlr->mat= ma;
							vlr->flag= flag;
							if((me->flag & ME_NOPUNOFLIP) ) {
								vlr->flag |= R_NOPUNOFLIP;
							}
							vlr->ec= 0; /* mesh edges rendered separately */

							if(len==0) obr->totvlak--;
							else {
								CustomDataLayer *layer;
								MTFace *mtface, *mtf;
								MCol *mcol, *mc;
								int index, mtfn= 0, mcn= 0;
								char *name;

								for(index=0; index<dm->faceData.totlayer; index++) {
									layer= &dm->faceData.layers[index];
									name= layer->name;
									
									if(layer->type == CD_MTFACE && mtfn < MAX_MTFACE) {
										mtf= RE_vlakren_get_tface(obr, vlr, mtfn++, &name, 1);
										mtface= (MTFace*)layer->data;
										*mtf= mtface[a];
									}
									else if(layer->type == CD_MCOL && mcn < MAX_MCOL) {
										mc= RE_vlakren_get_mcol(obr, vlr, mcn++, &name, 1);
										mcol= (MCol*)layer->data;
										memcpy(mc, &mcol[a*4], sizeof(MCol)*4);
									}
								}
							}
						}
					}
				}
			}
			
			/* exception... we do edges for wire mode. potential conflict when faces exist... */
			end= dm->getNumEdges(dm);
			mvert= dm->getVertArray(dm);
			ma= give_render_material(re, ob, 1);
			if(end && (ma->mode & MA_WIRE)) {
				MEdge *medge;
				struct edgesort *edgetable;
				int totedge= 0;
				
				medge= dm->getEdgeArray(dm);
				
				/* we want edges to have UV and vcol too... */
				edgetable= make_mesh_edge_lookup(dm, &totedge);
				
				for(a1=0; a1<end; a1++, medge++) {
					if (medge->flag&ME_EDGERENDER) {
						MVert *v0 = &mvert[medge->v1];
						MVert *v1 = &mvert[medge->v2];

						vlr= RE_findOrAddVlak(obr, obr->totvlak++);
						vlr->v1= RE_findOrAddVert(obr, vertofs+medge->v1);
						vlr->v2= RE_findOrAddVert(obr, vertofs+medge->v2);
						vlr->v3= vlr->v2;
						vlr->v4= NULL;
						
						if(edgetable)
							use_mesh_edge_lookup(obr, dm, medge, vlr, edgetable, totedge);
						
						xn= -(v0->no[0]+v1->no[0]);
						yn= -(v0->no[1]+v1->no[1]);
						zn= -(v0->no[2]+v1->no[2]);
						/* transpose ! */
						vlr->n[0]= imat[0][0]*xn+imat[0][1]*yn+imat[0][2]*zn;
						vlr->n[1]= imat[1][0]*xn+imat[1][1]*yn+imat[1][2]*zn;
						vlr->n[2]= imat[2][0]*xn+imat[2][1]*yn+imat[2][2]*zn;
						Normalize(vlr->n);
						
						vlr->mat= ma;
						vlr->flag= 0;
						vlr->ec= ME_V1V2;
					}
				}
				if(edgetable)
					MEM_freeN(edgetable);
			}
		}
	}
	
	if(!timeoffset) {
		if (test_for_displace(re, ob ) ) {
			calc_vertexnormals(re, obr, 0, 0);
			if(do_autosmooth)
				do_displacement(re, obr, mat, imat);
			else
				do_displacement(re, obr, NULL, NULL);
		}

		if(do_autosmooth) {
			autosmooth(re, obr, mat, me->smoothresh);
		}

		calc_vertexnormals(re, obr, need_tangent, need_nmap_tangent);

		if(need_stress)
			calc_edge_stress(re, obr, me);
	}

	dm->release(dm);
}

/* ------------------------------------------------------------------------- */
/* Lamps and Shadowbuffers													 */
/* ------------------------------------------------------------------------- */

static void initshadowbuf(Render *re, LampRen *lar, float mat[][4])
{
	struct ShadBuf *shb;
	float viewinv[4][4];
	
	/* if(la->spsi<16) return; */
	
	/* memory alloc */
	shb= (struct ShadBuf *)MEM_callocN( sizeof(struct ShadBuf),"initshadbuf");
	lar->shb= shb;
	
	if(shb==NULL) return;
	
	VECCOPY(shb->co, lar->co);
	
	/* percentage render: keep track of min and max */
	shb->size= (lar->bufsize*re->r.size)/100;
	
	if(shb->size<512) shb->size= 512;
	else if(shb->size > lar->bufsize) shb->size= lar->bufsize;
	
	shb->size &= ~15;	/* make sure its multiples of 16 */
	
	shb->samp= lar->samp;
	shb->soft= lar->soft;
	shb->shadhalostep= lar->shadhalostep;
	
	MTC_Mat4Ortho(mat);
	MTC_Mat4Invert(shb->winmat, mat);	/* winmat is temp */
	
	/* matrix: combination of inverse view and lampmat */
	/* calculate again: the ortho-render has no correct viewinv */
	MTC_Mat4Invert(viewinv, re->viewmat);
	MTC_Mat4MulMat4(shb->viewmat, viewinv, shb->winmat);
	
	/* projection */
	shb->d= lar->clipsta;
	shb->clipend= lar->clipend;
	
	/* bias is percentage, made 2x larger because of correction for angle of incidence */
	/* when a ray is closer to parallel of a face, bias value is increased during render */
	shb->bias= (0.02*lar->bias)*0x7FFFFFFF;
	shb->bias= shb->bias*(100/re->r.size);
	
	/* halfway method (average of first and 2nd z) reduces bias issues */
	if(lar->buftype==LA_SHADBUF_HALFWAY)
		shb->bias= 0.1f*shb->bias;
	
}

static void area_lamp_vectors(LampRen *lar)
{
	float xsize= 0.5*lar->area_size, ysize= 0.5*lar->area_sizey, multifac;

	/* make it smaller, so area light can be multisampled */
	multifac= 1.0f/sqrt((float)lar->ray_totsamp);
	xsize *= multifac;
	ysize *= multifac;
	
	/* corner vectors */
	lar->area[0][0]= lar->co[0] - xsize*lar->mat[0][0] - ysize*lar->mat[1][0];
	lar->area[0][1]= lar->co[1] - xsize*lar->mat[0][1] - ysize*lar->mat[1][1];
	lar->area[0][2]= lar->co[2] - xsize*lar->mat[0][2] - ysize*lar->mat[1][2];	

	/* corner vectors */
	lar->area[1][0]= lar->co[0] - xsize*lar->mat[0][0] + ysize*lar->mat[1][0];
	lar->area[1][1]= lar->co[1] - xsize*lar->mat[0][1] + ysize*lar->mat[1][1];
	lar->area[1][2]= lar->co[2] - xsize*lar->mat[0][2] + ysize*lar->mat[1][2];	

	/* corner vectors */
	lar->area[2][0]= lar->co[0] + xsize*lar->mat[0][0] + ysize*lar->mat[1][0];
	lar->area[2][1]= lar->co[1] + xsize*lar->mat[0][1] + ysize*lar->mat[1][1];
	lar->area[2][2]= lar->co[2] + xsize*lar->mat[0][2] + ysize*lar->mat[1][2];	

	/* corner vectors */
	lar->area[3][0]= lar->co[0] + xsize*lar->mat[0][0] - ysize*lar->mat[1][0];
	lar->area[3][1]= lar->co[1] + xsize*lar->mat[0][1] - ysize*lar->mat[1][1];
	lar->area[3][2]= lar->co[2] + xsize*lar->mat[0][2] - ysize*lar->mat[1][2];	
	/* only for correction button size, matrix size works on energy */
	lar->areasize= lar->dist*lar->dist/(4.0*xsize*ysize);
}

/* If lar takes more lamp data, the decoupling will be better. */
static GroupObject *add_render_lamp(Render *re, Object *ob)
{
	Lamp *la= ob->data;
	LampRen *lar;
	GroupObject *go;
	float mat[4][4], angle, xn, yn;
	float vec[3];
	int c;

	/* previewrender sets this to zero... prevent accidents */
	if(la==NULL) return NULL;
	
	/* prevent only shadow from rendering light */
	if(la->mode & LA_ONLYSHADOW)
		if((re->r.mode & R_SHADOW)==0)
			return NULL;
	
	re->totlamp++;
	
	/* groups is used to unify support for lightgroups, this is the global lightgroup */
	go= MEM_callocN(sizeof(GroupObject), "groupobject");
	BLI_addtail(&re->lights, go);
	go->ob= ob;
	/* lamprens are in own list, for freeing */
	lar= (LampRen *)MEM_callocN(sizeof(LampRen),"lampren");
	BLI_addtail(&re->lampren, lar);
	go->lampren= lar;

	MTC_Mat4MulMat4(mat, ob->obmat, re->viewmat);
	MTC_Mat4Invert(ob->imat, mat);

	MTC_Mat3CpyMat4(lar->mat, mat);
	MTC_Mat3CpyMat4(lar->imat, ob->imat);

	lar->bufsize = la->bufsize;
	lar->samp = la->samp;
	lar->buffers= la->buffers;
	if(lar->buffers==0) lar->buffers= 1;
	lar->buftype= la->buftype;
	lar->filtertype= la->filtertype;
	lar->soft = la->soft;
	lar->shadhalostep = la->shadhalostep;
	lar->clipsta = la->clipsta;
	lar->clipend = la->clipend;
	
	lar->bias = la->bias;

	lar->type= la->type;
	lar->mode= la->mode;

	lar->energy= la->energy;
	if(la->mode & LA_NEG) lar->energy= -lar->energy;

	lar->vec[0]= -mat[2][0];
	lar->vec[1]= -mat[2][1];
	lar->vec[2]= -mat[2][2];
	Normalize(lar->vec);
	lar->co[0]= mat[3][0];
	lar->co[1]= mat[3][1];
	lar->co[2]= mat[3][2];
	lar->dist= la->dist;
	lar->haint= la->haint;
	lar->distkw= lar->dist*lar->dist;
	lar->r= lar->energy*la->r;
	lar->g= lar->energy*la->g;
	lar->b= lar->energy*la->b;
	lar->shdwr= la->shdwr;
	lar->shdwg= la->shdwg;
	lar->shdwb= la->shdwb;
	lar->k= la->k;

	// area
	lar->ray_samp= la->ray_samp;
	lar->ray_sampy= la->ray_sampy;
	lar->ray_sampz= la->ray_sampz;
	
	lar->area_size= la->area_size;
	lar->area_sizey= la->area_sizey;
	lar->area_sizez= la->area_sizez;

	lar->area_shape= la->area_shape;
	
	/* Annoying, lamp UI does this, but the UI might not have been used? - add here too.
	 * make sure this matches buttons_shading.c's logic */
	if(ELEM4(la->type, LA_AREA, LA_SPOT, LA_SUN, LA_LOCAL) && (la->mode & LA_SHAD_RAY))
		if (ELEM3(la->type, LA_SPOT, LA_SUN, LA_LOCAL))
			if (la->ray_samp_method == LA_SAMP_CONSTANT) la->ray_samp_method = LA_SAMP_HALTON;
	
	lar->ray_samp_method= la->ray_samp_method;
	lar->ray_samp_type= la->ray_samp_type;
	
	lar->adapt_thresh= la->adapt_thresh;
	lar->sunsky = NULL;
	
	if( ELEM(lar->type, LA_SPOT, LA_LOCAL)) {
		lar->ray_totsamp= lar->ray_samp*lar->ray_samp;
		lar->area_shape = LA_AREA_SQUARE;
		lar->area_sizey= lar->area_size;
	}
	else if(lar->type==LA_AREA) {
		switch(lar->area_shape) {
		case LA_AREA_SQUARE:
			lar->ray_totsamp= lar->ray_samp*lar->ray_samp;
			lar->ray_sampy= lar->ray_samp;
			lar->area_sizey= lar->area_size;
			break;
		case LA_AREA_RECT:
			lar->ray_totsamp= lar->ray_samp*lar->ray_sampy;
			break;
		case LA_AREA_CUBE:
			lar->ray_totsamp= lar->ray_samp*lar->ray_samp*lar->ray_samp;
			lar->ray_sampy= lar->ray_samp;
			lar->ray_sampz= lar->ray_samp;
			lar->area_sizey= lar->area_size;
			lar->area_sizez= lar->area_size;
			break;
		case LA_AREA_BOX:
			lar->ray_totsamp= lar->ray_samp*lar->ray_sampy*lar->ray_sampz;
			break;
		}

		area_lamp_vectors(lar);
		init_jitter_plane(lar);	// subsamples
	}
	else if(lar->type==LA_SUN){
		lar->ray_totsamp= lar->ray_samp*lar->ray_samp;
		lar->area_shape = LA_AREA_SQUARE;
		lar->area_sizey= lar->area_size;

		if((la->sun_effect_type & LA_SUN_EFFECT_SKY) ||
				(la->sun_effect_type & LA_SUN_EFFECT_AP)){
			lar->sunsky = (struct SunSky*)MEM_callocN(sizeof(struct SunSky), "sunskyren");
			lar->sunsky->effect_type = la->sun_effect_type;
		
			VECCOPY(vec,ob->obmat[2]);
		    Normalize(vec);
		    
			InitSunSky(lar->sunsky, la->atm_turbidity, vec, la->horizon_brightness, 
					la->spread, la->sun_brightness, la->sun_size, la->backscattered_light,
					   la->skyblendfac, la->skyblendtype, la->sky_exposure, la->sky_colorspace);
			
			InitAtmosphere(lar->sunsky, la->sun_intensity, 1.0, 1.0, la->atm_inscattering_factor, la->atm_extinction_factor,
					la->atm_distance_factor);
		}
	}
	else lar->ray_totsamp= 0;
	
#ifndef DISABLE_YAFRAY
	/* yafray: photonlight and other params */
	if (re->r.renderer==R_YAFRAY) {
		lar->YF_numphotons = la->YF_numphotons;
		lar->YF_numsearch = la->YF_numsearch;
		lar->YF_phdepth = la->YF_phdepth;
		lar->YF_useqmc = la->YF_useqmc;
		lar->YF_causticblur = la->YF_causticblur;
		lar->YF_ltradius = la->YF_ltradius;
		lar->YF_bufsize = la->YF_bufsize;
		lar->YF_glowint = la->YF_glowint;
		lar->YF_glowofs = la->YF_glowofs;
		lar->YF_glowtype = la->YF_glowtype;
	}
#endif /* disable yafray */

	lar->spotsi= la->spotsize;
	if(lar->mode & LA_HALO) {
		if(lar->spotsi>170.0) lar->spotsi= 170.0;
	}
	lar->spotsi= cos( M_PI*lar->spotsi/360.0 );
	lar->spotbl= (1.0-lar->spotsi)*la->spotblend;

	memcpy(lar->mtex, la->mtex, MAX_MTEX*sizeof(void *));

	lar->lay= ob->lay & 0xFFFFFF;	// higher 8 bits are localview layers

	lar->falloff_type = la->falloff_type;
	lar->ld1= la->att1;
	lar->ld2= la->att2;
	lar->curfalloff = curvemapping_copy(la->curfalloff);

	if(lar->type==LA_SPOT) {

		Normalize(lar->imat[0]);
		Normalize(lar->imat[1]);
		Normalize(lar->imat[2]);

		xn= saacos(lar->spotsi);
		xn= sin(xn)/cos(xn);
		lar->spottexfac= 1.0/(xn);

		if(lar->mode & LA_ONLYSHADOW) {
			if((lar->mode & (LA_SHAD_BUF|LA_SHAD_RAY))==0) lar->mode -= LA_ONLYSHADOW;
		}

	}

	/* set flag for spothalo en initvars */
	if(la->type==LA_SPOT && (la->mode & LA_HALO)) {
		if(la->haint>0.0) {
			re->flag |= R_LAMPHALO;

			/* camera position (0,0,0) rotate around lamp */
			lar->sh_invcampos[0]= -lar->co[0];
			lar->sh_invcampos[1]= -lar->co[1];
			lar->sh_invcampos[2]= -lar->co[2];
			MTC_Mat3MulVecfl(lar->imat, lar->sh_invcampos);

			/* z factor, for a normalized volume */
			angle= saacos(lar->spotsi);
			xn= lar->spotsi;
			yn= sin(angle);
			lar->sh_zfac= yn/xn;
			/* pre-scale */
			lar->sh_invcampos[2]*= lar->sh_zfac;

		}
	}
	else if(la->type==LA_HEMI) {
		lar->mode &= ~(LA_SHAD_RAY|LA_SHAD_BUF);
	}

	for(c=0; c<MAX_MTEX; c++) {
		if(la->mtex[c] && la->mtex[c]->tex) {
			if (la->mtex[c]->mapto & LAMAP_COL) 
				lar->mode |= LA_TEXTURE;
			if (la->mtex[c]->mapto & LAMAP_SHAD)
				lar->mode |= LA_SHAD_TEX;

			if(G.rendering) {
				if(re->osa) {
					if(la->mtex[c]->tex->type==TEX_IMAGE) lar->mode |= LA_OSATEX;
				}
			}
		}
	}
	/* yafray: shadow flag should not be cleared, only used with internal renderer */
	if (re->r.renderer==R_INTERN) {
		/* to make sure we can check ray shadow easily in the render code */
		if(lar->mode & LA_SHAD_RAY) {
			if( (re->r.mode & R_RAYTRACE)==0)
				lar->mode &= ~LA_SHAD_RAY;
		}
	

		if(re->r.mode & R_SHADOW) {
			
			if(la->type==LA_AREA && (lar->mode & LA_SHAD_RAY) && (lar->ray_samp_method == LA_SAMP_CONSTANT)) {
				init_jitter_plane(lar);
			}
			else if (la->type==LA_SPOT && (lar->mode & LA_SHAD_BUF) ) {
				/* Per lamp, one shadow buffer is made. */
				lar->bufflag= la->bufflag;
				Mat4CpyMat4(mat, ob->obmat);
				initshadowbuf(re, lar, mat);	// mat is altered
			}
			
			
			/* this is the way used all over to check for shadow */
			if(lar->shb || (lar->mode & LA_SHAD_RAY)) {
				LampShadowSample *ls;
				LampShadowSubSample *lss;
				int a, b;

				memset(re->shadowsamplenr, 0, sizeof(re->shadowsamplenr));
				
				lar->shadsamp= MEM_mallocN(re->r.threads*sizeof(LampShadowSample), "lamp shadow sample");
				ls= lar->shadsamp;

				/* shadfacs actually mean light, let's put them to 1 to prevent unitialized accidents */
				for(a=0; a<re->r.threads; a++, ls++) {
					lss= ls->s;
					for(b=0; b<re->r.osa; b++, lss++) {
						lss->samplenr= -1;	/* used to detect whether we store or read */
						lss->shadfac[0]= 1.0f;
						lss->shadfac[1]= 1.0f;
						lss->shadfac[2]= 1.0f;
						lss->shadfac[3]= 1.0f;
					}
				}
			}
		}
	}
	
	return go;
}

/* layflag: allows material group to ignore layerflag */
static void add_lightgroup(Render *re, Group *group, int exclusive)
{
	GroupObject *go, *gol;
	
	group->id.flag &= ~LIB_DOIT;

	/* it's a bit too many loops in loops... but will survive */
	/* note that 'exclusive' will remove it from the global list */
	for(go= group->gobject.first; go; go= go->next) {
		go->lampren= NULL;
		
		if(go->ob->lay & re->scene->lay) {
			if(go->ob && go->ob->type==OB_LAMP) {
				for(gol= re->lights.first; gol; gol= gol->next) {
					if(gol->ob==go->ob) {
						go->lampren= gol->lampren;
						break;
					}
				}
				if(go->lampren==NULL) 
					gol= add_render_lamp(re, go->ob);
				if(gol && exclusive) {
					BLI_remlink(&re->lights, gol);
					MEM_freeN(gol);
				}
			}
		}
	}
}

static void set_material_lightgroups(Render *re)
{
	Group *group;
	Material *ma;
	
	/* not for preview render */
	if(re->scene->r.scemode & R_PREVIEWBUTS)
		return;
	
	for(group= G.main->group.first; group; group=group->id.next)
		group->id.flag |= LIB_DOIT;
	
	/* it's a bit too many loops in loops... but will survive */
	/* hola! materials not in use...? */
	for(ma= G.main->mat.first; ma; ma=ma->id.next) {
		if(ma->group && (ma->group->id.flag & LIB_DOIT))
			add_lightgroup(re, ma->group, ma->mode & MA_GROUP_NOLAY);
	}
}

static void set_renderlayer_lightgroups(Render *re, Scene *sce)
{
	SceneRenderLayer *srl;
	
	for(srl= sce->r.layers.first; srl; srl= srl->next) {
		if(srl->light_override)
			add_lightgroup(re, srl->light_override, 0);
	}
}

/* ------------------------------------------------------------------------- */
/* World																	 */
/* ------------------------------------------------------------------------- */

void init_render_world(Render *re)
{
	int a;
	char *cp;
	
	if(re->scene && re->scene->world) {
		re->wrld= *(re->scene->world);
		
		cp= (char *)&re->wrld.fastcol;
		
		cp[0]= 255.0*re->wrld.horr;
		cp[1]= 255.0*re->wrld.horg;
		cp[2]= 255.0*re->wrld.horb;
		cp[3]= 1;
		
		VECCOPY(re->grvec, re->viewmat[2]);
		Normalize(re->grvec);
		Mat3CpyMat4(re->imat, re->viewinv);
		
		for(a=0; a<MAX_MTEX; a++) 
			if(re->wrld.mtex[a] && re->wrld.mtex[a]->tex) re->wrld.skytype |= WO_SKYTEX;
		
		/* AO samples should be OSA minimum */
		if(re->osa)
			while(re->wrld.aosamp*re->wrld.aosamp < re->osa) 
				re->wrld.aosamp++;
		if(!(re->r.mode & R_RAYTRACE) && (re->wrld.ao_gather_method == WO_AOGATHER_RAYTRACE))
			re->wrld.mode &= ~WO_AMB_OCC;
	}
	else {
		memset(&re->wrld, 0, sizeof(World));
		re->wrld.exp= 0.0f;
		re->wrld.range= 1.0f;
		
		/* for mist pass */
		re->wrld.miststa= re->clipsta;
		re->wrld.mistdist= re->clipend-re->clipsta;
		re->wrld.misi= 1.0f;
	}
	
	re->wrld.linfac= 1.0 + pow((2.0*re->wrld.exp + 0.5), -10);
	re->wrld.logfac= log( (re->wrld.linfac-1.0)/re->wrld.linfac )/re->wrld.range;
}



/* ------------------------------------------------------------------------- */
/* Object Finalization														 */
/* ------------------------------------------------------------------------- */

/* prevent phong interpolation for giving ray shadow errors (terminator problem) */
static void set_phong_threshold(ObjectRen *obr)
{
//	VertRen *ver;
	VlakRen *vlr;
	float thresh= 0.0, dot;
	int tot=0, i;
	
	/* Added check for 'pointy' situations, only dotproducts of 0.9 and larger 
	   are taken into account. This threshold is meant to work on smooth geometry, not
	   for extreme cases (ton) */
	
	for(i=0; i<obr->totvlak; i++) {
		vlr= RE_findOrAddVlak(obr, i);
		if(vlr->flag & R_SMOOTH) {
			dot= INPR(vlr->n, vlr->v1->n);
			dot= ABS(dot);
			if(dot>0.9) {
				thresh+= dot; tot++;
			}
			dot= INPR(vlr->n, vlr->v2->n);
			dot= ABS(dot);
			if(dot>0.9) {
				thresh+= dot; tot++;
			}

			dot= INPR(vlr->n, vlr->v3->n);
			dot= ABS(dot);
			if(dot>0.9) {
				thresh+= dot; tot++;
			}

			if(vlr->v4) {
				dot= INPR(vlr->n, vlr->v4->n);
				dot= ABS(dot);
				if(dot>0.9) {
					thresh+= dot; tot++;
				}
			}
		}
	}
	
	if(tot) {
		thresh/= (float)tot;
		obr->ob->smoothresh= cos(0.5*M_PI-saacos(thresh));
	}
}

/* per face check if all samples should be taken.
   if raytrace or multisample, do always for raytraced material, or when material full_osa set */
static void set_fullsample_flag(Render *re, ObjectRen *obr)
{
	VlakRen *vlr;
	int a, trace;

	if(re->osa==0)
		return;
	
	trace= re->r.mode & R_RAYTRACE;
	
	for(a=obr->totvlak-1; a>=0; a--) {
		vlr= RE_findOrAddVlak(obr, a);
		
		if(vlr->mat->mode & MA_FULL_OSA) 
			vlr->flag |= R_FULL_OSA;
		else if(trace) {
			if(vlr->mat->mode & MA_SHLESS);
			else if(vlr->mat->mode & (MA_RAYTRANSP|MA_RAYMIRROR))
				/* for blurry reflect/refract, better to take more samples 
				 * inside the raytrace than as OSA samples */
				if ((vlr->mat->gloss_mir == 1.0) && (vlr->mat->gloss_tra == 1.0)) 
					vlr->flag |= R_FULL_OSA;
		}
	}
}

/* split quads for pradictable baking
 * dir 1 == (0,1,2) (0,2,3),  2 == (1,3,0) (1,2,3) 
 */
static void split_quads(ObjectRen *obr, int dir) 
{
	VlakRen *vlr, *vlr1;
	int a;

	for(a=obr->totvlak-1; a>=0; a--) {
		vlr= RE_findOrAddVlak(obr, a);
		
		/* test if rendering as a quad or triangle, skip wire */
		if(vlr->v4 && (vlr->flag & R_STRAND)==0 && (vlr->mat->mode & MA_WIRE)==0) {
			
			if(vlr->v4) {

				vlr1= RE_vlakren_copy(obr, vlr);
				vlr1->flag |= R_FACE_SPLIT;
				
				if( dir==2 ) vlr->flag |= R_DIVIDE_24;
				else vlr->flag &= ~R_DIVIDE_24;

				/* new vertex pointers */
				if (vlr->flag & R_DIVIDE_24) {
					vlr1->v1= vlr->v2;
					vlr1->v2= vlr->v3;
					vlr1->v3= vlr->v4;

					vlr->v3 = vlr->v4;
					
					vlr1->flag |= R_DIVIDE_24;
				}
				else {
					vlr1->v1= vlr->v1;
					vlr1->v2= vlr->v3;
					vlr1->v3= vlr->v4;
					
					vlr1->flag &= ~R_DIVIDE_24;
				}
				vlr->v4 = vlr1->v4 = NULL;
				
				/* new normals */
				CalcNormFloat(vlr->v3->co, vlr->v2->co, vlr->v1->co, vlr->n);
				CalcNormFloat(vlr1->v3->co, vlr1->v2->co, vlr1->v1->co, vlr1->n);
			}
			/* clear the flag when not divided */
			else vlr->flag &= ~R_DIVIDE_24;
		}
	}
}

static void check_non_flat_quads(ObjectRen *obr)
{
	VlakRen *vlr, *vlr1;
	VertRen *v1, *v2, *v3, *v4;
	float nor[3], xn, flen;
	int a;

	for(a=obr->totvlak-1; a>=0; a--) {
		vlr= RE_findOrAddVlak(obr, a);
		
		/* test if rendering as a quad or triangle, skip wire */
		if(vlr->v4 && (vlr->flag & R_STRAND)==0 && (vlr->mat->mode & MA_WIRE)==0) {
			
			/* check if quad is actually triangle */
			v1= vlr->v1;
			v2= vlr->v2;
			v3= vlr->v3;
			v4= vlr->v4;
			VECSUB(nor, v1->co, v2->co);
			if( ABS(nor[0])<FLT_EPSILON10 &&  ABS(nor[1])<FLT_EPSILON10 && ABS(nor[2])<FLT_EPSILON10 ) {
				vlr->v1= v2;
				vlr->v2= v3;
				vlr->v3= v4;
				vlr->v4= NULL;
			}
			else {
				VECSUB(nor, v2->co, v3->co);
				if( ABS(nor[0])<FLT_EPSILON10 &&  ABS(nor[1])<FLT_EPSILON10 && ABS(nor[2])<FLT_EPSILON10 ) {
					vlr->v2= v3;
					vlr->v3= v4;
					vlr->v4= NULL;
				}
				else {
					VECSUB(nor, v3->co, v4->co);
					if( ABS(nor[0])<FLT_EPSILON10 &&  ABS(nor[1])<FLT_EPSILON10 && ABS(nor[2])<FLT_EPSILON10 ) {
						vlr->v4= NULL;
					}
					else {
						VECSUB(nor, v4->co, v1->co);
						if( ABS(nor[0])<FLT_EPSILON10 &&  ABS(nor[1])<FLT_EPSILON10 && ABS(nor[2])<FLT_EPSILON10 ) {
							vlr->v4= NULL;
						}
					}
				}
			}
			
			if(vlr->v4) {
				
				/* Face is divided along edge with the least gradient 		*/
				/* Flagged with R_DIVIDE_24 if divide is from vert 2 to 4 	*/
				/* 		4---3		4---3 */
				/*		|\ 1|	or  |1 /| */
				/*		|0\ |		|/ 0| */
				/*		1---2		1---2 	0 = orig face, 1 = new face */
				
				/* render normals are inverted in render! we calculate normal of single tria here */
				flen= CalcNormFloat(vlr->v4->co, vlr->v3->co, vlr->v1->co, nor);
				if(flen==0.0) CalcNormFloat(vlr->v4->co, vlr->v2->co, vlr->v1->co, nor);
				
				xn= nor[0]*vlr->n[0] + nor[1]*vlr->n[1] + nor[2]*vlr->n[2];

				if(ABS(xn) < 0.999995 ) {	// checked on noisy fractal grid
					
					float d1, d2;

					vlr1= RE_vlakren_copy(obr, vlr);
					vlr1->flag |= R_FACE_SPLIT;
					
					/* split direction based on vnorms */
					CalcNormFloat(vlr->v1->co, vlr->v2->co, vlr->v3->co, nor);
					d1= nor[0]*vlr->v1->n[0] + nor[1]*vlr->v1->n[1] + nor[2]*vlr->v1->n[2];

					CalcNormFloat(vlr->v2->co, vlr->v3->co, vlr->v4->co, nor);
					d2= nor[0]*vlr->v2->n[0] + nor[1]*vlr->v2->n[1] + nor[2]*vlr->v2->n[2];
				
					if( fabs(d1) < fabs(d2) ) vlr->flag |= R_DIVIDE_24;
					else vlr->flag &= ~R_DIVIDE_24;

					/* new vertex pointers */
					if (vlr->flag & R_DIVIDE_24) {
						vlr1->v1= vlr->v2;
						vlr1->v2= vlr->v3;
						vlr1->v3= vlr->v4;

						vlr->v3 = vlr->v4;
						
						vlr1->flag |= R_DIVIDE_24;
					}
					else {
						vlr1->v1= vlr->v1;
						vlr1->v2= vlr->v3;
						vlr1->v3= vlr->v4;
						
						vlr1->flag &= ~R_DIVIDE_24;
					}
					vlr->v4 = vlr1->v4 = NULL;
					
					/* new normals */
					CalcNormFloat(vlr->v3->co, vlr->v2->co, vlr->v1->co, vlr->n);
					CalcNormFloat(vlr1->v3->co, vlr1->v2->co, vlr1->v1->co, vlr1->n);
				}
				/* clear the flag when not divided */
				else vlr->flag &= ~R_DIVIDE_24;
			}
		}
	}
}

static void finalize_render_object(Render *re, ObjectRen *obr, int timeoffset)
{
	Object *ob= obr->ob;
	VertRen *ver= NULL;
	StrandRen *strand= NULL;
	StrandBound *sbound= NULL;
	float min[3], max[3], smin[3], smax[3];
	int a, b;

	if(obr->totvert || obr->totvlak || obr->tothalo || obr->totstrand) {
		/* the exception below is because displace code now is in init_render_mesh call, 
		I will look at means to have autosmooth enabled for all object types 
		and have it as general postprocess, like displace */
		if(ob->type!=OB_MESH && test_for_displace(re, ob)) 
			do_displacement(re, obr, NULL, NULL);
	
		if(!timeoffset) {
			/* phong normal interpolation can cause error in tracing
			 * (terminator problem) */
			ob->smoothresh= 0.0;
			if((re->r.mode & R_RAYTRACE) && (re->r.mode & R_SHADOW)) 
				set_phong_threshold(obr);
			
			if (re->flag & R_BAKING && re->r.bake_quad_split != 0) {
				/* Baking lets us define a quad split order */
				split_quads(obr, re->r.bake_quad_split);
			} else {
				check_non_flat_quads(obr);
			}
			
			set_fullsample_flag(re, obr);

			/* compute bounding boxes for clipping */
			INIT_MINMAX(min, max);
			for(a=0; a<obr->totvert; a++) {
				if((a & 255)==0) ver= obr->vertnodes[a>>8].vert;
				else ver++;

				DO_MINMAX(ver->co, min, max);
			}

			if(obr->strandbuf) {
				sbound= obr->strandbuf->bound;
				for(b=0; b<obr->strandbuf->totbound; b++, sbound++) {
					INIT_MINMAX(smin, smax);

					for(a=sbound->start; a<sbound->end; a++) {
						strand= RE_findOrAddStrand(obr, a);
						strand_minmax(strand, smin, smax);
					}

					VECCOPY(sbound->boundbox[0], smin);
					VECCOPY(sbound->boundbox[1], smax);

					DO_MINMAX(smin, min, max);
					DO_MINMAX(smax, min, max);
				}
			}

			VECCOPY(obr->boundbox[0], min);
			VECCOPY(obr->boundbox[1], max);
		}
	}
}

/* ------------------------------------------------------------------------- */
/* Database																	 */
/* ------------------------------------------------------------------------- */

static int render_object_type(int type) 
{
	return ELEM5(type, OB_FONT, OB_CURVE, OB_SURF, OB_MESH, OB_MBALL);
}

static void find_dupli_instances(Render *re, ObjectRen *obr)
{
	ObjectInstanceRen *obi;
	float imat[4][4], obmat[4][4], obimat[4][4], nmat[3][3];
	int first = 1;

	Mat4MulMat4(obmat, obr->obmat, re->viewmat);
	Mat4Invert(imat, obmat);

	/* for objects instanced by dupliverts/faces/particles, we go over the
	 * list of instances to find ones that instance obr, and setup their
	 * matrices and obr pointer */
	for(obi=re->instancetable.last; obi; obi=obi->prev) {
		if(!obi->obr && obi->ob == obr->ob && obi->psysindex == obr->psysindex) {
			obi->obr= obr;

			/* compute difference between object matrix and
			 * object matrix with dupli transform, in viewspace */
			Mat4CpyMat4(obimat, obi->mat);
			Mat4MulMat4(obi->mat, imat, obimat);

			Mat3CpyMat4(nmat, obi->mat);
			Mat3Inv(obi->nmat, nmat);
			Mat3Transp(obi->nmat);

			if(!first) {
				re->totvert += obr->totvert;
				re->totvlak += obr->totvlak;
				re->tothalo += obr->tothalo;
				re->totstrand += obr->totstrand;
			}
			else
				first= 0;
		}
	}
}

static void assign_dupligroup_dupli(Render *re, ObjectInstanceRen *obi, ObjectRen *obr)
{
	float imat[4][4], obmat[4][4], obimat[4][4], nmat[3][3];

	Mat4MulMat4(obmat, obr->obmat, re->viewmat);
	Mat4Invert(imat, obmat);

	obi->obr= obr;

	/* compute difference between object matrix and
	 * object matrix with dupli transform, in viewspace */
	Mat4CpyMat4(obimat, obi->mat);
	Mat4MulMat4(obi->mat, imat, obimat);

	Mat3CpyMat4(nmat, obi->mat);
	Mat3Inv(obi->nmat, nmat);
	Mat3Transp(obi->nmat);

	re->totvert += obr->totvert;
	re->totvlak += obr->totvlak;
	re->tothalo += obr->tothalo;
	re->totstrand += obr->totstrand;
}

static ObjectRen *find_dupligroup_dupli(Render *re, Object *ob, int psysindex)
{
	ObjectRen *obr;

	/* if the object is itself instanced, we don't want to create an instance
	 * for it */
	if(ob->transflag & OB_RENDER_DUPLI)
		return NULL;

	/* try to find an object that was already created so we can reuse it
	 * and save memory */
	for(obr=re->objecttable.first; obr; obr=obr->next)
		if(obr->ob == ob && obr->psysindex == psysindex && (obr->flag & R_INSTANCEABLE))
			return obr;
	
	return NULL;
}

static void set_dupli_tex_mat(Render *re, ObjectInstanceRen *obi, DupliObject *dob)
{
	/* For duplis we need to have a matrix that transform the coordinate back
	 * to it's original position, without the dupli transforms. We also check
	 * the matrix is actually needed, to save memory on lots of dupliverts for
	 * example */
	static Object *lastob= NULL;
	static int needtexmat= 0;

	/* init */
	if(!re) {
		lastob= NULL;
		needtexmat= 0;
		return;
	}

	/* check if we actually need it */
	if(lastob != dob->ob) {
		Material ***material;
		short a, *totmaterial;

		lastob= dob->ob;
		needtexmat= 0;

		totmaterial= give_totcolp(dob->ob);
		material= give_matarar(dob->ob);

		if(totmaterial && material)
			for(a= 0; a<*totmaterial; a++)
				if((*material)[a] && (*material)[a]->texco & TEXCO_OBJECT)
					needtexmat= 1;
	}

	if(needtexmat) {
		float imat[4][4];

		obi->duplitexmat= BLI_memarena_alloc(re->memArena, sizeof(float)*4*4);
		Mat4Invert(imat, dob->mat);
		MTC_Mat4MulSerie(obi->duplitexmat, re->viewmat, dob->omat, imat, re->viewinv, 0, 0, 0, 0);
	}
}

static void init_render_object_data(Render *re, ObjectRen *obr, int timeoffset)
{
	Object *ob= obr->ob;
	ParticleSystem *psys;
	int i;

	if(obr->psysindex) {
		if((!obr->prev || obr->prev->ob != ob) && ob->type==OB_MESH) {
			/* the emitter mesh wasn't rendered so the modifier stack wasn't
			 * evaluated with render settings */
			DerivedMesh *dm;
			dm = mesh_create_derived_render(ob,	CD_MASK_BAREMESH|CD_MASK_MTFACE|CD_MASK_MCOL);
			dm->release(dm);
		}

		for(psys=ob->particlesystem.first, i=0; i<obr->psysindex-1; i++)
			psys= psys->next;

		render_new_particle_system(re, obr, psys, timeoffset);
	}
	else {
		if ELEM(ob->type, OB_FONT, OB_CURVE)
			init_render_curve(re, obr, timeoffset);
		else if(ob->type==OB_SURF)
			init_render_surf(re, obr);
		else if(ob->type==OB_MESH)
			init_render_mesh(re, obr, timeoffset);
		else if(ob->type==OB_MBALL)
			init_render_mball(re, obr);
	}

	finalize_render_object(re, obr, timeoffset);
	
	re->totvert += obr->totvert;
	re->totvlak += obr->totvlak;
	re->tothalo += obr->tothalo;
	re->totstrand += obr->totstrand;
}

static void add_render_object(Render *re, Object *ob, Object *par, DupliObject *dob, int timeoffset, int vectorlay)
{
	ObjectRen *obr;
	ObjectInstanceRen *obi;
	ParticleSystem *psys;
	int show_emitter, allow_render= 1, index, psysindex;

	index= (dob)? dob->index: 0;

	/* the emitter has to be processed first (render levels of modifiers) */
	/* so here we only check if the emitter should be rendered */
	if(ob->particlesystem.first) {
		show_emitter= 0;
		for(psys=ob->particlesystem.first; psys; psys=psys->next) {
			show_emitter += psys->part->draw & PART_DRAW_EMITTER;
			psys_render_set(ob, psys, re->viewmat, re->winmat, re->winx, re->winy, timeoffset);
		}

		/* if no psys has "show emitter" selected don't render emitter */
		if(show_emitter == 0)
			allow_render= 0;
	}

	/* one render object for the data itself */
	if(allow_render) {
		obr= RE_addRenderObject(re, ob, par, index, 0, ob->lay);
		if((dob && !dob->animated) || (ob->transflag & OB_RENDER_DUPLI)) {
			obr->flag |= R_INSTANCEABLE;
			Mat4CpyMat4(obr->obmat, ob->obmat);
		}
		if(obr->lay & vectorlay)
			obr->flag |= R_NEED_VECTORS;
		init_render_object_data(re, obr, timeoffset);

		/* only add instance for objects that have not been used for dupli */
		if(!(ob->transflag & OB_RENDER_DUPLI)) {
			obi= RE_addRenderInstance(re, obr, ob, par, index, 0, NULL, ob->lay);
			if(dob) set_dupli_tex_mat(re, obi, dob);
		}
		else
			find_dupli_instances(re, obr);
	}

	/* and one render object per particle system */
	if(ob->particlesystem.first) {
		psysindex= 1;
		for(psys=ob->particlesystem.first; psys; psys=psys->next, psysindex++) {
			obr= RE_addRenderObject(re, ob, par, index, psysindex, ob->lay);
			if((dob && !dob->animated) || (ob->transflag & OB_RENDER_DUPLI)) {
				obr->flag |= R_INSTANCEABLE;
				Mat4CpyMat4(obr->obmat, ob->obmat);
			}
			if(obr->lay & vectorlay)
				obr->flag |= R_NEED_VECTORS;
			init_render_object_data(re, obr, timeoffset);
			psys_render_restore(ob, psys);

			/* only add instance for objects that have not been used for dupli */
			if(!(ob->transflag & OB_RENDER_DUPLI)) {
				obi= RE_addRenderInstance(re, obr, ob, par, index, psysindex, NULL, ob->lay);
				if(dob) set_dupli_tex_mat(re, obi, dob);
			}
			else
				find_dupli_instances(re, obr);
		}
	}
}

/* par = pointer to duplicator parent, needed for object lookup table */
/* index = when duplicater copies same object (particle), the counter */
static void init_render_object(Render *re, Object *ob, Object *par, DupliObject *dob, int timeoffset, int vectorlay)
{
	static double lasttime= 0.0;
	double time;
	float mat[4][4];

	if(ob->type==OB_LAMP)
		add_render_lamp(re, ob);
	else if(render_object_type(ob->type))
		add_render_object(re, ob, par, dob, timeoffset, vectorlay);
	else {
		MTC_Mat4MulMat4(mat, ob->obmat, re->viewmat);
		MTC_Mat4Invert(ob->imat, mat);
	}
	
	time= PIL_check_seconds_timer();
	if(time - lasttime > 1.0) {
		lasttime= time;
		/* clumsy copying still */
		re->i.totvert= re->totvert;
		re->i.totface= re->totvlak;
		re->i.totstrand= re->totstrand;
		re->i.tothalo= re->tothalo;
		re->i.totlamp= re->totlamp;
		re->stats_draw(&re->i);
	}

	ob->flag |= OB_DONE;
}

void RE_Database_Free(Render *re)
{
	Object *ob = NULL;
	LampRen *lar;
	
	/* statistics for debugging render memory usage */
	if((G.f & G_DEBUG) && (G.rendering)) {
		if((re->r.scemode & R_PREVIEWBUTS)==0) {
			BKE_image_print_memlist();
			MEM_printmemlist_stats();
		}
	}

	/* FREE */
	
	for(lar= re->lampren.first; lar; lar= lar->next) {
		freeshadowbuf(lar);
		if(lar->jitter) MEM_freeN(lar->jitter);
		if(lar->shadsamp) MEM_freeN(lar->shadsamp);
		if(lar->sunsky) MEM_freeN(lar->sunsky);
		curvemapping_free(lar->curfalloff);
	}
	
	BLI_freelistN(&re->lampren);
	BLI_freelistN(&re->lights);

	free_renderdata_tables(re);
	
	/* free orco. check all objects because of duplis and sets */
	ob= G.main->object.first;
	while(ob) {
		if(ob->type==OB_MBALL) {
			if(ob->disp.first && ob->disp.first!=ob->disp.last) {
				DispList *dl= ob->disp.first;
				BLI_remlink(&ob->disp, dl);
				freedisplist(&ob->disp);
				BLI_addtail(&ob->disp, dl);
			}
		}
		ob= ob->id.next;
	}

	free_mesh_orco_hash(re);

	end_radio_render();
	end_render_materials();
	end_render_textures();
	
	if(re->wrld.aosphere) {
		MEM_freeN(re->wrld.aosphere);
		re->wrld.aosphere= NULL;
		re->scene->world->aosphere= NULL;
	}
	if(re->wrld.aotables) {
		MEM_freeN(re->wrld.aotables);
		re->wrld.aotables= NULL;
		re->scene->world->aotables= NULL;
	}
	if(re->r.mode & R_RAYTRACE)
		free_render_qmcsampler(re);
	
	if(re->r.mode & R_RAYTRACE) freeraytree(re);

	free_sss(re);
	free_occ(re);
	free_strand_surface(re);
	
	re->totvlak=re->totvert=re->totstrand=re->totlamp=re->tothalo= 0;
	re->i.convertdone= 0;
	
	if(re->scene)
		if(re->scene->r.scemode & R_FREE_IMAGE)
			if((re->r.scemode & R_PREVIEWBUTS)==0)
				BKE_image_free_all_textures();

	if(re->memArena) {
		BLI_memarena_free(re->memArena);
		re->memArena = NULL;
	}
}

static int allow_render_object(Object *ob, int nolamps, int onlyselected, Object *actob)
{
	/* override not showing object when duplis are used with particles */
	if(ob->transflag & OB_DUPLIPARTS)
		; /* let particle system(s) handle showing vs. not showing */
	else if((ob->transflag & OB_DUPLI) && !(ob->transflag & OB_DUPLIFRAMES))
		return 0;
	
	if(nolamps && (ob->type==OB_LAMP))
		return 0;
	
	if(onlyselected && (ob!=actob && !(ob->flag & SELECT)))
		return 0;
	
	return 1;
}

static int allow_render_dupli_instance(Render *re, DupliObject *dob, Object *obd)
{
	ParticleSystem *psys;
	Material *ma;
	short a, *totmaterial;

	/* don't allow objects with halos. we need to have
	 * all halo's to sort them globally in advance */
	totmaterial= give_totcolp(obd);

	if(totmaterial) {
		for(a= 0; a<*totmaterial; a++) {
			ma= give_current_material(obd, a);
			if(ma && (ma->mode & MA_HALO))
				return 0;
		}
	}

	for(psys=obd->particlesystem.first; psys; psys=psys->next)
		if(!ELEM5(psys->part->draw_as, PART_DRAW_BB, PART_DRAW_LINE, PART_DRAW_PATH, PART_DRAW_OB, PART_DRAW_GR))
			return 0;

	/* don't allow lamp, animated duplis, or radio render */
	return (render_object_type(obd->type) &&
	        (!(dob->type == OB_DUPLIGROUP) || !dob->animated) &&
	        !(re->r.mode & R_RADIO));
}

static void dupli_render_particle_set(Render *re, Object *ob, int timeoffset, int level, int enable)
{
	/* ugly function, but we need to set particle systems to their render
	 * settings before calling object_duplilist, to get render level duplis */
	Group *group;
	GroupObject *go;
	ParticleSystem *psys;
	DerivedMesh *dm;

	if(level >= MAX_DUPLI_RECUR)
		return;
	
	if(ob->transflag & OB_DUPLIPARTS) {
		for(psys=ob->particlesystem.first; psys; psys=psys->next) {
			if(ELEM(psys->part->draw_as, PART_DRAW_OB, PART_DRAW_GR)) {
				if(enable)
					psys_render_set(ob, psys, re->viewmat, re->winmat, re->winx, re->winy, timeoffset);
				else
					psys_render_restore(ob, psys);
			}
		}

		if(level == 0 && enable) {
			/* this is to make sure we get render level duplis in groups:
			* the derivedmesh must be created before init_render_mesh,
			* since object_duplilist does dupliparticles before that */
			dm = mesh_create_derived_render(ob, CD_MASK_BAREMESH|CD_MASK_MTFACE|CD_MASK_MCOL);
			dm->release(dm);

			for(psys=ob->particlesystem.first; psys; psys=psys->next)
				psys_get_modifier(ob, psys)->flag &= ~eParticleSystemFlag_psys_updated;
		}
	}

	if(ob->dup_group==NULL) return;
	group= ob->dup_group;

	for(go= group->gobject.first; go; go= go->next)
		dupli_render_particle_set(re, go->ob, timeoffset, level+1, enable);
}

static int get_vector_renderlayers(Scene *sce)
{
	SceneRenderLayer *srl;
	int lay= 0;

    for(srl= sce->r.layers.first; srl; srl= srl->next)
		if(srl->passflag & SCE_PASS_VECTOR)
			lay |= srl->lay;

	return lay;
}

static void add_group_render_dupli_obs(Render *re, Group *group, int nolamps, int onlyselected, Object *actob, int timeoffset, int vectorlay, int level)
{
	GroupObject *go;
	Object *ob;

	/* simple preventing of too deep nested groups */
	if(level>MAX_DUPLI_RECUR) return;

	/* recursively go into dupligroups to find objects with OB_RENDER_DUPLI
	 * that were not created yet */
	for(go= group->gobject.first; go; go= go->next) {
		ob= go->ob;

		if(ob->flag & OB_DONE) {
			if(ob->transflag & OB_RENDER_DUPLI) {
				if(allow_render_object(ob, nolamps, onlyselected, actob)) {
					init_render_object(re, ob, NULL, 0, timeoffset, vectorlay);
					ob->transflag &= ~OB_RENDER_DUPLI;

					if(ob->dup_group)
						add_group_render_dupli_obs(re, ob->dup_group, nolamps, onlyselected, actob, timeoffset, vectorlay, level+1);
				}
			}
		}
	}
}

static void database_init_objects(Render *re, unsigned int renderlay, int nolamps, int onlyselected, Object *actob, int timeoffset)
{
	Base *base;
	Object *ob;
	Group *group;
	ObjectInstanceRen *obi;
	Scene *sce;
	float mat[4][4];
	int lay, vectorlay, redoimat= 0;

	/* for duplis we need the Object texture mapping to work as if
	 * untransformed, set_dupli_tex_mat sets the matrix to allow that
	 * NULL is just for init */
	set_dupli_tex_mat(NULL, NULL, NULL);

	for(SETLOOPER(re->scene, base)) {
		ob= base->object;
		/* imat objects has to be done here, since displace can have texture using Object map-input */
		MTC_Mat4MulMat4(mat, ob->obmat, re->viewmat);
		MTC_Mat4Invert(ob->imat, mat);
		/* each object should only be rendered once */
		ob->flag &= ~OB_DONE;
		ob->transflag &= ~OB_RENDER_DUPLI;
	}

	for(SETLOOPER(re->scene, base)) {
		ob= base->object;

		/* in the prev/next pass for making speed vectors, avoid creating
		 * objects that are not on a renderlayer with a vector pass, can
		 * save a lot of time in complex scenes */
		vectorlay= get_vector_renderlayers(sce);
		lay= (timeoffset)? renderlay & vectorlay: renderlay;

		/* if the object has been restricted from rendering in the outliner, ignore it */
		if(ob->restrictflag & OB_RESTRICT_RENDER) continue;

		/* OB_DONE means the object itself got duplicated, so was already converted */
		if(ob->flag & OB_DONE) {
			/* OB_RENDER_DUPLI means instances for it were already created, now
			 * it still needs to create the ObjectRen containing the data */
			if(ob->transflag & OB_RENDER_DUPLI) {
				if(allow_render_object(ob, nolamps, onlyselected, actob)) {
					init_render_object(re, ob, NULL, 0, timeoffset, vectorlay);
					ob->transflag &= ~OB_RENDER_DUPLI;
				}
			}
		}
		else if((base->lay & lay) || (ob->type==OB_LAMP && (base->lay & re->scene->lay)) ) {
			if((ob->transflag & OB_DUPLI) && (ob->type!=OB_MBALL)) {
				DupliObject *dob;
				ListBase *lb;

				redoimat= 1;

				/* create list of duplis generated by this object, particle
				 * system need to have render settings set for dupli particles */
				dupli_render_particle_set(re, ob, timeoffset, 0, 1);
				lb= object_duplilist(sce, ob);
				dupli_render_particle_set(re, ob, timeoffset, 0, 0);

				for(dob= lb->first; dob; dob= dob->next) {
					Object *obd= dob->ob;
					
					Mat4CpyMat4(obd->obmat, dob->mat);

					/* group duplis need to set ob matrices correct, for deform. so no_draw is part handled */
					if(!(obd->transflag & OB_RENDER_DUPLI) && dob->no_draw)
						continue;

					if(obd->restrictflag & OB_RESTRICT_RENDER)
						continue;

					if(obd->type==OB_MBALL)
						continue;

					if(!allow_render_object(obd, nolamps, onlyselected, actob))
						continue;

					if(allow_render_dupli_instance(re, dob, obd)) {
						ParticleSystem *psys;
						ObjectRen *obr = NULL;
						int psysindex;
						float mat[4][4];

						/* instances instead of the actual object are added in two cases, either
						 * this is a duplivert/face/particle, or it is a non-animated object in
						 * a dupligroup that has already been created before */
						if(dob->type != OB_DUPLIGROUP || (obr=find_dupligroup_dupli(re, obd, 0))) {
							Mat4MulMat4(mat, dob->mat, re->viewmat);
							obi= RE_addRenderInstance(re, NULL, obd, ob, dob->index, 0, mat, obd->lay);

							/* fill in instance variables for texturing */
							set_dupli_tex_mat(re, obi, dob);
							if(dob->type != OB_DUPLIGROUP) {
								VECCOPY(obi->dupliorco, dob->orco);
								obi->dupliuv[0]= dob->uv[0];
								obi->dupliuv[1]= dob->uv[1];
							}
							else {
								/* for the second case, setup instance to point to the already
								 * created object, and possibly setup instances if this object
								 * itself was duplicated. for the first case find_dupli_instances
								 * will be called later. */
								assign_dupligroup_dupli(re, obi, obr);
								if(obd->transflag & OB_RENDER_DUPLI)
									find_dupli_instances(re, obr);
							}
						}
						else
							/* can't instance, just create the object */
							init_render_object(re, obd, ob, dob, timeoffset, vectorlay);

						/* same logic for particles, each particle system has it's own object, so
						 * need to go over them separately */
						psysindex= 1;
						for(psys=obd->particlesystem.first; psys; psys=psys->next) {
							if(dob->type != OB_DUPLIGROUP || (obr=find_dupligroup_dupli(re, ob, psysindex))) {
								obi= RE_addRenderInstance(re, NULL, obd, ob, dob->index, psysindex++, mat, obd->lay);

								set_dupli_tex_mat(re, obi, dob);
								if(dob->type != OB_DUPLIGROUP) {
									VECCOPY(obi->dupliorco, dob->orco);
									obi->dupliuv[0]= dob->uv[0];
									obi->dupliuv[1]= dob->uv[1];
								}
								else {
									assign_dupligroup_dupli(re, obi, obr);
									if(obd->transflag & OB_RENDER_DUPLI)
										find_dupli_instances(re, obr);
								}
							}
						}
						
						if(dob->type != OB_DUPLIGROUP) {
							obd->flag |= OB_DONE;
							obd->transflag |= OB_RENDER_DUPLI;
						}
					}
					else
						init_render_object(re, obd, ob, dob, timeoffset, vectorlay);
					
					if(re->test_break()) break;
				}
				free_object_duplilist(lb);

				if(allow_render_object(ob, nolamps, onlyselected, actob))
					init_render_object(re, ob, NULL, 0, timeoffset, vectorlay);
			}
			else if(allow_render_object(ob, nolamps, onlyselected, actob))
				init_render_object(re, ob, NULL, 0, timeoffset, vectorlay);
		}

		if(re->test_break()) break;
	}

	/* objects in groups with OB_RENDER_DUPLI set still need to be created,
	 * since they may not be part of the scene */
	for(group= G.main->group.first; group; group=group->id.next)
		add_group_render_dupli_obs(re, group, nolamps, onlyselected, actob, timeoffset, renderlay, 0);

	/* imat objects has to be done again, since groups can mess it up */
	if(redoimat) {
		for(SETLOOPER(re->scene, base)) {
			ob= base->object;
			MTC_Mat4MulMat4(mat, ob->obmat, re->viewmat);
			MTC_Mat4Invert(ob->imat, mat);
		}
	}

	if(!re->test_break())
		RE_makeRenderInstances(re);
}

/* used to be 'rotate scene' */
void RE_Database_FromScene(Render *re, Scene *scene, int use_camera_view)
{
	extern int slurph_opt;	/* key.c */
	Scene *sce;
	float mat[4][4];
	unsigned int lay;

	re->scene= scene;
	
	/* per second, per object, stats print this */
	re->i.infostr= "Preparing Scene data";

	/* XXX add test if dbase was filled already? */
	
	re->memArena = BLI_memarena_new(BLI_MEMARENA_STD_BUFSIZE);
	re->totvlak=re->totvert=re->totstrand=re->totlamp=re->tothalo= 0;
	re->lights.first= re->lights.last= NULL;
	re->lampren.first= re->lampren.last= NULL;
	
	slurph_opt= 0;
	re->i.partsdone= 0;	/* signal now in use for previewrender */
	
	/* in localview, lamps are using normal layers, objects only local bits */
	if(re->scene->lay & 0xFF000000) lay= re->scene->lay & 0xFF000000;
	else lay= re->scene->lay;
	
	/* applies changes fully */
	if((re->r.scemode & R_PREVIEWBUTS)==0)
		scene_update_for_newframe(re->scene, lay);
	
	/* if no camera, viewmat should have been set! */
	if(use_camera_view && re->scene->camera) {
		Mat4Ortho(re->scene->camera->obmat);
		Mat4Invert(mat, re->scene->camera->obmat);
		RE_SetView(re, mat);
		re->scene->camera->recalc= OB_RECALC_OB; /* force correct matrix for scaled cameras */
	}
	
	init_render_world(re);	/* do first, because of ambient. also requires re->osa set correct */
	if(re->r.mode & R_RAYTRACE) {
		init_render_qmcsampler(re);

		if(re->wrld.mode & WO_AMB_OCC)
			if (re->wrld.ao_samp_method == WO_AOSAMP_CONSTANT)
				init_ao_sphere(&re->wrld);
	}
	
	/* still bad... doing all */
	init_render_textures(re);
	init_render_materials(re->r.mode, &re->wrld.ambr);
	set_node_shader_lamp_loop(shade_material_loop);

	/* MAKE RENDER DATA */
	database_init_objects(re, lay, 0, 0, 0, 0);

	if(!re->test_break()) {
		int tothalo;

		set_material_lightgroups(re);
		for(sce= re->scene; sce; sce= sce->set)
			set_renderlayer_lightgroups(re, sce);
		
		slurph_opt= 1;
		
		/* for now some clumsy copying still */
		re->i.totvert= re->totvert;
		re->i.totface= re->totvlak;
		re->i.totstrand= re->totstrand;
		re->i.tothalo= re->tothalo;
		re->i.totlamp= re->totlamp;
		re->stats_draw(&re->i);
		
		/* don't sort stars */
		tothalo= re->tothalo;
		if(!re->test_break())
			if(re->wrld.mode & WO_STARS)
				RE_make_stars(re, NULL, NULL, NULL);
		sort_halos(re, tothalo);
		
		re->i.infostr= "Creating Shadowbuffers";
		re->stats_draw(&re->i);

		/* SHADOW BUFFER */
		threaded_makeshadowbufs(re);
		
		/* yafray: 'direct' radiosity, environment maps and raytree init not needed for yafray render */
		/* although radio mode could be useful at some point, later */
		if (re->r.renderer==R_INTERN) {
			/* RADIO (uses no R anymore) */
			if(!re->test_break())
				if(re->r.mode & R_RADIO) do_radio_render(re);
			
			/* raytree */
			if(!re->test_break()) {
				if(re->r.mode & R_RAYTRACE) {
					makeraytree(re);
				}
			}
			/* ENVIRONMENT MAPS */
			if(!re->test_break())
				make_envmaps(re);
		}
		
		if(!re->test_break())
			project_renderdata(re, projectverto, re->r.mode & R_PANORAMA, 0, 1);
		
		/* Occlusion */
		if((re->wrld.mode & WO_AMB_OCC) && !re->test_break())
			if(re->wrld.ao_gather_method == WO_AOGATHER_APPROX)
				if(re->r.renderer==R_INTERN)
					if(re->r.mode & R_SHADOW)
						make_occ_tree(re);

		/* SSS */
		if((re->r.mode & R_SSS) && !re->test_break())
			if(re->r.renderer==R_INTERN)
				make_sss_tree(re);
	}
	
	if(re->test_break())
		RE_Database_Free(re);
	else
		re->i.convertdone= 1;
	
	re->i.infostr= NULL;
	re->stats_draw(&re->i);
}

/* exported call to recalculate hoco for vertices, when winmat changed */
void RE_DataBase_ApplyWindow(Render *re)
{
	project_renderdata(re, projectverto, 0, 0, 0);
}

void RE_DataBase_GetView(Render *re, float mat[][4])
{
	Mat4CpyMat4(mat, re->viewmat);
}

/* ------------------------------------------------------------------------- */
/* Speed Vectors															 */
/* ------------------------------------------------------------------------- */

static void database_fromscene_vectors(Render *re, Scene *scene, int timeoffset)
{
	extern int slurph_opt;	/* key.c */
	float mat[4][4];
	unsigned int lay;
	
	re->scene= scene;
	
	/* XXX add test if dbase was filled already? */
	
	re->memArena = BLI_memarena_new(BLI_MEMARENA_STD_BUFSIZE);
	re->totvlak=re->totvert=re->totstrand=re->totlamp=re->tothalo= 0;
	re->i.totface=re->i.totvert=re->i.totstrand=re->i.totlamp=re->i.tothalo= 0;
	re->lights.first= re->lights.last= NULL;

	slurph_opt= 0;
	
	/* in localview, lamps are using normal layers, objects only local bits */
	if(re->scene->lay & 0xFF000000) lay= re->scene->lay & 0xFF000000;
	else lay= re->scene->lay;
	
	/* applies changes fully, still using G.scene for timing... */
	G.scene->r.cfra+=timeoffset;
	scene_update_for_newframe(re->scene, lay);
	
	/* if no camera, viewmat should have been set! */
	if(re->scene->camera) {
		Mat4Ortho(re->scene->camera->obmat);
		Mat4Invert(mat, re->scene->camera->obmat);
		RE_SetView(re, mat);
	}
	
	/* MAKE RENDER DATA */
	database_init_objects(re, lay, 0, 0, 0, timeoffset);
	
	if(!re->test_break())
		project_renderdata(re, projectverto, re->r.mode & R_PANORAMA, 0, 1);

	/* do this in end, particles for example need cfra */
	G.scene->r.cfra-=timeoffset;
}

/* choose to use static, to prevent giving too many args to this call */
static void speedvector_project(Render *re, float *zco, float *co, float *ho)
{
	static float pixelphix=0.0f, pixelphiy=0.0f, zmulx=0.0f, zmuly=0.0f;
	static int pano= 0;
	float div;
	
	/* initialize */
	if(re) {
		pano= re->r.mode & R_PANORAMA;
		
		/* precalculate amount of radians 1 pixel rotates */
		if(pano) {
			/* size of 1 pixel mapped to viewplane coords */
			float psize= (re->viewplane.xmax-re->viewplane.xmin)/(float)re->winx;
			/* x angle of a pixel */
			pixelphix= atan(psize/re->clipsta);
			
			psize= (re->viewplane.ymax-re->viewplane.ymin)/(float)re->winy;
			/* y angle of a pixel */
			pixelphiy= atan(psize/re->clipsta);
		}
		zmulx= re->winx/2;
		zmuly= re->winy/2;
		
		return;
	}
	
	/* now map hocos to screenspace, uses very primitive clip still */
	if(ho[3]<0.1f) div= 10.0f;
	else div= 1.0f/ho[3];
	
	/* use cylinder projection */
	if(pano) {
		float vec[3], ang;
		/* angle between (0,0,-1) and (co) */
		VECCOPY(vec, co);

		ang= saacos(-vec[2]/sqrt(vec[0]*vec[0] + vec[2]*vec[2]));
		if(vec[0]<0.0f) ang= -ang;
		zco[0]= ang/pixelphix + zmulx;
		
		ang= 0.5f*M_PI - saacos(vec[1]/sqrt(vec[0]*vec[0] + vec[1]*vec[1] + vec[2]*vec[2]));
		zco[1]= ang/pixelphiy + zmuly;
		
	}
	else {
		zco[0]= zmulx*(1.0f+ho[0]*div);
		zco[1]= zmuly*(1.0f+ho[1]*div);
	}
}

static void calculate_speedvector(float *vectors, int step, float winsq, float winroot, float *co, float *ho, float *speed)
{
	float zco[2], len;

	speedvector_project(NULL, zco, co, ho);
	
	zco[0]= vectors[0] - zco[0];
	zco[1]= vectors[1] - zco[1];
	
	/* enable nice masks for hardly moving stuff or float inaccuracy */
	if(zco[0]<0.1f && zco[0]>-0.1f && zco[1]<0.1f && zco[1]>-0.1f ) {
		zco[0]= 0.0f;
		zco[1]= 0.0f;
	}
	
	/* maximize speed for image width, otherwise it never looks good */
	len= zco[0]*zco[0] + zco[1]*zco[1];
	if(len > winsq) {
		len= winroot/sqrt(len);
		zco[0]*= len;
		zco[1]*= len;
	}
	
	/* note; in main vecblur loop speedvec is negated again */
	if(step) {
		speed[2]= -zco[0];
		speed[3]= -zco[1];
	}
	else {
		speed[0]= zco[0];
		speed[1]= zco[1];
	}
}

static float *calculate_strandsurface_speedvectors(Render *re, ObjectInstanceRen *obi, StrandSurface *mesh)
{
	float winsq= re->winx*re->winy, winroot= sqrt(winsq), (*winspeed)[4];
	float ho[4], prevho[4], nextho[4], winmat[4][4], vec[2];
	int a;

	if(mesh->co && mesh->prevco && mesh->nextco) {
		if(obi->flag & R_TRANSFORMED)
			Mat4MulMat4(winmat, obi->mat, re->winmat);
		else
			Mat4CpyMat4(winmat, re->winmat);

		winspeed= MEM_callocN(sizeof(float)*4*mesh->totvert, "StrandSurfWin");

		for(a=0; a<mesh->totvert; a++) {
			projectvert(mesh->co[a], winmat, ho);

			projectvert(mesh->prevco[a], winmat, prevho);
			speedvector_project(NULL, vec, mesh->prevco[a], prevho);
			calculate_speedvector(vec, 0, winsq, winroot, mesh->co[a], ho, winspeed[a]);

			projectvert(mesh->nextco[a], winmat, nextho);
			speedvector_project(NULL, vec, mesh->nextco[a], nextho);
			calculate_speedvector(vec, 1, winsq, winroot, mesh->co[a], ho, winspeed[a]);
		}

		return (float*)winspeed;
	}

	return NULL;
}

static void calculate_speedvectors(Render *re, ObjectInstanceRen *obi, float *vectors, int step)
{
	ObjectRen *obr= obi->obr;
	VertRen *ver= NULL;
	StrandRen *strand= NULL;
	StrandBuffer *strandbuf;
	StrandSurface *mesh= NULL;
	float *speed, (*winspeed)[4]=NULL, ho[4], winmat[4][4];
	float *co1, *co2, *co3, *co4, w[4];
	float winsq= re->winx*re->winy, winroot= sqrt(winsq);
	int a, *face, *index;

	if(obi->flag & R_TRANSFORMED)
		Mat4MulMat4(winmat, obi->mat, re->winmat);
	else
		Mat4CpyMat4(winmat, re->winmat);

	if(obr->vertnodes) {
		for(a=0; a<obr->totvert; a++, vectors+=2) {
			if((a & 255)==0) ver= obr->vertnodes[a>>8].vert;
			else ver++;

			speed= RE_vertren_get_winspeed(obi, ver, 1);
			projectvert(ver->co, winmat, ho);
			calculate_speedvector(vectors, step, winsq, winroot, ver->co, ho, speed);
		}
	}

	if(obr->strandnodes) {
		strandbuf= obr->strandbuf;
		mesh= (strandbuf)? strandbuf->surface: NULL;

		/* compute speed vectors at surface vertices */
		if(mesh)
			winspeed= (float(*)[4])calculate_strandsurface_speedvectors(re, obi, mesh);

		if(winspeed) {
			for(a=0; a<obr->totstrand; a++, vectors+=2) {
				if((a & 255)==0) strand= obr->strandnodes[a>>8].strand;
				else strand++;

				index= RE_strandren_get_face(obr, strand, 0);
				if(index && *index < mesh->totface) {
					speed= RE_strandren_get_winspeed(obi, strand, 1);

					/* interpolate speed vectors from strand surface */
					face= mesh->face[*index];

					co1= mesh->co[face[0]];
					co2= mesh->co[face[1]];
					co3= mesh->co[face[2]];
					co4= (face[3])? mesh->co[face[3]]: NULL;

					InterpWeightsQ3Dfl(co1, co2, co3, co4, strand->vert->co, w);

					speed[0]= speed[1]= speed[2]= speed[3]= 0.0f;
					QUATADDFAC(speed, speed, winspeed[face[0]], w[0]);
					QUATADDFAC(speed, speed, winspeed[face[1]], w[1]);
					QUATADDFAC(speed, speed, winspeed[face[2]], w[2]);
					if(face[3])
						QUATADDFAC(speed, speed, winspeed[face[3]], w[3]);
				}
			}

			MEM_freeN(winspeed);
		}
	}
}

static int load_fluidsimspeedvectors(Render *re, ObjectInstanceRen *obi, float *vectors, int step)
{
	ObjectRen *obr= obi->obr;
	Object *fsob= obr->ob;
	VertRen *ver= NULL;
	float *speed, div, zco[2], avgvel[4] = {0.0, 0.0, 0.0, 0.0};
	float zmulx= re->winx/2, zmuly= re->winy/2, len;
	float winsq= re->winx*re->winy, winroot= sqrt(winsq);
	int a, j;
	float hoco[4], ho[4], fsvec[4], camco[4];
	float mat[4][4], winmat[4][4];
	float imat[4][4];
	FluidsimModifierData *fluidmd = (FluidsimModifierData *)modifiers_findByType(fsob, eModifierType_Fluidsim);
	FluidsimSettings *fss = fluidmd->fss;
	float *velarray = NULL;
	
	/* only one step needed */
	if(step) return 1;
	
	if(fluidmd)
		fss = fluidmd->fss;
	else
		return 0;
	
	Mat4CpyMat4(mat, re->viewmat);
	MTC_Mat4Invert(imat, mat);

	/* set first vertex OK */
	if(!fss->meshSurfNormals) return 0;
	
	if( obr->totvert != GET_INT_FROM_POINTER(fss->meshSurface) ) {
		//fprintf(stderr, "load_fluidsimspeedvectors - modified fluidsim mesh, not using speed vectors (%d,%d)...\n", obr->totvert, fsob->fluidsimSettings->meshSurface->totvert); // DEBUG
		return 0;
	}
	
	velarray = (float *)fss->meshSurfNormals;

	if(obi->flag & R_TRANSFORMED)
		Mat4MulMat4(winmat, obi->mat, re->winmat);
	else
		Mat4CpyMat4(winmat, re->winmat);
	
	/* (bad) HACK calculate average velocity */
	/* better solution would be fixing getVelocityAt() in intern/elbeem/intern/solver_util.cpp
	so that also small drops/little water volumes return a velocity != 0. 
	But I had no luck in fixing that function - DG */
	for(a=0; a<obr->totvert; a++) {
		for(j=0;j<3;j++) avgvel[j] += velarray[3*a + j];
		
	}
	for(j=0;j<3;j++) avgvel[j] /= (float)(obr->totvert);
	
	
	for(a=0; a<obr->totvert; a++, vectors+=2) {
		if((a & 255)==0)
			ver= obr->vertnodes[a>>8].vert;
		else
			ver++;

		// get fluid velocity
		fsvec[3] = 0.; 
		//fsvec[0] = fsvec[1] = fsvec[2] = fsvec[3] = 0.; fsvec[2] = 2.; // NT fixed test
		for(j=0;j<3;j++) fsvec[j] = velarray[3*a + j];
		
		/* (bad) HACK insert average velocity if none is there (see previous comment) */
		if((fsvec[0] == 0.0) && (fsvec[1] == 0.0) && (fsvec[2] == 0.0))
		{
			fsvec[0] = avgvel[0];
			fsvec[1] = avgvel[1];
			fsvec[2] = avgvel[2];
		}
		
		// transform (=rotate) to cam space
		camco[0]= imat[0][0]*fsvec[0] + imat[0][1]*fsvec[1] + imat[0][2]*fsvec[2];
		camco[1]= imat[1][0]*fsvec[0] + imat[1][1]*fsvec[1] + imat[1][2]*fsvec[2];
		camco[2]= imat[2][0]*fsvec[0] + imat[2][1]*fsvec[1] + imat[2][2]*fsvec[2];

		// get homogenous coordinates
		projectvert(camco, winmat, hoco);
		projectvert(ver->co, winmat, ho);
		
		/* now map hocos to screenspace, uses very primitive clip still */
		// use ho[3] of original vertex, xy component of vel. direction
		if(ho[3]<0.1f) div= 10.0f;
		else div= 1.0f/ho[3];
		zco[0]= zmulx*hoco[0]*div;
		zco[1]= zmuly*hoco[1]*div;
		
		// maximize speed as usual
		len= zco[0]*zco[0] + zco[1]*zco[1];
		if(len > winsq) {
			len= winroot/sqrt(len);
			zco[0]*= len; zco[1]*= len;
		}
		
		speed= RE_vertren_get_winspeed(obi, ver, 1);
		// set both to the same value
		speed[0]= speed[2]= zco[0];
		speed[1]= speed[3]= zco[1];
		//if(a<20) fprintf(stderr,"speed %d %f,%f | camco %f,%f,%f | hoco %f,%f,%f,%f  \n", a, speed[0], speed[1], camco[0],camco[1], camco[2], hoco[0],hoco[1], hoco[2],hoco[3]); // NT DEBUG
	}

	return 1;
}

/* makes copy per object of all vectors */
/* result should be that we can free entire database */
static void copy_dbase_object_vectors(Render *re, ListBase *lb)
{
	ObjectInstanceRen *obi, *obilb;
	ObjectRen *obr;
	VertRen *ver= NULL;
	float *vec, ho[4], winmat[4][4];
	int a, totvector;

	for(obi= re->instancetable.first; obi; obi= obi->next) {
		obr= obi->obr;

		obilb= MEM_mallocN(sizeof(ObjectInstanceRen), "ObInstanceVector");
		memcpy(obilb, obi, sizeof(ObjectInstanceRen));
		BLI_addtail(lb, obilb);

		obilb->totvector= totvector= obr->totvert;

		if(totvector > 0) {
			vec= obilb->vectors= MEM_mallocN(2*sizeof(float)*totvector, "vector array");

			if(obi->flag & R_TRANSFORMED)
				Mat4MulMat4(winmat, obi->mat, re->winmat);
			else
				Mat4CpyMat4(winmat, re->winmat);

			for(a=0; a<obr->totvert; a++, vec+=2) {
				if((a & 255)==0) ver= obr->vertnodes[a>>8].vert;
				else ver++;
				
				projectvert(ver->co, winmat, ho);
				speedvector_project(NULL, vec, ver->co, ho);
			}
		}
	}
}

static void free_dbase_object_vectors(ListBase *lb)
{
	ObjectInstanceRen *obi;
	
	for(obi= lb->first; obi; obi= obi->next)
		if(obi->vectors)
			MEM_freeN(obi->vectors);
	BLI_freelistN(lb);
}

void RE_Database_FromScene_Vectors(Render *re, Scene *sce)
{
	ObjectInstanceRen *obi, *oldobi;
	StrandSurface *mesh;
	ListBase *table;
	ListBase oldtable= {NULL, NULL}, newtable= {NULL, NULL};
	ListBase strandsurface;
	int step;
	
	re->i.infostr= "Calculating previous vectors";
	re->r.mode |= R_SPEED;
	
	speedvector_project(re, NULL, NULL, NULL);	/* initializes projection code */
	
	/* creates entire dbase */
	database_fromscene_vectors(re, sce, -1);
	
	/* copy away vertex info */
	copy_dbase_object_vectors(re, &oldtable);
		
	/* free dbase and make the future one */
	strandsurface= re->strandsurface;
	memset(&re->strandsurface, 0, sizeof(ListBase));
	RE_Database_Free(re);
	re->strandsurface= strandsurface;
	
	if(!re->test_break()) {
		/* creates entire dbase */
		re->i.infostr= "Calculating next frame vectors";
		
		database_fromscene_vectors(re, sce, +1);
	}	
	/* copy away vertex info */
	copy_dbase_object_vectors(re, &newtable);
	
	/* free dbase and make the real one */
	strandsurface= re->strandsurface;
	memset(&re->strandsurface, 0, sizeof(ListBase));
	RE_Database_Free(re);
	re->strandsurface= strandsurface;
	
	if(!re->test_break())
		RE_Database_FromScene(re, sce, 1);
	
	if(!re->test_break()) {
		for(step= 0; step<2; step++) {
			
			if(step)
				table= &newtable;
			else
				table= &oldtable;
			
			oldobi= table->first;
			for(obi= re->instancetable.first; obi && oldobi; obi= obi->next) {
				int ok= 1;
				FluidsimModifierData *fluidmd;

				if(!(obi->obr->flag & R_NEED_VECTORS))
					continue;

				obi->totvector= obi->obr->totvert;

				/* find matching object in old table */
				if(oldobi->ob!=obi->ob || oldobi->par!=obi->par || oldobi->index!=obi->index || oldobi->psysindex!=obi->psysindex) {
					ok= 0;
					for(oldobi= table->first; oldobi; oldobi= oldobi->next)
						if(oldobi->ob==obi->ob && oldobi->par==obi->par && oldobi->index==obi->index && oldobi->psysindex==obi->psysindex)
							break;
					if(oldobi==NULL)
						oldobi= table->first;
					else
						ok= 1;
				}
				if(ok==0) {
					 printf("speed table: missing object %s\n", obi->ob->id.name+2);
					continue;
				}

				// NT check for fluidsim special treatment
				fluidmd = (FluidsimModifierData *)modifiers_findByType(obi->ob, eModifierType_Fluidsim);
				if(fluidmd && fluidmd->fss && (fluidmd->fss->type & OB_FLUIDSIM_DOMAIN)) {
					// use preloaded per vertex simulation data , only does calculation for step=1
					// NOTE/FIXME - velocities and meshes loaded unnecessarily often during the database_fromscene_vectors calls...
					load_fluidsimspeedvectors(re, obi, oldobi->vectors, step);
				}
				else {
					/* check if both have same amounts of vertices */
					if(obi->totvector==oldobi->totvector)
						calculate_speedvectors(re, obi, oldobi->vectors, step);
					else
						printf("Warning: object %s has different amount of vertices or strands on other frame\n", obi->ob->id.name+2);
				} // not fluidsim

				oldobi= oldobi->next;
			}
		}
	}
	
	free_dbase_object_vectors(&oldtable);
	free_dbase_object_vectors(&newtable);

	for(mesh=re->strandsurface.first; mesh; mesh=mesh->next) {
		if(mesh->prevco) {
			MEM_freeN(mesh->prevco);
			mesh->prevco= NULL;
		}
		if(mesh->nextco) {
			MEM_freeN(mesh->nextco);
			mesh->nextco= NULL;
		}
	}
	
	re->i.infostr= NULL;
	re->stats_draw(&re->i);
}


/* ------------------------------------------------------------------------- */
/* Baking																	 */
/* ------------------------------------------------------------------------- */

/* setup for shaded view or bake, so only lamps and materials are initialized */
/* type:
   RE_BAKE_LIGHT:  for shaded view, only add lamps
   RE_BAKE_ALL:    for baking, all lamps and objects
   RE_BAKE_NORMALS:for baking, no lamps and only selected objects
   RE_BAKE_AO:     for baking, no lamps, but all objects
   RE_BAKE_TEXTURE:for baking, no lamps, only selected objects
   RE_BAKE_DISPLACEMENT:for baking, no lamps, only selected objects
   RE_BAKE_SHADOW: for baking, only shadows, but all objects
*/
void RE_Database_Baking(Render *re, Scene *scene, int type, Object *actob)
{
	float mat[4][4];
	unsigned int lay;
	int onlyselected, nolamps;
	
	re->scene= scene;

	/* renderdata setup and exceptions */
	re->r= scene->r;
	
	RE_init_threadcount(re);
	
	re->flag |= R_GLOB_NOPUNOFLIP;
	re->flag |= R_BAKING;
	re->excludeob= actob;
	if(type == RE_BAKE_LIGHT)
		re->flag |= R_SKIP_MULTIRES;
	if(actob)
		re->flag |= R_BAKE_TRACE;

	if(type==RE_BAKE_NORMALS && re->r.bake_normal_space==R_BAKE_SPACE_TANGENT)
		re->flag |= R_NEED_TANGENT;
	
	if(!actob && ELEM4(type, RE_BAKE_LIGHT, RE_BAKE_NORMALS, RE_BAKE_TEXTURE, RE_BAKE_DISPLACEMENT)) {
		re->r.mode &= ~R_SHADOW;
		re->r.mode &= ~R_RAYTRACE;
	}
	
	if(!actob && (type==RE_BAKE_SHADOW)) {
		re->r.mode |= R_SHADOW;
	}
	
	/* setup render stuff */
	re->memArena = BLI_memarena_new(BLI_MEMARENA_STD_BUFSIZE);
	
	re->totvlak=re->totvert=re->totstrand=re->totlamp=re->tothalo= 0;
	re->lights.first= re->lights.last= NULL;
	re->lampren.first= re->lampren.last= NULL;

	/* in localview, lamps are using normal layers, objects only local bits */
	if(re->scene->lay & 0xFF000000) lay= re->scene->lay & 0xFF000000;
	else lay= re->scene->lay;
	
	/* if no camera, set unit */
	if(re->scene->camera) {
		Mat4Ortho(re->scene->camera->obmat);
		Mat4Invert(mat, re->scene->camera->obmat);
		RE_SetView(re, mat);
	}
	else {
		Mat4One(mat);
		RE_SetView(re, mat);
	}
	
	init_render_world(re);	/* do first, because of ambient. also requires re->osa set correct */
	if(re->r.mode & R_RAYTRACE) {
		init_render_qmcsampler(re);
		
		if(re->wrld.mode & WO_AMB_OCC)
			if (re->wrld.ao_samp_method == WO_AOSAMP_CONSTANT)
				init_ao_sphere(&re->wrld);
	}
	
	/* still bad... doing all */
	init_render_textures(re);
	init_render_materials(re->r.mode, &re->wrld.ambr);
	set_node_shader_lamp_loop(shade_material_loop);

	/* MAKE RENDER DATA */
	nolamps= !ELEM3(type, RE_BAKE_LIGHT, RE_BAKE_ALL, RE_BAKE_SHADOW);
	onlyselected= ELEM3(type, RE_BAKE_NORMALS, RE_BAKE_TEXTURE, RE_BAKE_DISPLACEMENT);

	database_init_objects(re, lay, nolamps, onlyselected, actob, 0);

	set_material_lightgroups(re);
	
	/* SHADOW BUFFER */
	if(type!=RE_BAKE_LIGHT)
		if(re->r.mode & R_SHADOW)
			threaded_makeshadowbufs(re);

	/* raytree */
	if(!re->test_break())
		if(re->r.mode & R_RAYTRACE)
			makeraytree(re);
	
	/* occlusion */
	if((re->wrld.mode & WO_AMB_OCC) && !re->test_break())
		if(re->wrld.ao_gather_method == WO_AOGATHER_APPROX)
			if(re->r.mode & R_SHADOW)
				make_occ_tree(re);
}

/* ------------------------------------------------------------------------- */
/* Sticky texture coords													 */
/* ------------------------------------------------------------------------- */

void RE_make_sticky(void)
{
	Object *ob;
	Base *base;
	MVert *mvert;
	Mesh *me;
	MSticky *ms;
	Render *re;
	float ho[4], mat[4][4];
	int a;
	
	if(G.vd==NULL) {
		printf("Need a 3d view to make sticky\n");
		return;
	}
	
	if(G.scene->camera==NULL) {
		printf("Need camera to make sticky\n");
		return;
	}
	if(G.obedit) {
		printf("Unable to make sticky in Edit Mode\n");
		return;
	}
	
	re= RE_NewRender("_make sticky_");
	RE_InitState(re, NULL, &G.scene->r, G.scene->r.xsch, G.scene->r.ysch, NULL);
	
	/* use renderdata and camera to set viewplane */
	RE_SetCamera(re, G.scene->camera);

	/* and set view matrix */
	Mat4Ortho(G.scene->camera->obmat);
	Mat4Invert(mat, G.scene->camera->obmat);
	RE_SetView(re, mat);
	
	for(base= FIRSTBASE; base; base= base->next) {
		if TESTBASELIB(base) {
			if(base->object->type==OB_MESH) {
				ob= base->object;
				
				me= ob->data;
				mvert= me->mvert;
				if(me->msticky)
					CustomData_free_layer_active(&me->vdata, CD_MSTICKY, me->totvert);
				me->msticky= CustomData_add_layer(&me->vdata, CD_MSTICKY,
					CD_CALLOC, NULL, me->totvert);
				
				where_is_object(ob);
				Mat4MulMat4(mat, ob->obmat, re->viewmat);
				
				ms= me->msticky;
				for(a=0; a<me->totvert; a++, ms++, mvert++) {
					VECCOPY(ho, mvert->co);
					Mat4MulVecfl(mat, ho);
					projectverto(ho, re->winmat, ho);
					ms->co[0]= ho[0]/ho[3];
					ms->co[1]= ho[1]/ho[3];
				}
			}
		}
	}
}
<|MERGE_RESOLUTION|>--- conflicted
+++ resolved
@@ -1902,7 +1902,6 @@
 					VECCOPY(vel,state.vel);
 					MTC_Mat4Mul3Vecfl(re->viewmat,vel);
 					Normalize(vel);
-<<<<<<< HEAD
 
 					if(part->draw & PART_DRAW_VEL_LENGTH)
 						VecMulf(vel,VecLength(state.vel));
@@ -1912,17 +1911,6 @@
 
 					render_new_particle(re,obr,psmd->dm,ma,&sd,loc0,loc1,seed);
 
-=======
-
-					if(part->draw & PART_DRAW_VEL_LENGTH)
-						VecMulf(vel,VecLength(state.vel));
-
-					VECADDFAC(loc0,loc,vel,-part->draw_line[0]);
-					VECADDFAC(loc1,loc,vel,part->draw_line[1]);
-
-					render_new_particle(re,obr,psmd->dm,ma,&sd,loc0,loc1,seed);
-
->>>>>>> 0c6ec76a
 					break;
 
 				case PART_DRAW_BB:
