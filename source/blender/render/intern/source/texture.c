/*
 * $Id$
 *
 * ***** BEGIN GPL LICENSE BLOCK *****
 *
 * This program is free software; you can redistribute it and/or
 * modify it under the terms of the GNU General Public License
 * as published by the Free Software Foundation; either version 2
 * of the License, or (at your option) any later version.
 *
 * This program is distributed in the hope that it will be useful,
 * but WITHOUT ANY WARRANTY; without even the implied warranty of
 * MERCHANTABILITY or FITNESS FOR A PARTICULAR PURPOSE.  See the
 * GNU General Public License for more details.
 *
 * You should have received a copy of the GNU General Public License
 * along with this program; if not, write to the Free Software Foundation,
 * Inc., 59 Temple Place - Suite 330, Boston, MA  02111-1307, USA.
 *
 * The Original Code is Copyright (C) 2001-2002 by NaN Holding BV.
 * All rights reserved.
 *
 * Contributor(s): 2004-2006, Blender Foundation, full recode
 *
 * ***** END GPL LICENSE BLOCK *****
 */

#include <stdio.h>
#include <stdlib.h>
#include <string.h>
#include <math.h>



#include "BLI_blenlib.h"
#include "BLI_arithb.h"
#include "BLI_rand.h"

#include "DNA_texture_types.h"
#include "DNA_object_types.h"
#include "DNA_lamp_types.h"
#include "DNA_mesh_types.h"
#include "DNA_meshdata_types.h"
#include "DNA_material_types.h"
#include "DNA_image_types.h"
#include "DNA_node_types.h"

#include "IMB_imbuf_types.h"
#include "IMB_imbuf.h"

#include "BKE_colortools.h"
#include "BKE_image.h"
#include "BKE_node.h"
#include "BKE_plugin_types.h"
#include "BKE_utildefines.h"

#include "BKE_global.h"
#include "BKE_main.h"
#include "BKE_material.h"

#include "BKE_library.h"
#include "BKE_image.h"
#include "BKE_texture.h"
#include "BKE_key.h"
#include "BKE_ipo.h"

#include "envmap.h"
#include "pointdensity.h"
#include "voxeldata.h"
#include "renderpipeline.h"
#include "render_types.h"
#include "rendercore.h"
#include "shading.h"
#include "texture.h"

#include "renderdatabase.h" /* needed for UV */

/* ~~~~~~~~~~~~~~~~~~~~~~~~~~~~~~~~~~~~~~~~~~~~~~~~~~~~~~~~~~~~~~~~~~~~~ */
/* defined in pipeline.c, is hardcopy of active dynamic allocated Render */
/* only to be used here in this file, it's for speed */
extern struct Render R;
/* ~~~~~~~~~~~~~~~~~~~~~~~~~~~~~~~~~~~~~~~~~~~~~~~~~~~~~~~~~~~~~~~~~~~~~ */




void init_render_texture(Render *re, Tex *tex)
{
	int cfra= re->scene->r.cfra;
	
	if(re) cfra= re->r.cfra;
	
	/* imap test */
	if(tex->ima && ELEM(tex->ima->source, IMA_SRC_MOVIE, IMA_SRC_SEQUENCE)) {
		BKE_image_user_calc_imanr(&tex->iuser, cfra, re?re->flag & R_SEC_FIELD:0);
	}
	
	if(tex->type==TEX_PLUGIN) {
		if(tex->plugin && tex->plugin->doit) {
			if(tex->plugin->cfra) {
				*(tex->plugin->cfra)= (float)cfra; //frame_to_float(re->scene, cfra); // XXX old animsys - timing stuff to be fixed 
			}
		}
	}
	else if(tex->type==TEX_ENVMAP) {
		/* just in case */
		tex->imaflag |= TEX_INTERPOL | TEX_MIPMAP;
		tex->extend= TEX_CLIP;
		
		if(tex->env) {
			if(tex->env->type==ENV_PLANE)
				tex->extend= TEX_EXTEND;
			
			/* only free envmap when rendermode was set to render envmaps, for previewrender */
			if(G.rendering && re) {
				if (re->r.mode & R_ENVMAP)
					if(tex->env->stype==ENV_ANIM) 
						BKE_free_envmapdata(tex->env);
			}
		}
	}
	
	if(tex->nodetree && tex->use_nodes) {
		ntreeBeginExecTree(tex->nodetree); /* has internal flag to detect it only does it once */
	}
}

/* ------------------------------------------------------------------------- */

void init_render_textures(Render *re)
{
	Tex *tex;
	
	tex= G.main->tex.first;
	while(tex) {
		if(tex->id.us) init_render_texture(re, tex);
		tex= tex->id.next;
	}
}

void end_render_texture(Tex *tex)
{
	if(tex && tex->use_nodes && tex->nodetree)
		ntreeEndExecTree(tex->nodetree);
}

void end_render_textures(void)
{
	Tex *tex;
	for(tex= G.main->tex.first; tex; tex= tex->id.next)
		if(tex->id.us)
			end_render_texture(tex);
}

/* ------------------------------------------------------------------------- */


/* this allows colorbanded textures to control normals as well */
static void tex_normal_derivate(Tex *tex, TexResult *texres)
{
	if (tex->flag & TEX_COLORBAND) {
		float col[4];
		if (do_colorband(tex->coba, texres->tin, col)) {
			float fac0, fac1, fac2, fac3;
			
			fac0= (col[0]+col[1]+col[2]);
			do_colorband(tex->coba, texres->nor[0], col);
			fac1= (col[0]+col[1]+col[2]);
			do_colorband(tex->coba, texres->nor[1], col);
			fac2= (col[0]+col[1]+col[2]);
			do_colorband(tex->coba, texres->nor[2], col);
			fac3= (col[0]+col[1]+col[2]);
			
			texres->nor[0]= 0.3333*(fac0 - fac1);
			texres->nor[1]= 0.3333*(fac0 - fac2);
			texres->nor[2]= 0.3333*(fac0 - fac3);
			
			return;
		}
	}
	texres->nor[0]= texres->tin - texres->nor[0];
	texres->nor[1]= texres->tin - texres->nor[1];
	texres->nor[2]= texres->tin - texres->nor[2];
}



static int blend(Tex *tex, float *texvec, TexResult *texres)
{
	float x, y, t;

	if(tex->flag & TEX_FLIPBLEND) {
		x= texvec[1];
		y= texvec[0];
	}
	else {
		x= texvec[0];
		y= texvec[1];
	}

	if(tex->stype==TEX_LIN) {	/* lin */
		texres->tin= (1.0+x)/2.0;
	}
	else if(tex->stype==TEX_QUAD) {	/* quad */
		texres->tin= (1.0+x)/2.0;
		if(texres->tin<0.0) texres->tin= 0.0;
		else texres->tin*= texres->tin;
	}
	else if(tex->stype==TEX_EASE) {	/* ease */
		texres->tin= (1.0+x)/2.0;
		if(texres->tin<=.0) texres->tin= 0.0;
		else if(texres->tin>=1.0) texres->tin= 1.0;
		else {
			t= texres->tin*texres->tin;
			texres->tin= (3.0*t-2.0*t*texres->tin);
		}
	}
	else if(tex->stype==TEX_DIAG) { /* diag */
		texres->tin= (2.0+x+y)/4.0;
	}
	else if(tex->stype==TEX_RAD) { /* radial */
		texres->tin= (atan2(y,x) / (2*M_PI) + 0.5);
	}
	else {  /* sphere TEX_SPHERE */
		texres->tin= 1.0-sqrt(x*x+	y*y+texvec[2]*texvec[2]);
		if(texres->tin<0.0) texres->tin= 0.0;
		if(tex->stype==TEX_HALO) texres->tin*= texres->tin;  /* halo */
	}

	BRICONT;

	return TEX_INT;
}

/* ------------------------------------------------------------------------- */
/* ************************************************************************* */

/* newnoise: all noisebased types now have different noisebases to choose from */

static int clouds(Tex *tex, float *texvec, TexResult *texres)
{
	int rv = TEX_INT;
	
	texres->tin = BLI_gTurbulence(tex->noisesize, texvec[0], texvec[1], texvec[2], tex->noisedepth, (tex->noisetype!=TEX_NOISESOFT), tex->noisebasis);

	if (texres->nor!=NULL) {
		// calculate bumpnormal
		texres->nor[0] = BLI_gTurbulence(tex->noisesize, texvec[0] + tex->nabla, texvec[1], texvec[2], tex->noisedepth,  (tex->noisetype!=TEX_NOISESOFT), tex->noisebasis);
		texres->nor[1] = BLI_gTurbulence(tex->noisesize, texvec[0], texvec[1] + tex->nabla, texvec[2], tex->noisedepth,  (tex->noisetype!=TEX_NOISESOFT), tex->noisebasis);
		texres->nor[2] = BLI_gTurbulence(tex->noisesize, texvec[0], texvec[1], texvec[2] + tex->nabla, tex->noisedepth,  (tex->noisetype!=TEX_NOISESOFT), tex->noisebasis);
		
		tex_normal_derivate(tex, texres);
		rv |= TEX_NOR;
	}

	if (tex->stype==TEX_COLOR) {
		// in this case, int. value should really be computed from color,
		// and bumpnormal from that, would be too slow, looks ok as is
		texres->tr = texres->tin;
		texres->tg = BLI_gTurbulence(tex->noisesize, texvec[1], texvec[0], texvec[2], tex->noisedepth, (tex->noisetype!=TEX_NOISESOFT), tex->noisebasis);
		texres->tb = BLI_gTurbulence(tex->noisesize, texvec[1], texvec[2], texvec[0], tex->noisedepth, (tex->noisetype!=TEX_NOISESOFT), tex->noisebasis);
		BRICONTRGB;
		texres->ta = 1.0;
		return (rv | TEX_RGB);
	}

	BRICONT;

	return rv;

}

/* creates a sine wave */
static float tex_sin(float a)
{
	a = 0.5 + 0.5*sin(a);
		
	return a;
}

/* creates a saw wave */
static float tex_saw(float a)
{
	const float b = 2*M_PI;
	
	int n = (int)(a / b);
	a -= n*b;
	if (a < 0) a += b;
	return a / b;
}

/* creates a triangle wave */
static float tex_tri(float a)
{
	const float b = 2*M_PI;
	const float rmax = 1.0;
	
	a = rmax - 2.0*fabs(floor((a*(1.0/b))+0.5) - (a*(1.0/b)));
	
	return a;
}

/* computes basic wood intensity value at x,y,z */
static float wood_int(Tex *tex, float x, float y, float z)
{
	float wi=0;						
	short wf = tex->noisebasis2;	/* wave form:	TEX_SIN=0,  TEX_SAW=1,  TEX_TRI=2						 */
	short wt = tex->stype;			/* wood type:	TEX_BAND=0, TEX_RING=1, TEX_BANDNOISE=2, TEX_RINGNOISE=3 */

	float (*waveform[3])(float);	/* create array of pointers to waveform functions */
	waveform[0] = tex_sin;			/* assign address of tex_sin() function to pointer array */
	waveform[1] = tex_saw;
	waveform[2] = tex_tri;
	
	if ((wf>TEX_TRI) || (wf<TEX_SIN)) wf=0; /* check to be sure noisebasis2 is initialized ahead of time */
		
	if (wt==TEX_BAND) {
		wi = waveform[wf]((x + y + z)*10.0);
	}
	else if (wt==TEX_RING) {
		wi = waveform[wf](sqrt(x*x + y*y + z*z)*20.0);
	}
	else if (wt==TEX_BANDNOISE) {
		wi = tex->turbul*BLI_gNoise(tex->noisesize, x, y, z, (tex->noisetype!=TEX_NOISESOFT), tex->noisebasis);
		wi = waveform[wf]((x + y + z)*10.0 + wi);
	}
	else if (wt==TEX_RINGNOISE) {
		wi = tex->turbul*BLI_gNoise(tex->noisesize, x, y, z, (tex->noisetype!=TEX_NOISESOFT), tex->noisebasis);
		wi = waveform[wf](sqrt(x*x + y*y + z*z)*20.0 + wi);
	}
	
	return wi;
}

static int wood(Tex *tex, float *texvec, TexResult *texres)
{
	int rv=TEX_INT;

	texres->tin = wood_int(tex, texvec[0], texvec[1], texvec[2]);
	if (texres->nor!=NULL) {
		/* calculate bumpnormal */
		texres->nor[0] = wood_int(tex, texvec[0] + tex->nabla, texvec[1], texvec[2]);
		texres->nor[1] = wood_int(tex, texvec[0], texvec[1] + tex->nabla, texvec[2]);
		texres->nor[2] = wood_int(tex, texvec[0], texvec[1], texvec[2] + tex->nabla);
		
		tex_normal_derivate(tex, texres);
		rv |= TEX_NOR;
	}

	BRICONT;

	return rv;
}

/* computes basic marble intensity at x,y,z */
static float marble_int(Tex *tex, float x, float y, float z)
{
	float n, mi;
	short wf = tex->noisebasis2;	/* wave form:	TEX_SIN=0,  TEX_SAW=1,  TEX_TRI=2						*/
	short mt = tex->stype;			/* marble type:	TEX_SOFT=0,	TEX_SHARP=1,TEX_SHAPER=2 					*/
	
	float (*waveform[3])(float);	/* create array of pointers to waveform functions */
	waveform[0] = tex_sin;			/* assign address of tex_sin() function to pointer array */
	waveform[1] = tex_saw;
	waveform[2] = tex_tri;
	
	if ((wf>TEX_TRI) || (wf<TEX_SIN)) wf=0; /* check to be sure noisebasis2 isn't initialized ahead of time */
	
	n = 5.0 * (x + y + z);
	
	mi = n + tex->turbul * BLI_gTurbulence(tex->noisesize, x, y, z, tex->noisedepth, (tex->noisetype!=TEX_NOISESOFT),  tex->noisebasis);

	if (mt>=TEX_SOFT) {  /* TEX_SOFT always true */
		mi = waveform[wf](mi);
		if (mt==TEX_SHARP) {
			mi = sqrt(mi);
		} 
		else if (mt==TEX_SHARPER) {
			mi = sqrt(sqrt(mi));
		}
	}

	return mi;
}

static int marble(Tex *tex, float *texvec, TexResult *texres)
{
	int rv=TEX_INT;

	texres->tin = marble_int(tex, texvec[0], texvec[1], texvec[2]);

	if (texres->nor!=NULL) {
		/* calculate bumpnormal */
		texres->nor[0] = marble_int(tex, texvec[0] + tex->nabla, texvec[1], texvec[2]);
		texres->nor[1] = marble_int(tex, texvec[0], texvec[1] + tex->nabla, texvec[2]);
		texres->nor[2] = marble_int(tex, texvec[0], texvec[1], texvec[2] + tex->nabla);
		
		tex_normal_derivate(tex, texres);
		
		rv |= TEX_NOR;
	}

	BRICONT;

	return rv;
}

/* ------------------------------------------------------------------------- */

static int magic(Tex *tex, float *texvec, TexResult *texres)
{
	float x, y, z, turb=1.0;
	int n;

	n= tex->noisedepth;
	turb= tex->turbul/5.0;

	x=  sin( ( texvec[0]+texvec[1]+texvec[2])*5.0 );
	y=  cos( (-texvec[0]+texvec[1]-texvec[2])*5.0 );
	z= -cos( (-texvec[0]-texvec[1]+texvec[2])*5.0 );
	if(n>0) {
		x*= turb;
		y*= turb;
		z*= turb;
		y= -cos(x-y+z);
		y*= turb;
		if(n>1) {
			x= cos(x-y-z);
			x*= turb;
			if(n>2) {
				z= sin(-x-y-z);
				z*= turb;
				if(n>3) {
					x= -cos(-x+y-z);
					x*= turb;
					if(n>4) {
						y= -sin(-x+y+z);
						y*= turb;
						if(n>5) {
							y= -cos(-x+y+z);
							y*= turb;
							if(n>6) {
								x= cos(x+y+z);
								x*= turb;
								if(n>7) {
									z= sin(x+y-z);
									z*= turb;
									if(n>8) {
										x= -cos(-x-y+z);
										x*= turb;
										if(n>9) {
											y= -sin(x-y+z);
											y*= turb;
										}
									}
								}
							}
						}
					}
				}
			}
		}
	}

	if(turb!=0.0) {
		turb*= 2.0;
		x/= turb; 
		y/= turb; 
		z/= turb;
	}
	texres->tr= 0.5-x;
	texres->tg= 0.5-y;
	texres->tb= 0.5-z;

	texres->tin= 0.3333*(texres->tr+texres->tg+texres->tb);
	
	BRICONTRGB;
	texres->ta= 1.0;
	
	return TEX_RGB;
}

/* ------------------------------------------------------------------------- */

/* newnoise: stucci also modified to use different noisebasis */
static int stucci(Tex *tex, float *texvec, TexResult *texres)
{
	float nor[3], b2, ofs;
	int retval= TEX_INT;
	
	b2= BLI_gNoise(tex->noisesize, texvec[0], texvec[1], texvec[2], (tex->noisetype!=TEX_NOISESOFT), tex->noisebasis);
	
	ofs= tex->turbul/200.0;

	if(tex->stype) ofs*=(b2*b2);
	nor[0] = BLI_gNoise(tex->noisesize, texvec[0]+ofs, texvec[1], texvec[2], (tex->noisetype!=TEX_NOISESOFT), tex->noisebasis);
	nor[1] = BLI_gNoise(tex->noisesize, texvec[0], texvec[1]+ofs, texvec[2], (tex->noisetype!=TEX_NOISESOFT), tex->noisebasis);	
	nor[2] = BLI_gNoise(tex->noisesize, texvec[0], texvec[1], texvec[2]+ofs, (tex->noisetype!=TEX_NOISESOFT), tex->noisebasis);

	texres->tin= nor[2];
	
	if(texres->nor) { 
		
		VECCOPY(texres->nor, nor);
		tex_normal_derivate(tex, texres);
		
		if(tex->stype==TEX_WALLOUT) {
			texres->nor[0]= -texres->nor[0];
			texres->nor[1]= -texres->nor[1];
			texres->nor[2]= -texres->nor[2];
		}
		
		retval |= TEX_NOR;
	}
	
	if(tex->stype==TEX_WALLOUT) 
		texres->tin= 1.0f-texres->tin;
	
	if(texres->tin<0.0f)
		texres->tin= 0.0f;
	
	return retval;
}

/* ------------------------------------------------------------------------- */
/* newnoise: musgrave terrain noise types */

static float mg_mFractalOrfBmTex(Tex *tex, float *texvec, TexResult *texres)
{
	int rv = TEX_INT;
	float (*mgravefunc)(float, float, float, float, float, float, int);

	if (tex->stype==TEX_MFRACTAL)
		mgravefunc = mg_MultiFractal;
	else
		mgravefunc = mg_fBm;

	texres->tin = tex->ns_outscale*mgravefunc(texvec[0], texvec[1], texvec[2], tex->mg_H, tex->mg_lacunarity, tex->mg_octaves, tex->noisebasis);

	if (texres->nor!=NULL) {
		float offs= tex->nabla/tex->noisesize;	// also scaling of texvec
		
		/* calculate bumpnormal */
		texres->nor[0] = tex->ns_outscale*mgravefunc(texvec[0] + offs, texvec[1], texvec[2], tex->mg_H, tex->mg_lacunarity, tex->mg_octaves, tex->noisebasis);
		texres->nor[1] = tex->ns_outscale*mgravefunc(texvec[0], texvec[1] + offs, texvec[2], tex->mg_H, tex->mg_lacunarity, tex->mg_octaves, tex->noisebasis);
		texres->nor[2] = tex->ns_outscale*mgravefunc(texvec[0], texvec[1], texvec[2] + offs, tex->mg_H, tex->mg_lacunarity, tex->mg_octaves, tex->noisebasis);
		
		tex_normal_derivate(tex, texres);
		rv |= TEX_NOR;
	}

	BRICONT;

	return rv;

}

static float mg_ridgedOrHybridMFTex(Tex *tex, float *texvec, TexResult *texres)
{
	int rv = TEX_INT;
	float (*mgravefunc)(float, float, float, float, float, float, float, float, int);

	if (tex->stype==TEX_RIDGEDMF)
		mgravefunc = mg_RidgedMultiFractal;
	else
		mgravefunc = mg_HybridMultiFractal;

	texres->tin = tex->ns_outscale*mgravefunc(texvec[0], texvec[1], texvec[2], tex->mg_H, tex->mg_lacunarity, tex->mg_octaves, tex->mg_offset, tex->mg_gain, tex->noisebasis);

	if (texres->nor!=NULL) {
		float offs= tex->nabla/tex->noisesize;	// also scaling of texvec
		
		/* calculate bumpnormal */
		texres->nor[0] = tex->ns_outscale*mgravefunc(texvec[0] + offs, texvec[1], texvec[2], tex->mg_H, tex->mg_lacunarity, tex->mg_octaves, tex->mg_offset, tex->mg_gain, tex->noisebasis);
		texres->nor[1] = tex->ns_outscale*mgravefunc(texvec[0], texvec[1] + offs, texvec[2], tex->mg_H, tex->mg_lacunarity, tex->mg_octaves, tex->mg_offset, tex->mg_gain, tex->noisebasis);
		texres->nor[2] = tex->ns_outscale*mgravefunc(texvec[0], texvec[1], texvec[2] + offs, tex->mg_H, tex->mg_lacunarity, tex->mg_octaves, tex->mg_offset, tex->mg_gain, tex->noisebasis);
		
		tex_normal_derivate(tex, texres);
		rv |= TEX_NOR;
	}

	BRICONT;

	return rv;

}


static float mg_HTerrainTex(Tex *tex, float *texvec, TexResult *texres)
{
	int rv = TEX_INT;

	texres->tin = tex->ns_outscale*mg_HeteroTerrain(texvec[0], texvec[1], texvec[2], tex->mg_H, tex->mg_lacunarity, tex->mg_octaves, tex->mg_offset, tex->noisebasis);

	if (texres->nor!=NULL) {
		float offs= tex->nabla/tex->noisesize;	// also scaling of texvec
		
		/* calculate bumpnormal */
		texres->nor[0] = tex->ns_outscale*mg_HeteroTerrain(texvec[0] + offs, texvec[1], texvec[2], tex->mg_H, tex->mg_lacunarity, tex->mg_octaves, tex->mg_offset, tex->noisebasis);
		texres->nor[1] = tex->ns_outscale*mg_HeteroTerrain(texvec[0], texvec[1] + offs, texvec[2], tex->mg_H, tex->mg_lacunarity, tex->mg_octaves, tex->mg_offset, tex->noisebasis);
		texres->nor[2] = tex->ns_outscale*mg_HeteroTerrain(texvec[0], texvec[1], texvec[2] + offs, tex->mg_H, tex->mg_lacunarity, tex->mg_octaves, tex->mg_offset, tex->noisebasis);
		
		tex_normal_derivate(tex, texres);
		rv |= TEX_NOR;
	}

	BRICONT;

	return rv;

}


static float mg_distNoiseTex(Tex *tex, float *texvec, TexResult *texres)
{
	int rv = TEX_INT;

	texres->tin = mg_VLNoise(texvec[0], texvec[1], texvec[2], tex->dist_amount, tex->noisebasis, tex->noisebasis2);

	if (texres->nor!=NULL) {
		float offs= tex->nabla/tex->noisesize;	// also scaling of texvec
		
		/* calculate bumpnormal */
		texres->nor[0] = mg_VLNoise(texvec[0] + offs, texvec[1], texvec[2], tex->dist_amount, tex->noisebasis, tex->noisebasis2);
		texres->nor[1] = mg_VLNoise(texvec[0], texvec[1] + offs, texvec[2], tex->dist_amount, tex->noisebasis, tex->noisebasis2);
		texres->nor[2] = mg_VLNoise(texvec[0], texvec[1], texvec[2] + offs, tex->dist_amount, tex->noisebasis, tex->noisebasis2);

		tex_normal_derivate(tex, texres);
		rv |= TEX_NOR;
	}

	BRICONT;


	return rv;

}


/* ------------------------------------------------------------------------- */
/* newnoise: Voronoi texture type, probably the slowest, especially with minkovsky, bumpmapping, could be done another way */

static float voronoiTex(Tex *tex, float *texvec, TexResult *texres)
{
	int rv = TEX_INT;
	float da[4], pa[12];	/* distance and point coordinate arrays of 4 nearest neighbours */
	float aw1 = fabs(tex->vn_w1);
	float aw2 = fabs(tex->vn_w2);
	float aw3 = fabs(tex->vn_w3);
	float aw4 = fabs(tex->vn_w4);
	float sc = (aw1 + aw2 + aw3 + aw4);
	if (sc!=0.f) sc =  tex->ns_outscale/sc;

	voronoi(texvec[0], texvec[1], texvec[2], da, pa, tex->vn_mexp, tex->vn_distm);
	texres->tin = sc * fabs(tex->vn_w1*da[0] + tex->vn_w2*da[1] + tex->vn_w3*da[2] + tex->vn_w4*da[3]);

	if (tex->vn_coltype) {
		float ca[3];	/* cell color */
		cellNoiseV(pa[0], pa[1], pa[2], ca);
		texres->tr = aw1*ca[0];
		texres->tg = aw1*ca[1];
		texres->tb = aw1*ca[2];
		cellNoiseV(pa[3], pa[4], pa[5], ca);
		texres->tr += aw2*ca[0];
		texres->tg += aw2*ca[1];
		texres->tb += aw2*ca[2];
		cellNoiseV(pa[6], pa[7], pa[8], ca);
		texres->tr += aw3*ca[0];
		texres->tg += aw3*ca[1];
		texres->tb += aw3*ca[2];
		cellNoiseV(pa[9], pa[10], pa[11], ca);
		texres->tr += aw4*ca[0];
		texres->tg += aw4*ca[1];
		texres->tb += aw4*ca[2];
		if (tex->vn_coltype>=2) {
			float t1 = (da[1]-da[0])*10;
			if (t1>1) t1=1;
			if (tex->vn_coltype==3) t1*=texres->tin; else t1*=sc;
			texres->tr *= t1;
			texres->tg *= t1;
			texres->tb *= t1;
		}
		else {
			texres->tr *= sc;
			texres->tg *= sc;
			texres->tb *= sc;
		}
	}

	if (texres->nor!=NULL) {
		float offs= tex->nabla/tex->noisesize;	// also scaling of texvec

		/* calculate bumpnormal */
		voronoi(texvec[0] + offs, texvec[1], texvec[2], da, pa, tex->vn_mexp,  tex->vn_distm);
		texres->nor[0] = sc * fabs(tex->vn_w1*da[0] + tex->vn_w2*da[1] + tex->vn_w3*da[2] + tex->vn_w4*da[3]);
		voronoi(texvec[0], texvec[1] + offs, texvec[2], da, pa, tex->vn_mexp,  tex->vn_distm);
		texres->nor[1] = sc * fabs(tex->vn_w1*da[0] + tex->vn_w2*da[1] + tex->vn_w3*da[2] + tex->vn_w4*da[3]);
		voronoi(texvec[0], texvec[1], texvec[2] + offs, da, pa, tex->vn_mexp,  tex->vn_distm);
		texres->nor[2] = sc * fabs(tex->vn_w1*da[0] + tex->vn_w2*da[1] + tex->vn_w3*da[2] + tex->vn_w4*da[3]);
		
		tex_normal_derivate(tex, texres);
		rv |= TEX_NOR;
	}

	if (tex->vn_coltype) {
		BRICONTRGB;
		texres->ta = 1.0;
		return (rv | TEX_RGB);
	}
	
	BRICONT;

	return rv;

}

/* ------------------------------------------------------------------------- */

static int evalnodes(Tex *tex, float *texvec, float *dxt, float *dyt, TexResult *texres, short thread, short which_output)
{
	short rv = TEX_INT;
	bNodeTree *nodes = tex->nodetree;
	
	ntreeTexExecTree(nodes, texres, texvec, dxt, dyt, thread, tex, which_output, R.r.cfra);
	
	if(texres->nor) rv |= TEX_NOR;
	rv |= TEX_RGB;
	return rv;
}

/* ------------------------------------------------------------------------- */

static int texnoise(Tex *tex, TexResult *texres)
{
	float div=3.0;
	int val, ran, loop;
	
	ran= BLI_rand();
	val= (ran & 3);
	
	loop= tex->noisedepth;
	while(loop--) {
		ran= (ran>>2);
		val*= (ran & 3);
		div*= 3.0;
	}
	
	texres->tin= ((float)val)/div;;

	BRICONT;
	return TEX_INT;
}

/* ------------------------------------------------------------------------- */

static int plugintex(Tex *tex, float *texvec, float *dxt, float *dyt, int osatex, TexResult *texres)
{
	PluginTex *pit;
	int rgbnor=0;
	float result[ 8 ];

	texres->tin= 0.0;

	pit= tex->plugin;
	if(pit && pit->doit) {
		if(texres->nor) {
			if (pit->version < 6) {
				VECCOPY(pit->result+5, texres->nor);
			} else {
				VECCOPY(result+5, texres->nor);
			}
		}
		if (pit->version < 6) {
			if(osatex) rgbnor= ((TexDoitold)pit->doit)(tex->stype, 
				pit->data, texvec, dxt, dyt);
			else rgbnor= ((TexDoitold)pit->doit)(tex->stype, 
				pit->data, texvec, 0, 0);
		} else {
			if(osatex) rgbnor= ((TexDoit)pit->doit)(tex->stype, 
				pit->data, texvec, dxt, dyt, result);
			else rgbnor= ((TexDoit)pit->doit)(tex->stype, 
				pit->data, texvec, 0, 0, result);
		}

		if (pit->version < 6) {
			texres->tin = pit->result[0];
		} else {
			texres->tin = result[0];
		}

		if(rgbnor & TEX_NOR) {
			if(texres->nor) {
				if (pit->version < 6) {
					VECCOPY(texres->nor, pit->result+5);
				} else {
					VECCOPY(texres->nor, result+5);
				}
			}
		}
		
		if(rgbnor & TEX_RGB) {
			if (pit->version < 6) {
				texres->tr = pit->result[1];
				texres->tg = pit->result[2];
				texres->tb = pit->result[3];
				texres->ta = pit->result[4];
			} else {
				texres->tr = result[1];
				texres->tg = result[2];
				texres->tb = result[3];
				texres->ta = result[4];
			}

			BRICONTRGB;
		}
		
		BRICONT;
	}

	return rgbnor;
}


static int cubemap_glob(float *n, float x, float y, float z, float *adr1, float *adr2)
{
	float x1, y1, z1, nor[3];
	int ret;
	
	if(n==NULL) {
		nor[0]= x; nor[1]= y; nor[2]= z;	// use local render coord
	}
	else {
		VECCOPY(nor, n);
	}
	Mat4Mul3Vecfl(R.viewinv, nor);

	x1= fabs(nor[0]);
	y1= fabs(nor[1]);
	z1= fabs(nor[2]);
	
	if(z1>=x1 && z1>=y1) {
		*adr1 = (x + 1.0) / 2.0;
		*adr2 = (y + 1.0) / 2.0;
		ret= 0;
	}
	else if(y1>=x1 && y1>=z1) {
		*adr1 = (x + 1.0) / 2.0;
		*adr2 = (z + 1.0) / 2.0;
		ret= 1;
	}
	else {
		*adr1 = (y + 1.0) / 2.0;
		*adr2 = (z + 1.0) / 2.0;
		ret= 2;		
	}
	return ret;
}

/* ------------------------------------------------------------------------- */

/* mtex argument only for projection switches */
static int cubemap(MTex *mtex, VlakRen *vlr, float *n, float x, float y, float z, float *adr1, float *adr2)
{
	int proj[4]={0, ME_PROJXY, ME_PROJXZ, ME_PROJYZ}, ret= 0;
	
	if(vlr) {
		int index;
		
		/* Mesh vertices have such flags, for others we calculate it once based on orco */
		if((vlr->puno & (ME_PROJXY|ME_PROJXZ|ME_PROJYZ))==0) {
			/* test for v1, vlr can be faked for baking */
			if(vlr->v1 && vlr->v1->orco) {
				float nor[3];
				CalcNormFloat(vlr->v1->orco, vlr->v2->orco, vlr->v3->orco, nor);
				
				if( fabs(nor[0])<fabs(nor[2]) && fabs(nor[1])<fabs(nor[2]) ) vlr->puno |= ME_PROJXY;
				else if( fabs(nor[0])<fabs(nor[1]) && fabs(nor[2])<fabs(nor[1]) ) vlr->puno |= ME_PROJXZ;
				else vlr->puno |= ME_PROJYZ;
			}
			else return cubemap_glob(n, x, y, z, adr1, adr2);
		}
		
		if(mtex) {
			/* the mtex->proj{xyz} have type char. maybe this should be wider? */
			/* casting to int ensures that the index type is right.            */
			index = (int) mtex->projx;
			proj[index]= ME_PROJXY;

			index = (int) mtex->projy;
			proj[index]= ME_PROJXZ;

			index = (int) mtex->projz;
			proj[index]= ME_PROJYZ;
		}
		
		if(vlr->puno & proj[1]) {
			*adr1 = (x + 1.0) / 2.0;
			*adr2 = (y + 1.0) / 2.0;	
		}
		else if(vlr->puno & proj[2]) {
			*adr1 = (x + 1.0) / 2.0;
			*adr2 = (z + 1.0) / 2.0;
			ret= 1;
		}
		else {
			*adr1 = (y + 1.0) / 2.0;
			*adr2 = (z + 1.0) / 2.0;
			ret= 2;
		}		
	} 
	else {
		return cubemap_glob(n, x, y, z, adr1, adr2);
	}
	
	return ret;
}

/* ------------------------------------------------------------------------- */

static int cubemap_ob(Object *ob, float *n, float x, float y, float z, float *adr1, float *adr2)
{
	float x1, y1, z1, nor[3];
	int ret;
	
	if(n==NULL) return 0;
	
	VECCOPY(nor, n);
	if(ob) Mat4Mul3Vecfl(ob->imat, nor);
	
	x1= fabs(nor[0]);
	y1= fabs(nor[1]);
	z1= fabs(nor[2]);
	
	if(z1>=x1 && z1>=y1) {
		*adr1 = (x + 1.0) / 2.0;
		*adr2 = (y + 1.0) / 2.0;
		ret= 0;
	}
	else if(y1>=x1 && y1>=z1) {
		*adr1 = (x + 1.0) / 2.0;
		*adr2 = (z + 1.0) / 2.0;
		ret= 1;
	}
	else {
		*adr1 = (y + 1.0) / 2.0;
		*adr2 = (z + 1.0) / 2.0;
		ret= 2;		
	}
	return ret;
}

/* ------------------------------------------------------------------------- */

static void do_2d_mapping(MTex *mtex, float *t, VlakRen *vlr, float *n, float *dxt, float *dyt)
{
	Tex *tex;
	Object *ob= NULL;
	float fx, fy, fac1, area[8];
	int ok, proj, areaflag= 0, wrap, texco;
	
	/* mtex variables localized, only cubemap doesn't cooperate yet... */
	wrap= mtex->mapping;
	tex= mtex->tex;
	ob= mtex->object;
	texco= mtex->texco;

	if(R.osa==0) {
		
		if(wrap==MTEX_FLAT) {
			fx = (t[0] + 1.0) / 2.0;
			fy = (t[1] + 1.0) / 2.0;
		}
		else if(wrap==MTEX_TUBE) tubemap(t[0], t[1], t[2], &fx, &fy);
		else if(wrap==MTEX_SPHERE) spheremap(t[0], t[1], t[2], &fx, &fy);
		else {
			if(texco==TEXCO_OBJECT) cubemap_ob(ob, n, t[0], t[1], t[2], &fx, &fy);
			else if(texco==TEXCO_GLOB) cubemap_glob(n, t[0], t[1], t[2], &fx, &fy);
			else cubemap(mtex, vlr, n, t[0], t[1], t[2], &fx, &fy);
		}
		
		/* repeat */
		if(tex->extend==TEX_REPEAT) {
			if(tex->xrepeat>1) {
				float origf= fx *= tex->xrepeat;
				
				if(fx>1.0) fx -= (int)(fx);
				else if(fx<0.0) fx+= 1-(int)(fx);
				
				if(tex->flag & TEX_REPEAT_XMIR) {
					int orig= (int)floor(origf);
					if(orig & 1)
						fx= 1.0-fx;
				}
			}
			if(tex->yrepeat>1) {
				float origf= fy *= tex->yrepeat;
				
				if(fy>1.0) fy -= (int)(fy);
				else if(fy<0.0) fy+= 1-(int)(fy);
				
				if(tex->flag & TEX_REPEAT_YMIR) {
					int orig= (int)floor(origf);
					if(orig & 1) 
						fy= 1.0-fy;
				}
			}
		}
		/* crop */
		if(tex->cropxmin!=0.0 || tex->cropxmax!=1.0) {
			fac1= tex->cropxmax - tex->cropxmin;
			fx= tex->cropxmin+ fx*fac1;
		}
		if(tex->cropymin!=0.0 || tex->cropymax!=1.0) {
			fac1= tex->cropymax - tex->cropymin;
			fy= tex->cropymin+ fy*fac1;
		}

		t[0]= fx;
		t[1]= fy;
	}
	else {
		
		if(wrap==MTEX_FLAT) {
			fx= (t[0] + 1.0) / 2.0;
			fy= (t[1] + 1.0) / 2.0;
			dxt[0]/= 2.0; 
			dxt[1]/= 2.0;
			dxt[2]/= 2.0;
			dyt[0]/= 2.0; 
			dyt[1]/= 2.0;
			dyt[2]/= 2.0;
		}
		else if ELEM(wrap, MTEX_TUBE, MTEX_SPHERE) {
			/* exception: the seam behind (y<0.0) */
			ok= 1;
			if(t[1]<=0.0) {
				fx= t[0]+dxt[0];
				fy= t[0]+dyt[0];
				if(fx>=0.0 && fy>=0.0 && t[0]>=0.0);
				else if(fx<=0.0 && fy<=0.0 && t[0]<=0.0);
				else ok= 0;
			}
			if(ok) {
				if(wrap==MTEX_TUBE) {
					tubemap(t[0], t[1], t[2], area, area+1);
					tubemap(t[0]+dxt[0], t[1]+dxt[1], t[2]+dxt[2], area+2, area+3);
					tubemap(t[0]+dyt[0], t[1]+dyt[1], t[2]+dyt[2], area+4, area+5);
				}
				else { 
					spheremap(t[0], t[1], t[2],area,area+1);
					spheremap(t[0]+dxt[0], t[1]+dxt[1], t[2]+dxt[2], area+2, area+3);
					spheremap(t[0]+dyt[0], t[1]+dyt[1], t[2]+dyt[2], area+4, area+5);
				}
				areaflag= 1;
			}
			else {
				if(wrap==MTEX_TUBE) tubemap(t[0], t[1], t[2], &fx, &fy);
				else spheremap(t[0], t[1], t[2], &fx, &fy);
				dxt[0]/= 2.0; 
				dxt[1]/= 2.0;
				dyt[0]/= 2.0; 
				dyt[1]/= 2.0;
			}
		}
		else {

			if(texco==TEXCO_OBJECT) proj = cubemap_ob(ob, n, t[0], t[1], t[2], &fx, &fy);
			else if (texco==TEXCO_GLOB) proj = cubemap_glob(n, t[0], t[1], t[2], &fx, &fy);
			else proj = cubemap(mtex, vlr, n, t[0], t[1], t[2], &fx, &fy);

			if(proj==1) {
				SWAP(float, dxt[1], dxt[2]);
				SWAP(float, dyt[1], dyt[2]);
			}
			else if(proj==2) {
				float f1= dxt[0], f2= dyt[0];
				dxt[0]= dxt[1];
				dyt[0]= dyt[1];
				dxt[1]= dxt[2];
				dyt[1]= dyt[2];
				dxt[2]= f1;
				dyt[2]= f2;
			}

			dxt[0] *= 0.5f;
			dxt[1] *= 0.5f;
			dxt[2] *= 0.5f;

			dyt[0] *= 0.5f;
			dyt[1] *= 0.5f;
			dyt[2] *= 0.5f;

		}
		
		/* if area, then reacalculate dxt[] and dyt[] */
		if(areaflag) {
			fx= area[0]; 
			fy= area[1];
			dxt[0]= area[2]-fx;
			dxt[1]= area[3]-fy;
			dyt[0]= area[4]-fx;
			dyt[1]= area[5]-fy;
		}
		
		/* repeat */
		if(tex->extend==TEX_REPEAT) {
			float max= 1.0f;
			if(tex->xrepeat>1) {
				float origf= fx *= tex->xrepeat;
				
				// TXF: omit mirror here, see comments in do_material_tex() after do_2d_mapping() call
				if (tex->texfilter == TXF_BOX) {
					if(fx>1.0f) fx -= (int)(fx);
					else if(fx<0.0f) fx+= 1-(int)(fx);
				
					if(tex->flag & TEX_REPEAT_XMIR) {
						int orig= (int)floor(origf);
						if(orig & 1) 
							fx= 1.0f-fx;
					}
				}
				
				max= tex->xrepeat;
				
				dxt[0]*= tex->xrepeat;
				dyt[0]*= tex->xrepeat;
			}
			if(tex->yrepeat>1) {
				float origf= fy *= tex->yrepeat;
				
				// TXF: omit mirror here, see comments in do_material_tex() after do_2d_mapping() call
				if (tex->texfilter == TXF_BOX) {
					if(fy>1.0f) fy -= (int)(fy);
					else if(fy<0.0f) fy+= 1-(int)(fy);
				
					if(tex->flag & TEX_REPEAT_YMIR) {
						int orig= (int)floor(origf);
						if(orig & 1) 
							fy= 1.0f-fy;
					}
				}
				
				if(max<tex->yrepeat)
					max= tex->yrepeat;

				dxt[1]*= tex->yrepeat;
				dyt[1]*= tex->yrepeat;
			}
			if(max!=1.0f) {
				dxt[2]*= max;
				dyt[2]*= max;
			}
			
		}
		/* crop */
		if(tex->cropxmin!=0.0 || tex->cropxmax!=1.0) {
			fac1= tex->cropxmax - tex->cropxmin;
			fx= tex->cropxmin+ fx*fac1;
			dxt[0]*= fac1;
			dyt[0]*= fac1;
		}
		if(tex->cropymin!=0.0 || tex->cropymax!=1.0) {
			fac1= tex->cropymax - tex->cropymin;
			fy= tex->cropymin+ fy*fac1;
			dxt[1]*= fac1;
			dyt[1]*= fac1;
		}
		
		t[0]= fx;
		t[1]= fy;

	}
}

/* ************************************** */

static int multitex(Tex *tex, float *texvec, float *dxt, float *dyt, int osatex, TexResult *texres, short thread, short which_output)
{
	float tmpvec[3];
	int retval=0; /* return value, int:0, col:1, nor:2, everything:3 */

	texres->talpha= 0;	/* is set when image texture returns alpha (considered premul) */
	
	if(tex->use_nodes && tex->nodetree) {
		retval = evalnodes(tex, texvec, dxt, dyt, texres, thread, which_output);
	}
	else
	switch(tex->type) {
	
	case 0:
		texres->tin= 0.0f;
		return 0;
	case TEX_CLOUDS:
		retval= clouds(tex, texvec, texres);
		break;
	case TEX_WOOD:
		retval= wood(tex, texvec, texres); 
		break;
	case TEX_MARBLE:
		retval= marble(tex, texvec, texres); 
		break;
	case TEX_MAGIC:
		retval= magic(tex, texvec, texres); 
		break;
	case TEX_BLEND:
		retval= blend(tex, texvec, texres);
		break;
	case TEX_STUCCI:
		retval= stucci(tex, texvec, texres); 
		break;
	case TEX_NOISE:
		retval= texnoise(tex, texres); 
		break;
	case TEX_IMAGE:
		if(osatex) retval= imagewraposa(tex, tex->ima, NULL, texvec, dxt, dyt, texres);
		else retval= imagewrap(tex, tex->ima, NULL, texvec, texres); 
		tag_image_time(tex->ima); /* tag image as having being used */
		break;
	case TEX_PLUGIN:
		retval= plugintex(tex, texvec, dxt, dyt, osatex, texres);
		break;
	case TEX_ENVMAP:
		retval= envmaptex(tex, texvec, dxt, dyt, osatex, texres);
		break;
	case TEX_MUSGRAVE:
		/* newnoise: musgrave types */
		
		/* ton: added this, for Blender convention reason. 
		 * artificer: added the use of tmpvec to avoid scaling texvec
		 */
		VECCOPY(tmpvec, texvec);
		VecMulf(tmpvec, 1.0/tex->noisesize);
		
		switch(tex->stype) {
		case TEX_MFRACTAL:
		case TEX_FBM:
			retval= mg_mFractalOrfBmTex(tex, tmpvec, texres);
			break;
		case TEX_RIDGEDMF:
		case TEX_HYBRIDMF:
			retval= mg_ridgedOrHybridMFTex(tex, tmpvec, texres);
			break;
		case TEX_HTERRAIN:
			retval= mg_HTerrainTex(tex, tmpvec, texres);
			break;
		}
		break;
	/* newnoise: voronoi type */
	case TEX_VORONOI:
		/* ton: added this, for Blender convention reason.
		 * artificer: added the use of tmpvec to avoid scaling texvec
		 */
		VECCOPY(tmpvec, texvec);
		VecMulf(tmpvec, 1.0/tex->noisesize);
		
		retval= voronoiTex(tex, tmpvec, texres);
		break;
	case TEX_DISTNOISE:
		/* ton: added this, for Blender convention reason.
		 * artificer: added the use of tmpvec to avoid scaling texvec
		 */
		VECCOPY(tmpvec, texvec);
		VecMulf(tmpvec, 1.0/tex->noisesize);
		
		retval= mg_distNoiseTex(tex, tmpvec, texres);
		break;
	case TEX_POINTDENSITY:
		retval= pointdensitytex(tex, texvec, texres);
		break;
	case TEX_VOXELDATA:
		retval= voxeldatatex(tex, texvec, texres);  
		break;

	}

	if (tex->flag & TEX_COLORBAND) {
		float col[4];
		if (do_colorband(tex->coba, texres->tin, col)) {
			texres->talpha= 1;
			texres->tr= col[0];
			texres->tg= col[1];
			texres->tb= col[2];
			texres->ta= col[3];
			retval |= TEX_RGB;
		}
	}
	return retval;
}

/* Warning, if the texres's values are not declared zero, check the return value to be sure
 * the color values are set before using the r/g/b values, otherwise you may use uninitialized values - Campbell */
int multitex_ext(Tex *tex, float *texvec, float *dxt, float *dyt, int osatex, TexResult *texres)
{
	return multitex_thread(tex, texvec, dxt, dyt, osatex, texres, 0, 0);
}

int multitex_thread(Tex *tex, float *texvec, float *dxt, float *dyt, int osatex, TexResult *texres, short thread, short which_output)
{
	if(tex==NULL) {
		memset(texres, 0, sizeof(TexResult));
		return 0;
	}
	
	/* Image requires 2d mapping conversion */
	if(tex->type==TEX_IMAGE) {
		MTex mtex;
		float texvec_l[3], dxt_l[3], dyt_l[3];
		
		mtex.mapping= MTEX_FLAT;
		mtex.tex= tex;
		mtex.object= NULL;
		mtex.texco= TEXCO_ORCO;
		
		VECCOPY(texvec_l, texvec);
		if(dxt && dyt) {
			VECCOPY(dxt_l, dxt);
			VECCOPY(dyt_l, dyt);
		}
		else {
			dxt_l[0]= dxt_l[1]= dxt_l[2]= 0.0f;
			dyt_l[0]= dyt_l[1]= dyt_l[2]= 0.0f;
		}
		
		do_2d_mapping(&mtex, texvec_l, NULL, NULL, dxt_l, dyt_l);

		return multitex(tex, texvec_l, dxt_l, dyt_l, osatex, texres, thread, which_output);
	}
	else
		return multitex(tex, texvec, dxt, dyt, osatex, texres, thread, which_output);
}

/* ------------------------------------------------------------------------- */

/* in = destination, tex = texture, out = previous color */
/* fact = texture strength, facg = button strength value */
void texture_rgb_blend(float *in, float *tex, float *out, float fact, float facg, int blendtype)
{
	float facm, col;
	
	switch(blendtype) {
	case MTEX_BLEND:
		fact*= facg;
		facm= 1.0-fact;

		in[0]= (fact*tex[0] + facm*out[0]);
		in[1]= (fact*tex[1] + facm*out[1]);
		in[2]= (fact*tex[2] + facm*out[2]);
		break;
		
	case MTEX_MUL:
		fact*= facg;
		facm= 1.0-facg;
		in[0]= (facm+fact*tex[0])*out[0];
		in[1]= (facm+fact*tex[1])*out[1];
		in[2]= (facm+fact*tex[2])*out[2];
		break;

	case MTEX_SCREEN:
		fact*= facg;
		facm= 1.0-facg;
		in[0]= 1.0 - (facm+fact*(1.0-tex[0])) * (1.0-out[0]);
		in[1]= 1.0 - (facm+fact*(1.0-tex[1])) * (1.0-out[1]);
		in[2]= 1.0 - (facm+fact*(1.0-tex[2])) * (1.0-out[2]);
		break;

	case MTEX_OVERLAY:
		fact*= facg;
		facm= 1.0-facg;
		
		if(out[0] < 0.5f)
			in[0] = out[0] * (facm + 2.0f*fact*tex[0]);
		else
			in[0] = 1.0f - (facm + 2.0f*fact*(1.0 - tex[0])) * (1.0 - out[0]);
		if(out[1] < 0.5f)
			in[1] = out[1] * (facm + 2.0f*fact*tex[1]);
		else
			in[1] = 1.0f - (facm + 2.0f*fact*(1.0 - tex[1])) * (1.0 - out[1]);
		if(out[2] < 0.5f)
			in[2] = out[2] * (facm + 2.0f*fact*tex[2]);
		else
			in[2] = 1.0f - (facm + 2.0f*fact*(1.0 - tex[2])) * (1.0 - out[2]);
		break;
		
	case MTEX_SUB:
		fact= -fact;
	case MTEX_ADD:
		fact*= facg;
		in[0]= (fact*tex[0] + out[0]);
		in[1]= (fact*tex[1] + out[1]);
		in[2]= (fact*tex[2] + out[2]);
		break;

	case MTEX_DIV:
		fact*= facg;
		facm= 1.0-fact;
		
		if(tex[0]!=0.0)
			in[0]= facm*out[0] + fact*out[0]/tex[0];
		if(tex[1]!=0.0)
			in[1]= facm*out[1] + fact*out[1]/tex[1];
		if(tex[2]!=0.0)
			in[2]= facm*out[2] + fact*out[2]/tex[2];

		break;

	case MTEX_DIFF:
		fact*= facg;
		facm= 1.0-fact;
		in[0]= facm*out[0] + fact*fabs(tex[0]-out[0]);
		in[1]= facm*out[1] + fact*fabs(tex[1]-out[1]);
		in[2]= facm*out[2] + fact*fabs(tex[2]-out[2]);
		break;

	case MTEX_DARK:
		fact*= facg;
		facm= 1.0-fact;
		
		col= fact*tex[0];
		if(col < out[0]) in[0]= col; else in[0]= out[0];
		col= fact*tex[1];
		if(col < out[1]) in[1]= col; else in[1]= out[1];
		col= fact*tex[2];
		if(col < out[2]) in[2]= col; else in[2]= out[2];
		break;

	case MTEX_LIGHT:
		fact*= facg;
		facm= 1.0-fact;
		
		col= fact*tex[0];
		if(col > out[0]) in[0]= col; else in[0]= out[0];
		col= fact*tex[1];
		if(col > out[1]) in[1]= col; else in[1]= out[1];
		col= fact*tex[2];
		if(col > out[2]) in[2]= col; else in[2]= out[2];
		break;
		
	case MTEX_BLEND_HUE:
		fact*= facg;
		VECCOPY(in, out);
		ramp_blend(MA_RAMP_HUE, in, in+1, in+2, fact, tex);
		break;
	case MTEX_BLEND_SAT:
		fact*= facg;
		VECCOPY(in, out);
		ramp_blend(MA_RAMP_SAT, in, in+1, in+2, fact, tex);
		break;
	case MTEX_BLEND_VAL:
		fact*= facg;
		VECCOPY(in, out);
		ramp_blend(MA_RAMP_VAL, in, in+1, in+2, fact, tex);
		break;
	case MTEX_BLEND_COLOR:
		fact*= facg;
		VECCOPY(in, out);
		ramp_blend(MA_RAMP_COLOR, in, in+1, in+2, fact, tex);
		break;
    case MTEX_SOFT_LIGHT: 
        fact*= facg; 
        VECCOPY(in, out); 
        ramp_blend(MA_RAMP_SOFT, in, in+1, in+2, fact, tex); 
        break; 
    case MTEX_LIN_LIGHT: 
        fact*= facg; 
        VECCOPY(in, out); 
        ramp_blend(MA_RAMP_LINEAR, in, in+1, in+2, fact, tex); 
        break; 
	}
}

float texture_value_blend(float tex, float out, float fact, float facg, int blendtype, int flip)
{
	float in=0.0, facm, col, scf;
	
	fact*= facg;
	facm= 1.0-fact;
	if(flip) SWAP(float, fact, facm);

	switch(blendtype) {
	case MTEX_BLEND:
		in= fact*tex + facm*out;
		break;

	case MTEX_MUL:
		facm= 1.0-facg;
		in= (facm+fact*tex)*out;
		break;

	case MTEX_SCREEN:
		facm= 1.0-facg;
		in= 1.0-(facm+fact*(1.0-tex))*(1.0-out);
		break;

	case MTEX_SUB:
		fact= -fact;
	case MTEX_ADD:
		in= fact*tex + out;
		break;

	case MTEX_DIV:
		if(tex!=0.0)
			in= facm*out + fact*out/tex;
		break;

	case MTEX_DIFF:
		in= facm*out + fact*fabs(tex-out);
		break;

	case MTEX_DARK:
		col= fact*tex;
		if(col < out) in= col; else in= out;
		break;

	case MTEX_LIGHT:
		col= fact*tex;
		if(col > out) in= col; else in= out;
		break;

    case MTEX_SOFT_LIGHT: 
        col= fact*tex; 
        scf=1.0 - (1.0 - tex) * (1.0 - out); 
        in= facm*out + fact * ((1.0 - out) * tex * out) + (out * scf); 
        break;       

    case MTEX_LIN_LIGHT: 
        if (tex > 0.5) 
            in = out + fact*(2*(tex - 0.5)); 
        else 
            in = out + fact*(2*tex - 1); 
        break;
	}
	
	return in;
}

static void texco_mapping(ShadeInput* shi, Tex* tex, MTex* mtex, float* co, float* dx, float* dy, float* texvec, float* dxt, float* dyt)
{
	// new: first swap coords, then map, then trans/scale
	if (tex->type == TEX_IMAGE) {
		// placement
		texvec[0] = mtex->projx ? co[mtex->projx - 1] : 0.f;
		texvec[1] = mtex->projy ? co[mtex->projy - 1] : 0.f;
		texvec[2] = mtex->projz ? co[mtex->projz - 1] : 0.f;

		if (shi->osatex) {
			if (mtex->projx) {
				dxt[0] = dx[mtex->projx - 1];
				dyt[0] = dy[mtex->projx - 1];
			}
			else dxt[0] = dyt[0] = 0.f;
			if (mtex->projy) {
				dxt[1] = dx[mtex->projy - 1];
				dyt[1] = dy[mtex->projy - 1];
			}
			else dxt[1] = dyt[1] = 0.f;
			if (mtex->projz) {
				dxt[2] = dx[mtex->projz - 1];
				dyt[2] = dy[mtex->projz - 1];
			}
			else dxt[2] = dyt[2] = 0.f;
		}
		do_2d_mapping(mtex, texvec, shi->vlr, shi->facenor, dxt, dyt);

		// translate and scale
		texvec[0] = mtex->size[0]*(texvec[0] - 0.5f) + mtex->ofs[0] + 0.5f;
		texvec[1] = mtex->size[1]*(texvec[1] - 0.5f) + mtex->ofs[1] + 0.5f;
		if (shi->osatex) {
			dxt[0] = mtex->size[0]*dxt[0];
			dxt[1] = mtex->size[1]*dxt[1];
			dyt[0] = mtex->size[0]*dyt[0];
			dyt[1] = mtex->size[1]*dyt[1];
		}
		
		/* problem: repeat-mirror is not a 'repeat' but 'extend' in imagetexture.c */
		// TXF: bug was here, only modify texvec when repeat mode set, old code affected other modes too.
		// New texfilters solve mirroring differently so that it also works correctly when
		// textures are scaled (sizeXYZ) as well as repeated. See also modification in do_2d_mapping().
		// (since currently only done in osa mode, results will look incorrect without osa TODO) 
		if (tex->extend == TEX_REPEAT && (tex->flag & TEX_REPEAT_XMIR)) {
			if (tex->texfilter == TXF_BOX)
				texvec[0] -= floorf(texvec[0]);	// this line equivalent to old code, same below
			else if (texvec[0] < 0.f || texvec[0] > 1.f) {
				const float tx = 0.5f*texvec[0];
				texvec[0] = 2.f*(tx - floorf(tx));
				if (texvec[0] > 1.f) texvec[0] = 2.f - texvec[0];
			}
		}
		if (tex->extend == TEX_REPEAT && (tex->flag & TEX_REPEAT_YMIR)) {
			if  (tex->texfilter == TXF_BOX)
				texvec[1] -= floorf(texvec[1]);
			else if (texvec[1] < 0.f || texvec[1] > 1.f) {
				const float ty = 0.5f*texvec[1];
				texvec[1] = 2.f*(ty - floorf(ty));
				if (texvec[1] > 1.f) texvec[1] = 2.f - texvec[1];
			}
		}
		
	}
	else {	// procedural
		// placement
		texvec[0] = mtex->size[0]*(mtex->projx ? (co[mtex->projx - 1] + mtex->ofs[0]) : mtex->ofs[0]);
		texvec[1] = mtex->size[1]*(mtex->projy ? (co[mtex->projy - 1] + mtex->ofs[1]) : mtex->ofs[1]);
		texvec[2] = mtex->size[2]*(mtex->projz ? (co[mtex->projz - 1] + mtex->ofs[2]) : mtex->ofs[2]);

		if (shi->osatex) {
			if (mtex->projx) {
				dxt[0] = mtex->size[0]*dx[mtex->projx - 1];
				dyt[0] = mtex->size[0]*dy[mtex->projx - 1];
			}
			else dxt[0] = 0.f;
			if (mtex->projy) {
				dxt[1] = mtex->size[1]*dx[mtex->projy - 1];
				dyt[1] = mtex->size[1]*dy[mtex->projy - 1];
			}
			else dxt[1] = 0.f;
			if (mtex->projz) {
				dxt[2] = mtex->size[2]*dx[mtex->projz - 1];
				dyt[2] = mtex->size[2]*dy[mtex->projz - 1];
			}
			else dxt[2]= 0.f;
		}
	}
}

void do_material_tex(ShadeInput *shi)
{
	MTex *mtex;
	Tex *tex;
	TexResult texres= {0.0f, 0.0f, 0.0f, 0.0f, 0.0f, 0, NULL};
	float *co = NULL, *dx = NULL, *dy = NULL;
	float fact, facm, factt, facmm, stencilTin=1.0;
	float texvec[3], dxt[3], dyt[3], tempvec[3], norvec[3], warpvec[3]={0.0f, 0.0f, 0.0f}, Tnor=1.0;
	int tex_nr, rgbnor= 0, warpdone=0;
<<<<<<< HEAD
	float nu[3], nv[3], nn[3] = {0,0,0}, dudnu = 1.f, dudnv = 0.f, dvdnu = 0.f, dvdnv = 1.f; // bump mapping
=======
	float nu[3] = {0,0,0}, nv[3] = {0,0,0}, nn[3] = {0,0,0}, dudnu = 1.f, dudnv = 0.f, dvdnu = 0.f, dvdnv = 1.f; // bump mapping
>>>>>>> 8ea29046
	int nunvdone= 0;

	if (R.r.scemode & R_NO_TEX) return;
	/* here: test flag if there's a tex (todo) */

	for(tex_nr=0; tex_nr<MAX_MTEX; tex_nr++) {
		
		/* separate tex switching */
		if(shi->mat->septex & (1<<tex_nr)) continue;
		
		if(shi->mat->mtex[tex_nr]) {
			mtex= shi->mat->mtex[tex_nr];
			
			tex= mtex->tex;
			if(tex==0) continue;

			/* which coords */
			if(mtex->texco==TEXCO_ORCO) {
				if(mtex->texflag & MTEX_DUPLI_MAPTO) {
					co= shi->duplilo; dx= dxt; dy= dyt;
					dxt[0]= dxt[1]= dxt[2]= 0.0f;
					dyt[0]= dyt[1]= dyt[2]= 0.0f;
				}
				else {
					co= shi->lo; dx= shi->dxlo; dy= shi->dylo;
				}
			}
			else if(mtex->texco==TEXCO_STICKY) {
				co= shi->sticky; dx= shi->dxsticky; dy= shi->dysticky;
			}
			else if(mtex->texco==TEXCO_OBJECT) {
				Object *ob= mtex->object;
				if(ob) {
					co= tempvec;
					dx= dxt;
					dy= dyt;
					VECCOPY(tempvec, shi->co);
					if(mtex->texflag & MTEX_OB_DUPLI_ORIG)
						if(shi->obi && shi->obi->duplitexmat)
							Mat4MulVecfl(shi->obi->duplitexmat, tempvec);
					Mat4MulVecfl(ob->imat, tempvec);
					if(shi->osatex) {
						VECCOPY(dxt, shi->dxco);
						VECCOPY(dyt, shi->dyco);
						Mat4Mul3Vecfl(ob->imat, dxt);
						Mat4Mul3Vecfl(ob->imat, dyt);
					}
				}
				else {
					/* if object doesn't exist, do not use orcos (not initialized) */
					co= shi->co;
					dx= shi->dxco; dy= shi->dyco;
				}
			}
			else if(mtex->texco==TEXCO_REFL) {
				co= shi->ref; dx= shi->dxref; dy= shi->dyref;
			}
			else if(mtex->texco==TEXCO_NORM) {
				co= shi->orn; dx= shi->dxno; dy= shi->dyno;
			}
			else if(mtex->texco==TEXCO_TANGENT) {
				co= shi->tang; dx= shi->dxno; dy= shi->dyno;
			}
			else if(mtex->texco==TEXCO_GLOB) {
				co= shi->gl; dx= shi->dxco; dy= shi->dyco;
			}
			else if(mtex->texco==TEXCO_UV) {
				if(mtex->texflag & MTEX_DUPLI_MAPTO) {
					co= shi->dupliuv; dx= dxt; dy= dyt;
					dxt[0]= dxt[1]= dxt[2]= 0.0f;
					dyt[0]= dyt[1]= dyt[2]= 0.0f;
				}
				else {
					ShadeInputUV *suv= &shi->uv[shi->actuv];
					int i = shi->actuv;

					if(mtex->uvname[0] != 0) {
						for(i = 0; i < shi->totuv; i++) {
							if(strcmp(shi->uv[i].name, mtex->uvname)==0) {
								suv= &shi->uv[i];
								break;
							}
						}
					}

					co= suv->uv;
					dx= suv->dxuv;
					dy= suv->dyuv; 

					// uvmapping only, calculation of normal tangent u/v partial derivatives
					// (should not be here, dudnu, dudnv, dvdnu & dvdnv should probably be part of ShadeInputUV struct,
					//  nu/nv in ShadeInput and this calculation should then move to shadeinput.c, shade_input_set_shade_texco() func.)
					// NOTE: test for shi->obr->ob here, since vlr/obr/obi can be 'fake' when called from fastshade(), another reason to move it..
					if ((mtex->texflag & MTEX_NEW_BUMP) && shi->obr && shi->obr->ob) {
						if(mtex->mapto & (MAP_NORM|MAP_DISPLACE|MAP_WARP)) {
							MTFace* tf = RE_vlakren_get_tface(shi->obr, shi->vlr, i, NULL, 0);
							int j1 = shi->i1, j2 = shi->i2, j3 = shi->i3;

							vlr_set_uv_indices(shi->vlr, &j1, &j2, &j3);

							if (tf) {
								float *uv1 = tf->uv[j1], *uv2 = tf->uv[j2], *uv3 = tf->uv[j3];
								const float an[3] = {fabsf(nn[0]), fabsf(nn[1]), fabsf(nn[2])};
								const int a1 = (an[0] > an[1] && an[0] > an[2]) ? 1 : 0;
								const int a2 = (an[2] > an[0] && an[2] > an[1]) ? 1 : 2;
								const float dp1_a1 = shi->v1->co[a1] - shi->v3->co[a1];
								const float dp1_a2 = shi->v1->co[a2] - shi->v3->co[a2];
								const float dp2_a1 = shi->v2->co[a1] - shi->v3->co[a1];
								const float dp2_a2 = shi->v2->co[a2] - shi->v3->co[a2];
								const float du1 = uv1[0] - uv3[0], du2 = uv2[0] - uv3[0];
								const float dv1 = uv1[1] - uv3[1], dv2 = uv2[1] - uv3[1];
								const float dpdu_a1 = dv2*dp1_a1 - dv1*dp2_a1;
								const float dpdu_a2 = dv2*dp1_a2 - dv1*dp2_a2;
								const float dpdv_a1 = du1*dp2_a1 - du2*dp1_a1;
								const float dpdv_a2 = du1*dp2_a2 - du2*dp1_a2;
								float d = dpdu_a1*dpdv_a2 - dpdv_a1*dpdu_a2;
								float uvd = du1*dv2 - dv1*du2;

								if (uvd == 0.f) uvd = 1e-5f;
								if (d == 0.f) d = 1e-5f;
								d = uvd / d;

								dudnu = (dpdv_a2*nu[a1] - dpdv_a1*nu[a2])*d;
								dvdnu = (dpdu_a1*nu[a2] - dpdu_a2*nu[a1])*d;
								dudnv = (dpdv_a2*nv[a1] - dpdv_a1*nv[a2])*d;
								dvdnv = (dpdu_a1*nv[a2] - dpdu_a2*nv[a1])*d;
							}
						}
					}
				}
			}
			else if(mtex->texco==TEXCO_WINDOW) {
				co= shi->winco; dx= shi->dxwin; dy= shi->dywin;
			}
			else if(mtex->texco==TEXCO_STRAND) {
				co= tempvec; dx= dxt; dy= dyt;
				co[0]= shi->strandco;
				co[1]= co[2]= 0.0f;
				dx[0]= shi->dxstrand;
				dx[1]= dx[2]= 0.0f;
				dy[0]= shi->dystrand;
				dy[1]= dy[2]= 0.0f;
			}
			else if(mtex->texco==TEXCO_STRESS) {
				co= tempvec; dx= dxt; dy= dyt;
				co[0]= shi->stress;
				co[1]= co[2]= 0.0f;
				dx[0]= 0.0f;
				dx[1]= dx[2]= 0.0f;
				dy[0]= 0.0f;
				dy[1]= dy[2]= 0.0f;
			}
			else continue;	// can happen when texco defines disappear and it renders old files

			/* the pointer defines if bumping happens */
			if(mtex->mapto & (MAP_NORM|MAP_DISPLACE|MAP_WARP)) {
				texres.nor= norvec;
				norvec[0]= norvec[1]= norvec[2]= 0.0;
			}
			else texres.nor= NULL;
			
			if(warpdone) {
				VECADD(tempvec, co, warpvec);
				co= tempvec;
			}

			if(mtex->texflag & MTEX_NEW_BUMP) {
				// compute ortho basis around normal
				if(!nunvdone) {
					// render normal is negated
					nn[0] = -shi->vn[0];
					nn[1] = -shi->vn[1];
					nn[2] = -shi->vn[2];
					VecOrthoBasisf(nn, nu, nv);
					nunvdone= 1;
				}

				if(texres.nor) {
					TexResult ttexr = {0, 0, 0, 0, 0, texres.talpha, NULL};	// temp TexResult
					float tco[3], texv[3], cd, ud, vd, du, dv, idu, idv;
					const int fromrgb = ((tex->type == TEX_IMAGE) || ((tex->flag & TEX_COLORBAND)!=0));
					const float bf = 0.04f*Tnor*((mtex->maptoneg & MAP_NORM) ? -mtex->norfac : mtex->norfac);
					// disable internal bump eval
					float* nvec = texres.nor;
					texres.nor = NULL;
					// du & dv estimates, constant value defaults
					du = dv = 0.01f;

					// two methods, either constant based on main image resolution,
					// (which also works without osa, though of course not always good (or even very bad) results),
					// or based on tex derivative max values (osa only). Not sure which is best...

					if (!shi->osatex && (tex->type == TEX_IMAGE) && tex->ima) {
						// in case we have no proper derivatives, fall back to
						// computing du/dv it based on image size
						ImBuf* ibuf = BKE_image_get_ibuf(tex->ima, &tex->iuser);
						if (ibuf) {
							du = 1.f/(float)ibuf->x;
							dv = 1.f/(float)ibuf->y;
						}
					}
					else if (shi->osatex) {
						// we have derivatives, can compute proper du/dv
						if (tex->type == TEX_IMAGE) {	// 2d image, use u & v max. of dx/dy 2d vecs
							const float adx[2] = {fabsf(dx[0]), fabsf(dx[1])};
							const float ady[2] = {fabsf(dy[0]), fabsf(dy[1])};
							du = MAX2(adx[0], ady[0]);
							dv = MAX2(adx[1], ady[1]);
						}
						else {	// 3d procedural, estimate from all dx/dy elems
							const float adx[3] = {fabsf(dx[0]), fabsf(dx[1]), fabsf(dx[2])};
							const float ady[3] = {fabsf(dy[0]), fabsf(dy[1]), fabsf(dy[2])};
							du = MAX3(adx[0], adx[1], adx[2]);
							dv = MAX3(ady[1], ady[1], ady[2]);
						}
					}

					// center, main return value
					texco_mapping(shi, tex, mtex, co, dx, dy, texvec, dxt, dyt);
					rgbnor = multitex(tex, texvec, dxt, dyt, shi->osatex, &texres, shi->thread, mtex->which_output);
					cd = fromrgb ? (texres.tr + texres.tg + texres.tb)*0.33333333f : texres.tin;

					if (mtex->texco == TEXCO_UV) {
						// for the uv case, use the same value for both du/dv,
						// since individually scaling the normal derivatives makes them useless...
						du = MIN2(du, dv);
						idu = (du < 1e-6f) ? bf : (bf/du);

						// +u val
						tco[0] = co[0] + dudnu*du;
						tco[1] = co[1] + dvdnu*du;
						tco[2] = 0.f;
						texco_mapping(shi, tex, mtex, tco, dx, dy, texv, dxt, dyt);
						multitex(tex, texv, dxt, dyt, shi->osatex, &ttexr, shi->thread, mtex->which_output);
						ud = idu*(cd - (fromrgb ? (ttexr.tr + ttexr.tg + ttexr.tb)*0.33333333f : ttexr.tin));

						// +v val
						tco[0] = co[0] + dudnv*du;
						tco[1] = co[1] + dvdnv*du;
						tco[2] = 0.f;
						texco_mapping(shi, tex, mtex, tco, dx, dy, texv, dxt, dyt);
						multitex(tex, texv, dxt, dyt, shi->osatex, &ttexr, shi->thread, mtex->which_output);
						vd = idu*(cd - (fromrgb ? (ttexr.tr + ttexr.tg + ttexr.tb)*0.33333333f : ttexr.tin));
					}
					else {
						float tu[3] = {nu[0], nu[1], nu[2]}, tv[3] = {nv[0], nv[1], nv[2]};

						idu = (du < 1e-6f) ? bf : (bf/du);
						idv = (dv < 1e-6f) ? bf : (bf/dv);

						if ((mtex->texco == TEXCO_ORCO) && shi->obr && shi->obr->ob) {
							Mat4Mul3Vecfl(shi->obr->ob->imat, tu);
							Mat4Mul3Vecfl(shi->obr->ob->imat, tv);
							Normalize(tu);
							Normalize(tv);
						}
						else if (mtex->texco == TEXCO_GLOB) {
							Mat4Mul3Vecfl(R.viewinv, tu);
							Mat4Mul3Vecfl(R.viewinv, tv);
						}
						else if (mtex->texco == TEXCO_OBJECT && mtex->object) {
							Mat4Mul3Vecfl(mtex->object->imat, tu);
							Mat4Mul3Vecfl(mtex->object->imat, tv);
							Normalize(tu);
							Normalize(tv);
						}

						// +u val
						tco[0] = co[0] + tu[0]*du;
						tco[1] = co[1] + tu[1]*du;
						tco[2] = co[2] + tu[2]*du;
						texco_mapping(shi, tex, mtex, tco, dx, dy, texv, dxt, dyt);
						multitex(tex, texv, dxt, dyt, shi->osatex, &ttexr, shi->thread, mtex->which_output);
						ud = idu*(cd - (fromrgb ? (ttexr.tr + ttexr.tg + ttexr.tb)*0.33333333f : ttexr.tin));

						// +v val
						tco[0] = co[0] + tv[0]*dv;
						tco[1] = co[1] + tv[1]*dv;
						tco[2] = co[2] + tv[2]*dv;
						texco_mapping(shi, tex, mtex, tco, dx, dy, texv, dxt, dyt);
						multitex(tex, texv, dxt, dyt, shi->osatex, &ttexr, shi->thread, mtex->which_output);
						vd = idv*(cd - (fromrgb ? (ttexr.tr + ttexr.tg + ttexr.tb)*0.33333333f : ttexr.tin));
					}

					// bumped normal
					nu[0] += ud*nn[0];
					nu[1] += ud*nn[1];
					nu[2] += ud*nn[2];
					nv[0] += vd*nn[0];
					nv[1] += vd*nn[1];
					nv[2] += vd*nn[2];
					Crossf(nvec, nu, nv);

					nvec[0] = -nvec[0];
					nvec[1] = -nvec[1];
					nvec[2] = -nvec[2];
					texres.nor = nvec;
					rgbnor |= TEX_NOR;
				}
				else {
					texco_mapping(shi, tex, mtex, co, dx, dy, texvec, dxt, dyt);
					rgbnor = multitex(tex, texvec, dxt, dyt, shi->osatex, &texres, shi->thread, mtex->which_output);
				}
			}
			else {
				texco_mapping(shi, tex, mtex, co, dx, dy, texvec, dxt, dyt);
				rgbnor = multitex(tex, texvec, dxt, dyt, shi->osatex, &texres, shi->thread, mtex->which_output);
			}

			/* texture output */

			if( (rgbnor & TEX_RGB) && (mtex->texflag & MTEX_RGBTOINT)) {
				texres.tin= (0.35*texres.tr+0.45*texres.tg+0.2*texres.tb);
				rgbnor-= TEX_RGB;
			}
			if(mtex->texflag & MTEX_NEGATIVE) {
				if(rgbnor & TEX_RGB) {
					texres.tr= 1.0-texres.tr;
					texres.tg= 1.0-texres.tg;
					texres.tb= 1.0-texres.tb;
				}
				texres.tin= 1.0-texres.tin;
			}
			if(mtex->texflag & MTEX_STENCIL) {
				if(rgbnor & TEX_RGB) {
					fact= texres.ta;
					texres.ta*= stencilTin;
					stencilTin*= fact;
				}
				else {
					fact= texres.tin;
					texres.tin*= stencilTin;
					stencilTin*= fact;
				}
			}
			else {
				Tnor*= stencilTin;
			}
			
			if(texres.nor) {
				if((rgbnor & TEX_NOR)==0) {
					/* make our own normal */
					if(rgbnor & TEX_RGB) {
						texres.nor[0]= texres.tr;
						texres.nor[1]= texres.tg;
						texres.nor[2]= texres.tb;
					}
					else {
						float co_nor= 0.5*cos(texres.tin-0.5);
						float si= 0.5*sin(texres.tin-0.5);
						float f1, f2;

						f1= shi->vn[0];
						f2= shi->vn[1];
						texres.nor[0]= f1*co_nor+f2*si;
						texres.nor[1]= f2*co_nor-f1*si;
						f1= shi->vn[1];
						f2= shi->vn[2];
						texres.nor[1]= f1*co_nor+f2*si;
						texres.nor[2]= f2*co_nor-f1*si;
					}
				}
				// warping, local space
				if(mtex->mapto & MAP_WARP) {
					warpvec[0]= mtex->warpfac*texres.nor[0];
					warpvec[1]= mtex->warpfac*texres.nor[1];
					warpvec[2]= mtex->warpfac*texres.nor[2];
					warpdone= 1;
				}
#if 0				
				if(mtex->texflag & MTEX_VIEWSPACE) {
					// rotate to global coords
					if(mtex->texco==TEXCO_ORCO || mtex->texco==TEXCO_UV) {
						if(shi->vlr && shi->obr && shi->obr->ob) {
							float len= Normalize(texres.nor);
							// can be optimized... (ton)
							Mat4Mul3Vecfl(shi->obr->ob->obmat, texres.nor);
							Mat4Mul3Vecfl(R.viewmat, texres.nor);
							Normalize(texres.nor);
							VecMulf(texres.nor, len);
						}
					}
				}
#endif				
			}

			/* mapping */
			if(mtex->mapto & (MAP_COL+MAP_COLSPEC+MAP_COLMIR)) {
				float tcol[3], colfac;
				
				/* stencil maps on the texture control slider, not texture intensity value */
				colfac= mtex->colfac*stencilTin;
				
				tcol[0]=texres.tr; tcol[1]=texres.tg; tcol[2]=texres.tb;
				
				if((rgbnor & TEX_RGB)==0) {
					tcol[0]= mtex->r;
					tcol[1]= mtex->g;
					tcol[2]= mtex->b;
				}
				else if(mtex->mapto & MAP_ALPHA) {
					texres.tin= stencilTin;
				}
				else texres.tin= texres.ta;
				
				/* inverse gamma correction */
				if (R.r.color_mgt_flag & R_COLOR_MANAGEMENT) {
					color_manage_linearize(tcol, tcol);
				}
				
				if(mtex->mapto & MAP_COL) {
					texture_rgb_blend(&shi->r, tcol, &shi->r, texres.tin, colfac, mtex->blendtype);
				}
				if(mtex->mapto & MAP_COLSPEC) {
					texture_rgb_blend(&shi->specr, tcol, &shi->specr, texres.tin, colfac, mtex->blendtype);
				}
				if(mtex->mapto & MAP_COLMIR) {
					// exception for envmap only
					if(tex->type==TEX_ENVMAP && mtex->blendtype==MTEX_BLEND) {
						fact= texres.tin*colfac;
						facm= 1.0- fact;
						shi->refcol[0]= fact + facm*shi->refcol[0];
						shi->refcol[1]= fact*tcol[0] + facm*shi->refcol[1];
						shi->refcol[2]= fact*tcol[1] + facm*shi->refcol[2];
						shi->refcol[3]= fact*tcol[2] + facm*shi->refcol[3];
					}
					else {
						texture_rgb_blend(&shi->mirr, tcol, &shi->mirr, texres.tin, colfac, mtex->blendtype);
					}
				}
			}
			if( (mtex->mapto & MAP_NORM) ) {
				if(texres.nor) {
					if(mtex->maptoneg & MAP_NORM) tex->norfac= -mtex->norfac;
					else tex->norfac= mtex->norfac;
					
					/* we need to code blending modes for normals too once.. now 1 exception hardcoded */
					
					if ((tex->type==TEX_IMAGE) && (tex->imaflag & TEX_NORMALMAP)) {
						/* qdn: for normalmaps, to invert the normalmap vector,
						   it is better to negate x & y instead of subtracting the vector as was done before */
						tex->norfac = mtex->norfac;
						if (mtex->maptoneg & MAP_NORM) {
							texres.nor[0] = -texres.nor[0];
							texres.nor[1] = -texres.nor[1];
						}
						fact = Tnor*tex->norfac;
						if (fact>1.f) fact = 1.f;
						facm = 1.f-fact;
						if(mtex->normapspace == MTEX_NSPACE_TANGENT) {
							/* qdn: tangent space */
							float B[3], tv[3];
							Crossf(B, shi->vn, shi->nmaptang);	/* bitangent */
							/* transform norvec from tangent space to object surface in camera space */
							tv[0] = texres.nor[0]*shi->nmaptang[0] + texres.nor[1]*B[0] + texres.nor[2]*shi->vn[0];
							tv[1] = texres.nor[0]*shi->nmaptang[1] + texres.nor[1]*B[1] + texres.nor[2]*shi->vn[1];
							tv[2] = texres.nor[0]*shi->nmaptang[2] + texres.nor[1]*B[2] + texres.nor[2]*shi->vn[2];
							shi->vn[0]= facm*shi->vn[0] + fact*tv[0];
							shi->vn[1]= facm*shi->vn[1] + fact*tv[1];
							shi->vn[2]= facm*shi->vn[2] + fact*tv[2];
						}
						else {
							float nor[3];

							VECCOPY(nor, texres.nor);

							if(mtex->normapspace == MTEX_NSPACE_CAMERA);
							else if(mtex->normapspace == MTEX_NSPACE_WORLD) {
								Mat4Mul3Vecfl(R.viewmat, nor);
							}
							else if(mtex->normapspace == MTEX_NSPACE_OBJECT) {
								if(shi->obr && shi->obr->ob)
									Mat4Mul3Vecfl(shi->obr->ob->obmat, nor);
								Mat4Mul3Vecfl(R.viewmat, nor);
							}

							Normalize(nor);

							/* qdn: worldspace */
							shi->vn[0]= facm*shi->vn[0] + fact*nor[0];
							shi->vn[1]= facm*shi->vn[1] + fact*nor[1];
							shi->vn[2]= facm*shi->vn[2] + fact*nor[2];
						}
					}
					else {
						if (mtex->texflag & MTEX_NEW_BUMP) {
							shi->vn[0] = texres.nor[0];
							shi->vn[1] = texres.nor[1];
							shi->vn[2] = texres.nor[2];
						}
						else {
							float nor[3], dot;
	
							if(shi->mat->mode & MA_TANGENT_V) {
								shi->tang[0]+= Tnor*tex->norfac*texres.nor[0];
								shi->tang[1]+= Tnor*tex->norfac*texres.nor[1];
								shi->tang[2]+= Tnor*tex->norfac*texres.nor[2];
							}
	
							/* prevent bump to become negative normal */
							nor[0]= Tnor*tex->norfac*texres.nor[0];
							nor[1]= Tnor*tex->norfac*texres.nor[1];
							nor[2]= Tnor*tex->norfac*texres.nor[2];
							
							dot= 0.5f + 0.5f*INPR(nor, shi->vn);
							
							shi->vn[0]+= dot*nor[0];
							shi->vn[1]+= dot*nor[1];
							shi->vn[2]+= dot*nor[2];
						}
					}
					Normalize(shi->vn);
					
					/* this makes sure the bump is passed on to the next texture */
					shi->orn[0]= -shi->vn[0];
					shi->orn[1]= -shi->vn[1];
					shi->orn[2]= -shi->vn[2];
					
					/* reflection vector */
					calc_R_ref(shi);
				}
			}

			if( mtex->mapto & MAP_DISPLACE ) {
				/* Now that most textures offer both Nor and Intensity, allow  */
				/* both to work, and let user select with slider.   */
				if(texres.nor) {
					if(mtex->maptoneg & MAP_DISPLACE) tex->norfac= -mtex->norfac;
					else tex->norfac= mtex->norfac;

					shi->displace[0]+= 0.2f*Tnor*tex->norfac*texres.nor[0];
					shi->displace[1]+= 0.2f*Tnor*tex->norfac*texres.nor[1];
					shi->displace[2]+= 0.2f*Tnor*tex->norfac*texres.nor[2];
				}
				
				if(rgbnor & TEX_RGB) {
					if(texres.talpha) texres.tin= texres.ta;
					else texres.tin= (0.35f*texres.tr+0.45f*texres.tg+0.2f*texres.tb);
				}

				if(mtex->maptoneg & MAP_DISPLACE) {
					factt= (texres.tin-0.5f)*mtex->dispfac*stencilTin; facmm= 1.0f-factt;
				}
				else {
					factt= (0.5f-texres.tin)*mtex->dispfac*stencilTin; facmm= 1.0f-factt;
				}

				if(mtex->blendtype==MTEX_BLEND) {
					shi->displace[0]= factt*shi->vn[0] + facmm*shi->displace[0];
					shi->displace[1]= factt*shi->vn[1] + facmm*shi->displace[1];
					shi->displace[2]= factt*shi->vn[2] + facmm*shi->displace[2];
				}
				else if(mtex->blendtype==MTEX_MUL) {
					shi->displace[0]*= factt*shi->vn[0];
					shi->displace[1]*= factt*shi->vn[1];
					shi->displace[2]*= factt*shi->vn[2];
				}
				else { /* add or sub */
					if(mtex->blendtype==MTEX_SUB) factt= -factt;
					else factt= factt;
					shi->displace[0]+= factt*shi->vn[0];
					shi->displace[1]+= factt*shi->vn[1];
					shi->displace[2]+= factt*shi->vn[2];
				}
			}

			if(mtex->mapto & MAP_VARS) {
				/* stencil maps on the texture control slider, not texture intensity value */
				float varfac= mtex->varfac*stencilTin;
				
				if(rgbnor & TEX_RGB) {
					if(texres.talpha) texres.tin= texres.ta;
					else texres.tin= (0.35*texres.tr+0.45*texres.tg+0.2*texres.tb);
				}

				if(mtex->mapto & MAP_REF) {
					int flip= mtex->maptoneg & MAP_REF;

					shi->refl= texture_value_blend(mtex->def_var, shi->refl, texres.tin, varfac, mtex->blendtype, flip);
					if(shi->refl<0.0) shi->refl= 0.0;
				}
				if(mtex->mapto & MAP_SPEC) {
					int flip= mtex->maptoneg & MAP_SPEC;
					
					shi->spec= texture_value_blend(mtex->def_var, shi->spec, texres.tin, varfac, mtex->blendtype, flip);
					if(shi->spec<0.0) shi->spec= 0.0;
				}
				if(mtex->mapto & MAP_EMIT) {
					int flip= mtex->maptoneg & MAP_EMIT;

					shi->emit= texture_value_blend(mtex->def_var, shi->emit, texres.tin, varfac, mtex->blendtype, flip);
					if(shi->emit<0.0) shi->emit= 0.0;
				}
				if(mtex->mapto & MAP_ALPHA) {
					int flip= mtex->maptoneg & MAP_ALPHA;

					shi->alpha= texture_value_blend(mtex->def_var, shi->alpha, texres.tin, varfac, mtex->blendtype, flip);
					if(shi->alpha<0.0) shi->alpha= 0.0;
					else if(shi->alpha>1.0) shi->alpha= 1.0;
				}
				if(mtex->mapto & MAP_HAR) {
					int flip= mtex->maptoneg & MAP_HAR;
					float har;  // have to map to 0-1
					
					har= ((float)shi->har)/128.0;
					har= 128.0*texture_value_blend(mtex->def_var, har, texres.tin, varfac, mtex->blendtype, flip);
					
					if(har<1.0) shi->har= 1; 
					else if(har>511.0) shi->har= 511;
					else shi->har= (int)har;
				}
				if(mtex->mapto & MAP_RAYMIRR) {
					int flip= mtex->maptoneg & MAP_RAYMIRR;

					shi->ray_mirror= texture_value_blend(mtex->def_var, shi->ray_mirror, texres.tin, varfac, mtex->blendtype, flip);
					if(shi->ray_mirror<0.0) shi->ray_mirror= 0.0;
					else if(shi->ray_mirror>1.0) shi->ray_mirror= 1.0;
				}
				if(mtex->mapto & MAP_TRANSLU) {
					int flip= mtex->maptoneg & MAP_TRANSLU;

					shi->translucency= texture_value_blend(mtex->def_var, shi->translucency, texres.tin, varfac, mtex->blendtype, flip);
					if(shi->translucency<0.0) shi->translucency= 0.0;
					else if(shi->translucency>1.0) shi->translucency= 1.0;
				}
				if(mtex->mapto & MAP_LAYER) {
					int flip= mtex->maptoneg & MAP_LAYER;
					
					shi->layerfac= texture_value_blend(mtex->def_var, shi->layerfac, texres.tin, varfac, mtex->blendtype, flip);
					if(shi->layerfac<0.0) shi->layerfac= 0.0;
					else if(shi->layerfac>1.0) shi->layerfac= 1.0;
				}
				if(mtex->mapto & MAP_AMB) {
					int flip= mtex->maptoneg & MAP_AMB;

					shi->amb= texture_value_blend(mtex->def_var, shi->amb, texres.tin, varfac, mtex->blendtype, flip);
					if(shi->amb<0.0) shi->amb= 0.0;
					else if(shi->amb>1.0) shi->amb= 1.0;
					
					shi->ambr= shi->amb*R.wrld.ambr;
					shi->ambg= shi->amb*R.wrld.ambg;
					shi->ambb= shi->amb*R.wrld.ambb;
				}
			}
		}
	}
}


void do_volume_tex(ShadeInput *shi, float *xyz, int mapto_flag, float *col, float *val)
{
	MTex *mtex;
	Tex *tex;
	TexResult texres= {0.0f, 0.0f, 0.0f, 0.0f, 0.0f, 0, NULL};
	int tex_nr, rgbnor= 0;
	float co[3], texvec[3];
	float fact, stencilTin=1.0;
	
	if (R.r.scemode & R_NO_TEX) return;
	/* here: test flag if there's a tex (todo) */
	
	for(tex_nr=0; tex_nr<MAX_MTEX; tex_nr++) {
		/* separate tex switching */
		if(shi->mat->septex & (1<<tex_nr)) continue;
		
		if(shi->mat->mtex[tex_nr]) {
			mtex= shi->mat->mtex[tex_nr];
			tex= mtex->tex;
			if(tex==0) continue;
			
			/* only process if this texture is mapped 
			 * to one that we're interested in */
			if (!(mtex->mapto & mapto_flag)) continue;
			
			/* which coords */
			if(mtex->texco==TEXCO_OBJECT) { 
				Object *ob= mtex->object;
				ob= mtex->object;
				if(ob) {						
					VECCOPY(co, xyz);	
					if(mtex->texflag & MTEX_OB_DUPLI_ORIG) {
						if(shi->obi && shi->obi->duplitexmat)
							Mat4MulVecfl(shi->obi->duplitexmat, co);					
					} 
					Mat4MulVecfl(ob->imat, co);
				}
			}
			/* not really orco, but 'local' */
			else if(mtex->texco==TEXCO_ORCO) {
				
				if(mtex->texflag & MTEX_DUPLI_MAPTO) {
					VECCOPY(co, shi->duplilo);
				}
				else {
					Object *ob= shi->obi->ob;
					VECCOPY(co, xyz);
					Mat4MulVecfl(ob->imat, co);
				}
			}
			else if(mtex->texco==TEXCO_GLOB) {							
			   VECCOPY(co, xyz);
			   Mat4MulVecfl(R.viewinv, co);
			}
			else continue;	// can happen when texco defines disappear and it renders old files

			texres.nor= NULL;
			
			if(tex->type==TEX_IMAGE) {
				continue;	/* not supported yet */				
				//do_2d_mapping(mtex, texvec, NULL, NULL, dxt, dyt);
			}
			else {
				/* placement */
				if(mtex->projx) texvec[0]= mtex->size[0]*(co[mtex->projx-1]+mtex->ofs[0]);
				else texvec[0]= mtex->size[0]*(mtex->ofs[0]);

				if(mtex->projy) texvec[1]= mtex->size[1]*(co[mtex->projy-1]+mtex->ofs[1]);
				else texvec[1]= mtex->size[1]*(mtex->ofs[1]);

				if(mtex->projz) texvec[2]= mtex->size[2]*(co[mtex->projz-1]+mtex->ofs[2]);
				else texvec[2]= mtex->size[2]*(mtex->ofs[2]);
			}
			
			rgbnor= multitex(tex, texvec, NULL, NULL, 0, &texres, 0, mtex->which_output);	/* NULL = dxt/dyt, 0 = shi->osatex - not supported */
			
			/* texture output */

			if( (rgbnor & TEX_RGB) && (mtex->texflag & MTEX_RGBTOINT)) {
				texres.tin= (0.35*texres.tr+0.45*texres.tg+0.2*texres.tb);
				rgbnor-= TEX_RGB;
			}
			if(mtex->texflag & MTEX_NEGATIVE) {
				if(rgbnor & TEX_RGB) {
					texres.tr= 1.0-texres.tr;
					texres.tg= 1.0-texres.tg;
					texres.tb= 1.0-texres.tb;
				}
				texres.tin= 1.0-texres.tin;
			}
			if(mtex->texflag & MTEX_STENCIL) {
				if(rgbnor & TEX_RGB) {
					fact= texres.ta;
					texres.ta*= stencilTin;
					stencilTin*= fact;
				}
				else {
					fact= texres.tin;
					texres.tin*= stencilTin;
					stencilTin*= fact;
				}
			}
			
			
			if((mapto_flag & (MAP_EMISSION_COL+MAP_ABSORPTION_COL)) && (mtex->mapto & (MAP_EMISSION_COL+MAP_ABSORPTION_COL))) {
				float tcol[3], colfac;
				
				/* stencil maps on the texture control slider, not texture intensity value */
				colfac= mtex->colfac*stencilTin;
				
				if((rgbnor & TEX_RGB)==0) {
					tcol[0]= mtex->r;
					tcol[1]= mtex->g;
					tcol[2]= mtex->b;
				} else {
					tcol[0]=texres.tr;
					tcol[1]=texres.tg;
					tcol[2]=texres.tb;
					if(texres.talpha)
						texres.tin= texres.ta;
				}
				
				/* inverse gamma correction */
				if (R.r.color_mgt_flag & R_COLOR_MANAGEMENT) {
					color_manage_linearize(tcol, tcol);
				}
				
				/* used for emit */
				if((mapto_flag & MAP_EMISSION_COL) && (mtex->mapto & MAP_EMISSION_COL)) {
					texture_rgb_blend(col, tcol, col, texres.tin, colfac, mtex->blendtype);
				}
				
				/* MAP_COLMIR is abused for absorption colour at the moment */
				if((mapto_flag & MAP_ABSORPTION_COL) && (mtex->mapto & MAP_ABSORPTION_COL)) {
					texture_rgb_blend(col, tcol, col, texres.tin, colfac, mtex->blendtype);
				}
			}
			
			if((mapto_flag & MAP_VARS) && (mtex->mapto & MAP_VARS)) {
				/* stencil maps on the texture control slider, not texture intensity value */
				float varfac= mtex->varfac*stencilTin;
				
				/* convert RGB to intensity if intensity info isn't provided */
				if (!(rgbnor & TEX_INT)) {
					if (rgbnor & TEX_RGB) {
						if(texres.talpha) texres.tin= texres.ta;
						else texres.tin= (0.35*texres.tr+0.45*texres.tg+0.2*texres.tb);
					}
				}
				
				if((mapto_flag & MAP_EMISSION) && (mtex->mapto & MAP_EMISSION)) {
					int flip= mtex->maptoneg & MAP_EMISSION;

					*val = texture_value_blend(mtex->def_var, *val, texres.tin, varfac, mtex->blendtype, flip);
					if(*val<0.0) *val= 0.0;
				}
				if((mapto_flag & MAP_DENSITY) && (mtex->mapto & MAP_DENSITY)) {
					int flip= mtex->maptoneg & MAP_DENSITY;

					*val = texture_value_blend(mtex->def_var, *val, texres.tin, varfac, mtex->blendtype, flip);
					CLAMP(*val, 0.0, 1.0);
				}
				if((mapto_flag & MAP_ABSORPTION) && (mtex->mapto & MAP_ABSORPTION)) {
					int flip= mtex->maptoneg & MAP_ABSORPTION;
					
					*val = texture_value_blend(mtex->def_var, *val, texres.tin, varfac, mtex->blendtype, flip);
					CLAMP(*val, 0.0, 1.0);
				}
				if((mapto_flag & MAP_SCATTERING) && (mtex->mapto & MAP_SCATTERING)) {
					int flip= mtex->maptoneg & MAP_SCATTERING;
					
					*val = texture_value_blend(mtex->def_var, *val, texres.tin, varfac, mtex->blendtype, flip);
					CLAMP(*val, 0.0, 1.0);
				}
			}
		}
	}
}


/* ------------------------------------------------------------------------- */

void do_halo_tex(HaloRen *har, float xn, float yn, float *colf)
{
	MTex *mtex;
	TexResult texres= {0.0f, 0.0f, 0.0f, 0.0f, 0.0f, 0, NULL};
	float texvec[3], dxt[3], dyt[3], fact, facm, dx;
	int rgb, osatex;

	if (R.r.scemode & R_NO_TEX) return;
	
	mtex= har->mat->mtex[0];
	if(mtex->tex==NULL) return;
	
	/* no normal mapping */
	texres.nor= NULL;
		
	texvec[0]= xn/har->rad;
	texvec[1]= yn/har->rad;
	texvec[2]= 0.0;
	
	osatex= (har->mat->texco & TEXCO_OSA);

	/* placement */
	if(mtex->projx) texvec[0]= mtex->size[0]*(texvec[mtex->projx-1]+mtex->ofs[0]);
	else texvec[0]= mtex->size[0]*(mtex->ofs[0]);
	
	if(mtex->projy) texvec[1]= mtex->size[1]*(texvec[mtex->projy-1]+mtex->ofs[1]);
	else texvec[1]= mtex->size[1]*(mtex->ofs[1]);
	
	if(mtex->projz) texvec[2]= mtex->size[2]*(texvec[mtex->projz-1]+mtex->ofs[2]);
	else texvec[2]= mtex->size[2]*(mtex->ofs[2]);
	
	if(osatex) {
	
		dx= 1.0/har->rad;
	
		if(mtex->projx) {
			dxt[0]= mtex->size[0]*dx;
			dyt[0]= mtex->size[0]*dx;
		}
		else dxt[0]= dyt[0]= 0.0;
		
		if(mtex->projy) {
			dxt[1]= mtex->size[1]*dx;
			dyt[1]= mtex->size[1]*dx;
		}
		else dxt[1]= dyt[1]= 0.0;
		
		if(mtex->projz) {
			dxt[2]= 0.0;
			dyt[2]= 0.0;
		}
		else dxt[2]= dyt[2]= 0.0;

	}

	if(mtex->tex->type==TEX_IMAGE) do_2d_mapping(mtex, texvec, NULL, NULL, dxt, dyt);
	
	rgb= multitex(mtex->tex, texvec, dxt, dyt, osatex, &texres, 0, mtex->which_output);

	/* texture output */
	if(rgb && (mtex->texflag & MTEX_RGBTOINT)) {
		texres.tin= (0.35*texres.tr+0.45*texres.tg+0.2*texres.tb);
		rgb= 0;
	}
	if(mtex->texflag & MTEX_NEGATIVE) {
		if(rgb) {
			texres.tr= 1.0-texres.tr;
			texres.tg= 1.0-texres.tg;
			texres.tb= 1.0-texres.tb;
		}
		else texres.tin= 1.0-texres.tin;
	}

	/* mapping */
	if(mtex->mapto & MAP_COL) {
		
		if(rgb==0) {
			texres.tr= mtex->r;
			texres.tg= mtex->g;
			texres.tb= mtex->b;
		}
		else if(mtex->mapto & MAP_ALPHA) {
			texres.tin= 1.0;
		}
		else texres.tin= texres.ta;

		/* inverse gamma correction */
		if (R.r.color_mgt_flag & R_COLOR_MANAGEMENT) {
			color_manage_linearize(&texres.tr, &texres.tr);
		}

		fact= texres.tin*mtex->colfac;
		facm= 1.0-fact;
		
		if(mtex->blendtype==MTEX_MUL) {
			facm= 1.0-mtex->colfac;
		}
		
		if(mtex->blendtype==MTEX_SUB) fact= -fact;

		if(mtex->blendtype==MTEX_BLEND) {
			colf[0]= (fact*texres.tr + facm*har->r);
			colf[1]= (fact*texres.tg + facm*har->g);
			colf[2]= (fact*texres.tb + facm*har->b);
		}
		else if(mtex->blendtype==MTEX_MUL) {
			colf[0]= (facm+fact*texres.tr)*har->r;
			colf[1]= (facm+fact*texres.tg)*har->g;
			colf[2]= (facm+fact*texres.tb)*har->b;
		}
		else {
			colf[0]= (fact*texres.tr + har->r);
			colf[1]= (fact*texres.tg + har->g);
			colf[2]= (fact*texres.tb + har->b);
			
			CLAMP(colf[0], 0.0, 1.0);
			CLAMP(colf[1], 0.0, 1.0);
			CLAMP(colf[2], 0.0, 1.0);
		}
	}
	if(mtex->mapto & MAP_ALPHA) {
		if(rgb) {
			if(texres.talpha) texres.tin= texres.ta;
			else texres.tin= (0.35*texres.tr+0.45*texres.tg+0.2*texres.tb);
		}
				
		colf[3]*= texres.tin;
	}
}

/* ------------------------------------------------------------------------- */

/* hor and zen are RGB vectors, blend is 1 float, should all be initialized */
void do_sky_tex(float *rco, float *lo, float *dxyview, float *hor, float *zen, float *blend, int skyflag, short thread)
{
	MTex *mtex;
	TexResult texres= {0.0f, 0.0f, 0.0f, 0.0f, 0.0f, 0, NULL};
	float *co, fact, stencilTin=1.0;
	float tempvec[3], texvec[3], dxt[3], dyt[3];
	int tex_nr, rgb= 0, ok;
	
	if (R.r.scemode & R_NO_TEX) return;
	/* todo: add flag to test if there's a tex */
	texres.nor= NULL;
	
	for(tex_nr=0; tex_nr<MAX_MTEX; tex_nr++) {
		if(R.wrld.mtex[tex_nr]) {
			mtex= R.wrld.mtex[tex_nr];
			
			if(mtex->tex==0) continue;
			/* if(mtex->mapto==0) continue; */
			
			/* which coords */
			co= lo;
			
			/* dxt dyt just from 1 value */
			if(dxyview) {
				dxt[0]= dxt[1]= dxt[2]= dxyview[0];
				dyt[0]= dyt[1]= dyt[2]= dxyview[1];
			}
			else {
				dxt[0]= dxt[1]= dxt[2]= 0.0;
				dyt[0]= dyt[1]= dyt[2]= 0.0;
			}
			
			/* Grab the mapping settings for this texture */
			switch(mtex->texco) {
			case TEXCO_ANGMAP:
				/* only works with texture being "real" */
				fact= (1.0/M_PI)*acos(lo[2])/(sqrt(lo[0]*lo[0] + lo[1]*lo[1])); 
				tempvec[0]= lo[0]*fact;
				tempvec[1]= lo[1]*fact;
				tempvec[2]= 0.0;
				co= tempvec;
				break;
				
			case TEXCO_H_SPHEREMAP:
			case TEXCO_H_TUBEMAP:
				if(skyflag & WO_ZENUP) {
					if(mtex->texco==TEXCO_H_TUBEMAP) tubemap(lo[0], lo[2], lo[1], tempvec, tempvec+1);
					else spheremap(lo[0], lo[2], lo[1], tempvec, tempvec+1);
					/* tube/spheremap maps for outside view, not inside */
					tempvec[0]= 1.0-tempvec[0];
					/* only top half */
					tempvec[1]= 2.0*tempvec[1]-1.0;
					tempvec[2]= 0.0;
					/* and correction for do_2d_mapping */
					tempvec[0]= 2.0*tempvec[0]-1.0;
					tempvec[1]= 2.0*tempvec[1]-1.0;
					co= tempvec;
				}
				else {
					/* potentially dangerous... check with multitex! */
					continue;
				}
				break;
			case TEXCO_OBJECT:
				if(mtex->object) {
					VECCOPY(tempvec, lo);
					Mat4MulVecfl(mtex->object->imat, tempvec);
					co= tempvec;
				}
				break;
				
			case TEXCO_GLOB:
				if(rco) {
					VECCOPY(tempvec, rco);
					Mat4MulVecfl(R.viewinv, tempvec);
					co= tempvec;
				}
				else
					co= lo;
				
//				VECCOPY(shi->dxgl, shi->dxco);
//				Mat3MulVecfl(R.imat, shi->dxco);
//				VECCOPY(shi->dygl, shi->dyco);
//				Mat3MulVecfl(R.imat, shi->dyco);
				break;
			}
			
			/* placement */			
			if(mtex->projx) texvec[0]= mtex->size[0]*(co[mtex->projx-1]+mtex->ofs[0]);
			else texvec[0]= mtex->size[0]*(mtex->ofs[0]);
			
			if(mtex->projy) texvec[1]= mtex->size[1]*(co[mtex->projy-1]+mtex->ofs[1]);
			else texvec[1]= mtex->size[1]*(mtex->ofs[1]);
			
			if(mtex->projz) texvec[2]= mtex->size[2]*(co[mtex->projz-1]+mtex->ofs[2]);
			else texvec[2]= mtex->size[2]*(mtex->ofs[2]);
			
			/* texture */
			if(mtex->tex->type==TEX_IMAGE) do_2d_mapping(mtex, texvec, NULL, NULL, dxt, dyt);
		
			rgb= multitex(mtex->tex, texvec, dxt, dyt, R.osa, &texres, thread, mtex->which_output);
			
			/* texture output */
			if(rgb && (mtex->texflag & MTEX_RGBTOINT)) {
				texres.tin= (0.35*texres.tr+0.45*texres.tg+0.2*texres.tb);
				rgb= 0;
			}
			if(mtex->texflag & MTEX_NEGATIVE) {
				if(rgb) {
					texres.tr= 1.0-texres.tr;
					texres.tg= 1.0-texres.tg;
					texres.tb= 1.0-texres.tb;
				}
				else texres.tin= 1.0-texres.tin;
			}
			if(mtex->texflag & MTEX_STENCIL) {
				if(rgb) {
					fact= texres.ta;
					texres.ta*= stencilTin;
					stencilTin*= fact;
				}
				else {
					fact= texres.tin;
					texres.tin*= stencilTin;
					stencilTin*= fact;
				}
			}
			else {
				if(rgb) texres.ta *= stencilTin;
				else texres.tin*= stencilTin;
			}
			
			/* color mapping */
			if(mtex->mapto & (WOMAP_HORIZ+WOMAP_ZENUP+WOMAP_ZENDOWN)) {
				float tcol[3];
				
				if(rgb==0) {
					texres.tr= mtex->r;
					texres.tg= mtex->g;
					texres.tb= mtex->b;
				}
				else texres.tin= texres.ta;
				
				tcol[0]= texres.tr; tcol[1]= texres.tg; tcol[2]= texres.tb;

				/* inverse gamma correction */
				if (R.r.color_mgt_flag & R_COLOR_MANAGEMENT) {
					color_manage_linearize(tcol, tcol);
				}

				if(mtex->mapto & WOMAP_HORIZ) {
					texture_rgb_blend(hor, tcol, hor, texres.tin, mtex->colfac, mtex->blendtype);
				}
				if(mtex->mapto & (WOMAP_ZENUP+WOMAP_ZENDOWN)) {
					ok= 0;
					if(R.wrld.skytype & WO_SKYREAL) {
						if((skyflag & WO_ZENUP)) {
							if(mtex->mapto & WOMAP_ZENUP) ok= 1;
						}
						else if(mtex->mapto & WOMAP_ZENDOWN) ok= 1;
					}
					else ok= 1;
					
					if(ok) {
						texture_rgb_blend(zen, tcol, zen, texres.tin, mtex->colfac, mtex->blendtype);
					}
				}
			}
			if(mtex->mapto & WOMAP_BLEND) {
				if(rgb) texres.tin= (0.35*texres.tr+0.45*texres.tg+0.2*texres.tb);
				
				*blend= texture_value_blend(mtex->def_var, *blend, texres.tin, mtex->varfac, mtex->blendtype, 0);
			}
		}
	}
}

/* ------------------------------------------------------------------------- */
/* colf supposed to be initialized with la->r,g,b */

void do_lamp_tex(LampRen *la, float *lavec, ShadeInput *shi, float *colf, int effect)
{
	Object *ob;
	MTex *mtex;
	Tex *tex;
	TexResult texres= {0.0f, 0.0f, 0.0f, 0.0f, 0.0f, 0, NULL};
	float *co = NULL, *dx = NULL, *dy = NULL, fact, stencilTin=1.0;
	float texvec[3], dxt[3], dyt[3], tempvec[3];
	int i, tex_nr, rgb= 0;
	
	if (R.r.scemode & R_NO_TEX) return;
	tex_nr= 0;
	
	for(; tex_nr<MAX_MTEX; tex_nr++) {
		
		if(la->mtex[tex_nr]) {
			mtex= la->mtex[tex_nr];
			
			tex= mtex->tex;
			if(tex==NULL) continue;
			texres.nor= NULL;
			
			/* which coords */
			if(mtex->texco==TEXCO_OBJECT) {
				ob= mtex->object;
				if(ob) {
					co= tempvec;
					dx= dxt;
					dy= dyt;
					VECCOPY(tempvec, shi->co);
					Mat4MulVecfl(ob->imat, tempvec);
					if(shi->osatex) {
						VECCOPY(dxt, shi->dxco);
						VECCOPY(dyt, shi->dyco);
						Mat4Mul3Vecfl(ob->imat, dxt);
						Mat4Mul3Vecfl(ob->imat, dyt);
					}
				}
				else {
					co= shi->co;
					dx= shi->dxco; dy= shi->dyco;
				}
			}
			else if(mtex->texco==TEXCO_GLOB) {
				co= shi->gl; dx= shi->dxco; dy= shi->dyco;
				VECCOPY(shi->gl, shi->co);
				Mat4MulVecfl(R.viewinv, shi->gl);
			}
			else if(mtex->texco==TEXCO_VIEW) {
				
				VECCOPY(tempvec, lavec);
				Mat3MulVecfl(la->imat, tempvec);
				
				if(la->type==LA_SPOT) {
					tempvec[0]*= la->spottexfac;
					tempvec[1]*= la->spottexfac;
				}
				co= tempvec; 
				
				dx= dxt; dy= dyt;	
				if(shi->osatex) {
					VECCOPY(dxt, shi->dxlv);
					VECCOPY(dyt, shi->dylv);
					/* need some matrix conversion here? la->imat is a [3][3]  matrix!!! **/
					Mat3MulVecfl(la->imat, dxt);
					Mat3MulVecfl(la->imat, dyt);
					
					VecMulf(dxt, la->spottexfac);
					VecMulf(dyt, la->spottexfac);
				}
			}
			
			
			/* placement */
			if(mtex->projx && co) texvec[0]= mtex->size[0]*(co[mtex->projx-1]+mtex->ofs[0]);
			else texvec[0]= mtex->size[0]*(mtex->ofs[0]);
			
			if(mtex->projy && co) texvec[1]= mtex->size[1]*(co[mtex->projy-1]+mtex->ofs[1]);
			else texvec[1]= mtex->size[1]*(mtex->ofs[1]);
			
			if(mtex->projz && co) texvec[2]= mtex->size[2]*(co[mtex->projz-1]+mtex->ofs[2]);
			else texvec[2]= mtex->size[2]*(mtex->ofs[2]);
			
			if(shi->osatex) {
				if (!dx) {
					for(i=0;i<2;i++) { 
						dxt[i] = dyt[i] = 0.0;
					}
				} else {
					if(mtex->projx) {
						dxt[0]= mtex->size[0]*dx[mtex->projx-1];
						dyt[0]= mtex->size[0]*dy[mtex->projx-1];
					} else {
						dxt[0]= 0.0;
						dyt[0]= 0.0;
					}
					if(mtex->projy) {
						dxt[1]= mtex->size[1]*dx[mtex->projy-1];
						dyt[1]= mtex->size[1]*dy[mtex->projy-1];
					} else {
						dxt[1]= 0.0;
						dyt[1]= 0.0;
					}
					if(mtex->projz) {
						dxt[2]= mtex->size[2]*dx[mtex->projz-1];
						dyt[2]= mtex->size[2]*dy[mtex->projz-1];
					} else {
						dxt[2]= 0.0;
						dyt[2]= 0.0;
					}
				}
			}
			
			/* texture */
			if(tex->type==TEX_IMAGE) {
				do_2d_mapping(mtex, texvec, NULL, NULL, dxt, dyt);
			}
			
			rgb= multitex(tex, texvec, dxt, dyt, shi->osatex, &texres, shi->thread, mtex->which_output);

			/* texture output */
			if(rgb && (mtex->texflag & MTEX_RGBTOINT)) {
				texres.tin= (0.35*texres.tr+0.45*texres.tg+0.2*texres.tb);
				rgb= 0;
			}
			if(mtex->texflag & MTEX_NEGATIVE) {
				if(rgb) {
					texres.tr= 1.0-texres.tr;
					texres.tg= 1.0-texres.tg;
					texres.tb= 1.0-texres.tb;
				}
				else texres.tin= 1.0-texres.tin;
			}
			if(mtex->texflag & MTEX_STENCIL) {
				if(rgb) {
					fact= texres.ta;
					texres.ta*= stencilTin;
					stencilTin*= fact;
				}
				else {
					fact= texres.tin;
					texres.tin*= stencilTin;
					stencilTin*= fact;
				}
			}
			else {
				if(rgb) texres.ta*= stencilTin;
				else texres.tin*= stencilTin;
			}
			
			/* mapping */
			if(((mtex->mapto & LAMAP_COL) && (effect & LA_TEXTURE))||((mtex->mapto & LAMAP_SHAD) && (effect & LA_SHAD_TEX))) {
				float col[3];
				
				if(rgb==0) {
					texres.tr= mtex->r;
					texres.tg= mtex->g;
					texres.tb= mtex->b;
				}
				else if(mtex->mapto & MAP_ALPHA) {
					texres.tin= stencilTin;
				}
				else texres.tin= texres.ta;

				/* inverse gamma correction */
				if (R.r.color_mgt_flag & R_COLOR_MANAGEMENT) {
					color_manage_linearize(&texres.tr, &texres.tr);
				}

				/* lamp colors were premultiplied with this */
				col[0]= texres.tr*la->energy;
				col[1]= texres.tg*la->energy;
				col[2]= texres.tb*la->energy;
				
				texture_rgb_blend(colf, col, colf, texres.tin, mtex->colfac, mtex->blendtype);
			}
		}
	}
}

/* ------------------------------------------------------------------------- */

int externtex(MTex *mtex, float *vec, float *tin, float *tr, float *tg, float *tb, float *ta)
{
	Tex *tex;
	TexResult texr;
	float dxt[3], dyt[3], texvec[3];
	int rgb;
	
	tex= mtex->tex;
	if(tex==NULL) return 0;
	texr.nor= NULL;
	
	/* placement */
	if(mtex->projx) texvec[0]= mtex->size[0]*(vec[mtex->projx-1]+mtex->ofs[0]);
	else texvec[0]= mtex->size[0]*(mtex->ofs[0]);
	
	if(mtex->projy) texvec[1]= mtex->size[1]*(vec[mtex->projy-1]+mtex->ofs[1]);
	else texvec[1]= mtex->size[1]*(mtex->ofs[1]);
	
	if(mtex->projz) texvec[2]= mtex->size[2]*(vec[mtex->projz-1]+mtex->ofs[2]);
	else texvec[2]= mtex->size[2]*(mtex->ofs[2]);
	
	/* texture */
	if(tex->type==TEX_IMAGE) {
		do_2d_mapping(mtex, texvec, NULL, NULL, dxt, dyt);
	}
	
	rgb= multitex(tex, texvec, dxt, dyt, 0, &texr, 0, mtex->which_output);
	
	if(rgb) {
		texr.tin= (0.35*texr.tr+0.45*texr.tg+0.2*texr.tb);
	}
	else {
		texr.tr= mtex->r;
		texr.tg= mtex->g;
		texr.tb= mtex->b;
	}
	
	*tin= texr.tin;
	*tr= texr.tr;
	*tg= texr.tg;
	*tb= texr.tb;
	*ta= texr.ta;

	return (rgb != 0);
}


/* ------------------------------------------------------------------------- */

void render_realtime_texture(ShadeInput *shi, Image *ima)
{
	TexResult texr;
	static Tex imatex[BLENDER_MAX_THREADS];	// threadsafe
	static int firsttime= 1;
	Tex *tex;
	float texvec[3], dx[2], dy[2];
	ShadeInputUV *suv= &shi->uv[shi->actuv];
	int a;

	if(R.r.scemode & R_NO_TEX) return;

	if(firsttime) {
		BLI_lock_thread(LOCK_IMAGE);
		if(firsttime) {
			for(a=0; a<BLENDER_MAX_THREADS; a++) {
				memset(&imatex[a], 0, sizeof(Tex));
				default_tex(&imatex[a]);
				imatex[a].type= TEX_IMAGE;
			}

			firsttime= 0;
		}
		BLI_unlock_thread(LOCK_IMAGE);
	}
	
	tex= &imatex[shi->thread];
	tex->iuser.ok= ima->ok;
	
	texvec[0]= 0.5+0.5*suv->uv[0];
	texvec[1]= 0.5+0.5*suv->uv[1];
	texvec[2] = 0;  // initalize it because imagewrap looks at it.
	if(shi->osatex) {
		dx[0]= 0.5*suv->dxuv[0];
		dx[1]= 0.5*suv->dxuv[1];
		dy[0]= 0.5*suv->dyuv[0];
		dy[1]= 0.5*suv->dyuv[1];
	}
	
	texr.nor= NULL;
	
	if(shi->osatex) imagewraposa(tex, ima, NULL, texvec, dx, dy, &texr);
	else imagewrap(tex, ima, NULL, texvec, &texr); 

	shi->vcol[0]*= texr.tr;
	shi->vcol[1]*= texr.tg;
	shi->vcol[2]*= texr.tb;
	shi->vcol[3]*= texr.ta;
}

/* eof */<|MERGE_RESOLUTION|>--- conflicted
+++ resolved
@@ -1631,11 +1631,7 @@
 	float fact, facm, factt, facmm, stencilTin=1.0;
 	float texvec[3], dxt[3], dyt[3], tempvec[3], norvec[3], warpvec[3]={0.0f, 0.0f, 0.0f}, Tnor=1.0;
 	int tex_nr, rgbnor= 0, warpdone=0;
-<<<<<<< HEAD
-	float nu[3], nv[3], nn[3] = {0,0,0}, dudnu = 1.f, dudnv = 0.f, dvdnu = 0.f, dvdnv = 1.f; // bump mapping
-=======
 	float nu[3] = {0,0,0}, nv[3] = {0,0,0}, nn[3] = {0,0,0}, dudnu = 1.f, dudnv = 0.f, dvdnu = 0.f, dvdnv = 1.f; // bump mapping
->>>>>>> 8ea29046
 	int nunvdone= 0;
 
 	if (R.r.scemode & R_NO_TEX) return;
