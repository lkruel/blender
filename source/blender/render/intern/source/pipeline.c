--- conflicted
+++ resolved
@@ -2916,70 +2916,6 @@
 	}
 }
 
-<<<<<<< HEAD
-=======
-const float default_envmap_layout[] = { 0, 0, 1, 0, 2, 0, 0, 1, 1, 1, 2, 1 };
-
-bool RE_WriteEnvmapResult(struct ReportList *reports, Scene *scene, EnvMap *env, const char *relpath, const char imtype, float layout[12])
-{
-	ImageFormatData imf;
-	ImBuf *ibuf = NULL;
-	int ok;
-	int dx;
-	int maxX = 0, maxY = 0, i = 0;
-	char filepath[FILE_MAX];
-
-	if (env->cube[1] == NULL) {
-		BKE_report(reports, RPT_ERROR, "There is no generated environment map available to save");
-		return 0;
-	}
-
-	imf = scene->r.im_format;
-	imf.imtype = imtype;
-
-	dx = env->cube[1]->x;
-
-	if (env->type == ENV_CUBE) {
-		for (i = 0; i < 12; i += 2) {
-			maxX = max_ii(maxX, (int)layout[i] + 1);
-			maxY = max_ii(maxY, (int)layout[i + 1] + 1);
-		}
-
-		ibuf = IMB_allocImBuf(maxX * dx, maxY * dx, 24, IB_rectfloat);
-
-		for (i = 0; i < 12; i += 2)
-			if (layout[i] > -1 && layout[i + 1] > -1)
-				IMB_rectcpy(ibuf, env->cube[i / 2], layout[i] * dx, layout[i + 1] * dx, 0, 0, dx, dx);
-	}
-	else if (env->type == ENV_PLANE) {
-		ibuf = IMB_allocImBuf(dx, dx, 24, IB_rectfloat);
-		IMB_rectcpy(ibuf, env->cube[1], 0, 0, 0, 0, dx, dx);
-	}
-	else {
-		BKE_report(reports, RPT_ERROR, "Invalid environment map type");
-		return 0;
-	}
-
-	IMB_colormanagement_imbuf_for_write(ibuf, true, false, &scene->view_settings, &scene->display_settings, &imf);
-
-	/* to save, we first get absolute path */
-	BLI_strncpy(filepath, relpath, sizeof(filepath));
-	BLI_path_abs(filepath, BKE_main_blendfile_path_from_global());
-
-	ok = BKE_imbuf_write(ibuf, filepath, &imf);
-
-	IMB_freeImBuf(ibuf);
-
-	if (ok) {
-		return true;
-	}
-	else {
-		BKE_report(reports, RPT_ERROR, "Error writing environment map");
-		return false;
-	}
-}
-
->>>>>>> 481cdb08
 /* Used in the interface to decide whether to show layers or passes. */
 bool RE_layers_have_name(struct RenderResult *rr)
 {
