--- conflicted
+++ resolved
@@ -1740,12 +1740,8 @@
 
 /* ************  This part uses API, for rendering Blender scenes ********** */
 
-<<<<<<< HEAD
-static void external_render_3d(Render *re, RenderEngineType *type);
+static int external_render_3d(Render *re, int do_all);
 static void add_freestyle(Render *re);
-=======
-static int external_render_3d(Render *re, int do_all);
->>>>>>> 33ee3fc6
 
 static void do_render_3d(Render *re)
 {
