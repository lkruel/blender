--- conflicted
+++ resolved
@@ -934,7 +934,7 @@
 
 	// do flows and fluids
 	if(1)			
-	{
+	{				
 		Object *otherobj = NULL;				
 		ModifierData *md = NULL;
 		if(sds->fluid_group) // we use groups since we have 2 domains
@@ -1014,11 +1014,11 @@
 														
 						// mostly copied from particle code								
 						for(p=0; p<psys->totpart; p++)								
-						{
-							int cell[3];
-							size_t i = 0;
-							size_t index = 0;
-							int badcell = 0;
+						{									
+							int cell[3];									
+							size_t i = 0;									
+							size_t index = 0;									
+							int badcell = 0;																		
 							ParticleKey state;
 
 							if(psys->particles[p].flag & (PARS_NO_DISP|PARS_UNEXIST))
@@ -1285,7 +1285,7 @@
 		pdEndEffectors(&effectors);
 	}
 
-}
+			}					
 void smokeModifier_do(SmokeModifierData *smd, Scene *scene, Object *ob, DerivedMesh *dm, int useRenderParams, int isFinalCalc)
 {	
 	if((smd->type & MOD_SMOKE_TYPE_FLOW))
@@ -1357,21 +1357,6 @@
 			BKE_ptcache_id_reset(scene, &pid, PTCACHE_RESET_OUTDATED);
 			BKE_ptcache_validate(cache, framenr);
 			cache->flag &= ~PTCACHE_REDO_NEEDED;
-<<<<<<< HEAD
-
-			BKE_ptcache_id_reset(scene, &pid_wt, PTCACHE_RESET_OUTDATED);
-			if(cache_wt) {
-				BKE_ptcache_validate(cache_wt, framenr);
-				cache_wt->flag &= ~PTCACHE_REDO_NEEDED;
-		}
-		}
-
-		if(framenr < startframe)
-			return;
-
-		if(framenr > endframe)
-			return;
-=======
 		}
 
 		if(!smd->domain->fluid && (framenr != startframe) && (smd->domain->flags & MOD_SMOKE_FILE_LOAD)==0 && (cache->flag & PTCACHE_BAKED)==0)
@@ -1380,7 +1365,6 @@
 		smd->domain->flags &= ~MOD_SMOKE_FILE_LOAD;
 
 		CLAMP(framenr, startframe, endframe);
->>>>>>> 6d201907
 
 		if(!smd->domain->fluid && (framenr != startframe) && (cache->flag & PTCACHE_BAKED)==0)
 			return;
@@ -1397,8 +1381,8 @@
 		if(BKE_ptcache_read_cache(&pid, (float)framenr, scene->r.frs_sec) == PTCACHE_READ_EXACT) {
 			BKE_ptcache_validate(cache, framenr);
 			smd->time = framenr;
-			return;
-		}
+					return;
+				}
 		
 		/* only calculate something when we advanced a single frame */
 		if(framenr != (int)smd->time+1)
@@ -1410,21 +1394,13 @@
 		
 		/* if on second frame, write cache for first frame */
 		if((int)smd->time == startframe && (cache->flag & PTCACHE_OUTDATED || cache->last_exact==0)) {
-<<<<<<< HEAD
-			BKE_ptcache_write_cache(&pid, startframe);
-=======
-			// create shadows straight after domain initialization so we get nice shadows for startframe, too
-			if(get_lamp(scene, light))
-				smoke_calc_transparency(sds->shadow, smoke_get_density(sds->fluid), sds->p0, sds->p1, sds->res, sds->dx, light, calc_voxel_transp, -7.0*sds->dx);
-
->>>>>>> 6d201907
 			if(sds->wt)
 			{
 				if(sds->flags & MOD_SMOKE_DISSOLVE)
 					smoke_dissolve_wavelet(sds->wt, sds->diss_speed, sds->flags & MOD_SMOKE_DISSOLVE_LOG);
 				smoke_turbulence_step(sds->wt, sds->fluid);
-			}
-
+		}
+		
 			BKE_ptcache_write_cache(&pid, startframe);
 		}
 		
@@ -1447,14 +1423,14 @@
 		// create shadows before writing cache so we get nice shadows for startframe, too
 		if(get_lamp(scene, light))
 			smoke_calc_transparency(sds->shadow, smoke_get_density(sds->fluid), sds->p0, sds->p1, sds->res, sds->dx, light, calc_voxel_transp, -7.0*sds->dx);
-
+	
 		if(sds->wt)
 		{
-			if(sds->flags & MOD_SMOKE_DISSOLVE)
-				smoke_dissolve_wavelet(sds->wt, sds->diss_speed, sds->flags & MOD_SMOKE_DISSOLVE_LOG);
-			smoke_turbulence_step(sds->wt, sds->fluid);
-		}
-	
+				if(sds->flags & MOD_SMOKE_DISSOLVE)
+					smoke_dissolve_wavelet(sds->wt, sds->diss_speed, sds->flags & MOD_SMOKE_DISSOLVE_LOG);
+				smoke_turbulence_step(sds->wt, sds->fluid);
+			}
+
 		BKE_ptcache_validate(cache, framenr);
 		if(framenr != startframe)
 			BKE_ptcache_write_cache(&pid, framenr);
