/* SPDX-License-Identifier: GPL-2.0-or-later
 * Copyright 2006 Blender Foundation. All rights reserved. */

/** \file
 * \ingroup bke
 * Implementation of CustomData.
 *
 * BKE_customdata.h contains the function prototypes for this file.
 */

#include "MEM_guardedalloc.h"

/* Since we have versioning code here (CustomData_verify_versions()). */
#define DNA_DEPRECATED_ALLOW

#include "DNA_ID.h"
#include "DNA_customdata_types.h"
#include "DNA_meshdata_types.h"

#include "BLI_bitmap.h"
#include "BLI_color.hh"
#include "BLI_endian_switch.h"
#include "BLI_index_range.hh"
#include "BLI_math.h"
#include "BLI_math_color_blend.h"
#include "BLI_math_vector.hh"
#include "BLI_mempool.h"
#include "BLI_path_util.h"
#include "BLI_set.hh"
#include "BLI_span.hh"
#include "BLI_string.h"
#include "BLI_string_ref.hh"
#include "BLI_string_utils.h"
#include "BLI_utildefines.h"

#ifndef NDEBUG
#  include "BLI_dynstr.h"
#endif

#include "BLT_translation.h"

#include "BKE_anonymous_attribute.h"
#include "BKE_customdata.h"
#include "BKE_customdata_file.h"
#include "BKE_deform.h"
#include "BKE_main.h"
#include "BKE_mesh_mapping.h"
#include "BKE_mesh_remap.h"
#include "BKE_multires.h"
#include "BKE_subsurf.h"

#include "BLO_read_write.h"

#include "bmesh.h"

#include "CLG_log.h"

/* only for customdata_data_transfer_interp_normal_normals */
#include "data_transfer_intern.h"

using blender::IndexRange;
using blender::Set;
using blender::Span;
using blender::StringRef;
using blender::Vector;

/* number of layers to add when growing a CustomData object */
#define CUSTOMDATA_GROW 5

/* ensure typemap size is ok */
BLI_STATIC_ASSERT(ARRAY_SIZE(((CustomData *)nullptr)->typemap) == CD_NUMTYPES, "size mismatch");

static CLG_LogRef LOG = {"bke.customdata"};

/* -------------------------------------------------------------------- */
/** \name Mesh Mask Utilities
 * \{ */

void CustomData_MeshMasks_update(CustomData_MeshMasks *mask_dst,
                                 const CustomData_MeshMasks *mask_src)
{
  mask_dst->vmask |= mask_src->vmask;
  mask_dst->emask |= mask_src->emask;
  mask_dst->fmask |= mask_src->fmask;
  mask_dst->pmask |= mask_src->pmask;
  mask_dst->lmask |= mask_src->lmask;
}

bool CustomData_MeshMasks_are_matching(const CustomData_MeshMasks *mask_ref,
                                       const CustomData_MeshMasks *mask_required)
{
  return (((mask_required->vmask & mask_ref->vmask) == mask_required->vmask) &&
          ((mask_required->emask & mask_ref->emask) == mask_required->emask) &&
          ((mask_required->fmask & mask_ref->fmask) == mask_required->fmask) &&
          ((mask_required->pmask & mask_ref->pmask) == mask_required->pmask) &&
          ((mask_required->lmask & mask_ref->lmask) == mask_required->lmask));
}

/** \} */

/* -------------------------------------------------------------------- */
/** \name Layer Type Information
 * \{ */

struct LayerTypeInfo {
  int size; /* the memory size of one element of this layer's data */

  /** name of the struct used, for file writing */
  const char *structname;
  /** number of structs per element, for file writing */
  int structnum;

  /**
   * default layer name.
   *
   * \note when null this is a way to ensure there is only ever one item
   * see: CustomData_layertype_is_singleton().
   */
  const char *defaultname;

  /**
   * a function to copy count elements of this layer's data
   * (deep copy if appropriate)
   * if null, memcpy is used
   */
  cd_copy copy;

  /**
   * a function to free any dynamically allocated components of this
   * layer's data (note the data pointer itself should not be freed)
   * size should be the size of one element of this layer's data (e.g.
   * LayerTypeInfo.size)
   */
  void (*free)(void *data, int count, int size);

  /**
   * a function to interpolate between count source elements of this
   * layer's data and store the result in dest
   * if weights == null or sub_weights == null, they should default to 1
   *
   * weights gives the weight for each element in sources
   * sub_weights gives the sub-element weights for each element in sources
   *    (there should be (sub element count)^2 weights per element)
   * count gives the number of elements in sources
   *
   * \note in some cases \a dest pointer is in \a sources
   *       so all functions have to take this into account and delay
   *       applying changes while reading from sources.
   *       See bug T32395 - Campbell.
   */
  cd_interp interp;

  /** a function to swap the data in corners of the element */
  void (*swap)(void *data, const int *corner_indices);

  /**
   * Set values to the type's default. If undefined, the default is assumed to be zeroes.
   * Memory pointed to by #data is expected to be uninitialized.
   */
  void (*set_default_value)(void *data, int count);
  /**
   * Construct and fill a valid value for the type. Necessary for non-trivial types.
   * Memory pointed to by #data is expected to be uninitialized.
   */
  void (*construct)(void *data, int count);

  /** A function used by mesh validating code, must ensures passed item has valid data. */
  cd_validate validate;

  /** functions necessary for geometry collapse */
  bool (*equal)(const void *data1, const void *data2);
  void (*multiply)(void *data, float fac);
  void (*initminmax)(void *min, void *max);
  void (*add)(void *data1, const void *data2);
  void (*dominmax)(const void *data1, void *min, void *max);
  void (*copyvalue)(const void *source, void *dest, int mixmode, const float mixfactor);

  /** a function to read data from a cdf file */
  bool (*read)(CDataFile *cdf, void *data, int count);

  /** a function to write data to a cdf file */
  bool (*write)(CDataFile *cdf, const void *data, int count);

  /** a function to determine file size */
  size_t (*filesize)(CDataFile *cdf, const void *data, int count);

  /** a function to determine max allowed number of layers,
   * should be null or return -1 if no limit */
  int (*layers_max)();
};

/** \} */

/* -------------------------------------------------------------------- */
/** \name Callbacks for (#MDeformVert, #CD_MDEFORMVERT)
 * \{ */

static void layerCopy_mdeformvert(const void *source, void *dest, const int count)
{
  int i, size = sizeof(MDeformVert);

  memcpy(dest, source, count * size);

  for (i = 0; i < count; i++) {
    MDeformVert *dvert = static_cast<MDeformVert *>(POINTER_OFFSET(dest, i * size));

    if (dvert->totweight) {
      MDeformWeight *dw = static_cast<MDeformWeight *>(
          MEM_malloc_arrayN(dvert->totweight, sizeof(*dw), __func__));

      memcpy(dw, dvert->dw, dvert->totweight * sizeof(*dw));
      dvert->dw = dw;
    }
    else {
      dvert->dw = nullptr;
    }
  }
}

static void layerFree_mdeformvert(void *data, const int count, const int size)
{
  for (int i = 0; i < count; i++) {
    MDeformVert *dvert = static_cast<MDeformVert *>(POINTER_OFFSET(data, i * size));

    if (dvert->dw) {
      MEM_freeN(dvert->dw);
      dvert->dw = nullptr;
      dvert->totweight = 0;
    }
  }
}

static void layerInterp_mdeformvert(const void **sources,
                                    const float *weights,
                                    const float *UNUSED(sub_weights),
                                    const int count,
                                    void *dest)
{
  /* a single linked list of MDeformWeight's
   * use this to avoid double allocs (which LinkNode would do) */
  struct MDeformWeight_Link {
    struct MDeformWeight_Link *next;
    MDeformWeight dw;
  };

  MDeformVert *dvert = static_cast<MDeformVert *>(dest);
  MDeformWeight_Link *dest_dwlink = nullptr;
  MDeformWeight_Link *node;

  /* build a list of unique def_nrs for dest */
  int totweight = 0;
  for (int i = 0; i < count; i++) {
    const MDeformVert *source = static_cast<const MDeformVert *>(sources[i]);
    float interp_weight = weights[i];

    for (int j = 0; j < source->totweight; j++) {
      MDeformWeight *dw = &source->dw[j];
      float weight = dw->weight * interp_weight;

      if (weight == 0.0f) {
        continue;
      }

      for (node = dest_dwlink; node; node = node->next) {
        MDeformWeight *tmp_dw = &node->dw;

        if (tmp_dw->def_nr == dw->def_nr) {
          tmp_dw->weight += weight;
          break;
        }
      }

      /* if this def_nr is not in the list, add it */
      if (!node) {
        MDeformWeight_Link *tmp_dwlink = static_cast<MDeformWeight_Link *>(
            alloca(sizeof(*tmp_dwlink)));
        tmp_dwlink->dw.def_nr = dw->def_nr;
        tmp_dwlink->dw.weight = weight;

        /* Inline linked-list. */
        tmp_dwlink->next = dest_dwlink;
        dest_dwlink = tmp_dwlink;

        totweight++;
      }
    }
  }

  /* Delay writing to the destination in case dest is in sources. */

  /* now we know how many unique deform weights there are, so realloc */
  if (dvert->dw && (dvert->totweight == totweight)) {
    /* pass (fast-path if we don't need to realloc). */
  }
  else {
    if (dvert->dw) {
      MEM_freeN(dvert->dw);
    }

    if (totweight) {
      dvert->dw = static_cast<MDeformWeight *>(
          MEM_malloc_arrayN(totweight, sizeof(*dvert->dw), __func__));
    }
  }

  if (totweight) {
    dvert->totweight = totweight;
    int i = 0;
    for (node = dest_dwlink; node; node = node->next, i++) {
      if (node->dw.weight > 1.0f) {
        node->dw.weight = 1.0f;
      }
      dvert->dw[i] = node->dw;
    }
  }
  else {
    memset(dvert, 0, sizeof(*dvert));
  }
}

static void layerConstruct_mdeformvert(void *data, const int count)
{
  memset(data, 0, sizeof(MDeformVert) * count);
}

/** \} */

/* -------------------------------------------------------------------- */
/** \name Callbacks for (#vec3f, #CD_NORMAL)
 * \{ */

static void layerInterp_normal(const void **sources,
                               const float *weights,
                               const float *UNUSED(sub_weights),
                               const int count,
                               void *dest)
{
  /* NOTE: This is linear interpolation, which is not optimal for vectors.
   * Unfortunately, spherical interpolation of more than two values is hairy,
   * so for now it will do... */
  float no[3] = {0.0f};

  for (const int i : IndexRange(count)) {
    madd_v3_v3fl(no, (const float *)sources[i], weights[i]);
  }

  /* Weighted sum of normalized vectors will **not** be normalized, even if weights are. */
  normalize_v3_v3((float *)dest, no);
}

static void layerCopyValue_normal(const void *source,
                                  void *dest,
                                  const int mixmode,
                                  const float mixfactor)
{
  const float *no_src = (const float *)source;
  float *no_dst = (float *)dest;
  float no_tmp[3];

  if (ELEM(mixmode,
           CDT_MIX_NOMIX,
           CDT_MIX_REPLACE_ABOVE_THRESHOLD,
           CDT_MIX_REPLACE_BELOW_THRESHOLD)) {
    /* Above/below threshold modes are not supported here, fallback to nomix (just in case). */
    copy_v3_v3(no_dst, no_src);
  }
  else { /* Modes that support 'real' mix factor. */
    /* Since we normalize in the end, MIX and ADD are the same op here. */
    if (ELEM(mixmode, CDT_MIX_MIX, CDT_MIX_ADD)) {
      add_v3_v3v3(no_tmp, no_dst, no_src);
      normalize_v3(no_tmp);
    }
    else if (mixmode == CDT_MIX_SUB) {
      sub_v3_v3v3(no_tmp, no_dst, no_src);
      normalize_v3(no_tmp);
    }
    else if (mixmode == CDT_MIX_MUL) {
      mul_v3_v3v3(no_tmp, no_dst, no_src);
      normalize_v3(no_tmp);
    }
    else {
      copy_v3_v3(no_tmp, no_src);
    }
    interp_v3_v3v3_slerp_safe(no_dst, no_dst, no_tmp, mixfactor);
  }
}

/** \} */

/* -------------------------------------------------------------------- */
/** \name Callbacks for (#MTFace, #CD_MTFACE)
 * \{ */

static void layerCopy_tface(const void *source, void *dest, const int count)
{
  const MTFace *source_tf = (const MTFace *)source;
  MTFace *dest_tf = (MTFace *)dest;
  for (int i = 0; i < count; i++) {
    dest_tf[i] = source_tf[i];
  }
}

static void layerInterp_tface(const void **sources,
                              const float *weights,
                              const float *sub_weights,
                              const int count,
                              void *dest)
{
  MTFace *tf = static_cast<MTFace *>(dest);
  float uv[4][2] = {{0.0f}};

  const float *sub_weight = sub_weights;
  for (int i = 0; i < count; i++) {
    const float interp_weight = weights[i];
    const MTFace *src = static_cast<const MTFace *>(sources[i]);

    for (int j = 0; j < 4; j++) {
      if (sub_weights) {
        for (int k = 0; k < 4; k++, sub_weight++) {
          madd_v2_v2fl(uv[j], src->uv[k], (*sub_weight) * interp_weight);
        }
      }
      else {
        madd_v2_v2fl(uv[j], src->uv[j], interp_weight);
      }
    }
  }

  /* Delay writing to the destination in case dest is in sources. */
  *tf = *(MTFace *)(*sources);
  memcpy(tf->uv, uv, sizeof(tf->uv));
}

static void layerSwap_tface(void *data, const int *corner_indices)
{
  MTFace *tf = static_cast<MTFace *>(data);
  float uv[4][2];

  for (int j = 0; j < 4; j++) {
    const int source_index = corner_indices[j];
    copy_v2_v2(uv[j], tf->uv[source_index]);
  }

  memcpy(tf->uv, uv, sizeof(tf->uv));
}

static void layerDefault_tface(void *data, const int count)
{
  static MTFace default_tf = {{{0, 0}, {1, 0}, {1, 1}, {0, 1}}};
  MTFace *tf = (MTFace *)data;

  for (int i = 0; i < count; i++) {
    tf[i] = default_tf;
  }
}

static int layerMaxNum_tface()
{
  return MAX_MTFACE;
}

/** \} */

/* -------------------------------------------------------------------- */
/** \name Callbacks for (#MFloatProperty, #CD_PROP_FLOAT)
 * \{ */

static void layerCopy_propFloat(const void *source, void *dest, const int count)
{
  memcpy(dest, source, sizeof(MFloatProperty) * count);
}

static void layerInterp_propFloat(const void **sources,
                                  const float *weights,
                                  const float *UNUSED(sub_weights),
                                  const int count,
                                  void *dest)
{
  float result = 0.0f;
  for (int i = 0; i < count; i++) {
    const float interp_weight = weights[i];
    const float src = *(const float *)sources[i];
    result += src * interp_weight;
  }
  *(float *)dest = result;
}

static bool layerValidate_propFloat(void *data, const uint totitems, const bool do_fixes)
{
  MFloatProperty *fp = static_cast<MFloatProperty *>(data);
  bool has_errors = false;

  for (int i = 0; i < totitems; i++, fp++) {
    if (!isfinite(fp->f)) {
      if (do_fixes) {
        fp->f = 0.0f;
      }
      has_errors = true;
    }
  }

  return has_errors;
}

/** \} */

/* -------------------------------------------------------------------- */
/** \name Callbacks for (#MIntProperty, #CD_PROP_INT32)
 * \{ */

static void layerInterp_propInt(const void **sources,
                                const float *weights,
                                const float *UNUSED(sub_weights),
                                const int count,
                                void *dest)
{
  float result = 0.0f;
  for (const int i : IndexRange(count)) {
    const float weight = weights[i];
    const float src = *static_cast<const int *>(sources[i]);
    result += src * weight;
  }
  const int rounded_result = static_cast<int>(round(result));
  *static_cast<int *>(dest) = rounded_result;
}

/** \} */

/* -------------------------------------------------------------------- */
/** \name Callbacks for (#MStringProperty, #CD_PROP_STRING)
 * \{ */

static void layerCopy_propString(const void *source, void *dest, const int count)
{
  memcpy(dest, source, sizeof(MStringProperty) * count);
}

/** \} */

/* -------------------------------------------------------------------- */
/** \name Callbacks for (#OrigSpaceFace, #CD_ORIGSPACE)
 * \{ */

static void layerCopy_origspace_face(const void *source, void *dest, const int count)
{
  const OrigSpaceFace *source_tf = (const OrigSpaceFace *)source;
  OrigSpaceFace *dest_tf = (OrigSpaceFace *)dest;

  for (int i = 0; i < count; i++) {
    dest_tf[i] = source_tf[i];
  }
}

static void layerInterp_origspace_face(const void **sources,
                                       const float *weights,
                                       const float *sub_weights,
                                       const int count,
                                       void *dest)
{
  OrigSpaceFace *osf = static_cast<OrigSpaceFace *>(dest);
  float uv[4][2] = {{0.0f}};

  const float *sub_weight = sub_weights;
  for (int i = 0; i < count; i++) {
    const float interp_weight = weights[i];
    const OrigSpaceFace *src = static_cast<const OrigSpaceFace *>(sources[i]);

    for (int j = 0; j < 4; j++) {
      if (sub_weights) {
        for (int k = 0; k < 4; k++, sub_weight++) {
          madd_v2_v2fl(uv[j], src->uv[k], (*sub_weight) * interp_weight);
        }
      }
      else {
        madd_v2_v2fl(uv[j], src->uv[j], interp_weight);
      }
    }
  }

  /* Delay writing to the destination in case dest is in sources. */
  memcpy(osf->uv, uv, sizeof(osf->uv));
}

static void layerSwap_origspace_face(void *data, const int *corner_indices)
{
  OrigSpaceFace *osf = static_cast<OrigSpaceFace *>(data);
  float uv[4][2];

  for (int j = 0; j < 4; j++) {
    copy_v2_v2(uv[j], osf->uv[corner_indices[j]]);
  }
  memcpy(osf->uv, uv, sizeof(osf->uv));
}

static void layerDefault_origspace_face(void *data, const int count)
{
  static OrigSpaceFace default_osf = {{{0, 0}, {1, 0}, {1, 1}, {0, 1}}};
  OrigSpaceFace *osf = (OrigSpaceFace *)data;

  for (int i = 0; i < count; i++) {
    osf[i] = default_osf;
  }
}

/** \} */

/* -------------------------------------------------------------------- */
/** \name Callbacks for (#MDisps, #CD_MDISPS)
 * \{ */

static void layerSwap_mdisps(void *data, const int *ci)
{
  MDisps *s = static_cast<MDisps *>(data);

  if (s->disps) {
    int nverts = (ci[1] == 3) ? 4 : 3; /* silly way to know vertex count of face */
    int corners = multires_mdisp_corners(s);
    int cornersize = s->totdisp / corners;

    if (corners != nverts) {
      /* happens when face changed vertex count in edit mode
       * if it happened, just forgot displacement */

      MEM_freeN(s->disps);
      s->totdisp = (s->totdisp / corners) * nverts;
      s->disps = (float(*)[3])MEM_calloc_arrayN(s->totdisp, sizeof(float[3]), "mdisp swap");
      return;
    }

    float(*d)[3] = (float(*)[3])MEM_calloc_arrayN(s->totdisp, sizeof(float[3]), "mdisps swap");

    for (int S = 0; S < corners; S++) {
      memcpy(d + cornersize * S, s->disps + cornersize * ci[S], sizeof(float[3]) * cornersize);
    }

    MEM_freeN(s->disps);
    s->disps = d;
  }
}

static void layerCopy_mdisps(const void *source, void *dest, const int count)
{
  const MDisps *s = static_cast<const MDisps *>(source);
  MDisps *d = static_cast<MDisps *>(dest);

  for (int i = 0; i < count; i++) {
    if (s[i].disps) {
      d[i].disps = static_cast<float(*)[3]>(MEM_dupallocN(s[i].disps));
      d[i].hidden = static_cast<unsigned int *>(MEM_dupallocN(s[i].hidden));
    }
    else {
      d[i].disps = nullptr;
      d[i].hidden = nullptr;
    }

    /* still copy even if not in memory, displacement can be external */
    d[i].totdisp = s[i].totdisp;
    d[i].level = s[i].level;
  }
}

static void layerFree_mdisps(void *data, const int count, const int UNUSED(size))
{
  MDisps *d = static_cast<MDisps *>(data);

  for (int i = 0; i < count; i++) {
    if (d[i].disps) {
      MEM_freeN(d[i].disps);
    }
    if (d[i].hidden) {
      MEM_freeN(d[i].hidden);
    }
    d[i].disps = nullptr;
    d[i].hidden = nullptr;
    d[i].totdisp = 0;
    d[i].level = 0;
  }
}

static void layerConstruct_mdisps(void *data, const int count)
{
  memset(data, 0, sizeof(MDisps) * count);
}

static bool layerRead_mdisps(CDataFile *cdf, void *data, const int count)
{
  MDisps *d = static_cast<MDisps *>(data);

  for (int i = 0; i < count; i++) {
    if (!d[i].disps) {
      d[i].disps = (float(*)[3])MEM_calloc_arrayN(d[i].totdisp, sizeof(float[3]), "mdisps read");
    }

    if (!cdf_read_data(cdf, sizeof(float[3]) * d[i].totdisp, d[i].disps)) {
      CLOG_ERROR(&LOG, "failed to read multires displacement %d/%d %d", i, count, d[i].totdisp);
      return false;
    }
  }

  return true;
}

static bool layerWrite_mdisps(CDataFile *cdf, const void *data, const int count)
{
  const MDisps *d = static_cast<const MDisps *>(data);

  for (int i = 0; i < count; i++) {
    if (!cdf_write_data(cdf, sizeof(float[3]) * d[i].totdisp, d[i].disps)) {
      CLOG_ERROR(&LOG, "failed to write multires displacement %d/%d %d", i, count, d[i].totdisp);
      return false;
    }
  }

  return true;
}

static size_t layerFilesize_mdisps(CDataFile *UNUSED(cdf), const void *data, const int count)
{
  const MDisps *d = static_cast<const MDisps *>(data);
  size_t size = 0;

  for (int i = 0; i < count; i++) {
    size += sizeof(float[3]) * d[i].totdisp;
  }

  return size;
}

/** \} */

/* -------------------------------------------------------------------- */
/** \name Callbacks for (#CD_BM_ELEM_PYPTR)
 * \{ */

/* copy just zeros in this case */
static void layerCopy_bmesh_elem_py_ptr(const void *UNUSED(source), void *dest, const int count)
{
  const int size = sizeof(void *);

  for (int i = 0; i < count; i++) {
    void **ptr = (void **)POINTER_OFFSET(dest, i * size);
    *ptr = nullptr;
  }
}

#ifndef WITH_PYTHON
void bpy_bm_generic_invalidate(struct BPy_BMGeneric *UNUSED(self))
{
  /* dummy */
}
#endif

static void layerFree_bmesh_elem_py_ptr(void *data, const int count, const int size)
{
  for (int i = 0; i < count; i++) {
    void **ptr = (void **)POINTER_OFFSET(data, i * size);
    if (*ptr) {
      bpy_bm_generic_invalidate(static_cast<BPy_BMGeneric *>(*ptr));
    }
  }
}

/** \} */

/* -------------------------------------------------------------------- */
/** \name Callbacks for (`float`, #CD_PAINT_MASK)
 * \{ */

static void layerInterp_paint_mask(const void **sources,
                                   const float *weights,
                                   const float *UNUSED(sub_weights),
                                   int count,
                                   void *dest)
{
  float mask = 0.0f;
  for (int i = 0; i < count; i++) {
    const float interp_weight = weights[i];
    const float *src = static_cast<const float *>(sources[i]);
    mask += (*src) * interp_weight;
  }
  *(float *)dest = mask;
}

/** \} */

/* -------------------------------------------------------------------- */
/** \name Callbacks for (#GridPaintMask, #CD_GRID_PAINT_MASK)
 * \{ */

static void layerCopy_grid_paint_mask(const void *source, void *dest, const int count)
{
  const GridPaintMask *s = static_cast<const GridPaintMask *>(source);
  GridPaintMask *d = static_cast<GridPaintMask *>(dest);

  for (int i = 0; i < count; i++) {
    if (s[i].data) {
      d[i].data = static_cast<float *>(MEM_dupallocN(s[i].data));
      d[i].level = s[i].level;
    }
    else {
      d[i].data = nullptr;
      d[i].level = 0;
    }
  }
}

static void layerFree_grid_paint_mask(void *data, const int count, const int UNUSED(size))
{
  GridPaintMask *gpm = static_cast<GridPaintMask *>(data);

  for (int i = 0; i < count; i++) {
    MEM_SAFE_FREE(gpm[i].data);
    gpm[i].level = 0;
  }
}

static void layerConstruct_grid_paint_mask(void *data, const int count)
{
  memset(data, 0, sizeof(GridPaintMask) * count);
}

/** \} */

/* -------------------------------------------------------------------- */
/** \name Callbacks for (#MLoopCol, #CD_PROP_BYTE_COLOR)
 * \{ */

static void layerCopyValue_mloopcol(const void *source,
                                    void *dest,
                                    const int mixmode,
                                    const float mixfactor)
{
  const MLoopCol *m1 = static_cast<const MLoopCol *>(source);
  MLoopCol *m2 = static_cast<MLoopCol *>(dest);
  unsigned char tmp_col[4];

  if (ELEM(mixmode,
           CDT_MIX_NOMIX,
           CDT_MIX_REPLACE_ABOVE_THRESHOLD,
           CDT_MIX_REPLACE_BELOW_THRESHOLD)) {
    /* Modes that do a full copy or nothing. */
    if (ELEM(mixmode, CDT_MIX_REPLACE_ABOVE_THRESHOLD, CDT_MIX_REPLACE_BELOW_THRESHOLD)) {
      /* TODO: Check for a real valid way to get 'factor' value of our dest color? */
      const float f = ((float)m2->r + (float)m2->g + (float)m2->b) / 3.0f;
      if (mixmode == CDT_MIX_REPLACE_ABOVE_THRESHOLD && f < mixfactor) {
        return; /* Do Nothing! */
      }
      if (mixmode == CDT_MIX_REPLACE_BELOW_THRESHOLD && f > mixfactor) {
        return; /* Do Nothing! */
      }
    }
    m2->r = m1->r;
    m2->g = m1->g;
    m2->b = m1->b;
    m2->a = m1->a;
  }
  else { /* Modes that support 'real' mix factor. */
    unsigned char src[4] = {m1->r, m1->g, m1->b, m1->a};
    unsigned char dst[4] = {m2->r, m2->g, m2->b, m2->a};

    if (mixmode == CDT_MIX_MIX) {
      blend_color_mix_byte(tmp_col, dst, src);
    }
    else if (mixmode == CDT_MIX_ADD) {
      blend_color_add_byte(tmp_col, dst, src);
    }
    else if (mixmode == CDT_MIX_SUB) {
      blend_color_sub_byte(tmp_col, dst, src);
    }
    else if (mixmode == CDT_MIX_MUL) {
      blend_color_mul_byte(tmp_col, dst, src);
    }
    else {
      memcpy(tmp_col, src, sizeof(tmp_col));
    }

    blend_color_interpolate_byte(dst, dst, tmp_col, mixfactor);

    m2->r = (char)dst[0];
    m2->g = (char)dst[1];
    m2->b = (char)dst[2];
    m2->a = (char)dst[3];
  }
}

static bool layerEqual_mloopcol(const void *data1, const void *data2)
{
  const MLoopCol *m1 = static_cast<const MLoopCol *>(data1);
  const MLoopCol *m2 = static_cast<const MLoopCol *>(data2);
  float r, g, b, a;

  r = m1->r - m2->r;
  g = m1->g - m2->g;
  b = m1->b - m2->b;
  a = m1->a - m2->a;

  return r * r + g * g + b * b + a * a < 0.001f;
}

static void layerMultiply_mloopcol(void *data, const float fac)
{
  MLoopCol *m = static_cast<MLoopCol *>(data);

  m->r = (float)m->r * fac;
  m->g = (float)m->g * fac;
  m->b = (float)m->b * fac;
  m->a = (float)m->a * fac;
}

static void layerAdd_mloopcol(void *data1, const void *data2)
{
  MLoopCol *m = static_cast<MLoopCol *>(data1);
  const MLoopCol *m2 = static_cast<const MLoopCol *>(data2);

  m->r += m2->r;
  m->g += m2->g;
  m->b += m2->b;
  m->a += m2->a;
}

static void layerDoMinMax_mloopcol(const void *data, void *vmin, void *vmax)
{
  const MLoopCol *m = static_cast<const MLoopCol *>(data);
  MLoopCol *min = static_cast<MLoopCol *>(vmin);
  MLoopCol *max = static_cast<MLoopCol *>(vmax);

  if (m->r < min->r) {
    min->r = m->r;
  }
  if (m->g < min->g) {
    min->g = m->g;
  }
  if (m->b < min->b) {
    min->b = m->b;
  }
  if (m->a < min->a) {
    min->a = m->a;
  }
  if (m->r > max->r) {
    max->r = m->r;
  }
  if (m->g > max->g) {
    max->g = m->g;
  }
  if (m->b > max->b) {
    max->b = m->b;
  }
  if (m->a > max->a) {
    max->a = m->a;
  }
}

static void layerInitMinMax_mloopcol(void *vmin, void *vmax)
{
  MLoopCol *min = static_cast<MLoopCol *>(vmin);
  MLoopCol *max = static_cast<MLoopCol *>(vmax);

  min->r = 255;
  min->g = 255;
  min->b = 255;
  min->a = 255;

  max->r = 0;
  max->g = 0;
  max->b = 0;
  max->a = 0;
}

static void layerDefault_mloopcol(void *data, const int count)
{
  MLoopCol default_mloopcol = {255, 255, 255, 255};
  MLoopCol *mlcol = (MLoopCol *)data;
  for (int i = 0; i < count; i++) {
    mlcol[i] = default_mloopcol;
  }
}

static void layerInterp_mloopcol(const void **sources,
                                 const float *weights,
                                 const float *UNUSED(sub_weights),
                                 int count,
                                 void *dest)
{
  MLoopCol *mc = static_cast<MLoopCol *>(dest);
  struct {
    float a;
    float r;
    float g;
    float b;
  } col = {0};

  for (int i = 0; i < count; i++) {
    const float interp_weight = weights[i];
    const MLoopCol *src = static_cast<const MLoopCol *>(sources[i]);
    col.r += src->r * interp_weight;
    col.g += src->g * interp_weight;
    col.b += src->b * interp_weight;
    col.a += src->a * interp_weight;
  }

  /* Subdivide smooth or fractal can cause problems without clamping
   * although weights should also not cause this situation */

  /* Also delay writing to the destination in case dest is in sources. */
  mc->r = round_fl_to_uchar_clamp(col.r);
  mc->g = round_fl_to_uchar_clamp(col.g);
  mc->b = round_fl_to_uchar_clamp(col.b);
  mc->a = round_fl_to_uchar_clamp(col.a);
}

/** \} */

/* -------------------------------------------------------------------- */
/** \name Callbacks for (#MLoopUV, #CD_MLOOPUV)
 * \{ */

static void layerCopyValue_mloopuv(const void *source,
                                   void *dest,
                                   const int mixmode,
                                   const float mixfactor)
{
  const MLoopUV *luv1 = static_cast<const MLoopUV *>(source);
  MLoopUV *luv2 = static_cast<MLoopUV *>(dest);

  /* We only support a limited subset of advanced mixing here -
   * namely the mixfactor interpolation. */

  if (mixmode == CDT_MIX_NOMIX) {
    copy_v2_v2(luv2->uv, luv1->uv);
  }
  else {
    interp_v2_v2v2(luv2->uv, luv2->uv, luv1->uv, mixfactor);
  }
}

static bool layerEqual_mloopuv(const void *data1, const void *data2)
{
  const MLoopUV *luv1 = static_cast<const MLoopUV *>(data1);
  const MLoopUV *luv2 = static_cast<const MLoopUV *>(data2);

  return len_squared_v2v2(luv1->uv, luv2->uv) < 0.00001f;
}

static void layerMultiply_mloopuv(void *data, const float fac)
{
  MLoopUV *luv = static_cast<MLoopUV *>(data);

  mul_v2_fl(luv->uv, fac);
}

static void layerInitMinMax_mloopuv(void *vmin, void *vmax)
{
  MLoopUV *min = static_cast<MLoopUV *>(vmin);
  MLoopUV *max = static_cast<MLoopUV *>(vmax);

  INIT_MINMAX2(min->uv, max->uv);
}

static void layerDoMinMax_mloopuv(const void *data, void *vmin, void *vmax)
{
  const MLoopUV *luv = static_cast<const MLoopUV *>(data);
  MLoopUV *min = static_cast<MLoopUV *>(vmin);
  MLoopUV *max = static_cast<MLoopUV *>(vmax);

  minmax_v2v2_v2(min->uv, max->uv, luv->uv);
}

static void layerAdd_mloopuv(void *data1, const void *data2)
{
  MLoopUV *l1 = static_cast<MLoopUV *>(data1);
  const MLoopUV *l2 = static_cast<const MLoopUV *>(data2);

  add_v2_v2(l1->uv, l2->uv);
}

static void layerInterp_mloopuv(const void **sources,
                                const float *weights,
                                const float *UNUSED(sub_weights),
                                int count,
                                void *dest)
{
  float uv[2];
  int flag = 0;

  zero_v2(uv);

  for (int i = 0; i < count; i++) {
    const float interp_weight = weights[i];
    const MLoopUV *src = static_cast<const MLoopUV *>(sources[i]);
    madd_v2_v2fl(uv, src->uv, interp_weight);
    if (interp_weight > 0.0f) {
      flag |= src->flag;
    }
  }

  /* Delay writing to the destination in case dest is in sources. */
  copy_v2_v2(((MLoopUV *)dest)->uv, uv);
  ((MLoopUV *)dest)->flag = flag;
}

static bool layerValidate_mloopuv(void *data, const uint totitems, const bool do_fixes)
{
  MLoopUV *uv = static_cast<MLoopUV *>(data);
  bool has_errors = false;

  for (int i = 0; i < totitems; i++, uv++) {
    if (!is_finite_v2(uv->uv)) {
      if (do_fixes) {
        zero_v2(uv->uv);
      }
      has_errors = true;
    }
  }

  return has_errors;
}

/* origspace is almost exact copy of mloopuv's, keep in sync */
static void layerCopyValue_mloop_origspace(const void *source,
                                           void *dest,
                                           const int UNUSED(mixmode),
                                           const float UNUSED(mixfactor))
{
  const OrigSpaceLoop *luv1 = static_cast<const OrigSpaceLoop *>(source);
  OrigSpaceLoop *luv2 = static_cast<OrigSpaceLoop *>(dest);

  copy_v2_v2(luv2->uv, luv1->uv);
}

static bool layerEqual_mloop_origspace(const void *data1, const void *data2)
{
  const OrigSpaceLoop *luv1 = static_cast<const OrigSpaceLoop *>(data1);
  const OrigSpaceLoop *luv2 = static_cast<const OrigSpaceLoop *>(data2);

  return len_squared_v2v2(luv1->uv, luv2->uv) < 0.00001f;
}

static void layerMultiply_mloop_origspace(void *data, const float fac)
{
  OrigSpaceLoop *luv = static_cast<OrigSpaceLoop *>(data);

  mul_v2_fl(luv->uv, fac);
}

static void layerInitMinMax_mloop_origspace(void *vmin, void *vmax)
{
  OrigSpaceLoop *min = static_cast<OrigSpaceLoop *>(vmin);
  OrigSpaceLoop *max = static_cast<OrigSpaceLoop *>(vmax);

  INIT_MINMAX2(min->uv, max->uv);
}

static void layerDoMinMax_mloop_origspace(const void *data, void *vmin, void *vmax)
{
  const OrigSpaceLoop *luv = static_cast<const OrigSpaceLoop *>(data);
  OrigSpaceLoop *min = static_cast<OrigSpaceLoop *>(vmin);
  OrigSpaceLoop *max = static_cast<OrigSpaceLoop *>(vmax);

  minmax_v2v2_v2(min->uv, max->uv, luv->uv);
}

static void layerAdd_mloop_origspace(void *data1, const void *data2)
{
  OrigSpaceLoop *l1 = static_cast<OrigSpaceLoop *>(data1);
  const OrigSpaceLoop *l2 = static_cast<const OrigSpaceLoop *>(data2);

  add_v2_v2(l1->uv, l2->uv);
}

static void layerInterp_mloop_origspace(const void **sources,
                                        const float *weights,
                                        const float *UNUSED(sub_weights),
                                        int count,
                                        void *dest)
{
  float uv[2];
  zero_v2(uv);

  for (int i = 0; i < count; i++) {
    const float interp_weight = weights[i];
    const OrigSpaceLoop *src = static_cast<const OrigSpaceLoop *>(sources[i]);
    madd_v2_v2fl(uv, src->uv, interp_weight);
  }

  /* Delay writing to the destination in case dest is in sources. */
  copy_v2_v2(((OrigSpaceLoop *)dest)->uv, uv);
}
/* --- end copy */

static void layerInterp_mcol(const void **sources,
                             const float *weights,
                             const float *sub_weights,
                             const int count,
                             void *dest)
{
  MCol *mc = static_cast<MCol *>(dest);
  struct {
    float a;
    float r;
    float g;
    float b;
  } col[4] = {{0.0f}};

  const float *sub_weight = sub_weights;
  for (int i = 0; i < count; i++) {
    const float interp_weight = weights[i];

    for (int j = 0; j < 4; j++) {
      if (sub_weights) {
        const MCol *src = static_cast<const MCol *>(sources[i]);
        for (int k = 0; k < 4; k++, sub_weight++, src++) {
          const float w = (*sub_weight) * interp_weight;
          col[j].a += src->a * w;
          col[j].r += src->r * w;
          col[j].g += src->g * w;
          col[j].b += src->b * w;
        }
      }
      else {
        const MCol *src = static_cast<const MCol *>(sources[i]);
        col[j].a += src[j].a * interp_weight;
        col[j].r += src[j].r * interp_weight;
        col[j].g += src[j].g * interp_weight;
        col[j].b += src[j].b * interp_weight;
      }
    }
  }

  /* Delay writing to the destination in case dest is in sources. */
  for (int j = 0; j < 4; j++) {

    /* Subdivide smooth or fractal can cause problems without clamping
     * although weights should also not cause this situation */
    mc[j].a = round_fl_to_uchar_clamp(col[j].a);
    mc[j].r = round_fl_to_uchar_clamp(col[j].r);
    mc[j].g = round_fl_to_uchar_clamp(col[j].g);
    mc[j].b = round_fl_to_uchar_clamp(col[j].b);
  }
}

static void layerSwap_mcol(void *data, const int *corner_indices)
{
  MCol *mcol = static_cast<MCol *>(data);
  MCol col[4];

  for (int j = 0; j < 4; j++) {
    col[j] = mcol[corner_indices[j]];
  }

  memcpy(mcol, col, sizeof(col));
}

static void layerDefault_mcol(void *data, const int count)
{
  static MCol default_mcol = {255, 255, 255, 255};
  MCol *mcol = (MCol *)data;

  for (int i = 0; i < 4 * count; i++) {
    mcol[i] = default_mcol;
  }
}

static void layerDefault_origindex(void *data, const int count)
{
  copy_vn_i((int *)data, count, ORIGINDEX_NONE);
}

static void layerInterp_bweight(const void **sources,
                                const float *weights,
                                const float *UNUSED(sub_weights),
                                int count,
                                void *dest)
{
  float **in = (float **)sources;

  if (count <= 0) {
    return;
  }

  float f = 0.0f;

  for (int i = 0; i < count; i++) {
    const float interp_weight = weights[i];
    f += *in[i] * interp_weight;
  }

  /* Delay writing to the destination in case dest is in sources. */
  *((float *)dest) = f;
}

static void layerInterp_shapekey(const void **sources,
                                 const float *weights,
                                 const float *UNUSED(sub_weights),
                                 int count,
                                 void *dest)
{
  float **in = (float **)sources;

  if (count <= 0) {
    return;
  }

  float co[3];
  zero_v3(co);

  for (int i = 0; i < count; i++) {
    const float interp_weight = weights[i];
    madd_v3_v3fl(co, in[i], interp_weight);
  }

  /* Delay writing to the destination in case dest is in sources. */
  copy_v3_v3((float *)dest, co);
}

/** \} */

/* -------------------------------------------------------------------- */
/** \name Callbacks for (#MVertSkin, #CD_MVERT_SKIN)
 * \{ */

static void layerDefault_mvert_skin(void *data, const int count)
{
  MVertSkin *vs = static_cast<MVertSkin *>(data);

  for (int i = 0; i < count; i++) {
    copy_v3_fl(vs[i].radius, 0.25f);
    vs[i].flag = 0;
  }
}

static void layerCopy_mvert_skin(const void *source, void *dest, const int count)
{
  memcpy(dest, source, sizeof(MVertSkin) * count);
}

static void layerInterp_mvert_skin(const void **sources,
                                   const float *weights,
                                   const float *UNUSED(sub_weights),
                                   int count,
                                   void *dest)
{
  float radius[3];
  zero_v3(radius);

  for (int i = 0; i < count; i++) {
    const float interp_weight = weights[i];
    const MVertSkin *vs_src = static_cast<const MVertSkin *>(sources[i]);

    madd_v3_v3fl(radius, vs_src->radius, interp_weight);
  }

  /* Delay writing to the destination in case dest is in sources. */
  MVertSkin *vs_dst = static_cast<MVertSkin *>(dest);
  copy_v3_v3(vs_dst->radius, radius);
  vs_dst->flag &= ~MVERT_SKIN_ROOT;
}

/** \} */

/* -------------------------------------------------------------------- */
/** \name Callbacks for (`short[4][3]`, #CD_TESSLOOPNORMAL)
 * \{ */

static void layerSwap_flnor(void *data, const int *corner_indices)
{
  short(*flnors)[4][3] = static_cast<short(*)[4][3]>(data);
  short nors[4][3];
  int i = 4;

  while (i--) {
    copy_v3_v3_short(nors[i], (*flnors)[corner_indices[i]]);
  }

  memcpy(flnors, nors, sizeof(nors));
}

/** \} */

/* -------------------------------------------------------------------- */
/** \name Callbacks for (`int`, #CD_FACEMAP)
 * \{ */

static void layerDefault_fmap(void *data, const int count)
{
  int *fmap_num = (int *)data;
  for (int i = 0; i < count; i++) {
    fmap_num[i] = -1;
  }
}

/** \} */

/* -------------------------------------------------------------------- */
/** \name Callbacks for (#MPropCol, #CD_PROP_COLOR)
 * \{ */

static void layerCopyValue_propcol(const void *source,
                                   void *dest,
                                   const int mixmode,
                                   const float mixfactor)
{
  const MPropCol *m1 = static_cast<const MPropCol *>(source);
  MPropCol *m2 = static_cast<MPropCol *>(dest);
  float tmp_col[4];

  if (ELEM(mixmode,
           CDT_MIX_NOMIX,
           CDT_MIX_REPLACE_ABOVE_THRESHOLD,
           CDT_MIX_REPLACE_BELOW_THRESHOLD)) {
    /* Modes that do a full copy or nothing. */
    if (ELEM(mixmode, CDT_MIX_REPLACE_ABOVE_THRESHOLD, CDT_MIX_REPLACE_BELOW_THRESHOLD)) {
      /* TODO: Check for a real valid way to get 'factor' value of our dest color? */
      const float f = (m2->color[0] + m2->color[1] + m2->color[2]) / 3.0f;
      if (mixmode == CDT_MIX_REPLACE_ABOVE_THRESHOLD && f < mixfactor) {
        return; /* Do Nothing! */
      }
      if (mixmode == CDT_MIX_REPLACE_BELOW_THRESHOLD && f > mixfactor) {
        return; /* Do Nothing! */
      }
    }
    copy_v4_v4(m2->color, m1->color);
  }
  else { /* Modes that support 'real' mix factor. */
    if (mixmode == CDT_MIX_MIX) {
      blend_color_mix_float(tmp_col, m2->color, m1->color);
    }
    else if (mixmode == CDT_MIX_ADD) {
      blend_color_add_float(tmp_col, m2->color, m1->color);
    }
    else if (mixmode == CDT_MIX_SUB) {
      blend_color_sub_float(tmp_col, m2->color, m1->color);
    }
    else if (mixmode == CDT_MIX_MUL) {
      blend_color_mul_float(tmp_col, m2->color, m1->color);
    }
    else {
      memcpy(tmp_col, m1->color, sizeof(tmp_col));
    }
    blend_color_interpolate_float(m2->color, m2->color, tmp_col, mixfactor);

    copy_v4_v4(m2->color, m1->color);
  }
}

static bool layerEqual_propcol(const void *data1, const void *data2)
{
  const MPropCol *m1 = static_cast<const MPropCol *>(data1);
  const MPropCol *m2 = static_cast<const MPropCol *>(data2);
  float tot = 0;

  for (int i = 0; i < 4; i++) {
    float c = (m1->color[i] - m2->color[i]);
    tot += c * c;
  }

  return tot < 0.001f;
}

static void layerMultiply_propcol(void *data, const float fac)
{
  MPropCol *m = static_cast<MPropCol *>(data);
  mul_v4_fl(m->color, fac);
}

static void layerAdd_propcol(void *data1, const void *data2)
{
  MPropCol *m = static_cast<MPropCol *>(data1);
  const MPropCol *m2 = static_cast<const MPropCol *>(data2);
  add_v4_v4(m->color, m2->color);
}

static void layerDoMinMax_propcol(const void *data, void *vmin, void *vmax)
{
  const MPropCol *m = static_cast<const MPropCol *>(data);
  MPropCol *min = static_cast<MPropCol *>(vmin);
  MPropCol *max = static_cast<MPropCol *>(vmax);
  minmax_v4v4_v4(min->color, max->color, m->color);
}

static void layerInitMinMax_propcol(void *vmin, void *vmax)
{
  MPropCol *min = static_cast<MPropCol *>(vmin);
  MPropCol *max = static_cast<MPropCol *>(vmax);

  copy_v4_fl(min->color, FLT_MAX);
  copy_v4_fl(max->color, FLT_MIN);
}

static void layerDefault_propcol(void *data, const int count)
{
  /* Default to white, full alpha. */
  MPropCol default_propcol = {{1.0f, 1.0f, 1.0f, 1.0f}};
  MPropCol *pcol = (MPropCol *)data;
  for (int i = 0; i < count; i++) {
    copy_v4_v4(pcol[i].color, default_propcol.color);
  }
}

static void layerInterp_propcol(const void **sources,
                                const float *weights,
                                const float *UNUSED(sub_weights),
                                int count,
                                void *dest)
{
  MPropCol *mc = static_cast<MPropCol *>(dest);
  float col[4] = {0.0f, 0.0f, 0.0f, 0.0f};
  for (int i = 0; i < count; i++) {
    const float interp_weight = weights[i];
    const MPropCol *src = static_cast<const MPropCol *>(sources[i]);
    madd_v4_v4fl(col, src->color, interp_weight);
  }
  copy_v4_v4(mc->color, col);
}

/** \} */

/* -------------------------------------------------------------------- */
/** \name Callbacks for (#vec3f, #CD_PROP_FLOAT3)
 * \{ */

static void layerInterp_propfloat3(const void **sources,
                                   const float *weights,
                                   const float *UNUSED(sub_weights),
                                   int count,
                                   void *dest)
{
  vec3f result = {0.0f, 0.0f, 0.0f};
  for (int i = 0; i < count; i++) {
    const float interp_weight = weights[i];
    const vec3f *src = static_cast<const vec3f *>(sources[i]);
    madd_v3_v3fl(&result.x, &src->x, interp_weight);
  }
  copy_v3_v3((float *)dest, &result.x);
}

static void layerMultiply_propfloat3(void *data, const float fac)
{
  vec3f *vec = static_cast<vec3f *>(data);
  vec->x *= fac;
  vec->y *= fac;
  vec->z *= fac;
}

static void layerAdd_propfloat3(void *data1, const void *data2)
{
  vec3f *vec1 = static_cast<vec3f *>(data1);
  const vec3f *vec2 = static_cast<const vec3f *>(data2);
  vec1->x += vec2->x;
  vec1->y += vec2->y;
  vec1->z += vec2->z;
}

static bool layerValidate_propfloat3(void *data, const uint totitems, const bool do_fixes)
{
  float *values = static_cast<float *>(data);
  bool has_errors = false;
  for (int i = 0; i < totitems * 3; i++) {
    if (!isfinite(values[i])) {
      if (do_fixes) {
        values[i] = 0.0f;
      }
      has_errors = true;
    }
  }
  return has_errors;
}

/** \} */

/* -------------------------------------------------------------------- */
/** \name Callbacks for (#vec2f, #CD_PROP_FLOAT2)
 * \{ */

static void layerInterp_propfloat2(const void **sources,
                                   const float *weights,
                                   const float *UNUSED(sub_weights),
                                   int count,
                                   void *dest)
{
  vec2f result = {0.0f, 0.0f};
  for (int i = 0; i < count; i++) {
    const float interp_weight = weights[i];
    const vec2f *src = static_cast<const vec2f *>(sources[i]);
    madd_v2_v2fl(&result.x, &src->x, interp_weight);
  }
  copy_v2_v2((float *)dest, &result.x);
}

static void layerMultiply_propfloat2(void *data, const float fac)
{
  vec2f *vec = static_cast<vec2f *>(data);
  vec->x *= fac;
  vec->y *= fac;
}

static void layerAdd_propfloat2(void *data1, const void *data2)
{
  vec2f *vec1 = static_cast<vec2f *>(data1);
  const vec2f *vec2 = static_cast<const vec2f *>(data2);
  vec1->x += vec2->x;
  vec1->y += vec2->y;
}

static bool layerValidate_propfloat2(void *data, const uint totitems, const bool do_fixes)
{
  float *values = static_cast<float *>(data);
  bool has_errors = false;
  for (int i = 0; i < totitems * 2; i++) {
    if (!isfinite(values[i])) {
      if (do_fixes) {
        values[i] = 0.0f;
      }
      has_errors = true;
    }
  }
  return has_errors;
}

/** \} */

/* -------------------------------------------------------------------- */
/** \name Callbacks for (`bool`, #CD_PROP_BOOL)
 * \{ */

static void layerInterp_propbool(const void **sources,
                                 const float *weights,
                                 const float *UNUSED(sub_weights),
                                 int count,
                                 void *dest)
{
  bool result = false;
  for (int i = 0; i < count; i++) {
    const float interp_weight = weights[i];
    const bool src = *(const bool *)sources[i];
    result |= src && (interp_weight > 0.0f);
  }
  *(bool *)dest = result;
}

static const LayerTypeInfo LAYERTYPEINFO[CD_NUMTYPES] = {
    /* 0: CD_MVERT */
    {sizeof(MVert), "MVert", 1, nullptr, nullptr, nullptr, nullptr, nullptr, nullptr},
    /* 1: CD_MSTICKY */ /* DEPRECATED */
    {sizeof(float[2]), "", 1, nullptr, nullptr, nullptr, nullptr, nullptr, nullptr},
    /* 2: CD_MDEFORMVERT */
    {sizeof(MDeformVert),
     "MDeformVert",
     1,
     nullptr,
     layerCopy_mdeformvert,
     layerFree_mdeformvert,
     layerInterp_mdeformvert,
     nullptr,
     layerConstruct_mdeformvert,
     nullptr},
    /* 3: CD_MEDGE */
    {sizeof(MEdge), "MEdge", 1, nullptr, nullptr, nullptr, nullptr, nullptr, nullptr},
    /* 4: CD_MFACE */
    {sizeof(MFace), "MFace", 1, nullptr, nullptr, nullptr, nullptr, nullptr, nullptr},
    /* 5: CD_MTFACE */
    {sizeof(MTFace),
     "MTFace",
     1,
     N_("UVMap"),
     layerCopy_tface,
     nullptr,
     layerInterp_tface,
     layerSwap_tface,
     nullptr,
     layerDefault_tface,
     nullptr,
     nullptr,
     nullptr,
     nullptr,
     nullptr,
     nullptr,
     nullptr,
     nullptr,
     nullptr,
     nullptr,
<<<<<<< HEAD
     layerMaxNum_tface},
    /* 6: CD_MCOL */
    /* 4 MCol structs per face */
    {sizeof(MCol[4]),  "MCol",         4,
     N_("Col"),        nullptr,        nullptr,
     layerInterp_mcol, layerSwap_mcol, layerDefault_mcol,
     nullptr,          nullptr,        nullptr,
     nullptr,          nullptr,        nullptr,
     nullptr,          nullptr,        nullptr,
     nullptr,          nullptr,        layerMaxNum_mloopcol},
=======
     nullptr},
>>>>>>> a6ba8e5f
    /* 7: CD_ORIGINDEX */
    {sizeof(int), "", 0, nullptr, nullptr, nullptr, nullptr, nullptr, layerDefault_origindex},
    /* 8: CD_NORMAL */
    /* 3 floats per normal vector */
    {sizeof(float[3]),
     "vec3f",
     1,
     nullptr,
     nullptr,
     nullptr,
     layerInterp_normal,
     nullptr,
     nullptr,
     nullptr,
     nullptr,
     nullptr,
     nullptr,
     nullptr,
     nullptr,
     nullptr,
     layerCopyValue_normal},
    /* 9: CD_FACEMAP */
    {sizeof(int), "", 0, nullptr, nullptr, nullptr, nullptr, nullptr, layerDefault_fmap, nullptr},
    /* 10: CD_PROP_FLOAT */
    {sizeof(MFloatProperty),
     "MFloatProperty",
     1,
     N_("Float"),
     layerCopy_propFloat,
     nullptr,
     layerInterp_propFloat,
     nullptr,
     nullptr,
     nullptr,
     layerValidate_propFloat},
    /* 11: CD_PROP_INT32 */
    {sizeof(MIntProperty),
     "MIntProperty",
     1,
     N_("Int"),
     nullptr,
     nullptr,
     layerInterp_propInt,
     nullptr},
    /* 12: CD_PROP_STRING */
    {sizeof(MStringProperty),
     "MStringProperty",
     1,
     N_("String"),
     layerCopy_propString,
     nullptr,
     nullptr,
     nullptr},
    /* 13: CD_ORIGSPACE */
    {sizeof(OrigSpaceFace),
     "OrigSpaceFace",
     1,
     N_("UVMap"),
     layerCopy_origspace_face,
     nullptr,
     layerInterp_origspace_face,
     layerSwap_origspace_face,
     layerDefault_origspace_face},
    /* 14: CD_ORCO */
    {sizeof(float[3]), "", 0, nullptr, nullptr, nullptr, nullptr, nullptr, nullptr},
    /* 15: CD_MTEXPOLY */ /* DEPRECATED */
    /* NOTE: when we expose the UV Map / TexFace split to the user,
     * change this back to face Texture. */
    {sizeof(int), "", 0, nullptr, nullptr, nullptr, nullptr, nullptr, nullptr},
    /* 16: CD_MLOOPUV */
    {sizeof(MLoopUV),
     "MLoopUV",
     1,
     N_("UVMap"),
     nullptr,
     nullptr,
     layerInterp_mloopuv,
     nullptr,
     nullptr,
     nullptr,
     layerValidate_mloopuv,
     layerEqual_mloopuv,
     layerMultiply_mloopuv,
     layerInitMinMax_mloopuv,
     layerAdd_mloopuv,
     layerDoMinMax_mloopuv,
     layerCopyValue_mloopuv,
     nullptr,
     nullptr,
     nullptr,
     layerMaxNum_tface},
    /* 17: CD_PROP_BYTE_COLOR */
    {sizeof(MLoopCol),
     "MLoopCol",
     1,
     N_("Col"),
     nullptr,
     nullptr,
     layerInterp_mloopcol,
     nullptr,
     layerDefault_mloopcol,
     nullptr,
     nullptr,
     layerEqual_mloopcol,
     layerMultiply_mloopcol,
     layerInitMinMax_mloopcol,
     layerAdd_mloopcol,
     layerDoMinMax_mloopcol,
     layerCopyValue_mloopcol,
     nullptr,
     nullptr,
     nullptr,
     nullptr},
    /* 18: CD_TANGENT */
    {sizeof(float[4][4]), "", 0, N_("Tangent"), nullptr, nullptr, nullptr, nullptr, nullptr},
    /* 19: CD_MDISPS */
    {sizeof(MDisps),
     "MDisps",
     1,
     nullptr,
     layerCopy_mdisps,
     layerFree_mdisps,
     nullptr,
     layerSwap_mdisps,
     nullptr,
     layerConstruct_mdisps,
     nullptr,
     nullptr,
     nullptr,
     nullptr,
     nullptr,
     nullptr,
     nullptr,
     layerRead_mdisps,
     layerWrite_mdisps,
     layerFilesize_mdisps},
    /* 20: CD_PREVIEW_MCOL */
    {sizeof(MCol[4]),
     "MCol",
     4,
     N_("PreviewCol"),
     nullptr,
     nullptr,
     layerInterp_mcol,
     layerSwap_mcol,
     layerDefault_mcol},
    /* 21: CD_ID_MCOL */ /* DEPRECATED */
    {sizeof(MCol[4]), "", 0, nullptr, nullptr, nullptr, nullptr, nullptr, nullptr},
    /* 22: CD_TEXTURE_MCOL */
    {sizeof(MCol[4]),
     "MCol",
     4,
     N_("TexturedCol"),
     nullptr,
     nullptr,
     layerInterp_mcol,
     layerSwap_mcol,
     layerDefault_mcol},
    /* 23: CD_CLOTH_ORCO */
    {sizeof(float[3]), "", 0, nullptr, nullptr, nullptr, nullptr, nullptr, nullptr},
    /* 24: CD_RECAST */
    {sizeof(MRecast), "MRecast", 1, N_("Recast"), nullptr, nullptr, nullptr, nullptr},
    /* 25: CD_MPOLY */
    {sizeof(MPoly), "MPoly", 1, N_("NGon Face"), nullptr, nullptr, nullptr, nullptr, nullptr},
    /* 26: CD_MLOOP */
    {sizeof(MLoop),
     "MLoop",
     1,
     N_("NGon Face-Vertex"),
     nullptr,
     nullptr,
     nullptr,
     nullptr,
     nullptr},
    /* 27: CD_SHAPE_KEYINDEX */
    {sizeof(int), "", 0, nullptr, nullptr, nullptr, nullptr, nullptr, nullptr},
    /* 28: CD_SHAPEKEY */
    {sizeof(float[3]), "", 0, N_("ShapeKey"), nullptr, nullptr, layerInterp_shapekey},
    /* 29: CD_BWEIGHT */
    {sizeof(float), "", 0, N_("BevelWeight"), nullptr, nullptr, layerInterp_bweight},
    /* 30: CD_CREASE */
    /* NOTE: we do not interpolate crease data as it should be either inherited for subdivided
     * edges, or for vertex creases, only present on the original vertex. */
    {sizeof(float), "", 0, N_("SubSurfCrease"), nullptr, nullptr, nullptr},
    /* 31: CD_ORIGSPACE_MLOOP */
    {sizeof(OrigSpaceLoop),
     "OrigSpaceLoop",
     1,
     N_("OS Loop"),
     nullptr,
     nullptr,
     layerInterp_mloop_origspace,
     nullptr,
     nullptr,
     nullptr,
     nullptr,
     layerEqual_mloop_origspace,
     layerMultiply_mloop_origspace,
     layerInitMinMax_mloop_origspace,
     layerAdd_mloop_origspace,
     layerDoMinMax_mloop_origspace,
     layerCopyValue_mloop_origspace},
    /* 32: CD_PREVIEW_MLOOPCOL */
    {sizeof(MLoopCol),
     "MLoopCol",
     1,
     N_("PreviewLoopCol"),
     nullptr,
     nullptr,
     layerInterp_mloopcol,
     nullptr,
     layerDefault_mloopcol,
     nullptr,
     nullptr,
     layerEqual_mloopcol,
     layerMultiply_mloopcol,
     layerInitMinMax_mloopcol,
     layerAdd_mloopcol,
     layerDoMinMax_mloopcol,
     layerCopyValue_mloopcol},
    /* 33: CD_BM_ELEM_PYPTR */
    {sizeof(void *),
     "",
     1,
     nullptr,
     layerCopy_bmesh_elem_py_ptr,
     layerFree_bmesh_elem_py_ptr,
     nullptr,
     nullptr,
     nullptr},
    /* 34: CD_PAINT_MASK */
    {sizeof(float), "", 0, nullptr, nullptr, nullptr, layerInterp_paint_mask, nullptr, nullptr},
    /* 35: CD_GRID_PAINT_MASK */
    {sizeof(GridPaintMask),
     "GridPaintMask",
     1,
     nullptr,
     layerCopy_grid_paint_mask,
     layerFree_grid_paint_mask,
     nullptr,
     nullptr,
     nullptr,
     layerConstruct_grid_paint_mask},
    /* 36: CD_MVERT_SKIN */
    {sizeof(MVertSkin),
     "MVertSkin",
     1,
     nullptr,
     layerCopy_mvert_skin,
     nullptr,
     layerInterp_mvert_skin,
     nullptr,
     layerDefault_mvert_skin},
    /* 37: CD_FREESTYLE_EDGE */
    {sizeof(FreestyleEdge),
     "FreestyleEdge",
     1,
     nullptr,
     nullptr,
     nullptr,
     nullptr,
     nullptr,
     nullptr},
    /* 38: CD_FREESTYLE_FACE */
    {sizeof(FreestyleFace),
     "FreestyleFace",
     1,
     nullptr,
     nullptr,
     nullptr,
     nullptr,
     nullptr,
     nullptr},
    /* 39: CD_MLOOPTANGENT */
    {sizeof(float[4]), "", 0, nullptr, nullptr, nullptr, nullptr, nullptr, nullptr},
    /* 40: CD_TESSLOOPNORMAL */
    {sizeof(short[4][3]), "", 0, nullptr, nullptr, nullptr, nullptr, layerSwap_flnor, nullptr},
    /* 41: CD_CUSTOMLOOPNORMAL */
    {sizeof(short[2]), "vec2s", 1, nullptr, nullptr, nullptr, nullptr, nullptr, nullptr},
    /* 42: CD_SCULPT_FACE_SETS */
    {sizeof(int), "", 0, nullptr, nullptr, nullptr, nullptr, nullptr, nullptr},
    /* 43: CD_LOCATION */
    {sizeof(float[3]), "vec3f", 1, nullptr, nullptr, nullptr, nullptr, nullptr, nullptr},
    /* 44: CD_RADIUS */
    {sizeof(float), "MFloatProperty", 1, nullptr, nullptr, nullptr, nullptr, nullptr, nullptr},
    /* 45: CD_PROP_INT8 */
    {sizeof(int8_t), "MInt8Property", 1, N_("Int8"), nullptr, nullptr, nullptr, nullptr, nullptr},
    /* 46: CD_HAIRMAPPING */ /* UNUSED */
    {-1, "", 1, nullptr, nullptr, nullptr, nullptr, nullptr, nullptr},
    /* 47: CD_PROP_COLOR */
    {sizeof(MPropCol),
     "MPropCol",
     1,
     N_("Color"),
     nullptr,
     nullptr,
     layerInterp_propcol,
     nullptr,
     layerDefault_propcol,
     nullptr,
     nullptr,
     layerEqual_propcol,
     layerMultiply_propcol,
     layerInitMinMax_propcol,
     layerAdd_propcol,
     layerDoMinMax_propcol,
     layerCopyValue_propcol,
     nullptr,
     nullptr,
     nullptr,
     nullptr},
    /* 48: CD_PROP_FLOAT3 */
    {sizeof(float[3]),
     "vec3f",
     1,
     N_("Float3"),
     nullptr,
     nullptr,
     layerInterp_propfloat3,
     nullptr,
     nullptr,
     nullptr,
     layerValidate_propfloat3,
     nullptr,
     layerMultiply_propfloat3,
     nullptr,
     layerAdd_propfloat3},
    /* 49: CD_PROP_FLOAT2 */
    {sizeof(float[2]),
     "vec2f",
     1,
     N_("Float2"),
     nullptr,
     nullptr,
     layerInterp_propfloat2,
     nullptr,
     nullptr,
     nullptr,
     layerValidate_propfloat2,
     nullptr,
     layerMultiply_propfloat2,
     nullptr,
     layerAdd_propfloat2},
    /* 50: CD_PROP_BOOL */
    {sizeof(bool),
     "bool",
     1,
     N_("Boolean"),
     nullptr,
     nullptr,
     layerInterp_propbool,
     nullptr,
     nullptr,
     nullptr,
     nullptr,
     nullptr,
     nullptr,
     nullptr},
    /* 51: CD_HAIRLENGTH */
    {sizeof(float), "float", 1, nullptr, nullptr, nullptr, nullptr, nullptr, nullptr},
};

static const char *LAYERTYPENAMES[CD_NUMTYPES] = {
    /*   0-4 */ "CDMVert",
    "CDMSticky",
    "CDMDeformVert",
    "CDMEdge",
    "CDMFace",
    /*   5-9 */ "CDMTFace",
    "CDMCol",
    "CDOrigIndex",
    "CDNormal",
    "CDFaceMap",
    /* 10-14 */ "CDMFloatProperty",
    "CDMIntProperty",
    "CDMStringProperty",
    "CDOrigSpace",
    "CDOrco",
    /* 15-19 */ "CDMTexPoly",
    "CDMLoopUV",
    "CDMloopCol",
    "CDTangent",
    "CDMDisps",
    /* 20-24 */ "CDPreviewMCol",
    "CDIDMCol",
    "CDTextureMCol",
    "CDClothOrco",
    "CDMRecast",

    /* BMESH ONLY */
    /* 25-29 */ "CDMPoly",
    "CDMLoop",
    "CDShapeKeyIndex",
    "CDShapeKey",
    "CDBevelWeight",
    /* 30-34 */ "CDSubSurfCrease",
    "CDOrigSpaceLoop",
    "CDPreviewLoopCol",
    "CDBMElemPyPtr",
    "CDPaintMask",
    /* 35-36 */ "CDGridPaintMask",
    "CDMVertSkin",
    /* 37-38 */ "CDFreestyleEdge",
    "CDFreestyleFace",
    /* 39-42 */ "CDMLoopTangent",
    "CDTessLoopNormal",
    "CDCustomLoopNormal",
    "CDSculptFaceGroups",
    /* 43-46 */ "CDHairPoint",
    "CDPropInt8",
    "CDHairMapping",
    "CDPoint",
    "CDPropCol",
    "CDPropFloat3",
    "CDPropFloat2",
    "CDPropBoolean",
    "CDHairLength",
};

const CustomData_MeshMasks CD_MASK_BAREMESH = {
    /* vmask */ CD_MASK_MVERT | CD_MASK_BWEIGHT,
    /* emask */ CD_MASK_MEDGE | CD_MASK_BWEIGHT,
    /* fmask */ 0,
    /* pmask */ CD_MASK_MPOLY | CD_MASK_FACEMAP,
    /* lmask */ CD_MASK_MLOOP,
};
const CustomData_MeshMasks CD_MASK_BAREMESH_ORIGINDEX = {
    /* vmask */ CD_MASK_MVERT | CD_MASK_BWEIGHT | CD_MASK_ORIGINDEX,
    /* emask */ CD_MASK_MEDGE | CD_MASK_BWEIGHT | CD_MASK_ORIGINDEX,
    /* fmask */ 0,
    /* pmask */ CD_MASK_MPOLY | CD_MASK_FACEMAP | CD_MASK_ORIGINDEX,
    /* lmask */ CD_MASK_MLOOP,
};
const CustomData_MeshMasks CD_MASK_MESH = {
    /* vmask */ (CD_MASK_MVERT | CD_MASK_MDEFORMVERT | CD_MASK_MVERT_SKIN | CD_MASK_PAINT_MASK |
                 CD_MASK_PROP_ALL | CD_MASK_CREASE),
    /* emask */ (CD_MASK_MEDGE | CD_MASK_FREESTYLE_EDGE | CD_MASK_PROP_ALL),
    /* fmask */ 0,
    /* pmask */
    (CD_MASK_MPOLY | CD_MASK_FACEMAP | CD_MASK_FREESTYLE_FACE | CD_MASK_PROP_ALL |
     CD_MASK_SCULPT_FACE_SETS),
    /* lmask */
    (CD_MASK_MLOOP | CD_MASK_MDISPS | CD_MASK_MLOOPUV | CD_MASK_CUSTOMLOOPNORMAL |
     CD_MASK_GRID_PAINT_MASK | CD_MASK_PROP_ALL),
};
const CustomData_MeshMasks CD_MASK_DERIVEDMESH = {
    /* vmask */ (CD_MASK_ORIGINDEX | CD_MASK_MDEFORMVERT | CD_MASK_SHAPEKEY | CD_MASK_MVERT_SKIN |
                 CD_MASK_PAINT_MASK | CD_MASK_ORCO | CD_MASK_CLOTH_ORCO | CD_MASK_PROP_ALL |
                 CD_MASK_CREASE),
    /* emask */ (CD_MASK_ORIGINDEX | CD_MASK_FREESTYLE_EDGE | CD_MASK_PROP_ALL),
    /* fmask */ (CD_MASK_ORIGINDEX | CD_MASK_ORIGSPACE | CD_MASK_PREVIEW_MCOL | CD_MASK_TANGENT),
    /* pmask */
    (CD_MASK_ORIGINDEX | CD_MASK_FREESTYLE_FACE | CD_MASK_FACEMAP | CD_MASK_PROP_ALL |
     CD_MASK_SCULPT_FACE_SETS),
    /* lmask */
    (CD_MASK_MLOOPUV | CD_MASK_CUSTOMLOOPNORMAL | CD_MASK_PREVIEW_MLOOPCOL |
     CD_MASK_ORIGSPACE_MLOOP | CD_MASK_PROP_ALL), /* XXX MISSING CD_MASK_MLOOPTANGENT ? */
};
const CustomData_MeshMasks CD_MASK_BMESH = {
    /* vmask */ (CD_MASK_MDEFORMVERT | CD_MASK_BWEIGHT | CD_MASK_MVERT_SKIN | CD_MASK_SHAPEKEY |
                 CD_MASK_SHAPE_KEYINDEX | CD_MASK_PAINT_MASK | CD_MASK_PROP_ALL | CD_MASK_CREASE),
    /* emask */ (CD_MASK_BWEIGHT | CD_MASK_CREASE | CD_MASK_FREESTYLE_EDGE | CD_MASK_PROP_ALL),
    /* fmask */ 0,
    /* pmask */
    (CD_MASK_FREESTYLE_FACE | CD_MASK_FACEMAP | CD_MASK_PROP_ALL | CD_MASK_SCULPT_FACE_SETS),
    /* lmask */
    (CD_MASK_MDISPS | CD_MASK_MLOOPUV | CD_MASK_CUSTOMLOOPNORMAL | CD_MASK_GRID_PAINT_MASK |
     CD_MASK_PROP_ALL),
};
const CustomData_MeshMasks CD_MASK_EVERYTHING = {
    /* vmask */ (CD_MASK_MVERT | CD_MASK_BM_ELEM_PYPTR | CD_MASK_ORIGINDEX | CD_MASK_MDEFORMVERT |
                 CD_MASK_BWEIGHT | CD_MASK_MVERT_SKIN | CD_MASK_ORCO | CD_MASK_CLOTH_ORCO |
                 CD_MASK_SHAPEKEY | CD_MASK_SHAPE_KEYINDEX | CD_MASK_PAINT_MASK |
                 CD_MASK_PROP_ALL | CD_MASK_CREASE),
    /* emask */
    (CD_MASK_MEDGE | CD_MASK_BM_ELEM_PYPTR | CD_MASK_ORIGINDEX | CD_MASK_BWEIGHT | CD_MASK_CREASE |
     CD_MASK_FREESTYLE_EDGE | CD_MASK_PROP_ALL),
    /* fmask */
    (CD_MASK_MFACE | CD_MASK_ORIGINDEX | CD_MASK_NORMAL | CD_MASK_MTFACE | CD_MASK_MCOL |
     CD_MASK_ORIGSPACE | CD_MASK_TANGENT | CD_MASK_TESSLOOPNORMAL | CD_MASK_PREVIEW_MCOL |
     CD_MASK_PROP_ALL),
    /* pmask */
    (CD_MASK_MPOLY | CD_MASK_BM_ELEM_PYPTR | CD_MASK_ORIGINDEX | CD_MASK_FACEMAP |
     CD_MASK_FREESTYLE_FACE | CD_MASK_PROP_ALL | CD_MASK_SCULPT_FACE_SETS),
    /* lmask */
    (CD_MASK_MLOOP | CD_MASK_BM_ELEM_PYPTR | CD_MASK_MDISPS | CD_MASK_NORMAL | CD_MASK_MLOOPUV |
     CD_MASK_CUSTOMLOOPNORMAL | CD_MASK_MLOOPTANGENT | CD_MASK_PREVIEW_MLOOPCOL |
     CD_MASK_ORIGSPACE_MLOOP | CD_MASK_GRID_PAINT_MASK | CD_MASK_PROP_ALL),
};

static const LayerTypeInfo *layerType_getInfo(int type)
{
  if (type < 0 || type >= CD_NUMTYPES) {
    return nullptr;
  }

  return &LAYERTYPEINFO[type];
}

static const char *layerType_getName(int type)
{
  if (type < 0 || type >= CD_NUMTYPES) {
    return nullptr;
  }

  return LAYERTYPENAMES[type];
}

void customData_mask_layers__print(const CustomData_MeshMasks *mask)
{
  printf("verts mask=0x%" PRIx64 ":\n", mask->vmask);
  for (int i = 0; i < CD_NUMTYPES; i++) {
    if (mask->vmask & CD_TYPE_AS_MASK(i)) {
      printf("  %s\n", layerType_getName(i));
    }
  }

  printf("edges mask=0x%" PRIx64 ":\n", mask->emask);
  for (int i = 0; i < CD_NUMTYPES; i++) {
    if (mask->emask & CD_TYPE_AS_MASK(i)) {
      printf("  %s\n", layerType_getName(i));
    }
  }

  printf("faces mask=0x%" PRIx64 ":\n", mask->fmask);
  for (int i = 0; i < CD_NUMTYPES; i++) {
    if (mask->fmask & CD_TYPE_AS_MASK(i)) {
      printf("  %s\n", layerType_getName(i));
    }
  }

  printf("loops mask=0x%" PRIx64 ":\n", mask->lmask);
  for (int i = 0; i < CD_NUMTYPES; i++) {
    if (mask->lmask & CD_TYPE_AS_MASK(i)) {
      printf("  %s\n", layerType_getName(i));
    }
  }

  printf("polys mask=0x%" PRIx64 ":\n", mask->pmask);
  for (int i = 0; i < CD_NUMTYPES; i++) {
    if (mask->pmask & CD_TYPE_AS_MASK(i)) {
      printf("  %s\n", layerType_getName(i));
    }
  }
}

/** \} */

/* -------------------------------------------------------------------- */
/** \name CustomData Functions
 * \{ */

static void customData_update_offsets(CustomData *data);

static CustomDataLayer *customData_add_layer__internal(CustomData *data,
                                                       int type,
                                                       eCDAllocType alloctype,
                                                       void *layerdata,
                                                       int totelem,
                                                       const char *name);

void CustomData_update_typemap(CustomData *data)
{
  int lasttype = -1;

  for (int i = 0; i < CD_NUMTYPES; i++) {
    data->typemap[i] = -1;
  }

  for (int i = 0; i < data->totlayer; i++) {
    const int type = data->layers[i].type;
    if (type != lasttype) {
      data->typemap[type] = i;
      lasttype = type;
    }
  }
}

/* currently only used in BLI_assert */
#ifndef NDEBUG
static bool customdata_typemap_is_valid(const CustomData *data)
{
  CustomData data_copy = *data;
  CustomData_update_typemap(&data_copy);
  return (memcmp(data->typemap, data_copy.typemap, sizeof(data->typemap)) == 0);
}
#endif

bool CustomData_merge(const CustomData *source,
                      CustomData *dest,
                      eCustomDataMask mask,
                      eCDAllocType alloctype,
                      int totelem)
{
  // const LayerTypeInfo *typeInfo;
  CustomDataLayer *layer, *newlayer;
  int lasttype = -1, lastactive = 0, lastrender = 0, lastclone = 0, lastmask = 0;
  int number = 0, maxnumber = -1;
  bool changed = false;

  for (int i = 0; i < source->totlayer; i++) {
    layer = &source->layers[i];
    // typeInfo = layerType_getInfo(layer->type); /* UNUSED */

    int type = layer->type;
    int flag = layer->flag;

    if (type != lasttype) {
      number = 0;
      maxnumber = CustomData_layertype_layers_max(type);
      lastactive = layer->active;
      lastrender = layer->active_rnd;
      lastclone = layer->active_clone;
      lastmask = layer->active_mask;
      lasttype = type;
    }
    else {
      number++;
    }

    if (flag & CD_FLAG_NOCOPY) {
      continue;
    }
    if (!(mask & CD_TYPE_AS_MASK(type))) {
      continue;
    }
    if ((maxnumber != -1) && (number >= maxnumber)) {
      continue;
    }
    if (CustomData_get_named_layer_index(dest, type, layer->name) != -1) {
      continue;
    }

    void *data;
    switch (alloctype) {
      case CD_ASSIGN:
      case CD_REFERENCE:
      case CD_DUPLICATE:
        data = layer->data;
        break;
      default:
        data = nullptr;
        break;
    }

    if ((alloctype == CD_ASSIGN) && (flag & CD_FLAG_NOFREE)) {
      newlayer = customData_add_layer__internal(
          dest, type, CD_REFERENCE, data, totelem, layer->name);
    }
    else {
      newlayer = customData_add_layer__internal(dest, type, alloctype, data, totelem, layer->name);
    }

    if (newlayer) {
      newlayer->uid = layer->uid;

      newlayer->active = lastactive;
      newlayer->active_rnd = lastrender;
      newlayer->active_clone = lastclone;
      newlayer->active_mask = lastmask;
      newlayer->flag |= flag & (CD_FLAG_EXTERNAL | CD_FLAG_IN_MEMORY | CD_FLAG_COLOR_ACTIVE |
                                CD_FLAG_COLOR_RENDER);
      changed = true;

      if (layer->anonymous_id != nullptr) {
        BKE_anonymous_attribute_id_increment_weak(layer->anonymous_id);
        newlayer->anonymous_id = layer->anonymous_id;
      }
    }
  }

  CustomData_update_typemap(dest);
  return changed;
}

static bool attribute_stored_in_bmesh_flag(const StringRef name)
{
  return ELEM(name, ".hide_vert", ".hide_edge", ".hide_poly", "material_index");
}

static CustomData shallow_copy_remove_non_bmesh_attributes(const CustomData &src)
{
  Vector<CustomDataLayer> dst_layers;
  for (const CustomDataLayer &layer : Span<CustomDataLayer>{src.layers, src.totlayer}) {
    if (!attribute_stored_in_bmesh_flag(layer.name)) {
      dst_layers.append(layer);
    }
  }

  CustomData dst = src;
  dst.layers = static_cast<CustomDataLayer *>(
      MEM_calloc_arrayN(dst_layers.size(), sizeof(CustomDataLayer), __func__));
  dst.totlayer = dst_layers.size();
  memcpy(dst.layers, dst_layers.data(), dst_layers.as_span().size_in_bytes());

  CustomData_update_typemap(&dst);

  return dst;
}

bool CustomData_merge_mesh_to_bmesh(const CustomData *source,
                                    CustomData *dest,
                                    const eCustomDataMask mask,
                                    const eCDAllocType alloctype,
                                    const int totelem)
{
  CustomData source_copy = shallow_copy_remove_non_bmesh_attributes(*source);
  const bool result = CustomData_merge(&source_copy, dest, mask, alloctype, totelem);
  MEM_SAFE_FREE(source_copy.layers);
  return result;
}

void CustomData_realloc(CustomData *data, const int totelem)
{
  BLI_assert(totelem >= 0);
  for (int i = 0; i < data->totlayer; i++) {
    CustomDataLayer *layer = &data->layers[i];
    const LayerTypeInfo *typeInfo;
    if (layer->flag & CD_FLAG_NOFREE) {
      continue;
    }
    typeInfo = layerType_getInfo(layer->type);
    /* Use calloc to avoid the need to manually initialize new data in layers.
     * Useful for types like #MDeformVert which contain a pointer. */
    layer->data = MEM_recallocN(layer->data, (size_t)totelem * typeInfo->size);
  }
}

void CustomData_copy(const CustomData *source,
                     CustomData *dest,
                     eCustomDataMask mask,
                     eCDAllocType alloctype,
                     int totelem)
{
  CustomData_reset(dest);

  if (source->external) {
    dest->external = static_cast<CustomDataExternal *>(MEM_dupallocN(source->external));
  }

  CustomData_merge(source, dest, mask, alloctype, totelem);
}

void CustomData_copy_mesh_to_bmesh(const CustomData *source,
                                   CustomData *dest,
                                   const eCustomDataMask mask,
                                   const eCDAllocType alloctype,
                                   const int totelem)
{
  CustomData source_copy = shallow_copy_remove_non_bmesh_attributes(*source);
  CustomData_copy(&source_copy, dest, mask, alloctype, totelem);
  MEM_SAFE_FREE(source_copy.layers);
}

static void customData_free_layer__internal(CustomDataLayer *layer, const int totelem)
{
  const LayerTypeInfo *typeInfo;

  if (layer->anonymous_id != nullptr) {
    BKE_anonymous_attribute_id_decrement_weak(layer->anonymous_id);
    layer->anonymous_id = nullptr;
  }
  if (!(layer->flag & CD_FLAG_NOFREE) && layer->data) {
    typeInfo = layerType_getInfo(layer->type);

    if (typeInfo->free) {
      typeInfo->free(layer->data, totelem, typeInfo->size);
    }

    if (layer->data) {
      MEM_freeN(layer->data);
    }
  }
}

static void CustomData_external_free(CustomData *data)
{
  if (data->external) {
    MEM_freeN(data->external);
    data->external = nullptr;
  }
}

void CustomData_reset(CustomData *data)
{
  memset(data, 0, sizeof(*data));
  copy_vn_i(data->typemap, CD_NUMTYPES, -1);
}

void CustomData_free(CustomData *data, const int totelem)
{
  for (int i = 0; i < data->totlayer; i++) {
    customData_free_layer__internal(&data->layers[i], totelem);
  }

  if (data->layers) {
    MEM_freeN(data->layers);
  }

  CustomData_external_free(data);
  CustomData_reset(data);
}

void CustomData_free_typemask(CustomData *data, const int totelem, eCustomDataMask mask)
{
  for (int i = 0; i < data->totlayer; i++) {
    CustomDataLayer *layer = &data->layers[i];
    if (!(mask & CD_TYPE_AS_MASK(layer->type))) {
      continue;
    }
    customData_free_layer__internal(layer, totelem);
  }

  if (data->layers) {
    MEM_freeN(data->layers);
  }

  CustomData_external_free(data);
  CustomData_reset(data);
}

static void customData_update_offsets(CustomData *data)
{
  const LayerTypeInfo *typeInfo;
  int offset = 0;

  for (int i = 0; i < data->totlayer; i++) {
    typeInfo = layerType_getInfo(data->layers[i].type);

    data->layers[i].offset = offset;
    offset += typeInfo->size;
  }

  data->totsize = offset;
  CustomData_update_typemap(data);
}

/* to use when we're in the middle of modifying layers */
static int CustomData_get_layer_index__notypemap(const CustomData *data, const int type)
{
  for (int i = 0; i < data->totlayer; i++) {
    if (data->layers[i].type == type) {
      return i;
    }
  }

  return -1;
}

/* -------------------------------------------------------------------- */
/* index values to access the layers (offset from the layer start) */

int CustomData_get_layer_index(const CustomData *data, const int type)
{
  BLI_assert(customdata_typemap_is_valid(data));
  return data->typemap[type];
}

int CustomData_get_layer_index_n(const CustomData *data, const int type, const int n)
{
  BLI_assert(n >= 0);
  int i = CustomData_get_layer_index(data, type);

  if (i != -1) {
    BLI_assert(i + n < data->totlayer);
    i = (data->layers[i + n].type == type) ? (i + n) : (-1);
  }

  return i;
}

int CustomData_get_named_layer_index(const CustomData *data, const int type, const char *name)
{
  for (int i = 0; i < data->totlayer; i++) {
    if (data->layers[i].type == type) {
      if (STREQ(data->layers[i].name, name)) {
        return i;
      }
    }
  }

  return -1;
}

int CustomData_get_active_layer_index(const CustomData *data, const int type)
{
  const int layer_index = data->typemap[type];
  BLI_assert(customdata_typemap_is_valid(data));
  return (layer_index != -1) ? layer_index + data->layers[layer_index].active : -1;
}

int CustomData_get_render_layer_index(const CustomData *data, const int type)
{
  const int layer_index = data->typemap[type];
  BLI_assert(customdata_typemap_is_valid(data));
  return (layer_index != -1) ? layer_index + data->layers[layer_index].active_rnd : -1;
}

int CustomData_get_clone_layer_index(const CustomData *data, const int type)
{
  const int layer_index = data->typemap[type];
  BLI_assert(customdata_typemap_is_valid(data));
  return (layer_index != -1) ? layer_index + data->layers[layer_index].active_clone : -1;
}

int CustomData_get_stencil_layer_index(const CustomData *data, const int type)
{
  const int layer_index = data->typemap[type];
  BLI_assert(customdata_typemap_is_valid(data));
  return (layer_index != -1) ? layer_index + data->layers[layer_index].active_mask : -1;
}

/* -------------------------------------------------------------------- */
/* index values per layer type */

int CustomData_get_named_layer(const CustomData *data, const int type, const char *name)
{
  const int named_index = CustomData_get_named_layer_index(data, type, name);
  const int layer_index = data->typemap[type];
  BLI_assert(customdata_typemap_is_valid(data));
  return (named_index != -1) ? named_index - layer_index : -1;
}

int CustomData_get_active_layer(const CustomData *data, const int type)
{
  const int layer_index = data->typemap[type];
  BLI_assert(customdata_typemap_is_valid(data));
  return (layer_index != -1) ? data->layers[layer_index].active : -1;
}

int CustomData_get_render_layer(const CustomData *data, const int type)
{
  const int layer_index = data->typemap[type];
  BLI_assert(customdata_typemap_is_valid(data));
  return (layer_index != -1) ? data->layers[layer_index].active_rnd : -1;
}

int CustomData_get_clone_layer(const CustomData *data, const int type)
{
  const int layer_index = data->typemap[type];
  BLI_assert(customdata_typemap_is_valid(data));
  return (layer_index != -1) ? data->layers[layer_index].active_clone : -1;
}

int CustomData_get_stencil_layer(const CustomData *data, const int type)
{
  const int layer_index = data->typemap[type];
  BLI_assert(customdata_typemap_is_valid(data));
  return (layer_index != -1) ? data->layers[layer_index].active_mask : -1;
}

const char *CustomData_get_active_layer_name(const CustomData *data, const int type)
{
  /* Get the layer index of the active layer of this type. */
  const int layer_index = CustomData_get_active_layer_index(data, type);
  return layer_index < 0 ? nullptr : data->layers[layer_index].name;
}

const char *CustomData_get_render_layer_name(const CustomData *data, const int type)
{
  const int layer_index = CustomData_get_render_layer_index(data, type);
  return layer_index < 0 ? nullptr : data->layers[layer_index].name;
}

void CustomData_set_layer_active(CustomData *data, const int type, const int n)
{
  for (int i = 0; i < data->totlayer; i++) {
    if (data->layers[i].type == type) {
      data->layers[i].active = n;
    }
  }
}

void CustomData_set_layer_render(CustomData *data, const int type, const int n)
{
  for (int i = 0; i < data->totlayer; i++) {
    if (data->layers[i].type == type) {
      data->layers[i].active_rnd = n;
    }
  }
}

void CustomData_set_layer_clone(CustomData *data, const int type, const int n)
{
  for (int i = 0; i < data->totlayer; i++) {
    if (data->layers[i].type == type) {
      data->layers[i].active_clone = n;
    }
  }
}

void CustomData_set_layer_stencil(CustomData *data, const int type, const int n)
{
  for (int i = 0; i < data->totlayer; i++) {
    if (data->layers[i].type == type) {
      data->layers[i].active_mask = n;
    }
  }
}

void CustomData_set_layer_active_index(CustomData *data, const int type, const int n)
{
  const int layer_index = data->typemap[type];
  BLI_assert(customdata_typemap_is_valid(data));

  for (int i = 0; i < data->totlayer; i++) {
    if (data->layers[i].type == type) {
      data->layers[i].active = n - layer_index;
    }
  }
}

void CustomData_set_layer_render_index(CustomData *data, const int type, const int n)
{
  const int layer_index = data->typemap[type];
  BLI_assert(customdata_typemap_is_valid(data));

  for (int i = 0; i < data->totlayer; i++) {
    if (data->layers[i].type == type) {
      data->layers[i].active_rnd = n - layer_index;
    }
  }
}

void CustomData_set_layer_clone_index(CustomData *data, const int type, const int n)
{
  const int layer_index = data->typemap[type];
  BLI_assert(customdata_typemap_is_valid(data));

  for (int i = 0; i < data->totlayer; i++) {
    if (data->layers[i].type == type) {
      data->layers[i].active_clone = n - layer_index;
    }
  }
}

void CustomData_set_layer_stencil_index(CustomData *data, const int type, const int n)
{
  const int layer_index = data->typemap[type];
  BLI_assert(customdata_typemap_is_valid(data));

  for (int i = 0; i < data->totlayer; i++) {
    if (data->layers[i].type == type) {
      data->layers[i].active_mask = n - layer_index;
    }
  }
}

void CustomData_set_layer_flag(CustomData *data, const int type, const int flag)
{
  for (int i = 0; i < data->totlayer; i++) {
    if (data->layers[i].type == type) {
      data->layers[i].flag |= flag;
    }
  }
}

void CustomData_clear_layer_flag(CustomData *data, const int type, const int flag)
{
  const int nflag = ~flag;

  for (int i = 0; i < data->totlayer; i++) {
    if (data->layers[i].type == type) {
      data->layers[i].flag &= nflag;
    }
  }
}

static bool customData_resize(CustomData *data, const int amount)
{
  CustomDataLayer *tmp = static_cast<CustomDataLayer *>(
      MEM_calloc_arrayN((data->maxlayer + amount), sizeof(*tmp), __func__));
  if (!tmp) {
    return false;
  }

  data->maxlayer += amount;
  if (data->layers) {
    memcpy(tmp, data->layers, sizeof(*tmp) * data->totlayer);
    MEM_freeN(data->layers);
  }
  data->layers = tmp;

  return true;
}

static CustomDataLayer *customData_add_layer__internal(CustomData *data,
                                                       const int type,
                                                       const eCDAllocType alloctype,
                                                       void *layerdata,
                                                       const int totelem,
                                                       const char *name)
{
  const LayerTypeInfo *typeInfo = layerType_getInfo(type);
  int flag = 0;

  if (!typeInfo->defaultname && CustomData_has_layer(data, type)) {
    return &data->layers[CustomData_get_layer_index(data, type)];
  }

  void *newlayerdata = nullptr;
  switch (alloctype) {
    case CD_SET_DEFAULT:
      if (totelem > 0) {
        if (typeInfo->set_default_value) {
          newlayerdata = MEM_malloc_arrayN(totelem, typeInfo->size, layerType_getName(type));
          typeInfo->set_default_value(newlayerdata, totelem);
        }
        else {
          newlayerdata = MEM_calloc_arrayN(totelem, typeInfo->size, layerType_getName(type));
        }
      }
      break;
    case CD_CONSTRUCT:
      if (totelem > 0) {
        newlayerdata = MEM_malloc_arrayN(totelem, typeInfo->size, layerType_getName(type));
        if (typeInfo->construct) {
          typeInfo->construct(newlayerdata, totelem);
        }
      }
      break;
    case CD_ASSIGN:
      if (totelem > 0) {
        BLI_assert(layerdata != nullptr);
        newlayerdata = layerdata;
      }
      else {
        MEM_SAFE_FREE(layerdata);
      }
      break;
    case CD_REFERENCE:
      if (totelem > 0) {
        BLI_assert(layerdata != nullptr);
        newlayerdata = layerdata;
        flag |= CD_FLAG_NOFREE;
      }
      break;
    case CD_DUPLICATE:
      if (totelem > 0) {
        newlayerdata = MEM_malloc_arrayN(totelem, typeInfo->size, layerType_getName(type));
        if (typeInfo->copy) {
          typeInfo->copy(layerdata, newlayerdata, totelem);
        }
        else {
          BLI_assert(layerdata != nullptr);
          BLI_assert(newlayerdata != nullptr);
          memcpy(newlayerdata, layerdata, totelem * typeInfo->size);
        }
      }
      break;
  }

  int index = data->totlayer;
  if (index >= data->maxlayer) {
    if (!customData_resize(data, CUSTOMDATA_GROW)) {
      if (newlayerdata != layerdata) {
        MEM_freeN(newlayerdata);
      }
      return nullptr;
    }
  }

  data->totlayer++;

  /* keep layers ordered by type */
  for (; index > 0 && data->layers[index - 1].type > type; index--) {
    data->layers[index] = data->layers[index - 1];
  }

  CustomDataLayer &new_layer = data->layers[index];

  /* Clear remaining data on the layer. The original data on the layer has been moved to another
   * index. Without this, it can happen that information from the previous layer at that index
   * leaks into the new layer. */
  memset(&new_layer, 0, sizeof(CustomDataLayer));

  new_layer.type = type;
  new_layer.flag = flag;
  new_layer.data = newlayerdata;

  /* Set default name if none exists. Note we only call DATA_()  once
   * we know there is a default name, to avoid overhead of locale lookups
   * in the depsgraph. */
  if (!name && typeInfo->defaultname) {
    name = DATA_(typeInfo->defaultname);
  }

  if (name) {
    BLI_strncpy(new_layer.name, name, sizeof(new_layer.name));
    CustomData_set_layer_unique_name(data, index);
  }
  else {
    new_layer.name[0] = '\0';
  }

  if (index > 0 && data->layers[index - 1].type == type) {
    new_layer.active = data->layers[index - 1].active;
    new_layer.active_rnd = data->layers[index - 1].active_rnd;
    new_layer.active_clone = data->layers[index - 1].active_clone;
    new_layer.active_mask = data->layers[index - 1].active_mask;
  }
  else {
    new_layer.active = 0;
    new_layer.active_rnd = 0;
    new_layer.active_clone = 0;
    new_layer.active_mask = 0;
  }

  customData_update_offsets(data);

  return &data->layers[index];
}

void *CustomData_add_layer(
    CustomData *data, const int type, eCDAllocType alloctype, void *layerdata, const int totelem)
{
  const LayerTypeInfo *typeInfo = layerType_getInfo(type);

  CustomDataLayer *layer = customData_add_layer__internal(
      data, type, alloctype, layerdata, totelem, typeInfo->defaultname);
  CustomData_update_typemap(data);

  if (layer) {
    return layer->data;
  }

  return nullptr;
}

void *CustomData_add_layer_named(CustomData *data,
                                 const int type,
                                 const eCDAllocType alloctype,
                                 void *layerdata,
                                 const int totelem,
                                 const char *name)
{
  CustomDataLayer *layer = customData_add_layer__internal(
      data, type, alloctype, layerdata, totelem, name);
  CustomData_update_typemap(data);

  if (layer) {
    return layer->data;
  }

  return nullptr;
}

void *CustomData_add_layer_anonymous(CustomData *data,
                                     const int type,
                                     const eCDAllocType alloctype,
                                     void *layerdata,
                                     const int totelem,
                                     const AnonymousAttributeID *anonymous_id)
{
  const char *name = BKE_anonymous_attribute_id_internal_name(anonymous_id);
  CustomDataLayer *layer = customData_add_layer__internal(
      data, type, alloctype, layerdata, totelem, name);
  CustomData_update_typemap(data);

  if (layer == nullptr) {
    return nullptr;
  }

  BKE_anonymous_attribute_id_increment_weak(anonymous_id);
  layer->anonymous_id = anonymous_id;
  return layer->data;
}

bool CustomData_free_layer(CustomData *data, const int type, const int totelem, const int index)
{
  const int index_first = CustomData_get_layer_index(data, type);
  const int n = index - index_first;

  BLI_assert(index >= index_first);
  if ((index_first == -1) || (n < 0)) {
    return false;
  }
  BLI_assert(data->layers[index].type == type);

  customData_free_layer__internal(&data->layers[index], totelem);

  for (int i = index + 1; i < data->totlayer; i++) {
    data->layers[i - 1] = data->layers[i];
  }

  data->totlayer--;

  /* if layer was last of type in array, set new active layer */
  int i = CustomData_get_layer_index__notypemap(data, type);

  if (i != -1) {
    /* don't decrement zero index */
    const int index_nonzero = n ? n : 1;
    CustomDataLayer *layer;

    for (layer = &data->layers[i]; i < data->totlayer && layer->type == type; i++, layer++) {
      if (layer->active >= index_nonzero) {
        layer->active--;
      }
      if (layer->active_rnd >= index_nonzero) {
        layer->active_rnd--;
      }
      if (layer->active_clone >= index_nonzero) {
        layer->active_clone--;
      }
      if (layer->active_mask >= index_nonzero) {
        layer->active_mask--;
      }
    }
  }

  if (data->totlayer <= data->maxlayer - CUSTOMDATA_GROW) {
    customData_resize(data, -CUSTOMDATA_GROW);
  }

  customData_update_offsets(data);

  return true;
}

bool CustomData_free_layer_named(CustomData *data, const char *name, const int totelem)
{
  for (const int i : IndexRange(data->totlayer)) {
    const CustomDataLayer &layer = data->layers[i];
    if (StringRef(layer.name) == name) {
      CustomData_free_layer(data, layer.type, totelem, i);
      return true;
    }
  }
  return false;
}

bool CustomData_free_layer_active(CustomData *data, const int type, const int totelem)
{
  const int index = CustomData_get_active_layer_index(data, type);
  if (index == -1) {
    return false;
  }
  return CustomData_free_layer(data, type, totelem, index);
}

void CustomData_free_layers(CustomData *data, const int type, const int totelem)
{
  const int index = CustomData_get_layer_index(data, type);
  while (CustomData_free_layer(data, type, totelem, index)) {
    /* pass */
  }
}

bool CustomData_has_layer(const CustomData *data, const int type)
{
  return (CustomData_get_layer_index(data, type) != -1);
}

int CustomData_number_of_layers(const CustomData *data, const int type)
{
  int number = 0;

  for (int i = 0; i < data->totlayer; i++) {
    if (data->layers[i].type == type) {
      number++;
    }
  }

  return number;
}

int CustomData_number_of_layers_typemask(const CustomData *data, const eCustomDataMask mask)
{
  int number = 0;

  for (int i = 0; i < data->totlayer; i++) {
    if (mask & CD_TYPE_AS_MASK(data->layers[i].type)) {
      number++;
    }
  }

  return number;
}

static void *customData_duplicate_referenced_layer_index(CustomData *data,
                                                         const int layer_index,
                                                         const int totelem)
{
  if (layer_index == -1) {
    return nullptr;
  }

  CustomDataLayer *layer = &data->layers[layer_index];

  if (layer->flag & CD_FLAG_NOFREE) {
    /* MEM_dupallocN won't work in case of complex layers, like e.g.
     * CD_MDEFORMVERT, which has pointers to allocated data...
     * So in case a custom copy function is defined, use it!
     */
    const LayerTypeInfo *typeInfo = layerType_getInfo(layer->type);

    if (typeInfo->copy) {
      void *dst_data = MEM_malloc_arrayN(
          (size_t)totelem, typeInfo->size, "CD duplicate ref layer");
      typeInfo->copy(layer->data, dst_data, totelem);
      layer->data = dst_data;
    }
    else {
      layer->data = MEM_dupallocN(layer->data);
    }

    layer->flag &= ~CD_FLAG_NOFREE;
  }

  return layer->data;
}

void *CustomData_duplicate_referenced_layer(CustomData *data, const int type, const int totelem)
{
  /* get the layer index of the first layer of type */
  int layer_index = CustomData_get_active_layer_index(data, type);

  return customData_duplicate_referenced_layer_index(data, layer_index, totelem);
}

void *CustomData_duplicate_referenced_layer_n(CustomData *data,
                                              const int type,
                                              const int n,
                                              const int totelem)
{
  /* get the layer index of the desired layer */
  int layer_index = CustomData_get_layer_index_n(data, type, n);

  return customData_duplicate_referenced_layer_index(data, layer_index, totelem);
}

void *CustomData_duplicate_referenced_layer_named(CustomData *data,
                                                  const int type,
                                                  const char *name,
                                                  const int totelem)
{
  /* get the layer index of the desired layer */
  int layer_index = CustomData_get_named_layer_index(data, type, name);

  return customData_duplicate_referenced_layer_index(data, layer_index, totelem);
}

void *CustomData_duplicate_referenced_layer_anonymous(CustomData *data,
                                                      const int UNUSED(type),
                                                      const AnonymousAttributeID *anonymous_id,
                                                      const int totelem)
{
  for (int i = 0; i < data->totlayer; i++) {
    if (data->layers[i].anonymous_id == anonymous_id) {
      return customData_duplicate_referenced_layer_index(data, i, totelem);
    }
  }
  BLI_assert_unreachable();
  return nullptr;
}

void CustomData_duplicate_referenced_layers(CustomData *data, const int totelem)
{
  for (int i = 0; i < data->totlayer; i++) {
    CustomDataLayer *layer = &data->layers[i];
    layer->data = customData_duplicate_referenced_layer_index(data, i, totelem);
  }
}

bool CustomData_is_referenced_layer(CustomData *data, const int type)
{
  /* get the layer index of the first layer of type */
  int layer_index = CustomData_get_active_layer_index(data, type);
  if (layer_index == -1) {
    return false;
  }

  CustomDataLayer *layer = &data->layers[layer_index];

  return (layer->flag & CD_FLAG_NOFREE) != 0;
}

void CustomData_free_temporary(CustomData *data, const int totelem)
{
  int i, j;
  bool changed = false;
  for (i = 0, j = 0; i < data->totlayer; i++) {
    CustomDataLayer *layer = &data->layers[i];

    if (i != j) {
      data->layers[j] = data->layers[i];
    }

    if ((layer->flag & CD_FLAG_TEMPORARY) == CD_FLAG_TEMPORARY) {
      customData_free_layer__internal(layer, totelem);
      changed = true;
    }
    else {
      j++;
    }
  }

  data->totlayer = j;

  if (data->totlayer <= data->maxlayer - CUSTOMDATA_GROW) {
    customData_resize(data, -CUSTOMDATA_GROW);
    changed = true;
  }

  if (changed) {
    customData_update_offsets(data);
  }
}

void CustomData_set_only_copy(const CustomData *data, const eCustomDataMask mask)
{
  for (int i = 0; i < data->totlayer; i++) {
    if (!(mask & CD_TYPE_AS_MASK(data->layers[i].type))) {
      data->layers[i].flag |= CD_FLAG_NOCOPY;
    }
  }
}

void CustomData_copy_elements(const int type,
                              void *src_data_ofs,
                              void *dst_data_ofs,
                              const int count)
{
  const LayerTypeInfo *typeInfo = layerType_getInfo(type);

  if (typeInfo->copy) {
    typeInfo->copy(src_data_ofs, dst_data_ofs, count);
  }
  else {
    memcpy(dst_data_ofs, src_data_ofs, (size_t)count * typeInfo->size);
  }
}

void CustomData_copy_data_layer(const CustomData *source,
                                CustomData *dest,
                                const int src_layer_index,
                                const int dst_layer_index,
                                const int src_index,
                                const int dst_index,
                                const int count)
{
  const LayerTypeInfo *typeInfo;

  const void *src_data = source->layers[src_layer_index].data;
  void *dst_data = dest->layers[dst_layer_index].data;

  typeInfo = layerType_getInfo(source->layers[src_layer_index].type);

  const size_t src_offset = (size_t)src_index * typeInfo->size;
  const size_t dst_offset = (size_t)dst_index * typeInfo->size;

  if (!count || !src_data || !dst_data) {
    if (count && !(src_data == nullptr && dst_data == nullptr)) {
      CLOG_WARN(&LOG,
                "null data for %s type (%p --> %p), skipping",
                layerType_getName(source->layers[src_layer_index].type),
                (void *)src_data,
                (void *)dst_data);
    }
    return;
  }

  if (typeInfo->copy) {
    typeInfo->copy(
        POINTER_OFFSET(src_data, src_offset), POINTER_OFFSET(dst_data, dst_offset), count);
  }
  else {
    memcpy(POINTER_OFFSET(dst_data, dst_offset),
           POINTER_OFFSET(src_data, src_offset),
           (size_t)count * typeInfo->size);
  }
}

void CustomData_copy_data_named(const CustomData *source,
                                CustomData *dest,
                                const int source_index,
                                const int dest_index,
                                const int count)
{
  /* copies a layer at a time */
  for (int src_i = 0; src_i < source->totlayer; src_i++) {

    int dest_i = CustomData_get_named_layer_index(
        dest, source->layers[src_i].type, source->layers[src_i].name);

    /* if we found a matching layer, copy the data */
    if (dest_i != -1) {
      CustomData_copy_data_layer(source, dest, src_i, dest_i, source_index, dest_index, count);
    }
  }
}

void CustomData_copy_data(const CustomData *source,
                          CustomData *dest,
                          const int source_index,
                          const int dest_index,
                          const int count)
{
  /* copies a layer at a time */
  int dest_i = 0;
  for (int src_i = 0; src_i < source->totlayer; src_i++) {

    /* find the first dest layer with type >= the source type
     * (this should work because layers are ordered by type)
     */
    while (dest_i < dest->totlayer && dest->layers[dest_i].type < source->layers[src_i].type) {
      dest_i++;
    }

    /* if there are no more dest layers, we're done */
    if (dest_i >= dest->totlayer) {
      return;
    }

    /* if we found a matching layer, copy the data */
    if (dest->layers[dest_i].type == source->layers[src_i].type) {
      CustomData_copy_data_layer(source, dest, src_i, dest_i, source_index, dest_index, count);

      /* if there are multiple source & dest layers of the same type,
       * we don't want to copy all source layers to the same dest, so
       * increment dest_i
       */
      dest_i++;
    }
  }
}

void CustomData_copy_layer_type_data(const CustomData *source,
                                     CustomData *destination,
                                     int type,
                                     int source_index,
                                     int destination_index,
                                     int count)
{
  const int source_layer_index = CustomData_get_layer_index(source, type);
  if (source_layer_index == -1) {
    return;
  }
  const int destinaiton_layer_index = CustomData_get_layer_index(destination, type);
  if (destinaiton_layer_index == -1) {
    return;
  }
  CustomData_copy_data_layer(source,
                             destination,
                             source_layer_index,
                             destinaiton_layer_index,
                             source_index,
                             destination_index,
                             count);
}

void CustomData_free_elem(CustomData *data, const int index, const int count)
{
  for (int i = 0; i < data->totlayer; i++) {
    if (!(data->layers[i].flag & CD_FLAG_NOFREE)) {
      const LayerTypeInfo *typeInfo = layerType_getInfo(data->layers[i].type);

      if (typeInfo->free) {
        size_t offset = (size_t)index * typeInfo->size;

        typeInfo->free(POINTER_OFFSET(data->layers[i].data, offset), count, typeInfo->size);
      }
    }
  }
}

#define SOURCE_BUF_SIZE 100

void CustomData_interp(const CustomData *source,
                       CustomData *dest,
                       const int *src_indices,
                       const float *weights,
                       const float *sub_weights,
                       int count,
                       int dest_index)
{
  if (count <= 0) {
    return;
  }

  const void *source_buf[SOURCE_BUF_SIZE];
  const void **sources = source_buf;

  /* Slow fallback in case we're interpolating a ridiculous number of elements. */
  if (count > SOURCE_BUF_SIZE) {
    sources = static_cast<const void **>(MEM_malloc_arrayN(count, sizeof(*sources), __func__));
  }

  /* If no weights are given, generate default ones to produce an average result. */
  float default_weights_buf[SOURCE_BUF_SIZE];
  float *default_weights = nullptr;
  if (weights == nullptr) {
    default_weights = (count > SOURCE_BUF_SIZE) ?
                          static_cast<float *>(
                              MEM_mallocN(sizeof(*weights) * (size_t)count, __func__)) :
                          default_weights_buf;
    copy_vn_fl(default_weights, count, 1.0f / count);
    weights = default_weights;
  }

  /* interpolates a layer at a time */
  int dest_i = 0;
  for (int src_i = 0; src_i < source->totlayer; src_i++) {
    const LayerTypeInfo *typeInfo = layerType_getInfo(source->layers[src_i].type);
    if (!typeInfo->interp) {
      continue;
    }

    /* find the first dest layer with type >= the source type
     * (this should work because layers are ordered by type)
     */
    while (dest_i < dest->totlayer && dest->layers[dest_i].type < source->layers[src_i].type) {
      dest_i++;
    }

    /* if there are no more dest layers, we're done */
    if (dest_i >= dest->totlayer) {
      break;
    }

    /* if we found a matching layer, copy the data */
    if (dest->layers[dest_i].type == source->layers[src_i].type) {
      void *src_data = source->layers[src_i].data;

      for (int j = 0; j < count; j++) {
        sources[j] = POINTER_OFFSET(src_data, (size_t)src_indices[j] * typeInfo->size);
      }

      typeInfo->interp(
          sources,
          weights,
          sub_weights,
          count,
          POINTER_OFFSET(dest->layers[dest_i].data, (size_t)dest_index * typeInfo->size));

      /* if there are multiple source & dest layers of the same type,
       * we don't want to copy all source layers to the same dest, so
       * increment dest_i
       */
      dest_i++;
    }
  }

  if (count > SOURCE_BUF_SIZE) {
    MEM_freeN((void *)sources);
  }
  if (!ELEM(default_weights, nullptr, default_weights_buf)) {
    MEM_freeN(default_weights);
  }
}

void CustomData_swap_corners(CustomData *data, const int index, const int *corner_indices)
{
  for (int i = 0; i < data->totlayer; i++) {
    const LayerTypeInfo *typeInfo = layerType_getInfo(data->layers[i].type);

    if (typeInfo->swap) {
      const size_t offset = (size_t)index * typeInfo->size;

      typeInfo->swap(POINTER_OFFSET(data->layers[i].data, offset), corner_indices);
    }
  }
}

void CustomData_swap(CustomData *data, const int index_a, const int index_b)
{
  char buff_static[256];

  if (index_a == index_b) {
    return;
  }

  for (int i = 0; i < data->totlayer; i++) {
    const LayerTypeInfo *typeInfo = layerType_getInfo(data->layers[i].type);
    const size_t size = typeInfo->size;
    const size_t offset_a = size * index_a;
    const size_t offset_b = size * index_b;

    void *buff = size <= sizeof(buff_static) ? buff_static : MEM_mallocN(size, __func__);
    memcpy(buff, POINTER_OFFSET(data->layers[i].data, offset_a), size);
    memcpy(POINTER_OFFSET(data->layers[i].data, offset_a),
           POINTER_OFFSET(data->layers[i].data, offset_b),
           size);
    memcpy(POINTER_OFFSET(data->layers[i].data, offset_b), buff, size);

    if (buff != buff_static) {
      MEM_freeN(buff);
    }
  }
}

void *CustomData_get(const CustomData *data, const int index, const int type)
{
  BLI_assert(index >= 0);

  /* get the layer index of the active layer of type */
  int layer_index = CustomData_get_active_layer_index(data, type);
  if (layer_index == -1) {
    return nullptr;
  }

  /* get the offset of the desired element */
  const size_t offset = (size_t)index * layerType_getInfo(type)->size;

  return POINTER_OFFSET(data->layers[layer_index].data, offset);
}

void *CustomData_get_n(const CustomData *data, const int type, const int index, const int n)
{
  BLI_assert(index >= 0 && n >= 0);

  /* get the layer index of the first layer of type */
  int layer_index = data->typemap[type];
  if (layer_index == -1) {
    return nullptr;
  }

  const size_t offset = (size_t)index * layerType_getInfo(type)->size;
  return POINTER_OFFSET(data->layers[layer_index + n].data, offset);
}

void *CustomData_get_layer(const CustomData *data, const int type)
{
  /* get the layer index of the active layer of type */
  int layer_index = CustomData_get_active_layer_index(data, type);
  if (layer_index == -1) {
    return nullptr;
  }

  return data->layers[layer_index].data;
}

void *CustomData_get_layer_n(const CustomData *data, const int type, const int n)
{
  /* get the layer index of the active layer of type */
  int layer_index = CustomData_get_layer_index_n(data, type, n);
  if (layer_index == -1) {
    return nullptr;
  }

  return data->layers[layer_index].data;
}

void *CustomData_get_layer_named(const CustomData *data, const int type, const char *name)
{
  int layer_index = CustomData_get_named_layer_index(data, type, name);
  if (layer_index == -1) {
    return nullptr;
  }

  return data->layers[layer_index].data;
}

int CustomData_get_offset(const CustomData *data, const int type)
{
  /* get the layer index of the active layer of type */
  int layer_index = CustomData_get_active_layer_index(data, type);
  if (layer_index == -1) {
    return -1;
  }

  return data->layers[layer_index].offset;
}

int CustomData_get_n_offset(const CustomData *data, const int type, const int n)
{
  /* get the layer index of the active layer of type */
  int layer_index = CustomData_get_layer_index_n(data, type, n);
  if (layer_index == -1) {
    return -1;
  }

  return data->layers[layer_index].offset;
}

int CustomData_get_offset_named(const CustomData *data, int type, const char *name)
{
  int layer_index = CustomData_get_named_layer_index(data, type, name);
  if (layer_index == -1) {
    return -1;
  }

  return data->layers[layer_index].offset;
}

bool CustomData_set_layer_name(CustomData *data, const int type, const int n, const char *name)
{
  /* get the layer index of the first layer of type */
  const int layer_index = CustomData_get_layer_index_n(data, type, n);

  if ((layer_index == -1) || !name) {
    return false;
  }

  BLI_strncpy(data->layers[layer_index].name, name, sizeof(data->layers[layer_index].name));

  return true;
}

const char *CustomData_get_layer_name(const CustomData *data, const int type, const int n)
{
  const int layer_index = CustomData_get_layer_index_n(data, type, n);

  return (layer_index == -1) ? nullptr : data->layers[layer_index].name;
}

void *CustomData_set_layer(const CustomData *data, const int type, void *ptr)
{
  /* get the layer index of the first layer of type */
  int layer_index = CustomData_get_active_layer_index(data, type);

  if (layer_index == -1) {
    return nullptr;
  }

  data->layers[layer_index].data = ptr;

  return ptr;
}

void *CustomData_set_layer_n(const CustomData *data, const int type, const int n, void *ptr)
{
  /* get the layer index of the first layer of type */
  int layer_index = CustomData_get_layer_index_n(data, type, n);
  if (layer_index == -1) {
    return nullptr;
  }

  data->layers[layer_index].data = ptr;

  return ptr;
}

void CustomData_set(const CustomData *data, const int index, const int type, const void *source)
{
  void *dest = CustomData_get(data, index, type);
  const LayerTypeInfo *typeInfo = layerType_getInfo(type);

  if (!dest) {
    return;
  }

  if (typeInfo->copy) {
    typeInfo->copy(source, dest, 1);
  }
  else {
    memcpy(dest, source, typeInfo->size);
  }
}

/* BMesh functions */

void CustomData_bmesh_update_active_layers(CustomData *fdata, CustomData *ldata)
{
  int act;

  if (CustomData_has_layer(ldata, CD_MLOOPUV)) {
    act = CustomData_get_active_layer(ldata, CD_MLOOPUV);
    CustomData_set_layer_active(fdata, CD_MTFACE, act);

    act = CustomData_get_render_layer(ldata, CD_MLOOPUV);
    CustomData_set_layer_render(fdata, CD_MTFACE, act);

    act = CustomData_get_clone_layer(ldata, CD_MLOOPUV);
    CustomData_set_layer_clone(fdata, CD_MTFACE, act);

    act = CustomData_get_stencil_layer(ldata, CD_MLOOPUV);
    CustomData_set_layer_stencil(fdata, CD_MTFACE, act);
  }

  if (CustomData_has_layer(ldata, CD_PROP_BYTE_COLOR)) {
    act = CustomData_get_active_layer(ldata, CD_PROP_BYTE_COLOR);
    CustomData_set_layer_active(fdata, CD_MCOL, act);

    act = CustomData_get_render_layer(ldata, CD_PROP_BYTE_COLOR);
    CustomData_set_layer_render(fdata, CD_MCOL, act);

    act = CustomData_get_clone_layer(ldata, CD_PROP_BYTE_COLOR);
    CustomData_set_layer_clone(fdata, CD_MCOL, act);

    act = CustomData_get_stencil_layer(ldata, CD_PROP_BYTE_COLOR);
    CustomData_set_layer_stencil(fdata, CD_MCOL, act);
  }
}

void CustomData_bmesh_init_pool(CustomData *data, const int totelem, const char htype)
{
  int chunksize;

  /* Dispose old pools before calling here to avoid leaks */
  BLI_assert(data->pool == nullptr);

  switch (htype) {
    case BM_VERT:
      chunksize = bm_mesh_chunksize_default.totvert;
      break;
    case BM_EDGE:
      chunksize = bm_mesh_chunksize_default.totedge;
      break;
    case BM_LOOP:
      chunksize = bm_mesh_chunksize_default.totloop;
      break;
    case BM_FACE:
      chunksize = bm_mesh_chunksize_default.totface;
      break;
    default:
      BLI_assert_unreachable();
      chunksize = 512;
      break;
  }

  /* If there are no layers, no pool is needed just yet */
  if (data->totlayer) {
    data->pool = BLI_mempool_create(data->totsize, totelem, chunksize, BLI_MEMPOOL_NOP);
  }
}

bool CustomData_bmesh_merge(const CustomData *source,
                            CustomData *dest,
                            eCustomDataMask mask,
                            eCDAllocType alloctype,
                            BMesh *bm,
                            const char htype)
{

  if (CustomData_number_of_layers_typemask(source, mask) == 0) {
    return false;
  }

  /* copy old layer description so that old data can be copied into
   * the new allocation */
  CustomData destold = *dest;
  if (destold.layers) {
    destold.layers = static_cast<CustomDataLayer *>(MEM_dupallocN(destold.layers));
  }

  if (CustomData_merge(source, dest, mask, alloctype, 0) == false) {
    if (destold.layers) {
      MEM_freeN(destold.layers);
    }
    return false;
  }

  int iter_type;
  int totelem;
  switch (htype) {
    case BM_VERT:
      iter_type = BM_VERTS_OF_MESH;
      totelem = bm->totvert;
      break;
    case BM_EDGE:
      iter_type = BM_EDGES_OF_MESH;
      totelem = bm->totedge;
      break;
    case BM_LOOP:
      iter_type = BM_LOOPS_OF_FACE;
      totelem = bm->totloop;
      break;
    case BM_FACE:
      iter_type = BM_FACES_OF_MESH;
      totelem = bm->totface;
      break;
    default: /* should never happen */
      BLI_assert_msg(0, "invalid type given");
      iter_type = BM_VERTS_OF_MESH;
      totelem = bm->totvert;
      break;
  }

  dest->pool = nullptr;
  CustomData_bmesh_init_pool(dest, totelem, htype);

  if (iter_type != BM_LOOPS_OF_FACE) {
    BMHeader *h;
    BMIter iter;
    /* Ensure all current elements follow new customdata layout. */
    BM_ITER_MESH (h, &iter, bm, iter_type) {
      void *tmp = nullptr;
      CustomData_bmesh_copy_data(&destold, dest, h->data, &tmp);
      CustomData_bmesh_free_block(&destold, &h->data);
      h->data = tmp;
    }
  }
  else {
    BMFace *f;
    BMLoop *l;
    BMIter iter;
    BMIter liter;

    /* Ensure all current elements follow new customdata layout. */
    BM_ITER_MESH (f, &iter, bm, BM_FACES_OF_MESH) {
      BM_ITER_ELEM (l, &liter, f, BM_LOOPS_OF_FACE) {
        void *tmp = nullptr;
        CustomData_bmesh_copy_data(&destold, dest, l->head.data, &tmp);
        CustomData_bmesh_free_block(&destold, &l->head.data);
        l->head.data = tmp;
      }
    }
  }

  if (destold.pool) {
    BLI_mempool_destroy(destold.pool);
  }
  if (destold.layers) {
    MEM_freeN(destold.layers);
  }
  return true;
}

void CustomData_bmesh_free_block(CustomData *data, void **block)
{
  if (*block == nullptr) {
    return;
  }

  for (int i = 0; i < data->totlayer; i++) {
    if (!(data->layers[i].flag & CD_FLAG_NOFREE)) {
      const LayerTypeInfo *typeInfo = layerType_getInfo(data->layers[i].type);

      if (typeInfo->free) {
        int offset = data->layers[i].offset;
        typeInfo->free(POINTER_OFFSET(*block, offset), 1, typeInfo->size);
      }
    }
  }

  if (data->totsize) {
    BLI_mempool_free(data->pool, *block);
  }

  *block = nullptr;
}

void CustomData_bmesh_free_block_data(CustomData *data, void *block)
{
  if (block == nullptr) {
    return;
  }
  for (int i = 0; i < data->totlayer; i++) {
    if (!(data->layers[i].flag & CD_FLAG_NOFREE)) {
      const LayerTypeInfo *typeInfo = layerType_getInfo(data->layers[i].type);
      if (typeInfo->free) {
        const size_t offset = data->layers[i].offset;
        typeInfo->free(POINTER_OFFSET(block, offset), 1, typeInfo->size);
      }
    }
  }
  if (data->totsize) {
    memset(block, 0, data->totsize);
  }
}

static void CustomData_bmesh_alloc_block(CustomData *data, void **block)
{
  if (*block) {
    CustomData_bmesh_free_block(data, block);
  }

  if (data->totsize > 0) {
    *block = BLI_mempool_alloc(data->pool);
  }
  else {
    *block = nullptr;
  }
}

void CustomData_bmesh_free_block_data_exclude_by_type(CustomData *data,
                                                      void *block,
                                                      const eCustomDataMask mask_exclude)
{
  if (block == nullptr) {
    return;
  }
  for (int i = 0; i < data->totlayer; i++) {
    if ((CD_TYPE_AS_MASK(data->layers[i].type) & mask_exclude) == 0) {
      const LayerTypeInfo *typeInfo = layerType_getInfo(data->layers[i].type);
      const size_t offset = data->layers[i].offset;
      if (!(data->layers[i].flag & CD_FLAG_NOFREE)) {
        if (typeInfo->free) {
          typeInfo->free(POINTER_OFFSET(block, offset), 1, typeInfo->size);
        }
      }
      memset(POINTER_OFFSET(block, offset), 0, typeInfo->size);
    }
  }
}

static void CustomData_bmesh_set_default_n(CustomData *data, void **block, const int n)
{
  int offset = data->layers[n].offset;
  const LayerTypeInfo *typeInfo = layerType_getInfo(data->layers[n].type);

  if (typeInfo->set_default_value) {
    typeInfo->set_default_value(POINTER_OFFSET(*block, offset), 1);
  }
  else {
    memset(POINTER_OFFSET(*block, offset), 0, typeInfo->size);
  }
}

void CustomData_bmesh_set_default(CustomData *data, void **block)
{
  if (*block == nullptr) {
    CustomData_bmesh_alloc_block(data, block);
  }

  for (int i = 0; i < data->totlayer; i++) {
    CustomData_bmesh_set_default_n(data, block, i);
  }
}

void CustomData_bmesh_copy_data_exclude_by_type(const CustomData *source,
                                                CustomData *dest,
                                                void *src_block,
                                                void **dest_block,
                                                const eCustomDataMask mask_exclude)
{
  /* Note that having a version of this function without a 'mask_exclude'
   * would cause too much duplicate code, so add a check instead. */
  const bool no_mask = (mask_exclude == 0);

  if (*dest_block == nullptr) {
    CustomData_bmesh_alloc_block(dest, dest_block);
    if (*dest_block) {
      memset(*dest_block, 0, dest->totsize);
    }
  }

  /* copies a layer at a time */
  int dest_i = 0;
  for (int src_i = 0; src_i < source->totlayer; src_i++) {

    /* find the first dest layer with type >= the source type
     * (this should work because layers are ordered by type)
     */
    while (dest_i < dest->totlayer && dest->layers[dest_i].type < source->layers[src_i].type) {
      CustomData_bmesh_set_default_n(dest, dest_block, dest_i);
      dest_i++;
    }

    /* if there are no more dest layers, we're done */
    if (dest_i >= dest->totlayer) {
      return;
    }

    /* if we found a matching layer, copy the data */
    if (dest->layers[dest_i].type == source->layers[src_i].type &&
        STREQ(dest->layers[dest_i].name, source->layers[src_i].name)) {
      if (no_mask || ((CD_TYPE_AS_MASK(dest->layers[dest_i].type) & mask_exclude) == 0)) {
        const void *src_data = POINTER_OFFSET(src_block, source->layers[src_i].offset);
        void *dest_data = POINTER_OFFSET(*dest_block, dest->layers[dest_i].offset);
        const LayerTypeInfo *typeInfo = layerType_getInfo(source->layers[src_i].type);
        if (typeInfo->copy) {
          typeInfo->copy(src_data, dest_data, 1);
        }
        else {
          memcpy(dest_data, src_data, typeInfo->size);
        }
      }

      /* if there are multiple source & dest layers of the same type,
       * we don't want to copy all source layers to the same dest, so
       * increment dest_i
       */
      dest_i++;
    }
  }

  while (dest_i < dest->totlayer) {
    CustomData_bmesh_set_default_n(dest, dest_block, dest_i);
    dest_i++;
  }
}

void CustomData_bmesh_copy_data(const CustomData *source,
                                CustomData *dest,
                                void *src_block,
                                void **dest_block)
{
  CustomData_bmesh_copy_data_exclude_by_type(source, dest, src_block, dest_block, 0);
}

void *CustomData_bmesh_get(const CustomData *data, void *block, const int type)
{
  /* get the layer index of the first layer of type */
  int layer_index = CustomData_get_active_layer_index(data, type);
  if (layer_index == -1) {
    return nullptr;
  }

  return POINTER_OFFSET(block, data->layers[layer_index].offset);
}

void *CustomData_bmesh_get_n(const CustomData *data, void *block, const int type, const int n)
{
  /* get the layer index of the first layer of type */
  int layer_index = CustomData_get_layer_index(data, type);
  if (layer_index == -1) {
    return nullptr;
  }

  return POINTER_OFFSET(block, data->layers[layer_index + n].offset);
}

void *CustomData_bmesh_get_layer_n(const CustomData *data, void *block, const int n)
{
  if (n < 0 || n >= data->totlayer) {
    return nullptr;
  }

  return POINTER_OFFSET(block, data->layers[n].offset);
}

bool CustomData_layer_has_math(const CustomData *data, const int layer_n)
{
  const LayerTypeInfo *typeInfo = layerType_getInfo(data->layers[layer_n].type);

  if (typeInfo->equal && typeInfo->add && typeInfo->multiply && typeInfo->initminmax &&
      typeInfo->dominmax) {
    return true;
  }

  return false;
}

bool CustomData_layer_has_interp(const CustomData *data, const int layer_n)
{
  const LayerTypeInfo *typeInfo = layerType_getInfo(data->layers[layer_n].type);

  if (typeInfo->interp) {
    return true;
  }

  return false;
}

bool CustomData_has_math(const CustomData *data)
{
  /* interpolates a layer at a time */
  for (int i = 0; i < data->totlayer; i++) {
    if (CustomData_layer_has_math(data, i)) {
      return true;
    }
  }

  return false;
}

bool CustomData_bmesh_has_free(const CustomData *data)
{
  for (int i = 0; i < data->totlayer; i++) {
    if (!(data->layers[i].flag & CD_FLAG_NOFREE)) {
      const LayerTypeInfo *typeInfo = layerType_getInfo(data->layers[i].type);
      if (typeInfo->free) {
        return true;
      }
    }
  }
  return false;
}

bool CustomData_has_interp(const CustomData *data)
{
  /* interpolates a layer at a time */
  for (int i = 0; i < data->totlayer; i++) {
    if (CustomData_layer_has_interp(data, i)) {
      return true;
    }
  }

  return false;
}

bool CustomData_has_referenced(const CustomData *data)
{
  for (int i = 0; i < data->totlayer; i++) {
    if (data->layers[i].flag & CD_FLAG_NOFREE) {
      return true;
    }
  }
  return false;
}

void CustomData_data_copy_value(int type, const void *source, void *dest)
{
  const LayerTypeInfo *typeInfo = layerType_getInfo(type);

  if (!dest) {
    return;
  }

  if (typeInfo->copyvalue) {
    typeInfo->copyvalue(source, dest, CDT_MIX_NOMIX, 0.0f);
  }
  else {
    memcpy(dest, source, typeInfo->size);
  }
}

void CustomData_data_mix_value(
    int type, const void *source, void *dest, const int mixmode, const float mixfactor)
{
  const LayerTypeInfo *typeInfo = layerType_getInfo(type);

  if (!dest) {
    return;
  }

  if (typeInfo->copyvalue) {
    typeInfo->copyvalue(source, dest, mixmode, mixfactor);
  }
  else {
    /* Mere copy if no advanced interpolation is supported. */
    memcpy(dest, source, typeInfo->size);
  }
}

bool CustomData_data_equals(int type, const void *data1, const void *data2)
{
  const LayerTypeInfo *typeInfo = layerType_getInfo(type);

  if (typeInfo->equal) {
    return typeInfo->equal(data1, data2);
  }

  return !memcmp(data1, data2, typeInfo->size);
}

void CustomData_data_initminmax(int type, void *min, void *max)
{
  const LayerTypeInfo *typeInfo = layerType_getInfo(type);

  if (typeInfo->initminmax) {
    typeInfo->initminmax(min, max);
  }
}

void CustomData_data_dominmax(int type, const void *data, void *min, void *max)
{
  const LayerTypeInfo *typeInfo = layerType_getInfo(type);

  if (typeInfo->dominmax) {
    typeInfo->dominmax(data, min, max);
  }
}

void CustomData_data_multiply(int type, void *data, const float fac)
{
  const LayerTypeInfo *typeInfo = layerType_getInfo(type);

  if (typeInfo->multiply) {
    typeInfo->multiply(data, fac);
  }
}

void CustomData_data_add(int type, void *data1, const void *data2)
{
  const LayerTypeInfo *typeInfo = layerType_getInfo(type);

  if (typeInfo->add) {
    typeInfo->add(data1, data2);
  }
}

void CustomData_bmesh_set(const CustomData *data, void *block, const int type, const void *source)
{
  void *dest = CustomData_bmesh_get(data, block, type);
  const LayerTypeInfo *typeInfo = layerType_getInfo(type);

  if (!dest) {
    return;
  }

  if (typeInfo->copy) {
    typeInfo->copy(source, dest, 1);
  }
  else {
    memcpy(dest, source, typeInfo->size);
  }
}

void CustomData_bmesh_set_n(
    CustomData *data, void *block, const int type, const int n, const void *source)
{
  void *dest = CustomData_bmesh_get_n(data, block, type, n);
  const LayerTypeInfo *typeInfo = layerType_getInfo(type);

  if (!dest) {
    return;
  }

  if (typeInfo->copy) {
    typeInfo->copy(source, dest, 1);
  }
  else {
    memcpy(dest, source, typeInfo->size);
  }
}

void CustomData_bmesh_set_layer_n(CustomData *data, void *block, const int n, const void *source)
{
  void *dest = CustomData_bmesh_get_layer_n(data, block, n);
  const LayerTypeInfo *typeInfo = layerType_getInfo(data->layers[n].type);

  if (!dest) {
    return;
  }

  if (typeInfo->copy) {
    typeInfo->copy(source, dest, 1);
  }
  else {
    memcpy(dest, source, typeInfo->size);
  }
}

void CustomData_bmesh_interp_n(CustomData *data,
                               const void **src_blocks_ofs,
                               const float *weights,
                               const float *sub_weights,
                               int count,
                               void *dst_block_ofs,
                               int n)
{
  BLI_assert(weights != nullptr);
  BLI_assert(count > 0);

  CustomDataLayer *layer = &data->layers[n];
  const LayerTypeInfo *typeInfo = layerType_getInfo(layer->type);

  typeInfo->interp(src_blocks_ofs, weights, sub_weights, count, dst_block_ofs);
}

void CustomData_bmesh_interp(CustomData *data,
                             const void **src_blocks,
                             const float *weights,
                             const float *sub_weights,
                             int count,
                             void *dst_block)
{
  if (count <= 0) {
    return;
  }

  void *source_buf[SOURCE_BUF_SIZE];
  const void **sources = (const void **)source_buf;

  /* Slow fallback in case we're interpolating a ridiculous number of elements. */
  if (count > SOURCE_BUF_SIZE) {
    sources = (const void **)MEM_malloc_arrayN(count, sizeof(*sources), __func__);
  }

  /* If no weights are given, generate default ones to produce an average result. */
  float default_weights_buf[SOURCE_BUF_SIZE];
  float *default_weights = nullptr;
  if (weights == nullptr) {
    default_weights = (count > SOURCE_BUF_SIZE) ?
                          (float *)MEM_mallocN(sizeof(*weights) * (size_t)count, __func__) :
                          default_weights_buf;
    copy_vn_fl(default_weights, count, 1.0f / count);
    weights = default_weights;
  }

  /* interpolates a layer at a time */
  for (int i = 0; i < data->totlayer; i++) {
    CustomDataLayer *layer = &data->layers[i];
    const LayerTypeInfo *typeInfo = layerType_getInfo(layer->type);
    if (typeInfo->interp) {
      for (int j = 0; j < count; j++) {
        sources[j] = POINTER_OFFSET(src_blocks[j], layer->offset);
      }
      CustomData_bmesh_interp_n(
          data, sources, weights, sub_weights, count, POINTER_OFFSET(dst_block, layer->offset), i);
    }
  }

  if (count > SOURCE_BUF_SIZE) {
    MEM_freeN((void *)sources);
  }
  if (!ELEM(default_weights, nullptr, default_weights_buf)) {
    MEM_freeN(default_weights);
  }
}

void CustomData_to_bmesh_block(const CustomData *source,
                               CustomData *dest,
                               int src_index,
                               void **dest_block,
                               bool use_default_init)
{
  if (*dest_block == nullptr) {
    CustomData_bmesh_alloc_block(dest, dest_block);
  }

  /* copies a layer at a time */
  int dest_i = 0;
  for (int src_i = 0; src_i < source->totlayer; src_i++) {

    /* find the first dest layer with type >= the source type
     * (this should work because layers are ordered by type)
     */
    while (dest_i < dest->totlayer && dest->layers[dest_i].type < source->layers[src_i].type) {
      if (use_default_init) {
        CustomData_bmesh_set_default_n(dest, dest_block, dest_i);
      }
      dest_i++;
    }

    /* if there are no more dest layers, we're done */
    if (dest_i >= dest->totlayer) {
      break;
    }

    /* if we found a matching layer, copy the data */
    if (dest->layers[dest_i].type == source->layers[src_i].type) {
      int offset = dest->layers[dest_i].offset;
      const void *src_data = source->layers[src_i].data;
      void *dest_data = POINTER_OFFSET(*dest_block, offset);

      const LayerTypeInfo *typeInfo = layerType_getInfo(dest->layers[dest_i].type);
      const size_t src_offset = (size_t)src_index * typeInfo->size;

      if (typeInfo->copy) {
        typeInfo->copy(POINTER_OFFSET(src_data, src_offset), dest_data, 1);
      }
      else {
        memcpy(dest_data, POINTER_OFFSET(src_data, src_offset), typeInfo->size);
      }

      /* if there are multiple source & dest layers of the same type,
       * we don't want to copy all source layers to the same dest, so
       * increment dest_i
       */
      dest_i++;
    }
  }

  if (use_default_init) {
    while (dest_i < dest->totlayer) {
      CustomData_bmesh_set_default_n(dest, dest_block, dest_i);
      dest_i++;
    }
  }
}

void CustomData_from_bmesh_block(const CustomData *source,
                                 CustomData *dest,
                                 void *src_block,
                                 int dest_index)
{
  /* copies a layer at a time */
  int dest_i = 0;
  for (int src_i = 0; src_i < source->totlayer; src_i++) {

    /* find the first dest layer with type >= the source type
     * (this should work because layers are ordered by type)
     */
    while (dest_i < dest->totlayer && dest->layers[dest_i].type < source->layers[src_i].type) {
      dest_i++;
    }

    /* if there are no more dest layers, we're done */
    if (dest_i >= dest->totlayer) {
      return;
    }

    /* if we found a matching layer, copy the data */
    if (dest->layers[dest_i].type == source->layers[src_i].type) {
      const LayerTypeInfo *typeInfo = layerType_getInfo(dest->layers[dest_i].type);
      int offset = source->layers[src_i].offset;
      const void *src_data = POINTER_OFFSET(src_block, offset);
      void *dst_data = POINTER_OFFSET(dest->layers[dest_i].data,
                                      (size_t)dest_index * typeInfo->size);

      if (typeInfo->copy) {
        typeInfo->copy(src_data, dst_data, 1);
      }
      else {
        memcpy(dst_data, src_data, typeInfo->size);
      }

      /* if there are multiple source & dest layers of the same type,
       * we don't want to copy all source layers to the same dest, so
       * increment dest_i
       */
      dest_i++;
    }
  }
}

void CustomData_file_write_info(int type, const char **r_struct_name, int *r_struct_num)
{
  const LayerTypeInfo *typeInfo = layerType_getInfo(type);

  *r_struct_name = typeInfo->structname;
  *r_struct_num = typeInfo->structnum;
}

void CustomData_blend_write_prepare(CustomData &data,
                                    Vector<CustomDataLayer, 16> &layers_to_write,
                                    const Set<std::string> &skip_names)
{
  for (const CustomDataLayer &layer : Span(data.layers, data.totlayer)) {
    if (layer.flag & CD_FLAG_NOCOPY) {
      continue;
    }
    if (layer.anonymous_id != nullptr) {
      continue;
    }
    if (skip_names.contains(layer.name)) {
      continue;
    }
    layers_to_write.append(layer);
  }
  data.totlayer = layers_to_write.size();
  data.maxlayer = data.totlayer;
}

int CustomData_sizeof(int type)
{
  const LayerTypeInfo *typeInfo = layerType_getInfo(type);

  return typeInfo->size;
}

const char *CustomData_layertype_name(int type)
{
  return layerType_getName(type);
}

bool CustomData_layertype_is_singleton(int type)
{
  const LayerTypeInfo *typeInfo = layerType_getInfo(type);
  return typeInfo->defaultname == nullptr;
}

bool CustomData_layertype_is_dynamic(int type)
{
  const LayerTypeInfo *typeInfo = layerType_getInfo(type);

  return (typeInfo->free != nullptr);
}

int CustomData_layertype_layers_max(const int type)
{
  const LayerTypeInfo *typeInfo = layerType_getInfo(type);

  /* Same test as for singleton above. */
  if (typeInfo->defaultname == nullptr) {
    return 1;
  }
  if (typeInfo->layers_max == nullptr) {
    return -1;
  }

  return typeInfo->layers_max();
}

static bool cd_layer_find_dupe(CustomData *data, const char *name, const int type, const int index)
{
  /* see if there is a duplicate */
  for (int i = 0; i < data->totlayer; i++) {
    if (i != index) {
      CustomDataLayer *layer = &data->layers[i];

      if (CD_TYPE_AS_MASK(type) & CD_MASK_PROP_ALL) {
        if ((CD_TYPE_AS_MASK(layer->type) & CD_MASK_PROP_ALL) && STREQ(layer->name, name)) {
          return true;
        }
      }
      else {
        if (i != index && layer->type == type && STREQ(layer->name, name)) {
          return true;
        }
      }
    }
  }

  return false;
}

struct CustomDataUniqueCheckData {
  CustomData *data;
  int type;
  int index;
};

static bool customdata_unique_check(void *arg, const char *name)
{
  CustomDataUniqueCheckData *data_arg = static_cast<CustomDataUniqueCheckData *>(arg);
  return cd_layer_find_dupe(data_arg->data, name, data_arg->type, data_arg->index);
}

void CustomData_set_layer_unique_name(CustomData *data, const int index)
{
  CustomDataLayer *nlayer = &data->layers[index];
  const LayerTypeInfo *typeInfo = layerType_getInfo(nlayer->type);

  CustomDataUniqueCheckData data_arg{data, nlayer->type, index};

  if (!typeInfo->defaultname) {
    return;
  }

  /* Set default name if none specified. Note we only call DATA_() when
   * needed to avoid overhead of locale lookups in the depsgraph. */
  if (nlayer->name[0] == '\0') {
    STRNCPY(nlayer->name, DATA_(typeInfo->defaultname));
  }

  BLI_uniquename_cb(
      customdata_unique_check, &data_arg, nullptr, '.', nlayer->name, sizeof(nlayer->name));
}

void CustomData_validate_layer_name(const CustomData *data,
                                    int type,
                                    const char *name,
                                    char *outname)
{
  int index = -1;

  /* if a layer name was given, try to find that layer */
  if (name[0]) {
    index = CustomData_get_named_layer_index(data, type, name);
  }

  if (index == -1) {
    /* either no layer was specified, or the layer we want has been
     * deleted, so assign the active layer to name
     */
    index = CustomData_get_active_layer_index(data, type);
    BLI_strncpy(outname, data->layers[index].name, MAX_CUSTOMDATA_LAYER_NAME);
  }
  else {
    BLI_strncpy(outname, name, MAX_CUSTOMDATA_LAYER_NAME);
  }
}

bool CustomData_verify_versions(CustomData *data, const int index)
{
  const LayerTypeInfo *typeInfo;
  CustomDataLayer *layer = &data->layers[index];
  bool keeplayer = true;

  if (layer->type >= CD_NUMTYPES) {
    keeplayer = false; /* unknown layer type from future version */
  }
  else {
    typeInfo = layerType_getInfo(layer->type);

    if (!typeInfo->defaultname && (index > 0) && data->layers[index - 1].type == layer->type) {
      keeplayer = false; /* multiple layers of which we only support one */
    }
    /* This is a preemptive fix for cases that should not happen
     * (layers that should not be written in .blend files),
     * but can happen due to bugs (see e.g. T62318).
     * Also for forward compatibility, in future,
     * we may put into `.blend` file some currently un-written data types,
     * this should cover that case as well.
     * Better to be safe here, and fix issue on the fly rather than crash... */
    /* 0 structnum is used in writing code to tag layer types that should not be written. */
    else if (typeInfo->structnum == 0 &&
             /* XXX Not sure why those three are exception, maybe that should be fixed? */
             !ELEM(layer->type,
                   CD_PAINT_MASK,
                   CD_FACEMAP,
                   CD_MTEXPOLY,
                   CD_SCULPT_FACE_SETS,
                   CD_CREASE)) {
      keeplayer = false;
      CLOG_WARN(&LOG, ".blend file read: removing a data layer that should not have been written");
    }
  }

  if (!keeplayer) {
    for (int i = index + 1; i < data->totlayer; i++) {
      data->layers[i - 1] = data->layers[i];
    }
    data->totlayer--;
  }

  return keeplayer;
}

static bool CustomData_layer_ensure_data_exists(CustomDataLayer *layer, size_t count)
{
  BLI_assert(layer);
  const LayerTypeInfo *typeInfo = layerType_getInfo(layer->type);
  BLI_assert(typeInfo);

  if (layer->data || count == 0) {
    return false;
  }

  switch (layer->type) {
    /* When more instances of corrupt files are found, add them here. */
    case CD_PROP_BOOL: /* See T84935. */
    case CD_MLOOPUV:   /* See T90620. */
      layer->data = MEM_calloc_arrayN(count, typeInfo->size, layerType_getName(layer->type));
      BLI_assert(layer->data);
      if (typeInfo->set_default_value) {
        typeInfo->set_default_value(layer->data, count);
      }
      return true;
      break;

    case CD_MTEXPOLY:
      /* TODO: Investigate multiple test failures on cycles, e.g. cycles_shadow_catcher_cpu. */
      break;

    default:
      /* Log an error so we can collect instances of bad files. */
      CLOG_WARN(&LOG, "CustomDataLayer->data is NULL for type %d.", layer->type);
      break;
  }
  return false;
}

bool CustomData_layer_validate(CustomDataLayer *layer, const uint totitems, const bool do_fixes)
{
  BLI_assert(layer);
  const LayerTypeInfo *typeInfo = layerType_getInfo(layer->type);
  BLI_assert(typeInfo);

  if (do_fixes) {
    CustomData_layer_ensure_data_exists(layer, totitems);
  }

  BLI_assert((totitems == 0) || layer->data);
  BLI_assert(MEM_allocN_len(layer->data) >= totitems * typeInfo->size);

  if (typeInfo->validate != nullptr) {
    return typeInfo->validate(layer->data, totitems, do_fixes);
  }

  return false;
}

void CustomData_layers__print(CustomData *data)
{
  printf("{\n");

  int i;
  const CustomDataLayer *layer;
  for (i = 0, layer = data->layers; i < data->totlayer; i++, layer++) {
    const char *name = CustomData_layertype_name(layer->type);
    const int size = CustomData_sizeof(layer->type);
    const char *structname;
    int structnum;
    CustomData_file_write_info(layer->type, &structname, &structnum);
    printf("        dict(name='%s', struct='%s', type=%d, ptr='%p', elem=%d, length=%d),\n",
           name,
           structname,
           layer->type,
           (const void *)layer->data,
           size,
           (int)(MEM_allocN_len(layer->data) / size));
  }

  printf("}\n");
}

/** \} */

/* -------------------------------------------------------------------- */
/** \name External Files
 * \{ */

static void customdata_external_filename(char filepath[FILE_MAX],
                                         ID *id,
                                         CustomDataExternal *external)
{
  BLI_strncpy(filepath, external->filepath, FILE_MAX);
  BLI_path_abs(filepath, ID_BLEND_PATH_FROM_GLOBAL(id));
}

void CustomData_external_reload(CustomData *data,
                                ID *UNUSED(id),
                                eCustomDataMask mask,
                                int totelem)
{
  for (int i = 0; i < data->totlayer; i++) {
    CustomDataLayer *layer = &data->layers[i];
    const LayerTypeInfo *typeInfo = layerType_getInfo(layer->type);

    if (!(mask & CD_TYPE_AS_MASK(layer->type))) {
      /* pass */
    }
    else if ((layer->flag & CD_FLAG_EXTERNAL) && (layer->flag & CD_FLAG_IN_MEMORY)) {
      if (typeInfo->free) {
        typeInfo->free(layer->data, totelem, typeInfo->size);
      }
      layer->flag &= ~CD_FLAG_IN_MEMORY;
    }
  }
}

void CustomData_external_read(CustomData *data, ID *id, eCustomDataMask mask, const int totelem)
{
  CustomDataExternal *external = data->external;
  CustomDataLayer *layer;
  char filepath[FILE_MAX];
  int update = 0;

  if (!external) {
    return;
  }

  for (int i = 0; i < data->totlayer; i++) {
    layer = &data->layers[i];
    const LayerTypeInfo *typeInfo = layerType_getInfo(layer->type);

    if (!(mask & CD_TYPE_AS_MASK(layer->type))) {
      /* pass */
    }
    else if (layer->flag & CD_FLAG_IN_MEMORY) {
      /* pass */
    }
    else if ((layer->flag & CD_FLAG_EXTERNAL) && typeInfo->read) {
      update = 1;
    }
  }

  if (!update) {
    return;
  }

  customdata_external_filename(filepath, id, external);

  CDataFile *cdf = cdf_create(CDF_TYPE_MESH);
  if (!cdf_read_open(cdf, filepath)) {
    cdf_free(cdf);
    CLOG_ERROR(&LOG, "Failed to read %s layer from %s.", layerType_getName(layer->type), filepath);
    return;
  }

  for (int i = 0; i < data->totlayer; i++) {
    layer = &data->layers[i];
    const LayerTypeInfo *typeInfo = layerType_getInfo(layer->type);

    if (!(mask & CD_TYPE_AS_MASK(layer->type))) {
      /* pass */
    }
    else if (layer->flag & CD_FLAG_IN_MEMORY) {
      /* pass */
    }
    else if ((layer->flag & CD_FLAG_EXTERNAL) && typeInfo->read) {
      CDataFileLayer *blay = cdf_layer_find(cdf, layer->type, layer->name);

      if (blay) {
        if (cdf_read_layer(cdf, blay)) {
          if (typeInfo->read(cdf, layer->data, totelem)) {
            /* pass */
          }
          else {
            break;
          }
          layer->flag |= CD_FLAG_IN_MEMORY;
        }
        else {
          break;
        }
      }
    }
  }

  cdf_read_close(cdf);
  cdf_free(cdf);
}

void CustomData_external_write(
    CustomData *data, ID *id, eCustomDataMask mask, const int totelem, const int free)
{
  CustomDataExternal *external = data->external;
  int update = 0;
  char filepath[FILE_MAX];

  if (!external) {
    return;
  }

  /* test if there is anything to write */
  for (int i = 0; i < data->totlayer; i++) {
    CustomDataLayer *layer = &data->layers[i];
    const LayerTypeInfo *typeInfo = layerType_getInfo(layer->type);

    if (!(mask & CD_TYPE_AS_MASK(layer->type))) {
      /* pass */
    }
    else if ((layer->flag & CD_FLAG_EXTERNAL) && typeInfo->write) {
      update = 1;
    }
  }

  if (!update) {
    return;
  }

  /* make sure data is read before we try to write */
  CustomData_external_read(data, id, mask, totelem);
  customdata_external_filename(filepath, id, external);

  CDataFile *cdf = cdf_create(CDF_TYPE_MESH);

  for (int i = 0; i < data->totlayer; i++) {
    CustomDataLayer *layer = &data->layers[i];
    const LayerTypeInfo *typeInfo = layerType_getInfo(layer->type);

    if ((layer->flag & CD_FLAG_EXTERNAL) && typeInfo->filesize) {
      if (layer->flag & CD_FLAG_IN_MEMORY) {
        cdf_layer_add(
            cdf, layer->type, layer->name, typeInfo->filesize(cdf, layer->data, totelem));
      }
      else {
        cdf_free(cdf);
        return; /* read failed for a layer! */
      }
    }
  }

  if (!cdf_write_open(cdf, filepath)) {
    CLOG_ERROR(&LOG, "Failed to open %s for writing.", filepath);
    cdf_free(cdf);
    return;
  }

  int i;
  for (i = 0; i < data->totlayer; i++) {
    CustomDataLayer *layer = &data->layers[i];
    const LayerTypeInfo *typeInfo = layerType_getInfo(layer->type);

    if ((layer->flag & CD_FLAG_EXTERNAL) && typeInfo->write) {
      CDataFileLayer *blay = cdf_layer_find(cdf, layer->type, layer->name);

      if (cdf_write_layer(cdf, blay)) {
        if (typeInfo->write(cdf, layer->data, totelem)) {
          /* pass */
        }
        else {
          break;
        }
      }
      else {
        break;
      }
    }
  }

  if (i != data->totlayer) {
    CLOG_ERROR(&LOG, "Failed to write data to %s.", filepath);
    cdf_write_close(cdf);
    cdf_free(cdf);
    return;
  }

  for (i = 0; i < data->totlayer; i++) {
    CustomDataLayer *layer = &data->layers[i];
    const LayerTypeInfo *typeInfo = layerType_getInfo(layer->type);

    if ((layer->flag & CD_FLAG_EXTERNAL) && typeInfo->write) {
      if (free) {
        if (typeInfo->free) {
          typeInfo->free(layer->data, totelem, typeInfo->size);
        }
        layer->flag &= ~CD_FLAG_IN_MEMORY;
      }
    }
  }

  cdf_write_close(cdf);
  cdf_free(cdf);
}

void CustomData_external_add(CustomData *data,
                             ID *UNUSED(id),
                             const int type,
                             const int UNUSED(totelem),
                             const char *filepath)
{
  CustomDataExternal *external = data->external;

  int layer_index = CustomData_get_active_layer_index(data, type);
  if (layer_index == -1) {
    return;
  }

  CustomDataLayer *layer = &data->layers[layer_index];

  if (layer->flag & CD_FLAG_EXTERNAL) {
    return;
  }

  if (!external) {
    external = MEM_cnew<CustomDataExternal>(__func__);
    data->external = external;
  }
  BLI_strncpy(external->filepath, filepath, sizeof(external->filepath));

  layer->flag |= CD_FLAG_EXTERNAL | CD_FLAG_IN_MEMORY;
}

void CustomData_external_remove(CustomData *data, ID *id, const int type, const int totelem)
{
  CustomDataExternal *external = data->external;

  int layer_index = CustomData_get_active_layer_index(data, type);
  if (layer_index == -1) {
    return;
  }

  CustomDataLayer *layer = &data->layers[layer_index];

  if (!external) {
    return;
  }

  if (layer->flag & CD_FLAG_EXTERNAL) {
    if (!(layer->flag & CD_FLAG_IN_MEMORY)) {
      CustomData_external_read(data, id, CD_TYPE_AS_MASK(layer->type), totelem);
    }

    layer->flag &= ~CD_FLAG_EXTERNAL;
  }
}

bool CustomData_external_test(CustomData *data, const int type)
{
  int layer_index = CustomData_get_active_layer_index(data, type);
  if (layer_index == -1) {
    return false;
  }

  CustomDataLayer *layer = &data->layers[layer_index];
  return (layer->flag & CD_FLAG_EXTERNAL) != 0;
}

/** \} */

/* -------------------------------------------------------------------- */
/** \name Mesh-to-Mesh Data Transfer
 * \{ */

static void copy_bit_flag(void *dst, const void *src, const size_t data_size, const uint64_t flag)
{
#define COPY_BIT_FLAG(_type, _dst, _src, _f) \
  { \
    const _type _val = *((_type *)(_src)) & ((_type)(_f)); \
    *((_type *)(_dst)) &= ~((_type)(_f)); \
    *((_type *)(_dst)) |= _val; \
  } \
  (void)0

  switch (data_size) {
    case 1:
      COPY_BIT_FLAG(uint8_t, dst, src, flag);
      break;
    case 2:
      COPY_BIT_FLAG(uint16_t, dst, src, flag);
      break;
    case 4:
      COPY_BIT_FLAG(uint32_t, dst, src, flag);
      break;
    case 8:
      COPY_BIT_FLAG(uint64_t, dst, src, flag);
      break;
    default:
      // CLOG_ERROR(&LOG, "Unknown flags-container size (%zu)", datasize);
      break;
  }

#undef COPY_BIT_FLAG
}

static bool check_bit_flag(const void *data, const size_t data_size, const uint64_t flag)
{
  switch (data_size) {
    case 1:
      return ((*((uint8_t *)data) & ((uint8_t)flag)) != 0);
    case 2:
      return ((*((uint16_t *)data) & ((uint16_t)flag)) != 0);
    case 4:
      return ((*((uint32_t *)data) & ((uint32_t)flag)) != 0);
    case 8:
      return ((*((uint64_t *)data) & ((uint64_t)flag)) != 0);
    default:
      // CLOG_ERROR(&LOG, "Unknown flags-container size (%zu)", datasize);
      return false;
  }
}

static void customdata_data_transfer_interp_generic(const CustomDataTransferLayerMap *laymap,
                                                    void *data_dst,
                                                    const void **sources,
                                                    const float *weights,
                                                    const int count,
                                                    const float mix_factor)
{
  BLI_assert(weights != nullptr);
  BLI_assert(count > 0);

  /* Fake interpolation, we actually copy highest weighted source to dest.
   * Note we also handle bitflags here,
   * in which case we rather choose to transfer value of elements totaling
   * more than 0.5 of weight. */
  int best_src_idx = 0;

  const int data_type = laymap->data_type;
  const int mix_mode = laymap->mix_mode;

  size_t data_size;
  const uint64_t data_flag = laymap->data_flag;

  cd_interp interp_cd = nullptr;
  cd_copy copy_cd = nullptr;

  if (!sources) {
    /* Not supported here, abort. */
    return;
  }

  if (data_type & CD_FAKE) {
    data_size = laymap->data_size;
  }
  else {
    const LayerTypeInfo *type_info = layerType_getInfo(data_type);

    data_size = (size_t)type_info->size;
    interp_cd = type_info->interp;
    copy_cd = type_info->copy;
  }

  void *tmp_dst = MEM_mallocN(data_size, __func__);

  if (count > 1 && !interp_cd) {
    if (data_flag) {
      /* Boolean case, we can 'interpolate' in two groups,
       * and choose value from highest weighted group. */
      float tot_weight_true = 0.0f;
      int item_true_idx = -1, item_false_idx = -1;

      for (int i = 0; i < count; i++) {
        if (check_bit_flag(sources[i], data_size, data_flag)) {
          tot_weight_true += weights[i];
          item_true_idx = i;
        }
        else {
          item_false_idx = i;
        }
      }
      best_src_idx = (tot_weight_true >= 0.5f) ? item_true_idx : item_false_idx;
    }
    else {
      /* We just choose highest weighted source. */
      float max_weight = 0.0f;

      for (int i = 0; i < count; i++) {
        if (weights[i] > max_weight) {
          max_weight = weights[i];
          best_src_idx = i;
        }
      }
    }
  }

  BLI_assert(best_src_idx >= 0);

  if (interp_cd) {
    interp_cd(sources, weights, nullptr, count, tmp_dst);
  }
  else if (data_flag) {
    copy_bit_flag(tmp_dst, sources[best_src_idx], data_size, data_flag);
  }
  /* No interpolation, just copy highest weight source element's data. */
  else if (copy_cd) {
    copy_cd(sources[best_src_idx], tmp_dst, 1);
  }
  else {
    memcpy(tmp_dst, sources[best_src_idx], data_size);
  }

  if (data_flag) {
    /* Bool flags, only copy if dest data is set (resp. unset) -
     * only 'advanced' modes we can support here! */
    if (mix_factor >= 0.5f && ((mix_mode == CDT_MIX_TRANSFER) ||
                               (mix_mode == CDT_MIX_REPLACE_ABOVE_THRESHOLD &&
                                check_bit_flag(data_dst, data_size, data_flag)) ||
                               (mix_mode == CDT_MIX_REPLACE_BELOW_THRESHOLD &&
                                !check_bit_flag(data_dst, data_size, data_flag)))) {
      copy_bit_flag(data_dst, tmp_dst, data_size, data_flag);
    }
  }
  else if (!(data_type & CD_FAKE)) {
    CustomData_data_mix_value(data_type, tmp_dst, data_dst, mix_mode, mix_factor);
  }
  /* Else we can do nothing by default, needs custom interp func!
   * Note this is here only for sake of consistency, not expected to be used much actually? */
  else {
    if (mix_factor >= 0.5f) {
      memcpy(data_dst, tmp_dst, data_size);
    }
  }

  MEM_freeN(tmp_dst);
}

void customdata_data_transfer_interp_normal_normals(const CustomDataTransferLayerMap *laymap,
                                                    void *data_dst,
                                                    const void **sources,
                                                    const float *weights,
                                                    const int count,
                                                    const float mix_factor)
{
  BLI_assert(weights != nullptr);
  BLI_assert(count > 0);

  const int data_type = laymap->data_type;
  const int mix_mode = laymap->mix_mode;

  SpaceTransform *space_transform = static_cast<SpaceTransform *>(laymap->interp_data);

  const LayerTypeInfo *type_info = layerType_getInfo(data_type);
  cd_interp interp_cd = type_info->interp;

  float tmp_dst[3];

  BLI_assert(data_type == CD_NORMAL);

  if (!sources) {
    /* Not supported here, abort. */
    return;
  }

  interp_cd(sources, weights, nullptr, count, tmp_dst);
  if (space_transform) {
    /* tmp_dst is in source space so far, bring it back in destination space. */
    BLI_space_transform_invert_normal(space_transform, tmp_dst);
  }

  CustomData_data_mix_value(data_type, tmp_dst, data_dst, mix_mode, mix_factor);
}

void CustomData_data_transfer(const MeshPairRemap *me_remap,
                              const CustomDataTransferLayerMap *laymap)
{
  MeshPairRemapItem *mapit = me_remap->items;
  const int totelem = me_remap->items_num;

  const int data_type = laymap->data_type;
  const void *data_src = laymap->data_src;
  void *data_dst = laymap->data_dst;

  size_t data_step;
  size_t data_size;
  size_t data_offset;

  cd_datatransfer_interp interp = nullptr;

  size_t tmp_buff_size = 32;
  const void **tmp_data_src = nullptr;

  /* NOTE: null data_src may happen and be valid (see vgroups...). */
  if (!data_dst) {
    return;
  }

  if (data_src) {
    tmp_data_src = (const void **)MEM_malloc_arrayN(
        tmp_buff_size, sizeof(*tmp_data_src), __func__);
  }

  if (data_type & CD_FAKE) {
    data_step = laymap->elem_size;
    data_size = laymap->data_size;
    data_offset = laymap->data_offset;
  }
  else {
    const LayerTypeInfo *type_info = layerType_getInfo(data_type);

    /* NOTE: we can use 'fake' CDLayers, like e.g. for crease, bweight, etc. :/. */
    data_size = (size_t)type_info->size;
    data_step = laymap->elem_size ? laymap->elem_size : data_size;
    data_offset = laymap->data_offset;
  }

  interp = laymap->interp ? laymap->interp : customdata_data_transfer_interp_generic;

  for (int i = 0; i < totelem; i++, data_dst = POINTER_OFFSET(data_dst, data_step), mapit++) {
    const int sources_num = mapit->sources_num;
    const float mix_factor = laymap->mix_factor *
                             (laymap->mix_weights ? laymap->mix_weights[i] : 1.0f);

    if (!sources_num) {
      /* No sources for this element, skip it. */
      continue;
    }

    if (tmp_data_src) {
      if (UNLIKELY(sources_num > tmp_buff_size)) {
        tmp_buff_size = (size_t)sources_num;
        tmp_data_src = (const void **)MEM_reallocN((void *)tmp_data_src,
                                                   sizeof(*tmp_data_src) * tmp_buff_size);
      }

      for (int j = 0; j < sources_num; j++) {
        const size_t src_idx = (size_t)mapit->indices_src[j];
        tmp_data_src[j] = POINTER_OFFSET(data_src, (data_step * src_idx) + data_offset);
      }
    }

    interp(laymap,
           POINTER_OFFSET(data_dst, data_offset),
           tmp_data_src,
           mapit->weights_src,
           sources_num,
           mix_factor);
  }

  MEM_SAFE_FREE(tmp_data_src);
}

/** \} */

/* -------------------------------------------------------------------- */
/** \name Custom Data IO
 * \{ */

static void write_mdisps(BlendWriter *writer,
                         const int count,
                         const MDisps *mdlist,
                         const int external)
{
  if (mdlist) {
    BLO_write_struct_array(writer, MDisps, count, mdlist);
    for (int i = 0; i < count; i++) {
      const MDisps *md = &mdlist[i];
      if (md->disps) {
        if (!external) {
          BLO_write_float3_array(writer, md->totdisp, &md->disps[0][0]);
        }
      }

      if (md->hidden) {
        BLO_write_raw(writer, BLI_BITMAP_SIZE(md->totdisp), md->hidden);
      }
    }
  }
}

static void write_grid_paint_mask(BlendWriter *writer,
                                  int count,
                                  const GridPaintMask *grid_paint_mask)
{
  if (grid_paint_mask) {
    BLO_write_struct_array(writer, GridPaintMask, count, grid_paint_mask);
    for (int i = 0; i < count; i++) {
      const GridPaintMask *gpm = &grid_paint_mask[i];
      if (gpm->data) {
        const int gridsize = BKE_ccg_gridsize(gpm->level);
        BLO_write_raw(writer, sizeof(*gpm->data) * gridsize * gridsize, gpm->data);
      }
    }
  }
}

void CustomData_blend_write(BlendWriter *writer,
                            CustomData *data,
                            Span<CustomDataLayer> layers_to_write,
                            int count,
                            eCustomDataMask cddata_mask,
                            ID *id)
{
  /* write external customdata (not for undo) */
  if (data->external && !BLO_write_is_undo(writer)) {
    CustomData_external_write(data, id, cddata_mask, count, 0);
  }

  BLO_write_struct_array_at_address(
      writer, CustomDataLayer, data->totlayer, data->layers, layers_to_write.data());

  for (const CustomDataLayer &layer : layers_to_write) {
    switch (layer.type) {
      case CD_MDEFORMVERT:
        BKE_defvert_blend_write(writer, count, static_cast<const MDeformVert *>(layer.data));
        break;
      case CD_MDISPS:
        write_mdisps(
            writer, count, static_cast<const MDisps *>(layer.data), layer.flag & CD_FLAG_EXTERNAL);
        break;
      case CD_PAINT_MASK:
        BLO_write_raw(writer, sizeof(float) * count, static_cast<const float *>(layer.data));
        break;
      case CD_SCULPT_FACE_SETS:
        BLO_write_raw(writer, sizeof(float) * count, static_cast<const float *>(layer.data));
        break;
      case CD_GRID_PAINT_MASK:
        write_grid_paint_mask(writer, count, static_cast<const GridPaintMask *>(layer.data));
        break;
      case CD_FACEMAP:
        BLO_write_raw(writer, sizeof(int) * count, static_cast<const int *>(layer.data));
        break;
      case CD_PROP_BOOL:
        BLO_write_raw(writer, sizeof(bool) * count, static_cast<const bool *>(layer.data));
        break;
      case CD_CREASE:
        BLO_write_raw(writer, sizeof(float) * count, static_cast<const float *>(layer.data));
        break;
      default: {
        const char *structname;
        int structnum;
        CustomData_file_write_info(layer.type, &structname, &structnum);
        if (structnum) {
          int datasize = structnum * count;
          BLO_write_struct_array_by_name(writer, structname, datasize, layer.data);
        }
        else if (!BLO_write_is_undo(writer)) { /* Do not warn on undo. */
          printf("%s error: layer '%s':%d - can't be written to file\n",
                 __func__,
                 structname,
                 layer.type);
        }
      }
    }
  }

  if (data->external) {
    BLO_write_struct(writer, CustomDataExternal, data->external);
  }
}

static void blend_read_mdisps(BlendDataReader *reader,
                              const int count,
                              MDisps *mdisps,
                              const int external)
{
  if (mdisps) {
    for (int i = 0; i < count; i++) {
      BLO_read_data_address(reader, &mdisps[i].disps);
      BLO_read_data_address(reader, &mdisps[i].hidden);

      if (mdisps[i].totdisp && !mdisps[i].level) {
        /* this calculation is only correct for loop mdisps;
         * if loading pre-BMesh face mdisps this will be
         * overwritten with the correct value in
         * bm_corners_to_loops() */
        float gridsize = sqrtf(mdisps[i].totdisp);
        mdisps[i].level = (int)(logf(gridsize - 1.0f) / (float)M_LN2) + 1;
      }

      if (BLO_read_requires_endian_switch(reader) && (mdisps[i].disps)) {
        /* DNA_struct_switch_endian doesn't do endian swap for (*disps)[] */
        /* this does swap for data written at write_mdisps() - readfile.c */
        BLI_endian_switch_float_array(*mdisps[i].disps, mdisps[i].totdisp * 3);
      }
      if (!external && !mdisps[i].disps) {
        mdisps[i].totdisp = 0;
      }
    }
  }
}

static void blend_read_paint_mask(BlendDataReader *reader,
                                  int count,
                                  GridPaintMask *grid_paint_mask)
{
  if (grid_paint_mask) {
    for (int i = 0; i < count; i++) {
      GridPaintMask *gpm = &grid_paint_mask[i];
      if (gpm->data) {
        BLO_read_data_address(reader, &gpm->data);
      }
    }
  }
}

void CustomData_blend_read(BlendDataReader *reader, CustomData *data, const int count)
{
  BLO_read_data_address(reader, &data->layers);

  /* Annoying workaround for bug T31079 loading legacy files with
   * no polygons _but_ have stale custom-data. */
  if (UNLIKELY(count == 0 && data->layers == nullptr && data->totlayer != 0)) {
    CustomData_reset(data);
    return;
  }

  BLO_read_data_address(reader, &data->external);

  int i = 0;
  while (i < data->totlayer) {
    CustomDataLayer *layer = &data->layers[i];

    if (layer->flag & CD_FLAG_EXTERNAL) {
      layer->flag &= ~CD_FLAG_IN_MEMORY;
    }

    layer->flag &= ~CD_FLAG_NOFREE;

    if (CustomData_verify_versions(data, i)) {
      BLO_read_data_address(reader, &layer->data);
      if (CustomData_layer_ensure_data_exists(layer, count)) {
        /* Under normal operations, this shouldn't happen, but...
         * For a CD_PROP_BOOL example, see T84935.
         * For a CD_MLOOPUV example, see T90620. */
        CLOG_WARN(&LOG,
                  "Allocated custom data layer that was not saved correctly for layer->type = %d.",
                  layer->type);
      }

      if (layer->type == CD_MDISPS) {
        blend_read_mdisps(
            reader, count, static_cast<MDisps *>(layer->data), layer->flag & CD_FLAG_EXTERNAL);
      }
      else if (layer->type == CD_GRID_PAINT_MASK) {
        blend_read_paint_mask(reader, count, static_cast<GridPaintMask *>(layer->data));
      }
      i++;
    }
  }

  /* Ensure allocated size is set to the size of the read array. While this should always be the
   * case (see #CustomData_blend_write_prepare), there can be some corruption in rare cases (e.g.
   * files saved between ff3d535bc2a63092 and 945f32e66d6ada2a). */
  data->maxlayer = data->totlayer;

  CustomData_update_typemap(data);
}

/** \} */

/* -------------------------------------------------------------------- */
/** \name Custom Data Debugging
 * \{ */

#ifndef NDEBUG

void CustomData_debug_info_from_layers(const CustomData *data, const char *indent, DynStr *dynstr)
{
  for (int type = 0; type < CD_NUMTYPES; type++) {
    if (CustomData_has_layer(data, type)) {
      /* NOTE: doesn't account for multiple layers. */
      const char *name = CustomData_layertype_name(type);
      const int size = CustomData_sizeof(type);
      const void *pt = CustomData_get_layer(data, type);
      const int pt_size = pt ? (int)(MEM_allocN_len(pt) / size) : 0;
      const char *structname;
      int structnum;
      CustomData_file_write_info(type, &structname, &structnum);
      BLI_dynstr_appendf(
          dynstr,
          "%sdict(name='%s', struct='%s', type=%d, ptr='%p', elem=%d, length=%d),\n",
          indent,
          name,
          structname,
          type,
          (const void *)pt,
          size,
          pt_size);
    }
  }
}

#endif /* NDEBUG */

/** \} */

namespace blender::bke {

/* -------------------------------------------------------------------- */
/** \name Custom Data C++ API
 * \{ */

const blender::CPPType *custom_data_type_to_cpp_type(const eCustomDataType type)
{
  switch (type) {
    case CD_PROP_FLOAT:
      return &CPPType::get<float>();
    case CD_PROP_FLOAT2:
      return &CPPType::get<float2>();
    case CD_PROP_FLOAT3:
      return &CPPType::get<float3>();
    case CD_PROP_INT32:
      return &CPPType::get<int>();
    case CD_PROP_COLOR:
      return &CPPType::get<ColorGeometry4f>();
    case CD_PROP_BOOL:
      return &CPPType::get<bool>();
    case CD_PROP_INT8:
      return &CPPType::get<int8_t>();
    case CD_PROP_BYTE_COLOR:
      return &CPPType::get<ColorGeometry4b>();
    default:
      return nullptr;
  }
  return nullptr;
}

eCustomDataType cpp_type_to_custom_data_type(const blender::CPPType &type)
{
  if (type.is<float>()) {
    return CD_PROP_FLOAT;
  }
  if (type.is<float2>()) {
    return CD_PROP_FLOAT2;
  }
  if (type.is<float3>()) {
    return CD_PROP_FLOAT3;
  }
  if (type.is<int>()) {
    return CD_PROP_INT32;
  }
  if (type.is<ColorGeometry4f>()) {
    return CD_PROP_COLOR;
  }
  if (type.is<bool>()) {
    return CD_PROP_BOOL;
  }
  if (type.is<int8_t>()) {
    return CD_PROP_INT8;
  }
  if (type.is<ColorGeometry4b>()) {
    return CD_PROP_BYTE_COLOR;
  }
  return static_cast<eCustomDataType>(-1);
}

/** \} */

}  // namespace blender::bke<|MERGE_RESOLUTION|>--- conflicted
+++ resolved
@@ -1678,7 +1678,6 @@
      nullptr,
      nullptr,
      nullptr,
-<<<<<<< HEAD
      layerMaxNum_tface},
     /* 6: CD_MCOL */
     /* 4 MCol structs per face */
@@ -1688,10 +1687,7 @@
      nullptr,          nullptr,        nullptr,
      nullptr,          nullptr,        nullptr,
      nullptr,          nullptr,        nullptr,
-     nullptr,          nullptr,        layerMaxNum_mloopcol},
-=======
-     nullptr},
->>>>>>> a6ba8e5f
+     nullptr,          nullptr,        nullptr},
     /* 7: CD_ORIGINDEX */
     {sizeof(int), "", 0, nullptr, nullptr, nullptr, nullptr, nullptr, layerDefault_origindex},
     /* 8: CD_NORMAL */
