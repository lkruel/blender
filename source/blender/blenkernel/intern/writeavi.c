/**
 * Functions for writing avi-format files.
 * Added interface for generic movie support (ton)
 *
 * $Id$
 *
 * ***** BEGIN GPL LICENSE BLOCK *****
 *
 * This program is free software; you can redistribute it and/or
 * modify it under the terms of the GNU General Public License
 * as published by the Free Software Foundation; either version 2
 * of the License, or (at your option) any later version.
 *
 * This program is distributed in the hope that it will be useful,
 * but WITHOUT ANY WARRANTY; without even the implied warranty of
 * MERCHANTABILITY or FITNESS FOR A PARTICULAR PURPOSE.  See the
 * GNU General Public License for more details.
 *
 * You should have received a copy of the GNU General Public License
 * along with this program; if not, write to the Free Software Foundation,
 * Inc., 59 Temple Place - Suite 330, Boston, MA  02111-1307, USA.
 *
 * The Original Code is Copyright (C) 2001-2002 by NaN Holding BV.
 * All rights reserved.
 *
 * The Original Code is: all of this file.
 *
 * Contributor(s): Robert Wenzlaff
 *
 * ***** END GPL LICENSE BLOCK *****
 * 
 */

#include <string.h>

#include "MEM_guardedalloc.h"

#include "DNA_scene_types.h"

#include "BLI_blenlib.h"

#include "BKE_global.h"
#include "BKE_report.h"
#include "BKE_utildefines.h"
#include "BKE_writeavi.h"
#include "AVI_avi.h"

/* callbacks */
static int start_avi(Scene *scene, RenderData *rd, int rectx, int recty, ReportList *reports);
static void end_avi(void);
static int append_avi(RenderData *rd, int frame, int *pixels, int rectx, int recty, ReportList *reports);
static void filepath_avi(char *string, RenderData *rd);

/* ********************** general blender movie support ***************************** */

#ifdef WITH_QUICKTIME
#include "quicktime_export.h"
#endif

#ifdef WITH_FFMPEG
#include "BKE_writeffmpeg.h"
#endif

#include "BKE_writeframeserver.h"

bMovieHandle *BKE_get_movie_handle(int imtype)
{
	static bMovieHandle mh;
	
	/* set the default handle, as builtin */
	mh.start_movie= start_avi;
	mh.append_movie= append_avi;
	mh.end_movie= end_avi;
	mh.get_next_frame = NULL;
	mh.get_movie_path = filepath_avi;
	
	/* do the platform specific handles */
#ifdef __sgi
	if (imtype == R_MOVIE) {
		
	}
#endif
#if defined(_WIN32) && !defined(FREE_WINDOWS)
	if (imtype == R_AVICODEC) {		
		//XXX mh.start_movie= start_avi_codec;
		//XXX mh.append_movie= append_avi_codec;
		//XXX mh.end_movie= end_avi_codec;
	}
#endif
#ifdef WITH_QUICKTIME
	if (imtype == R_QUICKTIME) {
		mh.start_movie= start_qt;
		mh.append_movie= append_qt;
		mh.end_movie= end_qt;
		mh.get_movie_path = filepath_qt;
	}
#endif
#ifdef WITH_FFMPEG
	if (ELEM4(imtype, R_FFMPEG, R_H264, R_XVID, R_THEORA)) {
		mh.start_movie = start_ffmpeg;
		mh.append_movie = append_ffmpeg;
		mh.end_movie = end_ffmpeg;
		mh.get_movie_path = filepath_ffmpeg;
	}
#endif
	if (imtype == R_FRAMESERVER) {
		mh.start_movie = start_frameserver;
		mh.append_movie = append_frameserver;
		mh.end_movie = end_frameserver;
		mh.get_next_frame = frameserver_loop;
	}
	
	return &mh;
}

/* ****************************************************************** */


static AviMovie *avi=NULL;
static int sframe;

static void filepath_avi (char *string, RenderData *rd)
{
	if (string==NULL) return;

	strcpy(string, rd->pic);
	BLI_convertstringcode(string, G.sce);

	BLI_make_existing_file(string);

	if (!BLI_testextensie(string, ".avi")) {
		/* if we dont have any #'s to insert numbers into, use 4 numbers by default */
		if (strchr(string, '#')==NULL)
			strcat(string, "####"); /* 4 numbers */

		BLI_convertstringframe_range(string, rd->sfra, rd->efra);
		strcat(string, ".avi");
	}
}

<<<<<<< HEAD
int start_avi(Scene *scene, RenderData *rd, int rectx, int recty, ReportList *reports)
=======
static int start_avi(Scene *scene, RenderData *rd, int rectx, int recty, ReportList *reports)
>>>>>>> 7a76bc9a
{
	int x, y;
	char name[256];
	AviFormat format;
	int quality;
	double framerate;
	
	filepath_avi(name, rd);

	sframe = (rd->sfra);
	x = rectx;
	y = recty;

	quality= rd->quality;
	framerate= (double) rd->frs_sec / (double) rd->frs_sec_base;
	
	avi = MEM_mallocN (sizeof(AviMovie), "avimovie");

	/* RPW 11-21-2002 
	 if (rd->imtype != AVI_FORMAT_MJPEG) format = AVI_FORMAT_AVI_RGB;
	*/
	if (rd->imtype != R_AVIJPEG ) format = AVI_FORMAT_AVI_RGB;
	else format = AVI_FORMAT_MJPEG;

	if (AVI_open_compress (name, avi, 1, format) != AVI_ERROR_NONE) {
		BKE_report(reports, RPT_ERROR, "Cannot open or start AVI movie file.");
		MEM_freeN (avi);
		avi = NULL;
		return 0;
	}
			
	AVI_set_compress_option (avi, AVI_OPTION_TYPE_MAIN, 0, AVI_OPTION_WIDTH, &x);
	AVI_set_compress_option (avi, AVI_OPTION_TYPE_MAIN, 0, AVI_OPTION_HEIGHT, &y);
	AVI_set_compress_option (avi, AVI_OPTION_TYPE_MAIN, 0, AVI_OPTION_QUALITY, &quality);		
	AVI_set_compress_option (avi, AVI_OPTION_TYPE_MAIN, 0, AVI_OPTION_FRAMERATE, &framerate);

	avi->interlace= 0;
	avi->odd_fields= 0;
/* 	avi->interlace= rd->mode & R_FIELDS; */
/* 	avi->odd_fields= (rd->mode & R_ODDFIELD)?1:0; */
	
	printf("Created avi: %s\n", name);
	return 1;
}

<<<<<<< HEAD
int append_avi(RenderData *rd, int frame, int *pixels, int rectx, int recty, ReportList *reports)
=======
static int append_avi(RenderData *rd, int frame, int *pixels, int rectx, int recty, ReportList *reports)
>>>>>>> 7a76bc9a
{
	unsigned int *rt1, *rt2, *rectot;
	int x, y;
	char *cp, rt;
	
	if (avi == NULL)
		return 0;

	/* note that libavi free's the buffer... stupid interface - zr */
	rectot= MEM_mallocN(rectx*recty*sizeof(int), "rectot");
	rt1= rectot;
	rt2= (unsigned int*)pixels + (recty-1)*rectx;
	/* flip y and convert to abgr */
	for (y=0; y < recty; y++, rt1+= rectx, rt2-= rectx) {
		memcpy (rt1, rt2, rectx*sizeof(int));
		
		cp= (char *)rt1;
		for(x= rectx; x>0; x--) {
			rt= cp[0];
			cp[0]= cp[3];
			cp[3]= rt;
			rt= cp[1];
			cp[1]= cp[2];
			cp[2]= rt;
			cp+= 4;
		}
	}
	
	AVI_write_frame (avi, (frame-sframe), AVI_FORMAT_RGB32, rectot, rectx*recty*4);
//	printf ("added frame %3d (frame %3d in avi): ", frame, frame-sframe);

	return 1;
}

void end_avi(void)
{
	if (avi == NULL) return;

	AVI_close_compress (avi);
	MEM_freeN (avi);
	avi= NULL;
}
<<<<<<< HEAD
=======

/* similar to BKE_makepicstring() */
void BKE_makeanimstring(char *string, RenderData *rd)
{
	bMovieHandle *mh= BKE_get_movie_handle(rd->imtype);
	if(mh->get_movie_path)
		mh->get_movie_path(string, rd);
	else
		string[0]= '\0';
}
>>>>>>> 7a76bc9a
<|MERGE_RESOLUTION|>--- conflicted
+++ resolved
@@ -138,11 +138,7 @@
 	}
 }
 
-<<<<<<< HEAD
-int start_avi(Scene *scene, RenderData *rd, int rectx, int recty, ReportList *reports)
-=======
 static int start_avi(Scene *scene, RenderData *rd, int rectx, int recty, ReportList *reports)
->>>>>>> 7a76bc9a
 {
 	int x, y;
 	char name[256];
@@ -188,11 +184,7 @@
 	return 1;
 }
 
-<<<<<<< HEAD
-int append_avi(RenderData *rd, int frame, int *pixels, int rectx, int recty, ReportList *reports)
-=======
 static int append_avi(RenderData *rd, int frame, int *pixels, int rectx, int recty, ReportList *reports)
->>>>>>> 7a76bc9a
 {
 	unsigned int *rt1, *rt2, *rectot;
 	int x, y;
@@ -235,8 +227,6 @@
 	MEM_freeN (avi);
 	avi= NULL;
 }
-<<<<<<< HEAD
-=======
 
 /* similar to BKE_makepicstring() */
 void BKE_makeanimstring(char *string, RenderData *rd)
@@ -246,5 +236,4 @@
 		mh->get_movie_path(string, rd);
 	else
 		string[0]= '\0';
-}
->>>>>>> 7a76bc9a
+}