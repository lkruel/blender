--- conflicted
+++ resolved
@@ -788,15 +788,7 @@
 
 /* ******************************************** */
 
-<<<<<<< HEAD
-static unsigned int *indices = NULL;
-static int totindex, curindex;
-
-
-static void accum_mballfaces(int i1, int i2, int i3, int i4)
-=======
 static void accum_mballfaces(PROCESS *process, int i1, int i2, int i3, int i4)
->>>>>>> 42946c37
 {
 	unsigned int *newi, *cur;
 	/* static int i = 0; I would like to delete altogether, but I don't dare to, yet */
