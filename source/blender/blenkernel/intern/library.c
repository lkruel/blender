--- conflicted
+++ resolved
@@ -1068,11 +1068,7 @@
 	return BKE_libblock_copy_ex(G.main, id);
 }
 
-<<<<<<< HEAD
-static int id_relink_looper(void *UNUSED(user_data), ID *UNUSED(id_self), ID **id_pointer, const int cd_flag)
-=======
 static int id_relink_looper(void *UNUSED(user_data), ID *UNUSED(self_id), ID **id_pointer, const int cd_flag)
->>>>>>> 87a385b8
 {
 	ID *id = *id_pointer;
 	if (id) {
