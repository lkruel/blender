/*
 * ***** BEGIN GPL LICENSE BLOCK *****
 *
 * This program is free software; you can redistribute it and/or
 * modify it under the terms of the GNU General Public License
 * as published by the Free Software Foundation; either version 2
 * of the License, or (at your option) any later version.
 *
 * This program is distributed in the hope that it will be useful,
 * but WITHOUT ANY WARRANTY; without even the implied warranty of
 * MERCHANTABILITY or FITNESS FOR A PARTICULAR PURPOSE.  See the
 * GNU General Public License for more details.
 *
 * You should have received a copy of the GNU General Public License
 * along with this program; if not, write to the Free Software Foundation,
 * Inc., 51 Franklin Street, Fifth Floor, Boston, MA 02110-1301, USA.
 *
 * The Original Code is Copyright (C) 2001-2002 by NaN Holding BV.
 * All rights reserved.
 *
 * The Original Code is: all of this file.
 *
 * Contributor(s): none yet.
 *
 * ***** END GPL LICENSE BLOCK *****
 */

/** \file blender/blenkernel/intern/library.c
 *  \ingroup bke
 *
 * Contains management of ID's and libraries
 * allocate and free of all library data
 */

#include <stdio.h>
#include <ctype.h>
#include <string.h>
#include <stdlib.h>
#include <stddef.h>
#include <assert.h>

#include "MEM_guardedalloc.h"

/* all types are needed here, in order to do memory operations */
#include "DNA_anim_types.h"
#include "DNA_armature_types.h"
#include "DNA_brush_types.h"
#include "DNA_cachefile_types.h"
#include "DNA_camera_types.h"
#include "DNA_group_types.h"
#include "DNA_gpencil_types.h"
#include "DNA_ipo_types.h"
#include "DNA_key_types.h"
#include "DNA_lamp_types.h"
#include "DNA_lattice_types.h"
#include "DNA_linestyle_types.h"
#include "DNA_material_types.h"
#include "DNA_mesh_types.h"
#include "DNA_meta_types.h"
#include "DNA_modifier_types.h"
#include "DNA_movieclip_types.h"
#include "DNA_mask_types.h"
#include "DNA_node_types.h"
#include "DNA_object_types.h"
#include "DNA_lightprobe_types.h"
#include "DNA_scene_types.h"
#include "DNA_screen_types.h"
#include "DNA_speaker_types.h"
#include "DNA_sound_types.h"
#include "DNA_text_types.h"
#include "DNA_vfont_types.h"
#include "DNA_windowmanager_types.h"
#include "DNA_world_types.h"
#include "DNA_workspace_types.h"

#include "BLI_blenlib.h"
#include "BLI_utildefines.h"
#include "BLI_ghash.h"
#include "BLI_linklist.h"
#include "BLI_memarena.h"
#include "BLI_mempool.h"
#include "BLI_string_utils.h"
#include "BLI_threads.h"

#include "BLT_translation.h"

#include "BKE_action.h"
#include "BKE_animsys.h"
#include "BKE_armature.h"
#include "BKE_bpath.h"
#include "BKE_brush.h"
#include "BKE_camera.h"
#include "BKE_cachefile.h"
#include "BKE_collection.h"
#include "BKE_context.h"
#include "BKE_curve.h"
#include "BKE_font.h"
#include "BKE_global.h"
#include "BKE_gpencil.h"
#include "BKE_idcode.h"
#include "BKE_idprop.h"
#include "BKE_image.h"
#include "BKE_key.h"
#include "BKE_lamp.h"
#include "BKE_lattice.h"
#include "BKE_library.h"
#include "BKE_library_override.h"
#include "BKE_library_query.h"
#include "BKE_library_remap.h"
#include "BKE_linestyle.h"
#include "BKE_mesh.h"
#include "BKE_material.h"
#include "BKE_main.h"
#include "BKE_mball.h"
#include "BKE_mask.h"
#include "BKE_movieclip.h"
#include "BKE_node.h"
#include "BKE_object.h"
#include "BKE_paint.h"
#include "BKE_particle.h"
#include "BKE_packedFile.h"
#include "BKE_lightprobe.h"
#include "BKE_sound.h"
#include "BKE_speaker.h"
#include "BKE_scene.h"
#include "BKE_text.h"
#include "BKE_texture.h"
#include "BKE_world.h"

#include "DEG_depsgraph.h"

#include "RNA_access.h"

#include "IMB_imbuf.h"
#include "IMB_imbuf_types.h"

#include "atomic_ops.h"

//#define DEBUG_TIME

#ifdef DEBUG_TIME
#  include "PIL_time_utildefines.h"
#endif

/* GS reads the memory pointed at in a specific ordering. 
 * only use this definition, makes little and big endian systems
 * work fine, in conjunction with MAKE_ID */

/* ************* general ************************ */


/* this has to be called from each make_local_* func, we could call
 * from id_make_local() but then the make local functions would not be self
 * contained.
 * also note that the id _must_ have a library - campbell */
void BKE_id_lib_local_paths(Main *bmain, Library *lib, ID *id)
{
	const char *bpath_user_data[2] = {bmain->name, lib->filepath};

	BKE_bpath_traverse_id(bmain, id,
	                      BKE_bpath_relocate_visitor,
	                      BKE_BPATH_TRAVERSE_SKIP_MULTIFILE,
	                      (void *)bpath_user_data);
}

void id_lib_extern(ID *id)
{
	if (id && ID_IS_LINKED(id)) {
		BLI_assert(BKE_idcode_is_linkable(GS(id->name)));
		if (id->tag & LIB_TAG_INDIRECT) {
			id->tag -= LIB_TAG_INDIRECT;
			id->tag |= LIB_TAG_EXTERN;
		}
	}
}

/* ensure we have a real user */
/* Note: Now that we have flags, we could get rid of the 'fake_user' special case, flags are enough to ensure
 *       we always have a real user.
 *       However, ID_REAL_USERS is used in several places outside of core library.c, so think we can wait later
 *       to make this change... */
void id_us_ensure_real(ID *id)
{
	if (id) {
		const int limit = ID_FAKE_USERS(id);
		id->tag |= LIB_TAG_EXTRAUSER;
		if (id->us <= limit) {
			if (id->us < limit || ((id->us == limit) && (id->tag & LIB_TAG_EXTRAUSER_SET))) {
				printf("ID user count error: %s (from '%s')\n", id->name, id->lib ? id->lib->filepath : "[Main]");
				BLI_assert(0);
			}
			id->us = limit + 1;
			id->tag |= LIB_TAG_EXTRAUSER_SET;
		}
	}
}

void id_us_clear_real(ID *id)
{
	if (id && (id->tag & LIB_TAG_EXTRAUSER)) {
		if (id->tag & LIB_TAG_EXTRAUSER_SET) {
			id->us--;
			BLI_assert(id->us >= ID_FAKE_USERS(id));
		}
		id->tag &= ~(LIB_TAG_EXTRAUSER | LIB_TAG_EXTRAUSER_SET);
	}
}

/**
 * Same as \a id_us_plus, but does not handle lib indirect -> extern.
 * Only used by readfile.c so far, but simpler/safer to keep it here nonetheless.
 */
void id_us_plus_no_lib(ID *id)
{
	if (id) {
		if ((id->tag & LIB_TAG_EXTRAUSER) && (id->tag & LIB_TAG_EXTRAUSER_SET)) {
			BLI_assert(id->us >= 1);
			/* No need to increase count, just tag extra user as no more set.
			 * Avoids annoying & inconsistent +1 in user count. */
			id->tag &= ~LIB_TAG_EXTRAUSER_SET;
		}
		else {
			BLI_assert(id->us >= 0);
			id->us++;
		}
	}
}


void id_us_plus(ID *id)
{
	if (id) {
		id_us_plus_no_lib(id);
		id_lib_extern(id);
	}
}

/* decrements the user count for *id. */
void id_us_min(ID *id)
{
	if (id) {
		const int limit = ID_FAKE_USERS(id);

		if (id->us <= limit) {
			printf("ID user decrement error: %s (from '%s'): %d <= %d\n",
			       id->name, id->lib ? id->lib->filepath : "[Main]", id->us, limit);
			BLI_assert(0);
			id->us = limit;
		}
		else {
			id->us--;
		}

		if ((id->us == limit) && (id->tag & LIB_TAG_EXTRAUSER)) {
			/* We need an extra user here, but never actually incremented user count for it so far, do it now. */
			id_us_ensure_real(id);
		}
	}
}

void id_fake_user_set(ID *id)
{
	if (id && !(id->flag & LIB_FAKEUSER)) {
		id->flag |= LIB_FAKEUSER;
		id_us_plus(id);
	}
}

void id_fake_user_clear(ID *id)
{
	if (id && (id->flag & LIB_FAKEUSER)) {
		id->flag &= ~LIB_FAKEUSER;
		id_us_min(id);
	}
}

void BKE_id_clear_newpoin(ID *id)
{
	if (id->newid) {
		id->newid->tag &= ~LIB_TAG_NEW;
	}
	id->newid = NULL;
}

static int id_expand_local_callback(
        void *UNUSED(user_data), struct ID *id_self, struct ID **id_pointer, int cb_flag)
{
	if (cb_flag & IDWALK_CB_PRIVATE) {
		return IDWALK_RET_NOP;
	}

	/* Can hapen that we get unlinkable ID here, e.g. with shapekey referring to itself (through drivers)...
	 * Just skip it, shape key can only be either indirectly linked, or fully local, period.
	 * And let's curse one more time that stupid useless shapekey ID type! */
	if (*id_pointer && *id_pointer != id_self && BKE_idcode_is_linkable(GS((*id_pointer)->name))) {
		id_lib_extern(*id_pointer);
	}

	return IDWALK_RET_NOP;
}

/**
 * Expand ID usages of given id as 'extern' (and no more indirect) linked data. Used by ID copy/make_local functions.
 */
void BKE_id_expand_local(Main *bmain, ID *id)
{
	BKE_library_foreach_ID_link(bmain, id, id_expand_local_callback, NULL, IDWALK_READONLY);
}

/**
 * Ensure new (copied) ID is fully made local.
 */
void BKE_id_copy_ensure_local(Main *bmain, const ID *old_id, ID *new_id)
{
	if (ID_IS_LINKED(old_id)) {
		BKE_id_expand_local(bmain, new_id);
		BKE_id_lib_local_paths(bmain, old_id->lib, new_id);
	}
}

/**
 * Generic 'make local' function, works for most of datablock types...
 */
void BKE_id_make_local_generic(Main *bmain, ID *id, const bool id_in_mainlist, const bool lib_local)
{
	bool is_local = false, is_lib = false;

	/* - only lib users: do nothing (unless force_local is set)
	 * - only local users: set flag
	 * - mixed: make copy
	 * In case we make a whole lib's content local, we always want to localize, and we skip remapping (done later).
	 */

	if (!ID_IS_LINKED(id)) {
		return;
	}

	BKE_library_ID_test_usages(bmain, id, &is_local, &is_lib);

	if (lib_local || is_local) {
		if (!is_lib) {
			id_clear_lib_data_ex(bmain, id, id_in_mainlist);
			BKE_id_expand_local(bmain, id);
		}
		else {
			ID *id_new;

			/* Should not fail in expected usecases, but id_copy does not copy Scene e.g. */
			if (id_copy(bmain, id, &id_new, false)) {
				id_new->us = 0;

				/* setting newid is mandatory for complex make_lib_local logic... */
				ID_NEW_SET(id, id_new);
				Key *key = BKE_key_from_id(id), *key_new = BKE_key_from_id(id);
				if (key && key_new) {
					ID_NEW_SET(key, key_new);
				}
				bNodeTree *ntree = ntreeFromID(id), *ntree_new = ntreeFromID(id_new);
				if (ntree && ntree_new) {
					ID_NEW_SET(ntree, ntree_new);
				}

				if (!lib_local) {
					BKE_libblock_remap(bmain, id, id_new, ID_REMAP_SKIP_INDIRECT_USAGE);
				}
			}
		}
	}
}

/**
 * Calls the appropriate make_local method for the block, unless test is set.
 *
 * \note Always set ID->newid pointer in case it gets duplicated...
 *
 * \param lib_local Special flag used when making a whole library's content local, it needs specific handling.
 *
 * \return true if the block can be made local.
 */
bool id_make_local(Main *bmain, ID *id, const bool test, const bool lib_local)
{
	/* We don't care whether ID is directly or indirectly linked in case we are making a whole lib local... */
	if (!lib_local && (id->tag & LIB_TAG_INDIRECT)) {
		return false;
	}

	switch ((ID_Type)GS(id->name)) {
		case ID_SCE:
			if (!test) BKE_scene_make_local(bmain, (Scene *)id, lib_local);
			return true;
		case ID_OB:
			if (!test) BKE_object_make_local(bmain, (Object *)id, lib_local);
			return true;
		case ID_ME:
			if (!test) BKE_mesh_make_local(bmain, (Mesh *)id, lib_local);
			return true;
		case ID_CU:
			if (!test) BKE_curve_make_local(bmain, (Curve *)id, lib_local);
			return true;
		case ID_MB:
			if (!test) BKE_mball_make_local(bmain, (MetaBall *)id, lib_local);
			return true;
		case ID_MA:
			if (!test) BKE_material_make_local(bmain, (Material *)id, lib_local);
			return true;
		case ID_TE:
			if (!test) BKE_texture_make_local(bmain, (Tex *)id, lib_local);
			return true;
		case ID_IM:
			if (!test) BKE_image_make_local(bmain, (Image *)id, lib_local);
			return true;
		case ID_LT:
			if (!test) BKE_lattice_make_local(bmain, (Lattice *)id, lib_local);
			return true;
		case ID_LA:
			if (!test) BKE_lamp_make_local(bmain, (Lamp *)id, lib_local);
			return true;
		case ID_CA:
			if (!test) BKE_camera_make_local(bmain, (Camera *)id, lib_local);
			return true;
		case ID_SPK:
			if (!test) BKE_speaker_make_local(bmain, (Speaker *)id, lib_local);
			return true;
		case ID_LP:
			if (!test) BKE_lightprobe_make_local(bmain, (LightProbe *)id, lib_local);
			return true;
		case ID_WO:
			if (!test) BKE_world_make_local(bmain, (World *)id, lib_local);
			return true;
		case ID_VF:
			if (!test) BKE_vfont_make_local(bmain, (VFont *)id, lib_local);
			return true;
		case ID_TXT:
			if (!test) BKE_text_make_local(bmain, (Text *)id, lib_local);
			return true;
		case ID_SO:
			if (!test) BKE_sound_make_local(bmain, (bSound *)id, lib_local);
			return true;
		case ID_GR:
			if (!test) BKE_collection_make_local(bmain, (Collection *)id, lib_local);
			return true;
		case ID_AR:
			if (!test) BKE_armature_make_local(bmain, (bArmature *)id, lib_local);
			return true;
		case ID_AC:
			if (!test) BKE_action_make_local(bmain, (bAction *)id, lib_local);
			return true;
		case ID_NT:
			if (!test) ntreeMakeLocal(bmain, (bNodeTree *)id, true, lib_local);
			return true;
		case ID_BR:
			if (!test) BKE_brush_make_local(bmain, (Brush *)id, lib_local);
			return true;
		case ID_PA:
			if (!test) BKE_particlesettings_make_local(bmain, (ParticleSettings *)id, lib_local);
			return true;
		case ID_GD:
			if (!test) BKE_gpencil_make_local(bmain, (bGPdata *)id, lib_local);
			return true;
		case ID_MC:
			if (!test) BKE_movieclip_make_local(bmain, (MovieClip *)id, lib_local);
			return true;
		case ID_MSK:
			if (!test) BKE_mask_make_local(bmain, (Mask *)id, lib_local);
			return true;
		case ID_LS:
			if (!test) BKE_linestyle_make_local(bmain, (FreestyleLineStyle *)id, lib_local);
			return true;
		case ID_PAL:
			if (!test) BKE_palette_make_local(bmain, (Palette *)id, lib_local);
			return true;
		case ID_PC:
			if (!test) BKE_paint_curve_make_local(bmain, (PaintCurve *)id, lib_local);
			return true;
		case ID_CF:
			if (!test) BKE_cachefile_make_local(bmain, (CacheFile *)id, lib_local);
			return true;
		case ID_WS:
		case ID_SCR:
			/* A bit special: can be appended but not linked. Return false
			 * since supporting make-local doesn't make much sense. */
			return false;
		case ID_LI:
		case ID_KE:
		case ID_WM:
			return false; /* can't be linked */
		case ID_IP:
			return false; /* deprecated */
	}

	return false;
}

struct IDCopyLibManagementData {
	const ID *id_src;
	ID *id_dst;
	int flag;
};

/* Increases usercount as required, and remap self ID pointers. */
static int id_copy_libmanagement_cb(void *user_data, ID *UNUSED(id_self), ID **id_pointer, int cb_flag)
{
	struct IDCopyLibManagementData *data = user_data;
	ID *id = *id_pointer;

	/* Remap self-references to new copied ID. */
	if (id == data->id_src) {
		/* We cannot use id_self here, it is not *always* id_dst (thanks to $£!+@#&/? nodetrees). */
		id = *id_pointer = data->id_dst;
	}

	/* Increase used IDs refcount if needed and required. */
	if ((data->flag & LIB_ID_CREATE_NO_USER_REFCOUNT) == 0 && (cb_flag & IDWALK_CB_USER)) {
		id_us_plus(id);
	}

	return IDWALK_RET_NOP;
}

/**
 * Generic entry point for copying a datablock (new API).
 *
 * \note Copy is only affecting given data-block (no ID used by copied one will be affected, besides usercount).
 *       There is only one exception, if LIB_ID_COPY_ACTIONS is defined, actions used by animdata will be duplicated.
 *
 * \note Usercount of new copy is always set to 1.
 *
 * \param bmain Main database, may be NULL only if LIB_ID_CREATE_NO_MAIN is specified.
 * \param id Source datablock.
 * \param r_newid Pointer to new (copied) ID pointer.
 * \param flag Set of copy options, see DNA_ID.h enum for details (leave to zero for default, full copy).
 * \param test If set, do not do any copy, just test whether copy is supported.
 * \return False when copying that ID type is not supported, true otherwise.
 */
/* XXX TODO remove test thing, *all* IDs should be copyable that way! */
bool BKE_id_copy_ex(Main *bmain, const ID *id, ID **r_newid, const int flag, const bool test)
{
#define LIB_ID_TYPES_NOCOPY ID_LI, ID_SCR, ID_WM,  /* Not supported */ \
                            ID_IP  /* Deprecated */

	BLI_assert(test || (r_newid != NULL));
	/* Early output is source is NULL. */
	if (id == NULL) {
		return false;
	}
	/* Make sure destination pointer is all good. */
	if ((flag & LIB_ID_CREATE_NO_ALLOCATE) == 0) {
		if (r_newid != NULL) {
			*r_newid = NULL;
		}
	}
	else {
		if (r_newid != NULL && *r_newid != NULL) {
			/* Allow some garbage non-initialized memory to go in. */
			const size_t size = BKE_libblock_get_alloc_info(GS(id->name), NULL);
			memset(*r_newid, 0, size);
		}
	}
	if (ELEM(GS(id->name), LIB_ID_TYPES_NOCOPY)) {
		return false;
	}
	else if (test) {
		return true;
	}

	BKE_libblock_copy_ex(bmain, id, r_newid, flag);

	switch ((ID_Type)GS(id->name)) {
		case ID_SCE:
			BKE_scene_copy_data(bmain, (Scene *)*r_newid, (Scene *)id, flag);
			break;
		case ID_OB:
			BKE_object_copy_data(bmain, (Object *)*r_newid, (Object *)id, flag);
			break;
		case ID_ME:
			BKE_mesh_copy_data(bmain, (Mesh *)*r_newid, (Mesh *)id, flag);
			break;
		case ID_CU:
			BKE_curve_copy_data(bmain, (Curve *)*r_newid, (Curve *)id, flag);
			break;
		case ID_MB:
			BKE_mball_copy_data(bmain, (MetaBall *)*r_newid, (MetaBall *)id, flag);
			break;
		case ID_MA:
			BKE_material_copy_data(bmain, (Material *)*r_newid, (Material *)id, flag);
			break;
		case ID_TE:
			BKE_texture_copy_data(bmain, (Tex *)*r_newid, (Tex *)id, flag);
			break;
		case ID_IM:
			BKE_image_copy_data(bmain, (Image *)*r_newid, (Image *)id, flag);
			break;
		case ID_LT:
			BKE_lattice_copy_data(bmain, (Lattice *)*r_newid, (Lattice *)id, flag);
			break;
		case ID_LA:
			BKE_lamp_copy_data(bmain, (Lamp *)*r_newid, (Lamp *)id, flag);
			break;
		case ID_SPK:
			BKE_speaker_copy_data(bmain, (Speaker *)*r_newid, (Speaker *)id, flag);
			break;
		case ID_LP:
			BKE_lightprobe_copy_data(bmain, (LightProbe *)*r_newid, (LightProbe *)id, flag);
			break;
		case ID_CA:
			BKE_camera_copy_data(bmain, (Camera *)*r_newid, (Camera *)id, flag);
			break;
		case ID_KE:
			BKE_key_copy_data(bmain, (Key *)*r_newid, (Key *)id, flag);
			break;
		case ID_WO:
			BKE_world_copy_data(bmain, (World *)*r_newid, (World *)id, flag);
			break;
		case ID_TXT:
			BKE_text_copy_data(bmain, (Text *)*r_newid, (Text *)id, flag);
			break;
		case ID_GR:
			BKE_collection_copy_data(bmain, (Collection *)*r_newid, (Collection *)id, flag);
			break;
		case ID_AR:
			BKE_armature_copy_data(bmain, (bArmature *)*r_newid, (bArmature *)id, flag);
			break;
		case ID_AC:
			BKE_action_copy_data(bmain, (bAction *)*r_newid, (bAction *)id, flag);
			break;
		case ID_NT:
			BKE_node_tree_copy_data(bmain, (bNodeTree *)*r_newid, (bNodeTree *)id, flag);
			break;
		case ID_BR:
			BKE_brush_copy_data(bmain, (Brush *)*r_newid, (Brush *)id, flag);
			break;
		case ID_PA:
			BKE_particlesettings_copy_data(bmain, (ParticleSettings *)*r_newid, (ParticleSettings *)id, flag);
			break;
		case ID_GD:
			BKE_gpencil_copy_data(bmain, (bGPdata *)*r_newid, (bGPdata *)id, flag);
			break;
		case ID_MC:
			BKE_movieclip_copy_data(bmain, (MovieClip *)*r_newid, (MovieClip *)id, flag);
			break;
		case ID_MSK:
			BKE_mask_copy_data(bmain, (Mask *)*r_newid, (Mask *)id, flag);
			break;
		case ID_LS:
			BKE_linestyle_copy_data(bmain, (FreestyleLineStyle *)*r_newid, (FreestyleLineStyle *)id, flag);
			break;
		case ID_PAL:
			BKE_palette_copy_data(bmain, (Palette *)*r_newid, (Palette *)id, flag);
			break;
		case ID_PC:
			BKE_paint_curve_copy_data(bmain, (PaintCurve *)*r_newid, (PaintCurve *)id, flag);
			break;
		case ID_CF:
			BKE_cachefile_copy_data(bmain, (CacheFile *)*r_newid, (CacheFile *)id, flag);
			break;
		case ID_SO:
			BKE_sound_copy_data(bmain, (bSound *)*r_newid, (bSound *)id, flag);
			break;
		case ID_VF:
			BKE_vfont_copy_data(bmain, (VFont *)*r_newid, (VFont *)id, flag);
			break;
		case ID_LI:
		case ID_SCR:
		case ID_WM:
		case ID_WS:
		case ID_IP:
			BLI_assert(0);  /* Should have been rejected at start of function! */
			break;
	}

	/* Update ID refcount, remap pointers to self in new ID. */
	struct IDCopyLibManagementData data = {.id_src = id, .id_dst = *r_newid, .flag = flag};
	BKE_library_foreach_ID_link(bmain, *r_newid, id_copy_libmanagement_cb, &data, IDWALK_NOP);

	/* Do not make new copy local in case we are copying outside of main...
	 * XXX TODO: is this behavior OK, or should we need own flag to control that? */
	if ((flag & LIB_ID_CREATE_NO_MAIN) == 0) {
		BLI_assert((flag & LIB_ID_COPY_KEEP_LIB) == 0);
		BKE_id_copy_ensure_local(bmain, id, *r_newid);
	}
	else {
		(*r_newid)->lib = id->lib;
	}

	return true;
}

/**
 * Invokes the appropriate copy method for the block and returns the result in
 * newid, unless test. Returns true if the block can be copied.
 */
bool id_copy(Main *bmain, const ID *id, ID **newid, bool test)
{
	return BKE_id_copy_ex(bmain, id, newid, LIB_ID_COPY_SHAPEKEY, test);
}

/** Does a mere memory swap over the whole IDs data (including type-specific memory).
 *  \note Most internal ID data itself is not swapped (only IDProperties are). */
void BKE_id_swap(Main *bmain, ID *id_a, ID *id_b)
{
	BLI_assert(GS(id_a->name) == GS(id_b->name));

	const ID id_a_back = *id_a;
	const ID id_b_back = *id_b;

#define CASE_SWAP(_gs, _type) \
	case _gs: \
		SWAP(_type, *(_type *)id_a, *(_type *)id_b); \
		break

	switch ((ID_Type)GS(id_a->name)) {
		CASE_SWAP(ID_SCE, Scene);
		CASE_SWAP(ID_LI, Library);
		CASE_SWAP(ID_OB, Object);
		CASE_SWAP(ID_ME, Mesh);
		CASE_SWAP(ID_CU, Curve);
		CASE_SWAP(ID_MB, MetaBall);
		CASE_SWAP(ID_MA, Material);
		CASE_SWAP(ID_TE, Tex);
		CASE_SWAP(ID_IM, Image);
		CASE_SWAP(ID_LT, Lattice);
		CASE_SWAP(ID_LA, Lamp);
		CASE_SWAP(ID_LP, LightProbe);
		CASE_SWAP(ID_CA, Camera);
		CASE_SWAP(ID_KE, Key);
		CASE_SWAP(ID_WO, World);
		CASE_SWAP(ID_SCR, bScreen);
		CASE_SWAP(ID_VF, VFont);
		CASE_SWAP(ID_TXT, Text);
		CASE_SWAP(ID_SPK, Speaker);
		CASE_SWAP(ID_SO, bSound);
		CASE_SWAP(ID_GR, Collection);
		CASE_SWAP(ID_AR, bArmature);
		CASE_SWAP(ID_AC, bAction);
		CASE_SWAP(ID_NT, bNodeTree);
		CASE_SWAP(ID_BR, Brush);
		CASE_SWAP(ID_PA, ParticleSettings);
		CASE_SWAP(ID_WM, wmWindowManager);
		CASE_SWAP(ID_WS, WorkSpace);
		CASE_SWAP(ID_GD, bGPdata);
		CASE_SWAP(ID_MC, MovieClip);
		CASE_SWAP(ID_MSK, Mask);
		CASE_SWAP(ID_LS, FreestyleLineStyle);
		CASE_SWAP(ID_PAL, Palette);
		CASE_SWAP(ID_PC, PaintCurve);
		CASE_SWAP(ID_CF, CacheFile);
		case ID_IP:
			break;  /* Deprecated. */
	}

#undef CASE_SWAP

	/* Restore original ID's internal data. */
	*id_a = id_a_back;
	*id_b = id_b_back;

	/* Exception: IDProperties. */
	id_a->properties = id_b_back.properties;
	id_b->properties = id_a_back.properties;

	/* Swap will have broken internal references to itself, restore them. */
	BKE_libblock_relink_ex(bmain, id_a, id_b, id_a, false);
	BKE_libblock_relink_ex(bmain, id_b, id_a, id_b, false);
}

/** Does *not* set ID->newid pointer. */
bool id_single_user(bContext *C, ID *id, PointerRNA *ptr, PropertyRNA *prop)
{
	ID *newid = NULL;
	PointerRNA idptr;
	
	if (id) {
		/* if property isn't editable, we're going to have an extra block hanging around until we save */
		if (RNA_property_editable(ptr, prop)) {
			if (id_copy(CTX_data_main(C), id, &newid, false) && newid) {
				/* copy animation actions too */
				BKE_animdata_copy_id_action(id, false);
				/* us is 1 by convention, but RNA_property_pointer_set
				 * will also increment it, so set it to zero */
				newid->us = 0;

				/* assign copy */
				RNA_id_pointer_create(newid, &idptr);
				RNA_property_pointer_set(ptr, prop, idptr);
				RNA_property_update(C, ptr, prop);
				
				return true;
			}
		}
	}
	
	return false;
}

static int libblock_management_us_plus(void *UNUSED(user_data), ID *UNUSED(id_self), ID **id_pointer, int cb_flag)
{
	if (cb_flag & IDWALK_CB_USER) {
		id_us_plus(*id_pointer);
	}
	if (cb_flag & IDWALK_CB_USER_ONE) {
		id_us_ensure_real(*id_pointer);
	}

	return IDWALK_RET_NOP;
}

static int libblock_management_us_min(void *UNUSED(user_data), ID *UNUSED(id_self), ID **id_pointer, int cb_flag)
{
	if (cb_flag & IDWALK_CB_USER) {
		id_us_min(*id_pointer);
	}
	/* We can do nothing in IDWALK_CB_USER_ONE case! */

	return IDWALK_RET_NOP;
}

/** Add a 'NO_MAIN' datablock to given main (also sets usercounts of its IDs if needed). */
void BKE_libblock_management_main_add(Main *bmain, void *idv)
{
	ID *id = idv;

	BLI_assert(bmain != NULL);
	if ((id->tag & LIB_TAG_NO_MAIN) == 0) {
		return;
	}

	if ((id->tag & LIB_TAG_NOT_ALLOCATED) != 0) {
		/* We cannot add non-allocated ID to Main! */
		return;
	}

	/* We cannot allow non-userrefcounting IDs in Main database! */
	if ((id->tag & LIB_TAG_NO_USER_REFCOUNT) != 0) {
		BKE_library_foreach_ID_link(bmain, id, libblock_management_us_plus, NULL, IDWALK_NOP);
	}

	ListBase *lb = which_libbase(bmain, GS(id->name));
	BKE_main_lock(bmain);
	BLI_addtail(lb, id);
	new_id(lb, id, NULL);
	/* alphabetic insertion: is in new_id */
	id->tag &= ~(LIB_TAG_NO_MAIN | LIB_TAG_NO_USER_REFCOUNT);
	bmain->is_memfile_undo_written = false;
	BKE_main_unlock(bmain);
}

/** Remove a datablock from given main (set it to 'NO_MAIN' status). */
void BKE_libblock_management_main_remove(Main *bmain, void *idv)
{
	ID *id = idv;

	BLI_assert(bmain != NULL);
	if ((id->tag & LIB_TAG_NO_MAIN) != 0) {
		return;
	}

	/* For now, allow userrefcounting IDs to get out of Main - can be handy in some cases... */

	ListBase *lb = which_libbase(bmain, GS(id->name));
	BKE_main_lock(bmain);
	BLI_remlink(lb, id);
	id->tag |= LIB_TAG_NO_MAIN;
	bmain->is_memfile_undo_written = false;
	BKE_main_unlock(bmain);
}

void BKE_libblock_management_usercounts_set(Main *bmain, void *idv)
{
	ID *id = idv;

	if ((id->tag & LIB_TAG_NO_USER_REFCOUNT) == 0) {
		return;
	}

	BKE_library_foreach_ID_link(bmain, id, libblock_management_us_plus, NULL, IDWALK_NOP);
	id->tag &= ~LIB_TAG_NO_USER_REFCOUNT;
}

void BKE_libblock_management_usercounts_clear(Main *bmain, void *idv)
{
	ID *id = idv;

	/* We do not allow IDs in Main database to not be userrefcounting. */
	if ((id->tag & LIB_TAG_NO_USER_REFCOUNT) != 0 || (id->tag & LIB_TAG_NO_MAIN) != 0) {
		return;
	}

	BKE_library_foreach_ID_link(bmain, id, libblock_management_us_min, NULL, IDWALK_NOP);
	id->tag |= LIB_TAG_NO_USER_REFCOUNT;
}

ListBase *which_libbase(Main *mainlib, short type)
{
	switch ((ID_Type)type) {
		case ID_SCE:
			return &(mainlib->scene);
		case ID_LI:
			return &(mainlib->library);
		case ID_OB:
			return &(mainlib->object);
		case ID_ME:
			return &(mainlib->mesh);
		case ID_CU:
			return &(mainlib->curve);
		case ID_MB:
			return &(mainlib->mball);
		case ID_MA:
			return &(mainlib->mat);
		case ID_TE:
			return &(mainlib->tex);
		case ID_IM:
			return &(mainlib->image);
		case ID_LT:
			return &(mainlib->latt);
		case ID_LA:
			return &(mainlib->lamp);
		case ID_CA:
			return &(mainlib->camera);
		case ID_IP:
			return &(mainlib->ipo);
		case ID_KE:
			return &(mainlib->key);
		case ID_WO:
			return &(mainlib->world);
		case ID_SCR:
			return &(mainlib->screen);
		case ID_VF:
			return &(mainlib->vfont);
		case ID_TXT:
			return &(mainlib->text);
		case ID_SPK:
			return &(mainlib->speaker);
		case ID_LP:
			return &(mainlib->lightprobe);
		case ID_SO:
			return &(mainlib->sound);
		case ID_GR:
			return &(mainlib->collection);
		case ID_AR:
			return &(mainlib->armature);
		case ID_AC:
			return &(mainlib->action);
		case ID_NT:
			return &(mainlib->nodetree);
		case ID_BR:
			return &(mainlib->brush);
		case ID_PA:
			return &(mainlib->particle);
		case ID_WM:
			return &(mainlib->wm);
		case ID_GD:
			return &(mainlib->gpencil);
		case ID_MC:
			return &(mainlib->movieclip);
		case ID_MSK:
			return &(mainlib->mask);
		case ID_LS:
			return &(mainlib->linestyle);
		case ID_PAL:
			return &(mainlib->palettes);
		case ID_PC:
			return &(mainlib->paintcurves);
		case ID_CF:
			return &(mainlib->cachefiles);
		case ID_WS:
			return &(mainlib->workspaces);
	}
	return NULL;
}

/**
 * Clear or set given tags for all ids in listbase (runtime tags).
 */
void BKE_main_id_tag_listbase(ListBase *lb, const int tag, const bool value)
{
	ID *id;
	if (value) {
		for (id = lb->first; id; id = id->next) {
			id->tag |= tag;
		}
	}
	else {
		const int ntag = ~tag;
		for (id = lb->first; id; id = id->next) {
			id->tag &= ntag;
		}
	}
}

/**
 * Clear or set given tags for all ids of given type in bmain (runtime tags).
 */
void BKE_main_id_tag_idcode(struct Main *mainvar, const short type, const int tag, const bool value)
{
	ListBase *lb = which_libbase(mainvar, type);

	BKE_main_id_tag_listbase(lb, tag, value);
}

/**
 * Clear or set given tags for all ids in bmain (runtime tags).
 */
void BKE_main_id_tag_all(struct Main *mainvar, const int tag, const bool value)
{
	ListBase *lbarray[MAX_LIBARRAY];
	int a;

	a = set_listbasepointers(mainvar, lbarray);
	while (a--) {
		BKE_main_id_tag_listbase(lbarray[a], tag, value);
	}
}


/**
 * Clear or set given flags for all ids in listbase (persistent flags).
 */
void BKE_main_id_flag_listbase(ListBase *lb, const int flag, const bool value)
{
	ID *id;
	if (value) {
		for (id = lb->first; id; id = id->next)
			id->tag |= flag;
	}
	else {
		const int nflag = ~flag;
		for (id = lb->first; id; id = id->next)
			id->tag &= nflag;
	}
}

/**
 * Clear or set given flags for all ids in bmain (persistent flags).
 */
void BKE_main_id_flag_all(Main *bmain, const int flag, const bool value)
{
	ListBase *lbarray[MAX_LIBARRAY];
	int a;
	a = set_listbasepointers(bmain, lbarray);
	while (a--) {
		BKE_main_id_flag_listbase(lbarray[a], flag, value);
	}
}

void BKE_main_lib_objects_recalc_all(Main *bmain)
{
	Object *ob;

	/* flag for full recalc */
	for (ob = bmain->object.first; ob; ob = ob->id.next) {
		if (ID_IS_LINKED(ob)) {
			DEG_id_tag_update(&ob->id, OB_RECALC_OB | OB_RECALC_DATA | OB_RECALC_TIME);
		}
	}

	DEG_id_type_tag(bmain, ID_OB);
}

/**
 * puts into array *lb pointers to all the ListBase structs in main,
 * and returns the number of them as the function result. This is useful for
 * generic traversal of all the blocks in a Main (by traversing all the
 * lists in turn), without worrying about block types.
 *
 * \note MAX_LIBARRAY define should match this code */
int set_listbasepointers(Main *main, ListBase **lb)
{
	/* BACKWARDS! also watch order of free-ing! (mesh<->mat), first items freed last.
	 * This is important because freeing data decreases usercounts of other datablocks,
	 * if this data is its self freed it can crash. */
	lb[INDEX_ID_LI] = &(main->library);  /* Libraries may be accessed from pretty much any other ID... */
	lb[INDEX_ID_IP] = &(main->ipo);
	lb[INDEX_ID_AC] = &(main->action); /* moved here to avoid problems when freeing with animato (aligorith) */
	lb[INDEX_ID_KE] = &(main->key);
	lb[INDEX_ID_PAL] = &(main->palettes); /* referenced by gpencil, so needs to be before that to avoid crashes */
	lb[INDEX_ID_GD] = &(main->gpencil); /* referenced by nodes, objects, view, scene etc, before to free after. */
	lb[INDEX_ID_NT] = &(main->nodetree);
	lb[INDEX_ID_IM] = &(main->image);
	lb[INDEX_ID_TE] = &(main->tex);
	lb[INDEX_ID_MA] = &(main->mat);
	lb[INDEX_ID_VF] = &(main->vfont);
	
	/* Important!: When adding a new object type,
	 * the specific data should be inserted here 
	 */

	lb[INDEX_ID_AR] = &(main->armature);

	lb[INDEX_ID_CF] = &(main->cachefiles);
	lb[INDEX_ID_ME] = &(main->mesh);
	lb[INDEX_ID_CU] = &(main->curve);
	lb[INDEX_ID_MB] = &(main->mball);

	lb[INDEX_ID_LT] = &(main->latt);
	lb[INDEX_ID_LA] = &(main->lamp);
	lb[INDEX_ID_CA] = &(main->camera);

	lb[INDEX_ID_TXT] = &(main->text);
	lb[INDEX_ID_SO]  = &(main->sound);
<<<<<<< HEAD
	lb[INDEX_ID_GR]  = &(main->group);
=======
	lb[INDEX_ID_GR]  = &(main->collection);
	lb[INDEX_ID_PAL] = &(main->palettes);
>>>>>>> d3c89f50
	lb[INDEX_ID_PC]  = &(main->paintcurves);
	lb[INDEX_ID_BR]  = &(main->brush);
	lb[INDEX_ID_PA]  = &(main->particle);
	lb[INDEX_ID_SPK] = &(main->speaker);
	lb[INDEX_ID_LP]  = &(main->lightprobe);

	lb[INDEX_ID_WO]  = &(main->world);
	lb[INDEX_ID_MC]  = &(main->movieclip);
	lb[INDEX_ID_SCR] = &(main->screen);
	lb[INDEX_ID_OB]  = &(main->object);
	lb[INDEX_ID_LS]  = &(main->linestyle); /* referenced by scenes */
	lb[INDEX_ID_SCE] = &(main->scene);
	lb[INDEX_ID_WS]  = &(main->workspaces); /* before wm, so it's freed after it! */
	lb[INDEX_ID_WM]  = &(main->wm);
	lb[INDEX_ID_MSK] = &(main->mask);
	
	lb[INDEX_ID_NULL] = NULL;

	return (MAX_LIBARRAY - 1);
}

/* *********** ALLOC AND FREE *****************
 *
 * BKE_libblock_free(ListBase *lb, ID *id )
 * provide a list-basis and datablock, but only ID is read
 *
 * void *BKE_libblock_alloc(ListBase *lb, type, name)
 * inserts in list and returns a new ID
 *
 * **************************** */

/**
 * Get allocation size fo a given datablock type and optionally allocation name.
 */
size_t BKE_libblock_get_alloc_info(short type, const char **name)
{
#define CASE_RETURN(id_code, type)  \
	case id_code:                   \
		do {                        \
			if (name != NULL) {     \
				*name = #type;      \
			}                       \
			return sizeof(type);    \
		} while(0)

	switch ((ID_Type)type) {
		CASE_RETURN(ID_SCE, Scene);
		CASE_RETURN(ID_LI,  Library);
		CASE_RETURN(ID_OB,  Object);
		CASE_RETURN(ID_ME,  Mesh);
		CASE_RETURN(ID_CU,  Curve);
		CASE_RETURN(ID_MB,  MetaBall);
		CASE_RETURN(ID_MA,  Material);
		CASE_RETURN(ID_TE,  Tex);
		CASE_RETURN(ID_IM,  Image);
		CASE_RETURN(ID_LT,  Lattice);
		CASE_RETURN(ID_LA,  Lamp);
		CASE_RETURN(ID_CA,  Camera);
		CASE_RETURN(ID_IP,  Ipo);
		CASE_RETURN(ID_KE,  Key);
		CASE_RETURN(ID_WO,  World);
		CASE_RETURN(ID_SCR, bScreen);
		CASE_RETURN(ID_VF,  VFont);
		CASE_RETURN(ID_TXT, Text);
		CASE_RETURN(ID_SPK, Speaker);
		CASE_RETURN(ID_LP,  LightProbe);
		CASE_RETURN(ID_SO,  bSound);
		CASE_RETURN(ID_GR,  Collection);
		CASE_RETURN(ID_AR,  bArmature);
		CASE_RETURN(ID_AC,  bAction);
		CASE_RETURN(ID_NT,  bNodeTree);
		CASE_RETURN(ID_BR,  Brush);
		CASE_RETURN(ID_PA,  ParticleSettings);
		CASE_RETURN(ID_WM,  wmWindowManager);
		CASE_RETURN(ID_GD,  bGPdata);
		CASE_RETURN(ID_MC,  MovieClip);
		CASE_RETURN(ID_MSK, Mask);
		CASE_RETURN(ID_LS,  FreestyleLineStyle);
		CASE_RETURN(ID_PAL, Palette);
		CASE_RETURN(ID_PC,  PaintCurve);
		CASE_RETURN(ID_CF,  CacheFile);
		CASE_RETURN(ID_WS,  WorkSpace);
	}
	return 0;
#undef CASE_RETURN
}

/**
 * Allocates and returns memory of the right size for the specified block type,
 * initialized to zero.
 */
void *BKE_libblock_alloc_notest(short type)
{
	const char *name;
	size_t size = BKE_libblock_get_alloc_info(type, &name);
	if (size != 0) {
		return MEM_callocN(size, name);
	}
	BLI_assert(!"Request to allocate unknown data type");
	return NULL;
}

/**
 * Allocates and returns a block of the specified type, with the specified name
 * (adjusted as necessary to ensure uniqueness), and appended to the specified list.
 * The user count is set to 1, all other content (apart from name and links) being
 * initialized to zero.
 */
void *BKE_libblock_alloc(Main *bmain, short type, const char *name, const int flag)
{
	BLI_assert((flag & LIB_ID_CREATE_NO_ALLOCATE) == 0);

	ID *id = BKE_libblock_alloc_notest(type);

	if (id) {
		if ((flag & LIB_ID_CREATE_NO_MAIN) != 0) {
			id->tag |= LIB_TAG_NO_MAIN;
		}
		if ((flag & LIB_ID_CREATE_NO_USER_REFCOUNT) != 0) {
			id->tag |= LIB_TAG_NO_USER_REFCOUNT;
		}

		id->icon_id = 0;
		*((short *)id->name) = type;
		if ((flag & LIB_ID_CREATE_NO_USER_REFCOUNT) == 0) {
			id->us = 1;
		}
		if ((flag & LIB_ID_CREATE_NO_MAIN) == 0) {
			ListBase *lb = which_libbase(bmain, type);

			BKE_main_lock(bmain);
			BLI_addtail(lb, id);
			new_id(lb, id, name);
			bmain->is_memfile_undo_written = false;
			/* alphabetic insertion: is in new_id */
			BKE_main_unlock(bmain);

			/* TODO to be removed from here! */
			if ((flag & LIB_ID_CREATE_NO_DEG_TAG) == 0) {
				DEG_id_type_tag(bmain, type);
			}
		}
		else {
			BLI_strncpy(id->name + 2, name, sizeof(id->name) - 2);
		}
	}

	return id;
}

/**
 * Initialize an ID of given type, such that it has valid 'empty' data.
 * ID is assumed to be just calloc'ed.
 */
void BKE_libblock_init_empty(ID *id)
{
	/* Note that only ID types that are not valid when filled of zero should have a callback here. */
	switch ((ID_Type)GS(id->name)) {
		case ID_SCE:
			BKE_scene_init((Scene *)id);
			break;
		case ID_LI:
			/* Nothing to do. */
			break;
		case ID_OB:
		{
			Object *ob = (Object *)id;
			ob->type = OB_EMPTY;
			BKE_object_init(ob);
			break;
		}
		case ID_ME:
			BKE_mesh_init((Mesh *)id);
			break;
		case ID_CU:
			BKE_curve_init((Curve *)id);
			break;
		case ID_MB:
			BKE_mball_init((MetaBall *)id);
			break;
		case ID_MA:
			BKE_material_init((Material *)id);
			break;
		case ID_TE:
			BKE_texture_default((Tex *)id);
			break;
		case ID_IM:
			BKE_image_init((Image *)id);
			break;
		case ID_LT:
			BKE_lattice_init((Lattice *)id);
			break;
		case ID_LA:
			BKE_lamp_init((Lamp *)id);
			break;
		case ID_SPK:
			BKE_speaker_init((Speaker *)id);
			break;
		case ID_LP:
			BKE_lightprobe_init((LightProbe *)id);
			break;
		case ID_CA:
			BKE_camera_init((Camera *)id);
			break;
		case ID_WO:
			BKE_world_init((World *)id);
			break;
		case ID_SCR:
			/* Nothing to do. */
			break;
		case ID_VF:
			BKE_vfont_init((VFont *)id);
			break;
		case ID_TXT:
			BKE_text_init((Text *)id);
			break;
		case ID_SO:
			/* Another fuzzy case, think NULLified content is OK here... */
			break;
		case ID_GR:
			/* Nothing to do. */
			break;
		case ID_AR:
			/* Nothing to do. */
			break;
		case ID_AC:
			/* Nothing to do. */
			break;
		case ID_NT:
			ntreeInitDefault((bNodeTree *)id);
			break;
		case ID_BR:
			BKE_brush_init((Brush *)id);
			break;
		case ID_PA:
			/* Nothing to do. */
			break;
		case ID_PC:
			/* Nothing to do. */
			break;
		case ID_GD:
			/* Nothing to do. */
			break;
		case ID_MSK:
			/* Nothing to do. */
			break;
		case ID_LS:
			BKE_linestyle_init((FreestyleLineStyle *)id);
			break;
		case ID_CF:
			BKE_cachefile_init((CacheFile *)id);
			break;
		case ID_KE:
			/* Shapekeys are a complex topic too - they depend on their 'user' data type...
			 * They are not linkable, though, so it should never reach here anyway. */
			BLI_assert(0);
			break;
		case ID_WM:
			/* We should never reach this. */
			BLI_assert(0);
			break;
		case ID_IP:
			/* Should not be needed - animation from lib pre-2.5 is broken anyway. */
			BLI_assert(0);
			break;
		default:
			BLI_assert(0);  /* Should never reach this point... */
	}
}

/** Generic helper to create a new empty datablock of given type in given \a bmain database.
 *
 * \param name can be NULL, in which case we get default name for this ID type. */
void *BKE_id_new(Main *bmain, const short type, const char *name)
{
	BLI_assert(bmain != NULL);

	if (name == NULL) {
		name = DATA_(BKE_idcode_to_name(type));
	}

	ID *id = BKE_libblock_alloc(bmain, type, name, 0);
	BKE_libblock_init_empty(id);

	return id;
}

/** Generic helper to create a new temporary empty datablock of given type, *outside* of any Main database.
 *
 * \param name can be NULL, in which case we get default name for this ID type. */
void *BKE_id_new_nomain(const short type, const char *name)
{
	if (name == NULL) {
		name = DATA_(BKE_idcode_to_name(type));
	}

	ID *id = BKE_libblock_alloc(NULL, type, name,
	                            LIB_ID_CREATE_NO_MAIN |
	                            LIB_ID_CREATE_NO_USER_REFCOUNT |
	                            LIB_ID_CREATE_NO_DEG_TAG);
	BKE_libblock_init_empty(id);

	return id;
}

/* by spec, animdata is first item after ID */
/* and, trust that BKE_animdata_from_id() will only find AnimData for valid ID-types */
static void id_copy_animdata(Main *bmain, ID *id, const bool do_action)
{
	AnimData *adt = BKE_animdata_from_id(id);
	
	if (adt) {
		IdAdtTemplate *iat = (IdAdtTemplate *)id;
		iat->adt = BKE_animdata_copy(bmain, iat->adt, do_action, true); /* could be set to false, need to investigate */
	}
}

void BKE_libblock_copy_ex(Main *bmain, const ID *id, ID **r_newid, const int flag)
{
	ID *new_id = *r_newid;

	/* Grrrrrrrrr... Not adding 'root' nodetrees to bmain.... grrrrrrrrrrrrrrrrrrrr! */
	/* This is taken from original ntree copy code, might be weak actually? */
	const bool use_nodetree_alloc_exception = ((GS(id->name) == ID_NT) && (bmain != NULL) &&
	                                           (BLI_findindex(&bmain->nodetree, id) < 0));

	BLI_assert((flag & LIB_ID_CREATE_NO_MAIN) != 0 || bmain != NULL);
	BLI_assert((flag & LIB_ID_CREATE_NO_MAIN) != 0 || (flag & LIB_ID_CREATE_NO_ALLOCATE) == 0);
	BLI_assert((flag & LIB_ID_CREATE_NO_MAIN) == 0 || (flag & LIB_ID_CREATE_NO_USER_REFCOUNT) != 0);
	/* Never implicitely copy shapekeys when generating temp data outside of Main database. */
	BLI_assert((flag & LIB_ID_CREATE_NO_MAIN) == 0 || (flag & LIB_ID_COPY_SHAPEKEY) == 0);

	if ((flag & LIB_ID_CREATE_NO_ALLOCATE) != 0) {
		/* r_newid already contains pointer to allocated memory. */
		/* TODO do we want to memset(0) whole mem before filling it? */
		BLI_strncpy(new_id->name, id->name, sizeof(new_id->name));
		new_id->us = 0;
		new_id->tag |= LIB_TAG_NOT_ALLOCATED | LIB_TAG_NO_MAIN | LIB_TAG_NO_USER_REFCOUNT;
		/* TODO Do we want/need to copy more from ID struct itself? */
	}
	else {
		new_id = BKE_libblock_alloc(bmain, GS(id->name), id->name + 2, flag | (use_nodetree_alloc_exception ? LIB_ID_CREATE_NO_MAIN : 0));
	}
	BLI_assert(new_id != NULL);

	const size_t id_len = BKE_libblock_get_alloc_info(GS(new_id->name), NULL);
	const size_t id_offset = sizeof(ID);
	if ((int)id_len - (int)id_offset > 0) { /* signed to allow neg result */ /* XXX ????? */
		const char *cp = (const char *)id;
		char *cpn = (char *)new_id;

		memcpy(cpn + id_offset, cp + id_offset, id_len - id_offset);
	}

	if (id->properties) {
		new_id->properties = IDP_CopyProperty_ex(id->properties, flag);
	}

	/* XXX Again... We need a way to control what we copy in a much more refined way.
	 * We cannot always copy this, some internal copying will die on it! */
	/* For now, upper level code will have to do that itself when required. */
#if 0
	if (id->override != NULL) {
		BKE_override_copy(new_id, id);
	}
#endif

	/* the duplicate should get a copy of the animdata */
	if ((flag & LIB_ID_COPY_NO_ANIMDATA) == 0) {
		BLI_assert((flag & LIB_ID_COPY_ACTIONS) == 0 || (flag & LIB_ID_CREATE_NO_MAIN) == 0);
		id_copy_animdata(bmain, new_id, (flag & LIB_ID_COPY_ACTIONS) != 0 && (flag & LIB_ID_CREATE_NO_MAIN) == 0);
	}
	else if (id_can_have_animdata(new_id)) {
		IdAdtTemplate *iat = (IdAdtTemplate *)new_id;
		iat->adt = NULL;
	}

	if ((flag & LIB_ID_CREATE_NO_DEG_TAG) == 0 && (flag & LIB_ID_CREATE_NO_MAIN) == 0) {
		DEG_id_type_tag(bmain, GS(new_id->name));
	}

	*r_newid = new_id;
}

/* used everywhere in blenkernel */
void *BKE_libblock_copy(Main *bmain, const ID *id)
{
	ID *idn;

	BKE_libblock_copy_ex(bmain, id, &idn, 0);

	return idn;
}

void *BKE_libblock_copy_nolib(const ID *id, const bool do_action)
{
	ID *idn;

	BKE_libblock_copy_ex(NULL, id, &idn, LIB_ID_CREATE_NO_MAIN | LIB_ID_CREATE_NO_USER_REFCOUNT | (do_action ? LIB_ID_COPY_ACTIONS : 0));

	return idn;
}

void BKE_library_free(Library *lib)
{
	if (lib->packedfile)
		freePackedFile(lib->packedfile);
}

Main *BKE_main_new(void)
{
	Main *bmain = MEM_callocN(sizeof(Main), "new main");
	bmain->lock = MEM_mallocN(sizeof(SpinLock), "main lock");
	BLI_spin_init((SpinLock *)bmain->lock);
	return bmain;
}

void BKE_main_free(Main *mainvar)
{
	/* also call when reading a file, erase all, etc */
	ListBase *lbarray[MAX_LIBARRAY];
	int a;

	MEM_SAFE_FREE(mainvar->blen_thumb);

	a = set_listbasepointers(mainvar, lbarray);
	while (a--) {
		ListBase *lb = lbarray[a];
		ID *id;
		
		while ( (id = lb->first) ) {
#if 1
			BKE_libblock_free_ex(mainvar, id, false, false);
#else
			/* errors freeing ID's can be hard to track down,
			 * enable this so valgrind will give the line number in its error log */
			switch (a) {
				case   0: BKE_libblock_free_ex(mainvar, id, false, false); break;
				case   1: BKE_libblock_free_ex(mainvar, id, false, false); break;
				case   2: BKE_libblock_free_ex(mainvar, id, false, false); break;
				case   3: BKE_libblock_free_ex(mainvar, id, false, false); break;
				case   4: BKE_libblock_free_ex(mainvar, id, false, false); break;
				case   5: BKE_libblock_free_ex(mainvar, id, false, false); break;
				case   6: BKE_libblock_free_ex(mainvar, id, false, false); break;
				case   7: BKE_libblock_free_ex(mainvar, id, false, false); break;
				case   8: BKE_libblock_free_ex(mainvar, id, false, false); break;
				case   9: BKE_libblock_free_ex(mainvar, id, false, false); break;
				case  10: BKE_libblock_free_ex(mainvar, id, false, false); break;
				case  11: BKE_libblock_free_ex(mainvar, id, false, false); break;
				case  12: BKE_libblock_free_ex(mainvar, id, false, false); break;
				case  13: BKE_libblock_free_ex(mainvar, id, false, false); break;
				case  14: BKE_libblock_free_ex(mainvar, id, false, false); break;
				case  15: BKE_libblock_free_ex(mainvar, id, false, false); break;
				case  16: BKE_libblock_free_ex(mainvar, id, false, false); break;
				case  17: BKE_libblock_free_ex(mainvar, id, false, false); break;
				case  18: BKE_libblock_free_ex(mainvar, id, false, false); break;
				case  19: BKE_libblock_free_ex(mainvar, id, false, false); break;
				case  20: BKE_libblock_free_ex(mainvar, id, false, false); break;
				case  21: BKE_libblock_free_ex(mainvar, id, false, false); break;
				case  22: BKE_libblock_free_ex(mainvar, id, false, false); break;
				case  23: BKE_libblock_free_ex(mainvar, id, false, false); break;
				case  24: BKE_libblock_free_ex(mainvar, id, false, false); break;
				case  25: BKE_libblock_free_ex(mainvar, id, false, false); break;
				case  26: BKE_libblock_free_ex(mainvar, id, false, false); break;
				case  27: BKE_libblock_free_ex(mainvar, id, false, false); break;
				case  28: BKE_libblock_free_ex(mainvar, id, false, false); break;
				case  29: BKE_libblock_free_ex(mainvar, id, false, false); break;
				case  30: BKE_libblock_free_ex(mainvar, id, false, false); break;
				case  31: BKE_libblock_free_ex(mainvar, id, false, false); break;
				case  32: BKE_libblock_free_ex(mainvar, id, false, false); break;
				case  33: BKE_libblock_free_ex(mainvar, id, false, false); break;
				case  34: BKE_libblock_free_ex(mainvar, id, false, false); break;
				default:
					BLI_assert(0);
					break;
			}
#endif
		}
	}

	if (mainvar->relations) {
		BKE_main_relations_free(mainvar);
	}

	BLI_spin_end((SpinLock *)mainvar->lock);
	MEM_freeN(mainvar->lock);
	MEM_freeN(mainvar);
}

void BKE_main_lock(struct Main *bmain)
{
	BLI_spin_lock((SpinLock *) bmain->lock);
}

void BKE_main_unlock(struct Main *bmain)
{
	BLI_spin_unlock((SpinLock *) bmain->lock);
}


static int main_relations_create_cb(void *user_data, ID *id_self, ID **id_pointer, int cb_flag)
{
	MainIDRelations *rel = user_data;

	if (*id_pointer) {
		MainIDRelationsEntry *entry, **entry_p;

		entry = BLI_mempool_alloc(rel->entry_pool);
		if (BLI_ghash_ensure_p(rel->id_user_to_used, id_self, (void ***)&entry_p)) {
			entry->next = *entry_p;
		}
		else {
			entry->next = NULL;
		}
		entry->id_pointer = id_pointer;
		entry->usage_flag = cb_flag;
		*entry_p = entry;

		entry = BLI_mempool_alloc(rel->entry_pool);
		if (BLI_ghash_ensure_p(rel->id_used_to_user, *id_pointer, (void ***)&entry_p)) {
			entry->next = *entry_p;
		}
		else {
			entry->next = NULL;
		}
		entry->id_pointer = (ID **)id_self;
		entry->usage_flag = cb_flag;
		*entry_p = entry;
	}

	return IDWALK_RET_NOP;
}

/** Generate the mappings between used IDs and their users, and vice-versa. */
void BKE_main_relations_create(Main *bmain)
{
	ListBase *lbarray[MAX_LIBARRAY];
	ID *id;
	int a;

	if (bmain->relations != NULL) {
		BKE_main_relations_free(bmain);
	}

	bmain->relations = MEM_mallocN(sizeof(*bmain->relations), __func__);
	bmain->relations->id_used_to_user = BLI_ghash_new(BLI_ghashutil_ptrhash, BLI_ghashutil_ptrcmp, __func__);
	bmain->relations->id_user_to_used = BLI_ghash_new(BLI_ghashutil_ptrhash, BLI_ghashutil_ptrcmp, __func__);
	bmain->relations->entry_pool = BLI_mempool_create(sizeof(MainIDRelationsEntry), 128, 128, BLI_MEMPOOL_NOP);

	for (a = set_listbasepointers(bmain, lbarray); a--; ) {
		for (id = lbarray[a]->first; id; id = id->next) {
			BKE_library_foreach_ID_link(NULL, id, main_relations_create_cb, bmain->relations, IDWALK_READONLY);
		}
	}
}

void BKE_main_relations_free(Main *bmain)
{
	if (bmain->relations) {
		if (bmain->relations->id_used_to_user) {
			BLI_ghash_free(bmain->relations->id_used_to_user, NULL, NULL);
		}
		if (bmain->relations->id_user_to_used) {
			BLI_ghash_free(bmain->relations->id_user_to_used, NULL, NULL);
		}
		BLI_mempool_destroy(bmain->relations->entry_pool);
		MEM_freeN(bmain->relations);
		bmain->relations = NULL;
	}
}

/**
 * Generates a raw .blend file thumbnail data from given image.
 *
 * \param bmain If not NULL, also store generated data in this Main.
 * \param img ImBuf image to generate thumbnail data from.
 * \return The generated .blend file raw thumbnail data.
 */
BlendThumbnail *BKE_main_thumbnail_from_imbuf(Main *bmain, ImBuf *img)
{
	BlendThumbnail *data = NULL;

	if (bmain) {
		MEM_SAFE_FREE(bmain->blen_thumb);
	}

	if (img) {
		const size_t sz = BLEN_THUMB_MEMSIZE(img->x, img->y);
		data = MEM_mallocN(sz, __func__);

		IMB_rect_from_float(img);  /* Just in case... */
		data->width = img->x;
		data->height = img->y;
		memcpy(data->rect, img->rect, sz - sizeof(*data));
	}

	if (bmain) {
		bmain->blen_thumb = data;
	}
	return data;
}

/**
 * Generates an image from raw .blend file thumbnail \a data.
 *
 * \param bmain Use this bmain->blen_thumb data if given \a data is NULL.
 * \param data Raw .blend file thumbnail data.
 * \return An ImBuf from given data, or NULL if invalid.
 */
ImBuf *BKE_main_thumbnail_to_imbuf(Main *bmain, BlendThumbnail *data)
{
	ImBuf *img = NULL;

	if (!data && bmain) {
		data = bmain->blen_thumb;
	}

	if (data) {
		/* Note: we cannot use IMB_allocFromBuffer(), since it tries to dupalloc passed buffer, which will fail
		 *       here (we do not want to pass the first two ints!). */
		img = IMB_allocImBuf((unsigned int)data->width, (unsigned int)data->height, 32, IB_rect | IB_metadata);
		memcpy(img->rect, data->rect, BLEN_THUMB_MEMSIZE(data->width, data->height) - sizeof(*data));
	}

	return img;
}

/**
 * Generates an empty (black) thumbnail for given Main.
 */
void BKE_main_thumbnail_create(struct Main *bmain)
{
	MEM_SAFE_FREE(bmain->blen_thumb);

	bmain->blen_thumb = MEM_callocN(BLEN_THUMB_MEMSIZE(BLEN_THUMB_SIZE, BLEN_THUMB_SIZE), __func__);
	bmain->blen_thumb->width = BLEN_THUMB_SIZE;
	bmain->blen_thumb->height = BLEN_THUMB_SIZE;
}

/* ***************** ID ************************ */
ID *BKE_libblock_find_name_ex(struct Main *bmain, const short type, const char *name)
{
	ListBase *lb = which_libbase(bmain, type);
	BLI_assert(lb != NULL);
	return BLI_findstring(lb, name, offsetof(ID, name) + 2);
}
ID *BKE_libblock_find_name(const short type, const char *name)
{
	return BKE_libblock_find_name_ex(G.main, type, name);
}


void id_sort_by_name(ListBase *lb, ID *id)
{
	ID *idtest;
	
	/* insert alphabetically */
	if (lb->first != lb->last) {
		BLI_remlink(lb, id);
		
		idtest = lb->first;
		while (idtest) {
			if (BLI_strcasecmp(idtest->name, id->name) > 0 || (idtest->lib && !id->lib)) {
				BLI_insertlinkbefore(lb, idtest, id);
				break;
			}
			idtest = idtest->next;
		}
		/* as last */
		if (idtest == NULL) {
			BLI_addtail(lb, id);
		}
	}
	
}

/**
 * Check to see if there is an ID with the same name as 'name'.
 * Returns the ID if so, if not, returns NULL
 */
static ID *is_dupid(ListBase *lb, ID *id, const char *name)
{
	ID *idtest = NULL;
	
	for (idtest = lb->first; idtest; idtest = idtest->next) {
		/* if idtest is not a lib */ 
		if (id != idtest && !ID_IS_LINKED(idtest)) {
			/* do not test alphabetic! */
			/* optimized */
			if (idtest->name[2] == name[0]) {
				if (STREQ(name, idtest->name + 2)) break;
			}
		}
	}
	
	return idtest;
}

/**
 * Check to see if an ID name is already used, and find a new one if so.
 * Return true if created a new name (returned in name).
 *
 * Normally the ID that's being check is already in the ListBase, so ID *id
 * points at the new entry.  The Python Library module needs to know what
 * the name of a datablock will be before it is appended; in this case ID *id
 * id is NULL
 */

static bool check_for_dupid(ListBase *lb, ID *id, char *name)
{
	ID *idtest;
	int nr = 0, a;
	size_t left_len;
#define MAX_IN_USE 64
	bool in_use[MAX_IN_USE];
	/* to speed up finding unused numbers within [1 .. MAX_IN_USE - 1] */

	char left[MAX_ID_NAME + 8], leftest[MAX_ID_NAME + 8];

	while (true) {

		/* phase 1: id already exists? */
		idtest = is_dupid(lb, id, name);

		/* if there is no double, done */
		if (idtest == NULL) return false;

		/* we have a dup; need to make a new name */
		/* quick check so we can reuse one of first MAX_IN_USE - 1 ids if vacant */
		memset(in_use, false, sizeof(in_use));

		/* get name portion, number portion ("name.number") */
		left_len = BLI_split_name_num(left, &nr, name, '.');

		/* if new name will be too long, truncate it */
		if (nr > 999 && left_len > (MAX_ID_NAME - 8)) {  /* assumption: won't go beyond 9999 */
			left[MAX_ID_NAME - 8] = '\0';
			left_len = MAX_ID_NAME - 8;
		}
		else if (left_len > (MAX_ID_NAME - 7)) {
			left[MAX_ID_NAME - 7] = '\0';
			left_len = MAX_ID_NAME - 7;
		}

		/* Code above may have generated invalid utf-8 string, due to raw truncation.
		 * Ensure we get a valid one now! */
		left_len -= (size_t)BLI_utf8_invalid_strip(left, left_len);

		for (idtest = lb->first; idtest; idtest = idtest->next) {
			int nrtest;
			if ( (id != idtest) &&
			     !ID_IS_LINKED(idtest) &&
			     (*name == *(idtest->name + 2)) &&
			     STREQLEN(name, idtest->name + 2, left_len) &&
			     (BLI_split_name_num(leftest, &nrtest, idtest->name + 2, '.') == left_len)
			     )
			{
				/* will get here at least once, otherwise is_dupid call above would have returned NULL */
				if (nrtest < MAX_IN_USE)
					in_use[nrtest] = true;  /* mark as used */
				if (nr <= nrtest)
					nr = nrtest + 1;    /* track largest unused */
			}
		}
		/* At this point, 'nr' will typically be at least 1. (but not always) */
		// BLI_assert(nr >= 1);

		/* decide which value of nr to use */
		for (a = 0; a < MAX_IN_USE; a++) {
			if (a >= nr) break;  /* stop when we've checked up to biggest */  /* redundant check */
			if (!in_use[a]) { /* found an unused value */
				nr = a;
				/* can only be zero if all potential duplicate names had
				 * nonzero numeric suffixes, which means name itself has
				 * nonzero numeric suffix (else no name conflict and wouldn't
				 * have got here), which means name[left_len] is not a null */
				break;
			}
		}
		/* At this point, nr is either the lowest unused number within [0 .. MAX_IN_USE - 1],
		 * or 1 greater than the largest used number if all those low ones are taken.
		 * We can't be bothered to look for the lowest unused number beyond (MAX_IN_USE - 1). */

		/* If the original name has no numeric suffix, 
		 * rather than just chopping and adding numbers, 
		 * shave off the end chars until we have a unique name.
		 * Check the null terminators match as well so we don't get Cube.000 -> Cube.00 */
		if (nr == 0 && name[left_len] == '\0') {
			size_t len;
			/* FIXME: this code will never be executed, because either nr will be
			 * at least 1, or name will not end at left_len! */
			BLI_assert(0);

			len = left_len - 1;
			idtest = is_dupid(lb, id, name);
			
			while (idtest && len > 1) {
				name[len--] = '\0';
				idtest = is_dupid(lb, id, name);
			}
			if (idtest == NULL) return true;
			/* otherwise just continue and use a number suffix */
		}
		
		if (nr > 999 && left_len > (MAX_ID_NAME - 8)) {
			/* this would overflow name buffer */
			left[MAX_ID_NAME - 8] = 0;
			/* left_len = MAX_ID_NAME - 8; */ /* for now this isn't used again */
			memcpy(name, left, sizeof(char) * (MAX_ID_NAME - 7));
			continue;
		}
		/* this format specifier is from hell... */
		BLI_snprintf(name, sizeof(id->name) - 2, "%s.%.3d", left, nr);

		return true;
	}

#undef MAX_IN_USE
}

/*
 * Only for local blocks: external en indirect blocks already have a
 * unique ID.
 *
 * return true: created a new name
 */

bool new_id(ListBase *lb, ID *id, const char *tname)
{
	bool result;
	char name[MAX_ID_NAME - 2];

	/* if library, don't rename */
	if (ID_IS_LINKED(id))
		return false;

	/* if no name given, use name of current ID
	 * else make a copy (tname args can be const) */
	if (tname == NULL)
		tname = id->name + 2;

	BLI_strncpy(name, tname, sizeof(name));

	if (name[0] == '\0') {
		/* disallow empty names */
		BLI_strncpy(name, DATA_(ID_FALLBACK_NAME), sizeof(name));
	}
	else {
		/* disallow non utf8 chars,
		 * the interface checks for this but new ID's based on file names don't */
		BLI_utf8_invalid_strip(name, strlen(name));
	}

	result = check_for_dupid(lb, id, name);
	strcpy(id->name + 2, name);

	/* This was in 2.43 and previous releases
	 * however all data in blender should be sorted, not just duplicate names
	 * sorting should not hurt, but noting just incase it alters the way other
	 * functions work, so sort every time */
#if 0
	if (result)
		id_sort_by_name(lb, id);
#endif

	id_sort_by_name(lb, id);
	
	return result;
}

/**
 * Pull an ID out of a library (make it local). Only call this for IDs that
 * don't have other library users.
 */
void id_clear_lib_data_ex(Main *bmain, ID *id, const bool id_in_mainlist)
{
	bNodeTree *ntree = NULL;
	Key *key = NULL;

	BKE_id_lib_local_paths(bmain, id->lib, id);

	id_fake_user_clear(id);

	id->lib = NULL;
	id->tag &= ~(LIB_TAG_INDIRECT | LIB_TAG_EXTERN);
	if (id_in_mainlist)
		new_id(which_libbase(bmain, GS(id->name)), id, NULL);

	/* Internal bNodeTree blocks inside datablocks also stores id->lib, make sure this stays in sync. */
	if ((ntree = ntreeFromID(id))) {
		id_clear_lib_data_ex(bmain, &ntree->id, false);  /* Datablocks' nodetree is never in Main. */
	}

	/* Same goes for shapekeys. */
	if ((key = BKE_key_from_id(id))) {
		id_clear_lib_data_ex(bmain, &key->id, id_in_mainlist);  /* sigh, why are keys in Main? */
	}
}

void id_clear_lib_data(Main *bmain, ID *id)
{
	id_clear_lib_data_ex(bmain, id, true);
}

/* next to indirect usage in read/writefile also in editobject.c scene.c */
void BKE_main_id_clear_newpoins(Main *bmain)
{
	ListBase *lbarray[MAX_LIBARRAY];
	ID *id;
	int a;

	a = set_listbasepointers(bmain, lbarray);
	while (a--) {
		id = lbarray[a]->first;
		while (id) {
			id->newid = NULL;
			id->tag &= ~LIB_TAG_NEW;
			id = id->next;
		}
	}
}


static void library_make_local_copying_check(ID *id, GSet *loop_tags, MainIDRelations *id_relations, GSet *done_ids)
{
	if (BLI_gset_haskey(done_ids, id)) {
		return;  /* Already checked, nothing else to do. */
	}

	MainIDRelationsEntry *entry = BLI_ghash_lookup(id_relations->id_used_to_user, id);
	BLI_gset_insert(loop_tags, id);
	for (; entry != NULL; entry = entry->next) {
		ID *par_id = (ID *)entry->id_pointer;  /* used_to_user stores ID pointer, not pointer to ID pointer... */

		/* Our oh-so-beloved 'from' pointers... */
		if (entry->usage_flag & IDWALK_CB_LOOPBACK) {
			/* We totally disregard Object->proxy_from 'usage' here, this one would only generate fake positives. */
			if (GS(par_id->name) == ID_OB) {
				BLI_assert(((Object *)par_id)->proxy_from == (Object *)id);
				continue;
			}

			/* Shapekeys are considered 'private' to their owner ID here, and never tagged (since they cannot be linked),
			 * so we have to switch effective parent to their owner. */
			if (GS(par_id->name) == ID_KE) {
				par_id = ((Key *)par_id)->from;
			}
		}

		if (par_id->lib == NULL) {
			/* Local user, early out to avoid some gset querying... */
			continue;
		}
		if (!BLI_gset_haskey(done_ids, par_id)) {
			if (BLI_gset_haskey(loop_tags, par_id)) {
				/* We are in a 'dependency loop' of IDs, this does not say us anything, skip it.
				 * Note that this is the situation that can lead to archipelagoes of linked data-blocks
				 * (since all of them have non-local users, they would all be duplicated, leading to a loop of unused
				 * linked data-blocks that cannot be freed since they all use each other...). */
				continue;
			}
			/* Else, recursively check that user ID. */
			library_make_local_copying_check(par_id, loop_tags, id_relations, done_ids);
		}

		if (par_id->tag & LIB_TAG_DOIT) {
			/* This user will be fully local in future, so far so good, nothing to do here but check next user. */
		}
		else {
			/* This user won't be fully local in future, so current ID won't be either. And we are done checking it. */
			id->tag &= ~LIB_TAG_DOIT;
			break;
		}
	}
	BLI_gset_add(done_ids, id);
	BLI_gset_remove(loop_tags, id, NULL);
}

/** Make linked datablocks local.
 *
 * \param bmain Almost certainly G.main.
 * \param lib If not NULL, only make local datablocks from this library.
 * \param untagged_only If true, only make local datablocks not tagged with LIB_TAG_PRE_EXISTING.
 * \param set_fake If true, set fake user on all localized datablocks (except group and objects ones).
 */
/* Note: Old (2.77) version was simply making (tagging) datablocks as local, without actually making any check whether
 * they were also indirectly used or not...
 *
 * Current version uses regular id_make_local callback, with advanced pre-processing step to detect all cases of
 * IDs currently indirectly used, but which will be used by local data only once this function is finished.
 * This allows to avoid any unneeded duplication of IDs, and hence all time lost afterwards to remove
 * orphaned linked data-blocks...
 */
void BKE_library_make_local(
        Main *bmain, const Library *lib, GHash *old_to_new_ids, const bool untagged_only, const bool set_fake)
{
	ListBase *lbarray[MAX_LIBARRAY];
	ID *id;
	int a;

	LinkNode *todo_ids = NULL;
	LinkNode *copied_ids = NULL;
	MemArena *linklist_mem = BLI_memarena_new(512 * sizeof(*todo_ids), __func__);

	GSet *done_ids = BLI_gset_ptr_new(__func__);

#ifdef DEBUG_TIME
	TIMEIT_START(make_local);
#endif

	BKE_main_relations_create(bmain);

#ifdef DEBUG_TIME
	printf("Pre-compute current ID relations: Done.\n");
	TIMEIT_VALUE_PRINT(make_local);
#endif

	/* Step 1: Detect datablocks to make local. */
	for (a = set_listbasepointers(bmain, lbarray); a--; ) {
		id = lbarray[a]->first;

		/* Do not explicitly make local non-linkable IDs (shapekeys, in fact), they are assumed to be handled
		 * by real datablocks responsible of them. */
		const bool do_skip = (id && !BKE_idcode_is_linkable(GS(id->name)));

		for (; id; id = id->next) {
			ID *ntree = (ID *)ntreeFromID(id);

			id->tag &= ~LIB_TAG_DOIT;
			if (ntree != NULL) {
				ntree->tag &= ~LIB_TAG_DOIT;
			}

			if (id->lib == NULL) {
				id->tag &= ~(LIB_TAG_EXTERN | LIB_TAG_INDIRECT | LIB_TAG_NEW);
			}
			/* The check on the fourth line (LIB_TAG_PRE_EXISTING) is done so its possible to tag data you don't want to
			 * be made local, used for appending data, so any libdata already linked wont become local (very nasty
			 * to discover all your links are lost after appending).
			 * Also, never ever make proxified objects local, would not make any sense. */
			/* Some more notes:
			 *   - Shapekeys are never tagged here (since they are not linkable).
			 *   - Nodetrees used in materials etc. have to be tagged manually, since they do not exist in Main (!).
			 * This is ok-ish on 'make local' side of things (since those are handled by their 'owner' IDs),
			 * but complicates slightly the pre-processing of relations between IDs at step 2... */
			else if (!do_skip && id->tag & (LIB_TAG_EXTERN | LIB_TAG_INDIRECT | LIB_TAG_NEW) &&
			         ELEM(lib, NULL, id->lib) &&
			         !(GS(id->name) == ID_OB && ((Object *)id)->proxy_from != NULL) &&
			         ((untagged_only == false) || !(id->tag & LIB_TAG_PRE_EXISTING)))
			{
				BLI_linklist_prepend_arena(&todo_ids, id, linklist_mem);
				id->tag |= LIB_TAG_DOIT;

				/* Tag those nasty non-ID nodetrees, but do not add them to todo list, making them local is handled
				 * by 'owner' ID. This is needed for library_make_local_copying_check() to work OK at step 2. */
				if (ntree != NULL) {
					ntree->tag |= LIB_TAG_DOIT;
				}
			}
			else {
				/* Linked ID that we won't be making local (needed info for step 2, see below). */
				BLI_gset_add(done_ids, id);
			}
		}
	}

#ifdef DEBUG_TIME
	printf("Step 1: Detect datablocks to make local: Done.\n");
	TIMEIT_VALUE_PRINT(make_local);
#endif

	/* Step 2: Check which datablocks we can directly make local (because they are only used by already, or future,
	 * local data), others will need to be duplicated. */
	GSet *loop_tags = BLI_gset_ptr_new(__func__);
	for (LinkNode *it = todo_ids; it; it = it->next) {
		library_make_local_copying_check(it->link, loop_tags, bmain->relations, done_ids);
		BLI_assert(BLI_gset_len(loop_tags) == 0);
	}
	BLI_gset_free(loop_tags, NULL);
	BLI_gset_free(done_ids, NULL);

	/* Next step will most likely add new IDs, better to get rid of this mapping now. */
	BKE_main_relations_free(bmain);

#ifdef DEBUG_TIME
	printf("Step 2: Check which datablocks we can directly make local: Done.\n");
	TIMEIT_VALUE_PRINT(make_local);
#endif

	/* Step 3: Make IDs local, either directly (quick and simple), or using generic process,
	 * which involves more complex checks and might instead create a local copy of original linked ID. */
	for (LinkNode *it = todo_ids, *it_next; it; it = it_next) {
		it_next = it->next;
		id = it->link;

		if (id->tag & LIB_TAG_DOIT) {
			/* We know all users of this object are local or will be made fully local, even if currently there are
			 * some indirect usages. So instead of making a copy that we'll likely get rid of later, directly make
			 * that data block local. Saves a tremendous amount of time with complex scenes... */
			id_clear_lib_data_ex(bmain, id, true);
			BKE_id_expand_local(bmain, id);
			id->tag &= ~LIB_TAG_DOIT;
		}
		else {
			/* In this specific case, we do want to make ID local even if it has no local usage yet... */
			if (GS(id->name) == ID_OB) {
				/* Special case for objects because we don't want proxy pointers to be
				 * cleared yet. This will happen down the road in this function.
				 */
				BKE_object_make_local_ex(bmain, (Object *)id, true, false);
			}
			else {
				id_make_local(bmain, id, false, true);
			}

			if (id->newid) {
				/* Reuse already allocated LinkNode (transferring it from todo_ids to copied_ids). */
				BLI_linklist_prepend_nlink(&copied_ids, id, it);
			}
		}

		if (set_fake) {
			if (!ELEM(GS(id->name), ID_OB, ID_GR)) {
				/* do not set fake user on objects, groups (instancing) */
				id_fake_user_set(id);
			}
		}
	}

#ifdef DEBUG_TIME
	printf("Step 3: Make IDs local: Done.\n");
	TIMEIT_VALUE_PRINT(make_local);
#endif

	/* At this point, we are done with directly made local IDs. Now we have to handle duplicated ones, since their
	 * remaining linked original counterpart may not be needed anymore... */
	todo_ids = NULL;

	/* Step 4: We have to remap local usages of old (linked) ID to new (local) ID in a separated loop,
	 * as lbarray ordering is not enough to ensure us we did catch all dependencies
	 * (e.g. if making local a parent object before its child...). See T48907. */
	/* TODO This is now the biggest step by far (in term of processing time). We may be able to gain here by
	 * using again main->relations mapping, but... this implies BKE_libblock_remap & co to be able to update
	 * main->relations on the fly. Have to think about it a bit more, and see whether new code is OK first, anyway. */
	for (LinkNode *it = copied_ids; it; it = it->next) {
		id = it->link;

		BLI_assert(id->newid != NULL);
		BLI_assert(id->lib != NULL);

		BKE_libblock_remap(bmain, id, id->newid, ID_REMAP_SKIP_INDIRECT_USAGE);
		if (old_to_new_ids) {
			BLI_ghash_insert(old_to_new_ids, id, id->newid);
		}

		/* Special hack for groups... Thing is, since we can't instantiate them here, we need to ensure
		 * they remain 'alive' (only instantiation is a real group 'user'... *sigh* See T49722. */
		if (GS(id->name) == ID_GR && (id->tag & LIB_TAG_INDIRECT) != 0) {
			id_us_ensure_real(id->newid);
		}
	}

#ifdef DEBUG_TIME
	printf("Step 4: Remap local usages of old (linked) ID to new (local) ID: Done.\n");
	TIMEIT_VALUE_PRINT(make_local);
#endif

	/* Note: Keeping both version of the code (old one being safer, since it still has checks against unused IDs)
	 * for now, we can remove old one once it has been tested for some time in master... */
#if 1
	/* Step 5: proxy 'remapping' hack. */
	for (LinkNode *it = copied_ids; it; it = it->next) {
		/* Attempt to re-link copied proxy objects. This allows appending of an entire scene
		 * from another blend file into this one, even when that blend file contains proxified
		 * armatures that have local references. Since the proxified object needs to be linked
		 * (not local), this will only work when the "Localize all" checkbox is disabled.
		 * TL;DR: this is a dirty hack on top of an already weak feature (proxies). */
		if (GS(id->name) == ID_OB && ((Object *)id)->proxy != NULL) {
			Object *ob = (Object *)id;
			Object *ob_new = (Object *)id->newid;
			bool is_local = false, is_lib = false;

			/* Proxies only work when the proxified object is linked-in from a library. */
			if (ob->proxy->id.lib == NULL) {
				printf("Warning, proxy object %s will loose its link to %s, because the "
				       "proxified object is local.\n", id->newid->name, ob->proxy->id.name);
				continue;
			}

			BKE_library_ID_test_usages(bmain, id, &is_local, &is_lib);

			/* We can only switch the proxy'ing to a made-local proxy if it is no longer
			 * referred to from a library. Not checking for local use; if new local proxy
			 * was not used locally would be a nasty bug! */
			if (is_local || is_lib) {
				printf("Warning, made-local proxy object %s will loose its link to %s, "
				       "because the linked-in proxy is referenced (is_local=%i, is_lib=%i).\n",
				       id->newid->name, ob->proxy->id.name, is_local, is_lib);
			}
			else {
				/* we can switch the proxy'ing from the linked-in to the made-local proxy.
				 * BKE_object_make_proxy() shouldn't be used here, as it allocates memory that
				 * was already allocated by BKE_object_make_local_ex() (which called BKE_object_copy_ex). */
				ob_new->proxy = ob->proxy;
				ob_new->proxy_group = ob->proxy_group;
				ob_new->proxy_from = ob->proxy_from;
				ob_new->proxy->proxy_from = ob_new;
				ob->proxy = ob->proxy_from = ob->proxy_group = NULL;
			}
		}
	}

#ifdef DEBUG_TIME
	printf("Step 5: Proxy 'remapping' hack: Done.\n");
	TIMEIT_VALUE_PRINT(make_local);
#endif

#else
	LinkNode *linked_loop_candidates = NULL;

	/* Step 5: remove datablocks that have been copied to be localized and are no more used in the end...
	 * Note that we may have to loop more than once here, to tackle dependencies between linked objects... */
	bool do_loop = true;
	while (do_loop) {
		do_loop = false;
		for (LinkNode *it = copied_ids; it; it = it->next) {
			if ((id = it->link) == NULL) {
				continue;
			}

			bool is_local = false, is_lib = false;

			BKE_library_ID_test_usages(bmain, id, &is_local, &is_lib);

			/* Attempt to re-link copied proxy objects. This allows appending of an entire scene
			 * from another blend file into this one, even when that blend file contains proxified
			 * armatures that have local references. Since the proxified object needs to be linked
			 * (not local), this will only work when the "Localize all" checkbox is disabled.
			 * TL;DR: this is a dirty hack on top of an already weak feature (proxies). */
			if (GS(id->name) == ID_OB && ((Object *)id)->proxy != NULL) {
				Object *ob = (Object *)id;
				Object *ob_new = (Object *)id->newid;

				/* Proxies only work when the proxified object is linked-in from a library. */
				if (ob->proxy->id.lib == NULL) {
					printf("Warning, proxy object %s will loose its link to %s, because the "
						   "proxified object is local.\n", id->newid->name, ob->proxy->id.name);
				}
				/* We can only switch the proxy'ing to a made-local proxy if it is no longer
				 * referred to from a library. Not checking for local use; if new local proxy
				 * was not used locally would be a nasty bug! */
				else if (is_local || is_lib) {
					printf("Warning, made-local proxy object %s will loose its link to %s, "
					       "because the linked-in proxy is referenced (is_local=%i, is_lib=%i).\n",
					       id->newid->name, ob->proxy->id.name, is_local, is_lib);
				}
				else {
					/* we can switch the proxy'ing from the linked-in to the made-local proxy.
					 * BKE_object_make_proxy() shouldn't be used here, as it allocates memory that
					 * was already allocated by BKE_object_make_local_ex() (which called BKE_object_copy_ex). */
					ob_new->proxy = ob->proxy;
					ob_new->proxy_group = ob->proxy_group;
					ob_new->proxy_from = ob->proxy_from;
					ob_new->proxy->proxy_from = ob_new;
					ob->proxy = ob->proxy_from = ob->proxy_group = NULL;
				}
			}

			if (!is_local) {
				if (!is_lib) {  /* Not used at all, we can free it! */
					BLI_assert(!"Unused linked data copy remaining from MakeLibLocal process, should not happen anymore");
					printf("\t%s (from %s)\n", id->name, id->lib->id.name);
					BKE_libblock_free(bmain, id);
					it->link = NULL;
					do_loop = true;
				}
				/* Only used by linked data, potential candidate to ugly lib-only dependency cycles... */
				else if ((id->tag & LIB_TAG_DOIT) == 0) {  /* Check TAG_DOIT to avoid adding same ID several times... */
					/* Note that we store the node, not directly ID pointer, that way if it->link is set to NULL
					 * later we can skip it in lib-dependency cycles search later. */
					BLI_linklist_prepend_arena(&linked_loop_candidates, it, linklist_mem);
					id->tag |= LIB_TAG_DOIT;

					/* Grrrrrrr... those half-datablocks-stuff... grrrrrrrrrrr...
					 * Here we have to also tag them as potential candidates, otherwise they would falsy report
					 * ID they used as 'directly used' in sixth step. */
					ID *ntree = (ID *)ntreeFromID(id);
					if (ntree != NULL) {
						ntree->tag |= LIB_TAG_DOIT;
					}
				}
			}
		}
	}

#ifdef DEBUG_TIME
	printf("Step 5: Remove linked datablocks that have been copied and ended fully localized: Done.\n");
	TIMEIT_VALUE_PRINT(make_local);
#endif

	/* Step 6: Try to find circle dependencies between indirectly-linked-only datablocks.
	 * Those are fake 'usages' that prevent their deletion. See T49775 for nice ugly case. */
	BKE_library_unused_linked_data_set_tag(bmain, false);
	for (LinkNode *it = linked_loop_candidates; it; it = it->next) {
		if (it->link == NULL) {
			continue;
		}
		if ((id = ((LinkNode *)it->link)->link) == NULL) {
			it->link = NULL;
			continue;
		}

		/* Note: in theory here we are only handling datablocks forming exclusive linked dependency-cycles-based
		 * archipelagos, so no need to check again after we have deleted one, as done in previous step. */
		if (id->tag & LIB_TAG_DOIT) {
			BLI_assert(!"Unused linked data copy remaining from MakeLibLocal process (archipelago case), should not happen anymore");
			/* Object's deletion rely on valid ob->data, but ob->data may have already been freed here...
			 * Setting it to NULL may not be 100% correct, but should be safe and do the work. */
			if (GS(id->name) == ID_OB) {
				((Object *)id)->data = NULL;
			}

			/* Note: *in theory* IDs tagged here are fully *outside* of file scope, totally unused, so we can
			 *       directly wipe them out without caring about clearing their usages.
			 *       However, this is a highly-risky presumption, and nice crasher in case something goes wrong here.
			 *       So for 2.78a will keep the safe option, and switch to more efficient one in master later. */
#if 1
			BKE_libblock_free_ex(bmain, id, false, true);
#else
			BKE_libblock_unlink(bmain, id, false, false);
			BKE_libblock_free(bmain, id);
#endif
			((LinkNode *)it->link)->link = NULL;  /* Not strictly necessary, but safer (see T49903)... */
			it->link = NULL;
		}
	}

#ifdef DEBUG_TIME
	printf("Step 6: Try to find circle dependencies between indirectly-linked-only datablocks: Done.\n");
	TIMEIT_VALUE_PRINT(make_local);
#endif

#endif

	/* This is probably more of a hack than something we should do here, but...
	 * Issue is, the whole copying + remapping done in complex cases above may leave pose channels of armatures
	 * in complete invalid state (more precisely, the bone pointers of the pchans - very crappy cross-datablocks
	 * relationship), se we tag it to be fully recomputed, but this does not seems to be enough in some cases,
	 * and evaluation code ends up trying to evaluate a not-yet-updated armature object's deformations.
	 * Try "make all local" in 04_01_H.lighting.blend from Agent327 without this, e.g. */
	for (Object *ob = bmain->object.first; ob; ob = ob->id.next) {
		if (ob->data != NULL && ob->type == OB_ARMATURE && ob->pose != NULL && ob->pose->flag & POSE_RECALC) {
			BKE_pose_rebuild(ob, ob->data);
		}
	}

#ifdef DEBUG_TIME
	printf("Hack: Forcefully rebuild armature object poses: Done.\n");
	TIMEIT_VALUE_PRINT(make_local);
#endif

	BKE_main_id_clear_newpoins(bmain);
	BLI_memarena_free(linklist_mem);

#ifdef DEBUG_TIME
	printf("Cleanup and finish: Done.\n");
	TIMEIT_END(make_local);
#endif
}

/**
 * Use after setting the ID's name
 * When name exists: call 'new_id'
 */
void BLI_libblock_ensure_unique_name(Main *bmain, const char *name)
{
	ListBase *lb;
	ID *idtest;

	lb = which_libbase(bmain, GS(name));
	if (lb == NULL) return;
	
	/* search for id */
	idtest = BLI_findstring(lb, name + 2, offsetof(ID, name) + 2);

	if (idtest && !new_id(lb, idtest, idtest->name + 2)) {
		id_sort_by_name(lb, idtest);
	}
}

/**
 * Sets the name of a block to name, suitably adjusted for uniqueness.
 */
void BKE_libblock_rename(Main *bmain, ID *id, const char *name)
{
	ListBase *lb = which_libbase(bmain, GS(id->name));
	new_id(lb, id, name);
}

/**
 * Returns in name the name of the block, with a 3-character prefix prepended
 * indicating whether it comes from a library, has a fake user, or no users.
 */
void BKE_id_ui_prefix(char name[MAX_ID_NAME + 1], const ID *id)
{
	name[0] = id->lib ? (ID_MISSING(id) ? 'M' : 'L') : ' ';
	name[1] = (id->flag & LIB_FAKEUSER) ? 'F' : ((id->us == 0) ? '0' : ' ');
	name[2] = ' ';

	strcpy(name + 3, id->name + 2);
}

void BKE_library_filepath_set(Library *lib, const char *filepath)
{
	/* in some cases this is used to update the absolute path from the
	 * relative */
	if (lib->name != filepath) {
		BLI_strncpy(lib->name, filepath, sizeof(lib->name));
	}

	BLI_strncpy(lib->filepath, filepath, sizeof(lib->filepath));

	/* not essential but set filepath is an absolute copy of value which
	 * is more useful if its kept in sync */
	if (BLI_path_is_rel(lib->filepath)) {
		/* note that the file may be unsaved, in this case, setting the
		 * filepath on an indirectly linked path is not allowed from the
		 * outliner, and its not really supported but allow from here for now
		 * since making local could cause this to be directly linked - campbell
		 */
		/* Never make paths relative to parent lib - reading code (blenloader) always set *all* lib->name relative to
		 * current G.main, not to their parent for indirectly linked ones. */
		const char *basepath = G.main->name;
		BLI_path_abs(lib->filepath, basepath);
	}
}

void BKE_id_tag_set_atomic(ID *id, int tag)
{
	atomic_fetch_and_or_int32(&id->tag, tag);
}

void BKE_id_tag_clear_atomic(ID *id, int tag)
{
	atomic_fetch_and_and_int32(&id->tag, ~tag);
}<|MERGE_RESOLUTION|>--- conflicted
+++ resolved
@@ -1097,12 +1097,8 @@
 
 	lb[INDEX_ID_TXT] = &(main->text);
 	lb[INDEX_ID_SO]  = &(main->sound);
-<<<<<<< HEAD
-	lb[INDEX_ID_GR]  = &(main->group);
-=======
 	lb[INDEX_ID_GR]  = &(main->collection);
 	lb[INDEX_ID_PAL] = &(main->palettes);
->>>>>>> d3c89f50
 	lb[INDEX_ID_PC]  = &(main->paintcurves);
 	lb[INDEX_ID_BR]  = &(main->brush);
 	lb[INDEX_ID_PA]  = &(main->particle);
