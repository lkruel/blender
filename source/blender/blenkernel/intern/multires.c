--- conflicted
+++ resolved
@@ -69,7 +69,7 @@
 
 	dm = mti->applyModifier(md, ob, tdm, 0, 1);
 	if (dm == tdm) {
-		dm = CDDM_copy(tdm);
+		dm = CDDM_copy(tdm, 0);
 	}
 
 	return dm;
@@ -260,7 +260,7 @@
 	dm->getVertCos(dm, deformedVerts);
 	mti->deformVerts(md, ob, dm, deformedVerts, numVerts, 0, 0);
 
-	ndm= CDDM_copy(dm);
+	ndm= CDDM_copy(dm, 0);
 	CDDM_apply_vert_coords(ndm, deformedVerts);
 
 	MEM_freeN(deformedVerts);
@@ -277,15 +277,12 @@
 
 static void multires_set_tot_mdisps(Mesh *me, int lvl)
 {
-	MDisps *mdisps= CustomData_get_layer(&me->fdata, CD_MDISPS);
+	MDisps *mdisps= CustomData_get_layer(&me->ldata, CD_MDISPS);
 	int i;
 
 	if(mdisps) {
-		for(i = 0; i < me->totface; i++) {
-			if(mdisps[i].totdisp == 0) {
-				int nvert = (me->mface[i].v4)? 4: 3;
-				mdisps[i].totdisp = multires_grid_tot[lvl]*nvert;
-			}
+		for(i = 0; i < me->totloop; i++, mdisps++) {
+			mdisps->totdisp = multires_grid_tot[lvl];
 		}
 	}
 }
@@ -295,9 +292,8 @@
 	int i;
 
 	/* reallocate displacements to be filled in */
-	for(i = 0; i < me->totface; ++i) {
-		int nvert = (me->mface[i].v4)? 4: 3;
-		int totdisp = multires_grid_tot[lvl]*nvert;
+	for(i = 0; i < me->totloop; ++i) {
+		int totdisp = multires_grid_tot[lvl];
 		float (*disps)[3] = MEM_callocN(sizeof(float) * 3 * totdisp, "multires disps");
 
 		if(mdisps[i].disps)
@@ -363,14 +359,9 @@
 	int levels = mmd->totlvl - lvl;
 	MDisps *mdisps;
 
-<<<<<<< HEAD
+	multires_set_tot_mdisps(me, mmd->totlvl);
 	CustomData_external_read(&me->ldata, &me->id, CD_MASK_MDISPS, me->totloop);
 	mdisps= CustomData_get_layer(&me->ldata, CD_MDISPS);
-=======
-	multires_set_tot_mdisps(me, mmd->totlvl);
-	CustomData_external_read(&me->fdata, &me->id, CD_MASK_MDISPS, me->totface);
-	mdisps= CustomData_get_layer(&me->fdata, CD_MDISPS);
->>>>>>> 7f083c45
 
 	multires_force_update(ob);
 
@@ -441,26 +432,6 @@
 	return subsurf_make_derived_from_derived(dm, &smd, 0, NULL, 0, 0);
 }
 
-<<<<<<< HEAD
-static void multires_reallocate_mdisps(Mesh *me, MDisps *mdisps, int lvl)
-{
-	int i;
-
-	/* reallocate displacements to be filled in */
-	for(i = 0; i < me->totloop; ++i) {
-		int totdisp = multires_grid_tot[lvl];
-		float (*disps)[3] = MEM_callocN(sizeof(float) * 3 * totdisp, "multires disps");
-
-		if(mdisps[i].disps)
-			MEM_freeN(mdisps[i].disps);
-
-		mdisps[i].disps = disps;
-		mdisps[i].totdisp = totdisp;
-	}
-}
-
-=======
->>>>>>> 7f083c45
 void multiresModifier_subdivide(MultiresModifierData *mmd, Object *ob, int updateblock, int simple)
 {
 	Mesh *me = ob->data;
@@ -588,18 +559,12 @@
 	dGridSize = multires_side_tot[totlvl];
 	dSkip = (dGridSize-1)/(gridSize-1);
 
-<<<<<<< HEAD
 	k = 0; /*current loop/mdisp index within the mloop array*/
 
-	#pragma omp parallel for private(i) schedule(static)
+	#pragma omp parallel for private(i) if(me->totloop*gridSize*gridSize >= CCG_OMP_LIMIT)
+
 	for(i = 0; i < me->totpoly; ++i) {
 		const int numVerts = mpoly[i].totloop;
-=======
-	#pragma omp parallel for private(i) if(me->totface*gridSize*gridSize*4 >= CCG_OMP_LIMIT)
-	for(i = 0; i < me->totface; ++i) {
-		const int numVerts = mface[i].v4 ? 4 : 3;
-		MDisps *mdisp = &mdisps[i];
->>>>>>> 7f083c45
 		int S, x, y, gIndex = gridOffset[i];
 
 		for(S = 0; S < numVerts; ++S, ++gIndex, ++k) {
@@ -677,14 +642,10 @@
 	ob = ccgdm->multires.ob;
 	me = ccgdm->multires.ob->data;
 	mmd = ccgdm->multires.mmd;
-<<<<<<< HEAD
+
+	multires_set_tot_mdisps(me, mmd->totlvl);
 	CustomData_external_read(&me->ldata, &me->id, CD_MASK_MDISPS, me->totloop);
 	mdisps = CustomData_get_layer(&me->ldata, CD_MDISPS);
-=======
-	multires_set_tot_mdisps(me, mmd->totlvl);
-	CustomData_external_read(&me->fdata, &me->id, CD_MASK_MDISPS, me->totface);
-	mdisps = CustomData_get_layer(&me->fdata, CD_MDISPS);
->>>>>>> 7f083c45
 
 	if(mdisps) {
 		int lvl = ccgdm->multires.lvl;
@@ -698,7 +659,7 @@
 			int i, j, numGrids, highGridSize, lowGridSize;
 
 			/* create subsurf DM from original mesh at high level */
-			if (ob->derivedDeform) cddm = CDDM_copy(ob->derivedDeform);
+			if (ob->derivedDeform) cddm = CDDM_copy(ob->derivedDeform, 0);
 			else cddm = CDDM_from_mesh(me, NULL);
 			DM_set_only_copy(cddm, CD_MASK_BAREMESH);
 
@@ -752,7 +713,7 @@
 		else {
 			DerivedMesh *cddm, *subdm;
 
-			if (ob->derivedDeform) cddm = CDDM_copy(ob->derivedDeform);
+			if (ob->derivedDeform) cddm = CDDM_copy(ob->derivedDeform, 0);
 			else cddm = CDDM_from_mesh(me, NULL);
 			DM_set_only_copy(cddm, CD_MASK_BAREMESH);
 
@@ -824,12 +785,10 @@
 		memcpy(subGridData[i], gridData[i], sizeof(DMGridData)*gridSize*gridSize);
 	}
 
-<<<<<<< HEAD
+	multires_set_tot_mdisps(me, mmd->totlvl);
 	CustomData_external_read(&me->ldata, &me->id, CD_MASK_MDISPS, me->totloop);
-=======
-	multires_set_tot_mdisps(me, mmd->totlvl);
-	CustomData_external_read(&me->fdata, &me->id, CD_MASK_MDISPS, me->totface);
->>>>>>> 7f083c45
+
+	/*run displacement*/
 	multiresModifier_disp_run(result, ob->data, 0, 0, subGridData, mmd->totlvl);
 
 	for(i = 0; i < numGrids; i++)
