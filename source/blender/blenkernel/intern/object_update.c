--- conflicted
+++ resolved
@@ -62,11 +62,8 @@
 #include "BKE_particle.h"
 #include "BKE_pointcache.h"
 #include "BKE_scene.h"
-<<<<<<< HEAD
+#include "BKE_gpencil.h"
 #include "BKE_groom.h"
-=======
-#include "BKE_gpencil.h"
->>>>>>> dc2d841b
 
 #include "MEM_guardedalloc.h"
 
@@ -329,13 +326,11 @@
 		case OB_MBALL:
 			BKE_mball_batch_cache_dirty(ob->data, BKE_MBALL_BATCH_DIRTY_ALL);
 			break;
-<<<<<<< HEAD
+		case OB_GPENCIL:
+			BKE_gpencil_batch_cache_dirty(ob->data);
+			break;
 		case OB_GROOM:
 			BKE_groom_batch_cache_dirty(ob->data, BKE_GROOM_BATCH_DIRTY_ALL);
-=======
-		case OB_GPENCIL:
-			BKE_gpencil_batch_cache_dirty(ob->data);
->>>>>>> dc2d841b
 			break;
 	}
 }
