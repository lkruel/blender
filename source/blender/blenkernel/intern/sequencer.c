--- conflicted
+++ resolved
@@ -1852,11 +1852,7 @@
 	if(sequencer_view3d_cb && BLI_thread_is_main() && doseq_gl && (seq->scene == scene || have_seq==0) && seq->scene->camera) {
 		/* opengl offscreen render */
 		scene_update_for_newframe(bmain, seq->scene, seq->scene->lay);
-<<<<<<< HEAD
-		ibuf= sequencer_view3d_cb(seq->scene, seqrectx, seqrecty, 
-=======
 		ibuf= sequencer_view3d_cb(seq->scene, seqrectx, seqrecty, IB_rect,
->>>>>>> d59304e8
 					  scene->r.seq_prev_type);
 	}
 	else {
