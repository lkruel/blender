--- conflicted
+++ resolved
@@ -2762,15 +2762,6 @@
 	}
 
 	/* Set output format, png in case exr isn't supported */
-<<<<<<< HEAD
-	ibuf->ftype = PNG;
-	ibuf->foptions = 95;
-
-#ifdef WITH_OPENEXR
-	if (format == R_IMF_IMTYPE_OPENEXR) {   /* OpenEXR 32-bit float */
-		ibuf->ftype = OPENEXR;
-		ibuf->foptions = OPENEXR_COMPRESS;
-=======
 	ibuf->ftype = IMB_FTYPE_PNG;
 	ibuf->foptions.quality = 15;
 
@@ -2778,7 +2769,6 @@
 	if (format == R_IMF_IMTYPE_OPENEXR) {   /* OpenEXR 32-bit float */
 		ibuf->ftype = IMB_FTYPE_OPENEXR;
 		ibuf->foptions.flag |= OPENEXR_COMPRESS;
->>>>>>> 8b286bf3
 	}
 #endif
 
