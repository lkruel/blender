/*
 * This program is free software; you can redistribute it and/or
 * modify it under the terms of the GNU General Public License
 * as published by the Free Software Foundation; either version 2
 * of the License, or (at your option) any later version.
 *
 * This program is distributed in the hope that it will be useful,
 * but WITHOUT ANY WARRANTY; without even the implied warranty of
 * MERCHANTABILITY or FITNESS FOR A PARTICULAR PURPOSE.  See the
 * GNU General Public License for more details.
 *
 * You should have received a copy of the GNU General Public License
 * along with this program; if not, write to the Free Software Foundation,
 * Inc., 51 Franklin Street, Fifth Floor, Boston, MA 02110-1301, USA.
 *
 * The Original Code is Copyright (C) 2008, Blender Foundation
 * This is a new part of Blender
 */

/** \file
 * \ingroup bke
 */

#include <math.h>
#include <stddef.h>
#include <stdio.h>
#include <stdlib.h>
#include <string.h>

#include "CLG_log.h"

#include "MEM_guardedalloc.h"

#include "BLI_blenlib.h"
#include "BLI_math_vector.h"

#include "BLT_translation.h"

#include "DNA_collection_types.h"
#include "DNA_gpencil_types.h"
#include "DNA_material_types.h"
#include "DNA_meshdata_types.h"
#include "DNA_scene_types.h"

#include "BKE_collection.h"
#include "BKE_context.h"
#include "BKE_curve.h"
#include "BKE_gpencil.h"
#include "BKE_gpencil_curve.h"
#include "BKE_gpencil_geom.h"
#include "BKE_main.h"
#include "BKE_material.h"
#include "BKE_object.h"

#include "curve_fit_nd.h"

#include "DEG_depsgraph_query.h"

/* -------------------------------------------------------------------- */
/** \name Convert to curve object
 * \{ */

/* Helper: Check materials with same color. */
static int gpencil_check_same_material_color(Object *ob_gp,
                                             const float color_stroke[4],
                                             const float color_fill[4],
                                             const bool do_fill,
                                             const bool do_stroke,
                                             Material **r_mat)
{
  int index = -1;
  Material *ma = NULL;
  *r_mat = NULL;
  float color_cu[4];
  float hsv_stroke[4], hsv_fill[4];

  copy_v4_v4(color_cu, color_stroke);
  zero_v3(hsv_stroke);
  rgb_to_hsv_v(color_cu, hsv_stroke);
  hsv_stroke[3] = color_stroke[3];

  copy_v4_v4(color_cu, color_fill);
  zero_v3(hsv_fill);
  rgb_to_hsv_v(color_cu, hsv_fill);
  hsv_fill[3] = color_fill[3];

  bool match_stroke = false;
  bool match_fill = false;

  for (int i = 1; i <= ob_gp->totcol; i++) {
    ma = BKE_object_material_get(ob_gp, i);
    MaterialGPencilStyle *gp_style = ma->gp_style;
    const bool fill = (gp_style->fill_style == GP_MATERIAL_FILL_STYLE_SOLID);
    const bool stroke = (gp_style->fill_style == GP_MATERIAL_STROKE_STYLE_SOLID);

    if (do_fill && !fill) {
      continue;
    }

    if (do_stroke && !stroke) {
      continue;
    }

    /* Check color with small tolerance (better result in HSV). */
    float hsv2[4];
    if (do_fill) {
      zero_v3(hsv2);
      rgb_to_hsv_v(gp_style->fill_rgba, hsv2);
      hsv2[3] = gp_style->fill_rgba[3];
      if (compare_v4v4(hsv_fill, hsv2, 0.01f)) {
        *r_mat = ma;
        index = i - 1;
        match_fill = true;
      }
    }
    else {
      match_fill = true;
    }

    if (do_stroke) {
      zero_v3(hsv2);
      rgb_to_hsv_v(gp_style->stroke_rgba, hsv2);
      hsv2[3] = gp_style->stroke_rgba[3];
      if (compare_v4v4(hsv_stroke, hsv2, 0.01f)) {
        *r_mat = ma;
        index = i - 1;
        match_stroke = true;
      }
    }
    else {
      match_stroke = true;
    }

    /* If match, don't look for more. */
    if (match_stroke || match_fill) {
      break;
    }
  }

  if (!match_stroke || !match_fill) {
    *r_mat = NULL;
    index = -1;
  }

  return index;
}

/* Helper: Add gpencil material using curve material as base. */
static Material *gpencil_add_from_curve_material(Main *bmain,
                                                 Object *ob_gp,
                                                 const float stroke_color[4],
                                                 const float fill_color[4],
                                                 const bool stroke,
                                                 const bool fill,
                                                 int *r_idx)
{
  Material *mat_gp = BKE_gpencil_object_material_new(bmain, ob_gp, "Material", r_idx);
  MaterialGPencilStyle *gp_style = mat_gp->gp_style;

  /* Stroke color. */
  if (stroke) {
    copy_v4_v4(mat_gp->gp_style->stroke_rgba, stroke_color);
    gp_style->flag |= GP_MATERIAL_STROKE_SHOW;
  }

  /* Fill color. */
  if (fill) {
    copy_v4_v4(mat_gp->gp_style->fill_rgba, fill_color);
    gp_style->flag |= GP_MATERIAL_FILL_SHOW;
  }

  /* Check at least one is enabled. */
  if (((gp_style->flag & GP_MATERIAL_STROKE_SHOW) == 0) &&
      ((gp_style->flag & GP_MATERIAL_FILL_SHOW) == 0)) {
    gp_style->flag |= GP_MATERIAL_STROKE_SHOW;
  }

  return mat_gp;
}

/* Helper: Create new stroke section. */
static void gpencil_add_new_points(bGPDstroke *gps,
                                   const float *coord_array,
                                   const float pressure_start,
                                   const float pressure_end,
                                   const int init,
                                   const int totpoints,
                                   const float init_co[3],
                                   const bool last)
{
  BLI_assert(totpoints > 0);

  const float step = 1.0f / ((float)totpoints - 1.0f);
  float factor = 0.0f;
  for (int i = 0; i < totpoints; i++) {
    bGPDspoint *pt = &gps->points[i + init];
    copy_v3_v3(&pt->x, &coord_array[3 * i]);
    /* Be sure the last point is not on top of the first point of the curve or
     * the close of the stroke will produce glitches. */
    if ((last) && (i > 0) && (i == totpoints - 1)) {
      float dist = len_v3v3(init_co, &pt->x);
      if (dist < 0.1f) {
        /* Interpolate between previous point and current to back slightly. */
        bGPDspoint *pt_prev = &gps->points[i + init - 1];
        interp_v3_v3v3(&pt->x, &pt_prev->x, &pt->x, 0.95f);
      }
    }

    pt->strength = 1.0f;
    pt->pressure = interpf(pressure_end, pressure_start, factor);
    factor += step;
  }
}

/* Helper: Get the first collection that includes the object. */
static Collection *gpencil_get_parent_collection(Scene *scene, Object *ob)
{
  Collection *mycol = NULL;
  FOREACH_SCENE_COLLECTION_BEGIN (scene, collection) {
    LISTBASE_FOREACH (CollectionObject *, cob, &collection->gobject) {
      if ((mycol == NULL) && (cob->ob == ob)) {
        mycol = collection;
      }
    }
  }
  FOREACH_SCENE_COLLECTION_END;

  return mycol;
}
static int gpencil_get_stroke_material_fromcurve(
    Main *bmain, Object *ob_gp, Object *ob_cu, bool *do_stroke, bool *do_fill)
{
  Curve *cu = (Curve *)ob_cu->data;

  Material *mat_gp = NULL;
  Material *mat_curve_stroke = NULL;
  Material *mat_curve_fill = NULL;

  float color_stroke[4] = {0.0f, 0.0f, 0.0f, 0.0f};
  float color_fill[4] = {0.0f, 0.0f, 0.0f, 0.0f};

  /* If the curve has 2 materials, the first is considered as Fill and the second as Stroke.
   * If the has only one material, if the name contains _stroke, the is used
   * as stroke, else as fill.*/
  if (ob_cu->totcol >= 2) {
    *do_stroke = true;
    *do_fill = true;
    mat_curve_fill = BKE_object_material_get(ob_cu, 1);
    mat_curve_stroke = BKE_object_material_get(ob_cu, 2);
  }
  else if (ob_cu->totcol == 1) {
    mat_curve_stroke = BKE_object_material_get(ob_cu, 1);
    if ((mat_curve_stroke) && (strstr(mat_curve_stroke->id.name, "_stroke") != NULL)) {
      *do_stroke = true;
      *do_fill = false;
      mat_curve_fill = NULL;
    }
    else {
      *do_stroke = false;
      *do_fill = true;
      /* Invert materials. */
      mat_curve_fill = mat_curve_stroke;
      mat_curve_stroke = NULL;
    }
  }
  else {
    /* No materials in the curve. */
    *do_fill = false;
    return -1;
  }

  if (mat_curve_stroke) {
    copy_v4_v4(color_stroke, &mat_curve_stroke->r);
  }
  if (mat_curve_fill) {
    copy_v4_v4(color_fill, &mat_curve_fill->r);
  }

  int r_idx = gpencil_check_same_material_color(
      ob_gp, color_stroke, color_fill, *do_stroke, *do_fill, &mat_gp);

  if ((ob_gp->totcol < r_idx) || (r_idx < 0)) {
    mat_gp = gpencil_add_from_curve_material(
        bmain, ob_gp, color_stroke, color_fill, *do_stroke, *do_fill, &r_idx);
  }

  /* Set fill and stroke depending of curve type (3D or 2D). */
  if ((cu->flag & CU_3D) || ((cu->flag & (CU_FRONT | CU_BACK)) == 0)) {
    mat_gp->gp_style->flag |= GP_MATERIAL_STROKE_SHOW;
    mat_gp->gp_style->flag &= ~GP_MATERIAL_FILL_SHOW;
  }
  else {
    mat_gp->gp_style->flag &= ~GP_MATERIAL_STROKE_SHOW;
    mat_gp->gp_style->flag |= GP_MATERIAL_FILL_SHOW;
  }

  return r_idx;
}

/* Helper: Convert one spline to grease pencil stroke. */
static void gpencil_convert_spline(Main *bmain,
                                   Object *ob_gp,
                                   Object *ob_cu,
                                   const float scale_thickness,
                                   const float sample,
                                   bGPDframe *gpf,
                                   Nurb *nu)
{
  bGPdata *gpd = (bGPdata *)ob_gp->data;
  bool cyclic = true;

  /* Create Stroke. */
  bGPDstroke *gps = MEM_callocN(sizeof(bGPDstroke), "bGPDstroke");
  gps->thickness = 1.0f;
  gps->fill_opacity_fac = 1.0f;
  gps->hardeness = 1.0f;
  gps->uv_scale = 1.0f;

  ARRAY_SET_ITEMS(gps->aspect_ratio, 1.0f, 1.0f);
  ARRAY_SET_ITEMS(gps->caps, GP_STROKE_CAP_ROUND, GP_STROKE_CAP_ROUND);
  gps->inittime = 0.0f;

  gps->flag &= ~GP_STROKE_SELECT;
  gps->flag |= GP_STROKE_3DSPACE;

  gps->mat_nr = 0;
  /* Count total points
   * The total of points must consider that last point of each segment is equal to the first
   * point of next segment.
   */
  int totpoints = 0;
  int segments = 0;
  int resolu = nu->resolu + 1;
  segments = nu->pntsu;
  if ((nu->flagu & CU_NURB_CYCLIC) == 0) {
    segments--;
    cyclic = false;
  }
  totpoints = (resolu * segments) - (segments - 1);

  /* Materials
   * Notice: The color of the material is the color of viewport and not the final shader color.
   */
  bool do_stroke, do_fill;
  int r_idx = gpencil_get_stroke_material_fromcurve(bmain, ob_gp, ob_cu, &do_stroke, &do_fill);
  CLAMP_MIN(r_idx, 0);

  /* Assign material index to stroke. */
  gps->mat_nr = r_idx;

  /* Add stroke to frame.*/
  BLI_addtail(&gpf->strokes, gps);

  float *coord_array = NULL;
  float init_co[3];

  switch (nu->type) {
    case CU_POLY: {
      /* Allocate memory for storage points. */
      gps->totpoints = nu->pntsu;
      gps->points = MEM_callocN(sizeof(bGPDspoint) * gps->totpoints, "gp_stroke_points");
      /* Increase thickness for this type. */
      gps->thickness = 10.0f;

      /* Get all curve points */
      for (int s = 0; s < gps->totpoints; s++) {
        BPoint *bp = &nu->bp[s];
        bGPDspoint *pt = &gps->points[s];
        copy_v3_v3(&pt->x, bp->vec);
        pt->pressure = bp->radius;
        pt->strength = 1.0f;
      }
      break;
    }
    case CU_BEZIER: {
      /* Allocate memory for storage points. */
      gps->totpoints = totpoints;
      gps->points = MEM_callocN(sizeof(bGPDspoint) * gps->totpoints, "gp_stroke_points");

      int init = 0;
      resolu = nu->resolu + 1;
      segments = nu->pntsu;
      if ((nu->flagu & CU_NURB_CYCLIC) == 0) {
        segments--;
      }
      /* Get all interpolated curve points of Beziert */
      for (int s = 0; s < segments; s++) {
        int inext = (s + 1) % nu->pntsu;
        BezTriple *prevbezt = &nu->bezt[s];
        BezTriple *bezt = &nu->bezt[inext];
        bool last = (bool)(s == segments - 1);

        coord_array = MEM_callocN((size_t)3 * resolu * sizeof(float), __func__);

        for (int j = 0; j < 3; j++) {
          BKE_curve_forward_diff_bezier(prevbezt->vec[1][j],
                                        prevbezt->vec[2][j],
                                        bezt->vec[0][j],
                                        bezt->vec[1][j],
                                        coord_array + j,
                                        resolu - 1,
                                        sizeof(float[3]));
        }
        /* Save first point coordinates. */
        if (s == 0) {
          copy_v3_v3(init_co, &coord_array[0]);
        }
        /* Add points to the stroke */
        float radius_start = prevbezt->radius * scale_thickness;
        float radius_end = bezt->radius * scale_thickness;

        gpencil_add_new_points(
            gps, coord_array, radius_start, radius_end, init, resolu, init_co, last);
        /* Free memory. */
        MEM_SAFE_FREE(coord_array);

        /* As the last point of segment is the first point of next segment, back one array
         * element to avoid duplicated points on the same location.
         */
        init += resolu - 1;
      }
      break;
    }
    case CU_NURBS: {
      if (nu->pntsv == 1) {

        int nurb_points;
        if (nu->flagu & CU_NURB_CYCLIC) {
          resolu++;
          nurb_points = nu->pntsu * resolu;
        }
        else {
          nurb_points = (nu->pntsu - 1) * resolu;
        }
        /* Get all curve points. */
        coord_array = MEM_callocN(sizeof(float[3]) * nurb_points, __func__);
        BKE_nurb_makeCurve(nu, coord_array, NULL, NULL, NULL, resolu, sizeof(float[3]));

        /* Allocate memory for storage points. */
        gps->totpoints = nurb_points;
        gps->points = MEM_callocN(sizeof(bGPDspoint) * gps->totpoints, "gp_stroke_points");

        /* Add points. */
        gpencil_add_new_points(gps, coord_array, 1.0f, 1.0f, 0, gps->totpoints, init_co, false);

        MEM_SAFE_FREE(coord_array);
      }
      break;
    }
    default: {
      break;
    }
  }
  /* Cyclic curve, close stroke. */
  if (cyclic) {
    BKE_gpencil_stroke_close(gps);
  }

  if (sample > 0.0f) {
    BKE_gpencil_stroke_sample(gpd, gps, sample, false);
  }

  /* Recalc fill geometry. */
  BKE_gpencil_stroke_geometry_update(gpd, gps);
}

static void gpencil_editstroke_deselect_all(bGPDcurve *gpc)
{
  for (int i = 0; i < gpc->tot_curve_points; i++) {
    bGPDcurve_point *gpc_pt = &gpc->curve_points[i];
    BezTriple *bezt = &gpc_pt->bezt;
    gpc_pt->flag &= ~GP_CURVE_POINT_SELECT;
    BEZT_DESEL_ALL(bezt);
  }
  gpc->flag &= ~GP_CURVE_SELECT;
}

/**
 * Convert a curve object to grease pencil stroke.
 *
 * \param bmain: Main thread pointer
 * \param scene: Original scene.
 * \param ob_gp: Grease pencil object to add strokes.
 * \param ob_cu: Curve to convert.
 * \param use_collections: Create layers using collection names.
 * \param scale_thickness: Scale thickness factor.
 * \param sample: Sample distance, zero to disable.
 */
void BKE_gpencil_convert_curve(Main *bmain,
                               Scene *scene,
                               Object *ob_gp,
                               Object *ob_cu,
                               const bool use_collections,
                               const float scale_thickness,
                               const float sample)
{
  if (ELEM(NULL, ob_gp, ob_cu) || (ob_gp->type != OB_GPENCIL) || (ob_gp->data == NULL)) {
    return;
  }

  Curve *cu = (Curve *)ob_cu->data;
  bGPdata *gpd = (bGPdata *)ob_gp->data;
  bGPDlayer *gpl = NULL;

  /* If the curve is empty, cancel. */
  if (cu->nurb.first == NULL) {
    return;
  }

  /* Check if there is an active layer. */
  if (use_collections) {
    Collection *collection = gpencil_get_parent_collection(scene, ob_cu);
    if (collection != NULL) {
      gpl = BKE_gpencil_layer_named_get(gpd, collection->id.name + 2);
      if (gpl == NULL) {
        gpl = BKE_gpencil_layer_addnew(gpd, collection->id.name + 2, true);
      }
    }
  }

  if (gpl == NULL) {
    gpl = BKE_gpencil_layer_active_get(gpd);
    if (gpl == NULL) {
      gpl = BKE_gpencil_layer_addnew(gpd, DATA_("GP_Layer"), true);
    }
  }

  /* Check if there is an active frame and add if needed. */
  bGPDframe *gpf = BKE_gpencil_layer_frame_get(gpl, CFRA, GP_GETFRAME_ADD_COPY);

  /* Read all splines of the curve and create a stroke for each. */
  LISTBASE_FOREACH (Nurb *, nu, &cu->nurb) {
    gpencil_convert_spline(bmain, ob_gp, ob_cu, scale_thickness, sample, gpf, nu);
  }

  /* Merge any similar material. */
  int removed = 0;
  BKE_gpencil_merge_materials(ob_gp, 0.001f, 0.001f, 0.001f, &removed);

  /* Remove any unused slot. */
  int actcol = ob_gp->actcol;

  for (int slot = 1; slot <= ob_gp->totcol; slot++) {
    while (slot <= ob_gp->totcol && !BKE_object_material_slot_used(ob_gp->data, slot)) {
      ob_gp->actcol = slot;
      BKE_object_material_slot_remove(bmain, ob_gp);

      if (actcol >= slot) {
        actcol--;
      }
    }
  }

  ob_gp->actcol = actcol;

  /* Tag for recalculation */
  DEG_id_tag_update(&gpd->id, ID_RECALC_GEOMETRY | ID_RECALC_COPY_ON_WRITE);
  DEG_id_tag_update(&ob_gp->id, ID_RECALC_GEOMETRY);
}

/** \} */

/* -------------------------------------------------------------------- */
/** \name Edit-Curve Kernel Functions
 * \{ */

typedef struct tCurveFitPoint {
  float x, y, z;
  float pressure;
  float strength;
  float color[4];
} tCurveFitPoint;

#define CURVE_FIT_POINT_DIM 9

/* We treat pressure, strength and vertex colors as dimensions in the curve fitting like the
 * position. But this means that e.g. a high pressure will change the shape of the
 * higher-dimensional fitted curve which will in turn change the shape of the projected
 * 3-dimensional curve. But we don't really want the pressure or something else than the position
 * to influence the shape. So this COORD_FITTING_INFLUENCE will "dampen" the effect of the other
 * attributes affecting the shape. Ideally, we fit the other attributes separate from the position.
 */
#define COORD_FITTING_INFLUENCE 20.0f

typedef struct tGPCurveSegment {
  struct tGPCurveSegment *next, *prev;

  float *point_array;
  uint32_t point_array_len;

  bGPDcurve_point *curve_points;
  float *cubic_array;
  uint32_t cubic_array_len;

  uint32_t *cubic_orig_index;
  uint32_t *corners_index_array;
  uint32_t corners_index_len;

} tGPCurveSegment;

static void gpencil_free_curve_segment(tGPCurveSegment *tcs)
{
  if (tcs == NULL) {
    return;
  }

  if (tcs->point_array != NULL && tcs->point_array_len > 0) {
    MEM_freeN(tcs->point_array);
  }
  if (tcs->curve_points != NULL && tcs->cubic_array_len > 0) {
    MEM_freeN(tcs->curve_points);
  }
  if (tcs->cubic_array != NULL && tcs->cubic_array_len > 0) {
    free(tcs->cubic_array);
  }
  if (tcs->cubic_orig_index != NULL && tcs->cubic_array_len > 0) {
    free(tcs->cubic_orig_index);
  }
  if (tcs->corners_index_array != NULL && tcs->corners_index_len > 0) {
    free(tcs->corners_index_array);
  }

  MEM_freeN(tcs);
}

static bool gpencil_is_segment_tagged(bGPDstroke *gps, const uint32_t cpt_start)
{
  bGPDcurve *gpc = gps->editcurve;
  const bool is_cyclic = (gps->flag & GP_STROKE_CYCLIC);
  const uint32_t cpt_end = (cpt_start + 1) % gpc->tot_curve_points;

  const uint32_t start_pt_idx = gpc->curve_points[cpt_start].point_index;
  const uint32_t end_pt_idx = gpc->curve_points[cpt_end].point_index;

  if (!is_cyclic && (cpt_start == gpc->tot_curve_points - 1)) {
    return false;
  }

  /* Check endpoints of segment frist. */
  if ((gps->points[start_pt_idx].flag & GP_SPOINT_TAG) ||
      (gps->points[end_pt_idx].flag & GP_SPOINT_TAG)) {
    return true;
  }

  /* Iterate over all stroke points in between and check if any point is tagged. */
  if (is_cyclic && (cpt_start == gpc->tot_curve_points - 1)) {
    for (int i = start_pt_idx + 1; i < gps->totpoints; i++) {
      bGPDspoint *pt = &gps->points[i];
      if ((pt->flag & GP_SPOINT_TAG)) {
        return true;
      }
    }
  }
  else {
    for (int i = start_pt_idx + 1; i < end_pt_idx - 1; i++) {
      bGPDspoint *pt = &gps->points[i];
      if ((pt->flag & GP_SPOINT_TAG)) {
        return true;
      }
    }
  }

  return false;
}

static int gpencil_count_tagged_curve_segments(bGPDstroke *gps)
{
  bGPDcurve *gpc = gps->editcurve;
  /* Handle single point edgecase. */
  if (gpc->tot_curve_points == 1) {
    return (gps->points[0].flag & GP_SPOINT_TAG) ? 1 : 0;
  }

  /* Iterate over points and check if segment is tagged. */
  int count = 0;
  for (int i = 0; i < gpc->tot_curve_points; i++) {
    if (gpencil_is_segment_tagged(gps, i)) {
      count++;
    }
  }

  return count;
}

static void gpencil_clear_point_tag(bGPDstroke *gps)
{
  for (int i = 0; i < gps->totpoints; i++) {
    bGPDspoint *pt = &gps->points[i];
    pt->flag &= ~GP_SPOINT_TAG;
  }
}

static bGPDcurve *gpencil_stroke_editcurve_generate_edgecases(bGPDstroke *gps)
{
  BLI_assert(gps->totpoints < 3);

  if (gps->totpoints == 1) {
    bGPDcurve *editcurve = BKE_gpencil_stroke_editcurve_new(1);
    bGPDspoint *pt = &gps->points[0];
    bGPDcurve_point *cpt = &editcurve->curve_points[0];
    BezTriple *bezt = &cpt->bezt;

    /* This is not the actual radius, but it is good enough for what we need. */
    float stroke_radius = gps->thickness / 1000.0f;
    /* Handles are twice as long as the radius of the point. */
    float offset = (pt->pressure * stroke_radius) * 2.0f;

    float tmp_vec[3];
    for (int j = 0; j < 3; j++) {
      copy_v3_v3(tmp_vec, &pt->x);
      /* Move handles along the x-axis away from the control point */
      tmp_vec[0] += (float)(j - 1) * offset;
      copy_v3_v3(bezt->vec[j], tmp_vec);
    }

    cpt->pressure = pt->pressure;
    cpt->strength = pt->strength;
    copy_v4_v4(cpt->vert_color, pt->vert_color);

    /* default handle type */
    bezt->h1 = HD_FREE;
    bezt->h2 = HD_FREE;

    cpt->point_index = 0;

    return editcurve;
  }
  if (gps->totpoints == 2) {
    bGPDcurve *editcurve = BKE_gpencil_stroke_editcurve_new(2);
    bGPDspoint *first_pt = &gps->points[0];
    bGPDspoint *last_pt = &gps->points[1];

    float length = len_v3v3(&first_pt->x, &last_pt->x);
    float offset = length / 3;
    float dir[3];
    sub_v3_v3v3(dir, &last_pt->x, &first_pt->x);

    for (int i = 0; i < 2; i++) {
      bGPDspoint *pt = &gps->points[i];
      bGPDcurve_point *cpt = &editcurve->curve_points[i];
      BezTriple *bezt = &cpt->bezt;

      float tmp_vec[3];
      for (int j = 0; j < 3; j++) {
        copy_v3_v3(tmp_vec, dir);
        normalize_v3_length(tmp_vec, (float)(j - 1) * offset);
        add_v3_v3v3(bezt->vec[j], &pt->x, tmp_vec);
      }

      cpt->pressure = pt->pressure;
      cpt->strength = pt->strength;
      copy_v4_v4(cpt->vert_color, pt->vert_color);

      /* default handle type */
      bezt->h1 = HD_VECT;
      bezt->h2 = HD_VECT;

      cpt->point_index = 0;
    }

    return editcurve;
  }

  return NULL;
}

/* Helper: Generates a tGPCurveSegment using the stroke points in gps from the start index up to
 * the end index. */
static tGPCurveSegment *gpencil_fit_curve_to_points_ex(bGPDstroke *gps,
                                                       const float diag_length,
                                                       const float error_threshold,
                                                       const float corner_angle,
                                                       const uint32_t start_idx,
                                                       const uint32_t end_idx)
{
  const uint32_t length = end_idx - start_idx + 1;

  tGPCurveSegment *tcs = MEM_callocN(sizeof(tGPCurveSegment), __func__);
  tcs->point_array_len = length * CURVE_FIT_POINT_DIM;
  tcs->point_array = MEM_callocN(sizeof(float) * tcs->point_array_len, __func__);

  float tmp_vec[3];
  for (int i = 0; i < length; i++) {
    bGPDspoint *pt = &gps->points[i + start_idx];
    int row = i * CURVE_FIT_POINT_DIM;
    tCurveFitPoint *cfpt = (tCurveFitPoint *)&tcs->point_array[row];
    /* normalize coordinate to 0..1 */
    sub_v3_v3v3(tmp_vec, &pt->x, gps->boundbox_min);
    mul_v3_v3fl(&cfpt->x, tmp_vec, COORD_FITTING_INFLUENCE / diag_length);
    cfpt->pressure = pt->pressure / diag_length;

    /* strength and color are already normalized */
    cfpt->strength = pt->strength / diag_length;
    mul_v4_v4fl(cfpt->color, pt->vert_color, 1.0f / diag_length);
  }

  int calc_flag = CURVE_FIT_CALC_HIGH_QUALIY;
  int r = curve_fit_cubic_to_points_refit_fl(tcs->point_array,
                                             length,
                                             CURVE_FIT_POINT_DIM,
                                             error_threshold,
                                             calc_flag,
                                             NULL,
                                             0,
                                             corner_angle,
                                             &tcs->cubic_array,
                                             &tcs->cubic_array_len,
                                             &tcs->cubic_orig_index,
                                             &tcs->corners_index_array,
                                             &tcs->corners_index_len);

  if (r != 0 || tcs->cubic_array_len < 1) {
    gpencil_free_curve_segment(tcs);
    return NULL;
  }

  tcs->curve_points = MEM_callocN(sizeof(bGPDcurve_point) * tcs->cubic_array_len, __func__);

  for (int i = 0; i < tcs->cubic_array_len; i++) {
    bGPDcurve_point *cpt = &tcs->curve_points[i];
    BezTriple *bezt = &cpt->bezt;
    tCurveFitPoint *curve_point = (tCurveFitPoint *)&tcs->cubic_array[i * 3 * CURVE_FIT_POINT_DIM];

    for (int j = 0; j < 3; j++) {
      float *bez = &curve_point[j].x;
      madd_v3_v3v3fl(bezt->vec[j], gps->boundbox_min, bez, diag_length / COORD_FITTING_INFLUENCE);
    }

    tCurveFitPoint *ctrl_point = &curve_point[1];
    cpt->pressure = ctrl_point->pressure * diag_length;
    cpt->strength = ctrl_point->strength * diag_length;
    mul_v4_v4fl(cpt->vert_color, ctrl_point->color, diag_length);

    /* default handle type */
    bezt->h1 = HD_ALIGN;
    bezt->h2 = HD_ALIGN;

    /* Make sure to add the start index. */
    cpt->point_index = tcs->cubic_orig_index[i] + start_idx;
  }

  /* Set handle type to HD_FREE for corner handles. Ignore first and last. */
  if (tcs->corners_index_array != NULL) {
    uint i_start = 0, i_end = tcs->corners_index_len;

    if ((tcs->corners_index_len >= 2) && (calc_flag & CURVE_FIT_CALC_CYCLIC) == 0) {
      i_start += 1;
      i_end -= 1;
    }

    for (uint i = i_start; i < i_end; i++) {
      bGPDcurve_point *cpt = &tcs->curve_points[tcs->corners_index_array[i]];
      BezTriple *bezt = &cpt->bezt;
      bezt->h1 = HD_FREE;
      bezt->h2 = HD_FREE;
    }
  }

  return tcs;
}

/**
 * Creates a bGPDcurve by doing a cubic curve fitting on the grease pencil stroke points.
 */
bGPDcurve *BKE_gpencil_stroke_editcurve_generate(bGPDstroke *gps,
                                                 const float error_threshold,
                                                 const float corner_angle)
{
  if (gps->totpoints < 3) {
    return gpencil_stroke_editcurve_generate_edgecases(gps);
  }

  const float diag_length = len_v3v3(gps->boundbox_min, gps->boundbox_max);
  tGPCurveSegment *tcs = gpencil_fit_curve_to_points_ex(
      gps, diag_length, error_threshold, corner_angle, 0, gps->totpoints - 1);

  bGPDcurve *editcurve = BKE_gpencil_stroke_editcurve_new(tcs->cubic_array_len);
  memcpy(editcurve->curve_points, tcs->curve_points, sizeof(bGPDcurve_point) * tcs->cubic_array_len);
  gpencil_free_curve_segment(tcs);

  return editcurve;
}

/**
 * Creates a bGPDcurve by doing a cubic curve fitting on the tagged segments (parts of the curve
 * with at least one bGPDspoint with GP_SPOINT_TAG).
 */
bGPDcurve *BKE_gpencil_stroke_editcurve_regenerate(bGPDstroke *gps,
                                                   const float error_threshold,
                                                   const float corner_angle)
{
  if (gps->totpoints < 3) {
    BKE_gpencil_free_stroke_editcurve(gps);
    return gpencil_stroke_editcurve_generate_edgecases(gps);
  }

  /* The reason why we cant just take all the bad segments and regenerate them is because that
   * will leave the control points at their original spot (if a control point moved, we should no
   * longer treat it as a control point). Therefor the only option is to find */

  bGPDcurve *gpc = gps->editcurve;
  const int num_segments = gpc->tot_curve_points - 1;
  float diag_length = len_v3v3(gps->boundbox_min, gps->boundbox_max);

  ListBase curve_segments = {NULL, NULL};

  /* TODO: If the stroke is cyclic we need to move the start of the curve to the last curve point
   * that is not tagged. */

  tGPCurveSegment *tcs;
  int j = 0, new_num_segments = 0;
  for (int i = 0; i < num_segments; i = j) {
    int island_length = 1;
    int start_idx = gpc->curve_points[i].point_index;
    bool is_tagged = gpencil_is_segment_tagged(gps, i);

    /* Find the end of this island (tagged or un-tagged). */
    int end_idx;
    bGPDspoint *end_pt;
    for (j = i + 1; j < gpc->tot_curve_points; j++, island_length++) {
      end_idx = gpc->curve_points[j].point_index;
      end_pt = &gps->points[end_idx];
      if (!(is_tagged && (end_pt->flag & GP_SPOINT_TAG)) &&
          (gpencil_is_segment_tagged(gps, j) != is_tagged)) {
        break;
      }
    }

    if (is_tagged) {
      /* Regenerate this segment. */
      tcs = gpencil_fit_curve_to_points_ex(
          gps, diag_length, error_threshold, corner_angle, start_idx, end_idx);
    }
    else {
      /* Save this segment. */
      tcs = MEM_callocN(sizeof(tGPCurveSegment), __func__);
      tcs->cubic_array_len = island_length;
      tcs->point_array_len = end_idx - start_idx + 1;
      tcs->curve_points = MEM_callocN(sizeof(bGPDcurve_point) * tcs->cubic_array_len, __func__);
      memcpy(tcs->curve_points,
             &gpc->curve_points[i],
             sizeof(bGPDcurve_point) * tcs->cubic_array_len);
    }

    new_num_segments += (tcs->cubic_array_len - 1);
    BLI_addtail(&curve_segments, tcs);
  }

  /* TODO: If the stroke is cyclic we need to check if the last segment needs to be regenerated or
   * saved. */
  bGPDcurve *editcurve = BKE_gpencil_stroke_editcurve_new(new_num_segments + 1);

  /* Copy first point. */
  tGPCurveSegment *frist_cs = (tGPCurveSegment *)&curve_segments.first;
  memcpy(&editcurve->curve_points[0],
         &frist_cs->curve_points[0],
         sizeof(bGPDcurve_point));

  /* Combine listbase curve segments to gpencil curve. */
  int offset = 0;
  LISTBASE_FOREACH_MUTABLE (tGPCurveSegment *, cs, &curve_segments) {
    /* Copy second handle of first point */
    bGPDcurve_point *first_dst = &editcurve->curve_points[offset];
    bGPDcurve_point *first_src = &cs->curve_points[0];
    copy_v3_v3(first_dst->bezt.vec[2], first_src->bezt.vec[2]);

    /* Copy the rest of the points. */
    memcpy(&editcurve->curve_points[offset + 1],
           &cs->curve_points[1],
           sizeof(bGPDcurve_point) * (cs->cubic_array_len - 1));

    offset += (cs->cubic_array_len - 1);
    gpencil_free_curve_segment(cs);
  }

  /* Free the old curve. */
  BKE_gpencil_free_stroke_editcurve(gps);
  return editcurve;
}

/**
 * Updates the editcurve for a stroke.
 * \param gps: The stroke.
 * \param threshold: Fitting threshold. The gernerated curve should not deviate more than this
 * amount from the stroke.
 * \param corner_angle: If angles greater than this amount are detected during fitting, they will
 * be sharp (non-aligned handles).
 * \param do_partial_update: If false, will delete the old curve and do a full update. If true,
 * will check what points were changed using the GP_SPOINT_TAG point flag and only update the
 * segments that should be updated and keep the others. If all segments were affected, will do a
 * full update.
 */
void BKE_gpencil_stroke_editcurve_update(bGPDstroke *gps,
                                         const float threshold,
                                         const float corner_angle,
                                         const bool do_partial_update)
{
  if (gps == NULL || gps->totpoints < 0) {
    return;
  }

  bGPDcurve *editcurve = NULL;

  if (do_partial_update && gps->editcurve != NULL) {
    /* Find the segments that need an update, then update them. */
    const int tot_num_segments = (gps->flag & GP_STROKE_CYCLIC) ?
                                     gps->editcurve->tot_curve_points :
                                     gps->editcurve->tot_curve_points - 1;
    const int num_sel_segments = gpencil_count_tagged_curve_segments(gps);
    if (num_sel_segments == 0) {
      /* No update needed. */
      return;
    }
    else if (num_sel_segments == tot_num_segments) {
      /* All segments need to be updated. Do a full update. */
      BKE_gpencil_free_stroke_editcurve(gps);
      editcurve = BKE_gpencil_stroke_editcurve_generate(gps, threshold, corner_angle);
    }
    else {
      /* Some segments are unchanged. Do a partial update. */
      editcurve = BKE_gpencil_stroke_editcurve_regenerate(gps, threshold, corner_angle);
      gpencil_clear_point_tag(gps);
    }
  }
  else {
    /* Do a full update. Delete the old curve and generate a new one. */
    if (gps->editcurve != NULL) {
      BKE_gpencil_free_stroke_editcurve(gps);
    }

    editcurve = BKE_gpencil_stroke_editcurve_generate(gps, threshold, corner_angle);
  }

  if (editcurve == NULL) {
    /* This should not happen. Maybe add an assert here? */
    return;
  }

  gps->editcurve = editcurve;
  if (do_partial_update) {
    BKE_gpencil_editcurve_recalculate_handles(gps);
  }
}

/**
 * Sync the selection from stroke to editcurve
 */
<<<<<<< HEAD
void BKE_gpencil_editcurve_stroke_sync_selection(bGPdata *gpd, bGPDstroke *gps, bGPDcurve *gpc)
=======
void BKE_gpencil_editcurve_stroke_sync_selection(bGPdata *UNUSED(gpd),
                                                 bGPDstroke *gps,
                                                 bGPDcurve *gpc)
>>>>>>> 5dced2a0
{
  if (gps->flag & GP_STROKE_SELECT) {
    gpc->flag |= GP_CURVE_SELECT;
    BKE_gpencil_stroke_select_index_set(gpd, gps, false);

    for (int i = 0; i < gpc->tot_curve_points; i++) {
      bGPDcurve_point *gpc_pt = &gpc->curve_points[i];
      bGPDspoint *pt = &gps->points[gpc_pt->point_index];
      if (pt->flag & GP_SPOINT_SELECT) {
        gpc_pt->flag |= GP_CURVE_POINT_SELECT;
        BEZT_SEL_ALL(&gpc_pt->bezt);
      }
      else {
        gpc_pt->flag &= ~GP_CURVE_POINT_SELECT;
        BEZT_DESEL_ALL(&gpc_pt->bezt);
      }
    }
  }
  else {
    gpc->flag &= ~GP_CURVE_SELECT;
    gpencil_editstroke_deselect_all(gpc);
    BKE_gpencil_stroke_select_index_set(NULL, gps, true);
  }
}

/**
 * Sync the selection from editcurve to stroke
 */
void BKE_gpencil_stroke_editcurve_sync_selection(bGPdata *gpd, bGPDstroke *gps, bGPDcurve *gpc)
{
  if (gpc->flag & GP_CURVE_SELECT) {
    gps->flag |= GP_STROKE_SELECT;
<<<<<<< HEAD
    BKE_gpencil_stroke_select_index_set(gpd, gps, false);
=======
    BKE_gpencil_stroke_select_index_set(gpd, gps);
>>>>>>> 5dced2a0

    for (int i = 0; i < gpc->tot_curve_points - 1; i++) {
      bGPDcurve_point *gpc_pt = &gpc->curve_points[i];
      bGPDspoint *pt = &gps->points[gpc_pt->point_index];
      bGPDcurve_point *gpc_pt_next = &gpc->curve_points[i + 1];

      if (gpc_pt->flag & GP_CURVE_POINT_SELECT) {
        pt->flag |= GP_SPOINT_SELECT;
        if (gpc_pt_next->flag & GP_CURVE_POINT_SELECT) {
          /* select all the points after */
          for (int j = gpc_pt->point_index + 1; j < gpc_pt_next->point_index; j++) {
            bGPDspoint *pt_next = &gps->points[j];
            pt_next->flag |= GP_SPOINT_SELECT;
          }
        }
      }
      else {
        pt->flag &= ~GP_SPOINT_SELECT;
        /* deselect all points after */
        for (int j = gpc_pt->point_index + 1; j < gpc_pt_next->point_index; j++) {
          bGPDspoint *pt_next = &gps->points[j];
          pt_next->flag &= ~GP_SPOINT_SELECT;
        }
      }
    }

    bGPDcurve_point *gpc_first = &gpc->curve_points[0];
    bGPDcurve_point *gpc_last = &gpc->curve_points[gpc->tot_curve_points - 1];
    bGPDspoint *last_pt = &gps->points[gpc_last->point_index];
    if (gpc_last->flag & GP_CURVE_POINT_SELECT) {
      last_pt->flag |= GP_SPOINT_SELECT;
    }
    else {
      last_pt->flag &= ~GP_SPOINT_SELECT;
    }

    if (gps->flag & GP_STROKE_CYCLIC) {
      if (gpc_first->flag & GP_CURVE_POINT_SELECT && gpc_last->flag & GP_CURVE_POINT_SELECT) {
        for (int i = gpc_last->point_index + 1; i < gps->totpoints; i++) {
          bGPDspoint *pt_next = &gps->points[i];
          pt_next->flag |= GP_SPOINT_SELECT;
        }
      }
      else {
        for (int i = gpc_last->point_index + 1; i < gps->totpoints; i++) {
          bGPDspoint *pt_next = &gps->points[i];
          pt_next->flag &= ~GP_SPOINT_SELECT;
        }
      }
    }
  }
  else {
    gps->flag &= ~GP_STROKE_SELECT;
<<<<<<< HEAD
    BKE_gpencil_stroke_select_index_set(NULL, gps, true);
=======
    BKE_gpencil_stroke_select_index_reset(gps);
>>>>>>> 5dced2a0
    for (int i = 0; i < gps->totpoints; i++) {
      bGPDspoint *pt = &gps->points[i];
      pt->flag &= ~GP_SPOINT_SELECT;
    }
  }
}

static void gpencil_interpolate_fl_from_to(
    float from, float to, float *point_offset, int it, int stride)
{
  /* smooth interpolation */
  float *r = point_offset;
  for (int i = 0; i <= it; i++) {
    float fac = (float)i / (float)it;
    fac = 3.0f * fac * fac - 2.0f * fac * fac * fac;  // smooth
    *r = interpf(to, from, fac);
    r = POINTER_OFFSET(r, stride);
  }
}

static void gpencil_interpolate_v4_from_to(
    float from[4], float to[4], float *point_offset, int it, int stride)
{
  /* smooth interpolation */
  float *r = point_offset;
  for (int i = 0; i <= it; i++) {
    float fac = (float)i / (float)it;
    fac = 3.0f * fac * fac - 2.0f * fac * fac * fac;  // smooth
    interp_v4_v4v4(r, from, to, fac);
    r = POINTER_OFFSET(r, stride);
  }
}

static float gpencil_approximate_curve_segment_arclength(bGPDcurve_point *cpt_start,
                                                         bGPDcurve_point *cpt_end)
{
  BezTriple *bezt_start = &cpt_start->bezt;
  BezTriple *bezt_end = &cpt_end->bezt;

  float chord_len = len_v3v3(bezt_start->vec[1], bezt_end->vec[1]);
  float net_len = len_v3v3(bezt_start->vec[1], bezt_start->vec[2]);
  net_len += len_v3v3(bezt_start->vec[2], bezt_end->vec[0]);
  net_len += len_v3v3(bezt_end->vec[0], bezt_end->vec[1]);

  return (chord_len + net_len) / 2.0f;
}

static void gpencil_calculate_stroke_points_curve_segment(
    bGPDcurve_point *cpt, bGPDcurve_point *cpt_next, float *points_offset, int resolu, int stride)
{
  /* sample points on all 3 axis between two curve points */
  for (uint axis = 0; axis < 3; axis++) {
    BKE_curve_forward_diff_bezier(cpt->bezt.vec[1][axis],
                                  cpt->bezt.vec[2][axis],
                                  cpt_next->bezt.vec[0][axis],
                                  cpt_next->bezt.vec[1][axis],
                                  POINTER_OFFSET(points_offset, sizeof(float) * axis),
                                  (int)resolu,
                                  stride);
  }

  /* interpolate other attributes */
  gpencil_interpolate_fl_from_to(cpt->pressure,
                                 cpt_next->pressure,
                                 POINTER_OFFSET(points_offset, sizeof(float) * 3),
                                 resolu,
                                 stride);
  gpencil_interpolate_fl_from_to(cpt->strength,
                                 cpt_next->strength,
                                 POINTER_OFFSET(points_offset, sizeof(float) * 4),
                                 resolu,
                                 stride);
  gpencil_interpolate_v4_from_to(cpt->vert_color,
                                 cpt_next->vert_color,
                                 POINTER_OFFSET(points_offset, sizeof(float) * 5),
                                 resolu,
                                 stride);
}

static float *gpencil_stroke_points_from_editcurve_adaptive_resolu(
    bGPDcurve_point *curve_point_array,
    int curve_point_array_len,
    int resolution,
    bool is_cyclic,
    int *r_points_len)
{
  /* One stride contains: x, y, z, pressure, strength, Vr, Vg, Vb, Vmix_factor */
  const uint stride = sizeof(float[9]);
  const uint cpt_last = curve_point_array_len - 1;
  const uint num_segments = (is_cyclic) ? curve_point_array_len : curve_point_array_len - 1;
  int *segment_point_lengths = MEM_callocN(sizeof(int) * num_segments, __func__);

  uint points_len = 1;
  for (int i = 0; i < cpt_last; i++) {
    bGPDcurve_point *cpt = &curve_point_array[i];
    bGPDcurve_point *cpt_next = &curve_point_array[i + 1];
    float arclen = gpencil_approximate_curve_segment_arclength(cpt, cpt_next);
    int segment_resolu = (int)floorf(arclen * resolution);
    CLAMP_MIN(segment_resolu, 1);

    segment_point_lengths[i] = segment_resolu;
    points_len += segment_resolu;
  }

  if (is_cyclic) {
    bGPDcurve_point *cpt = &curve_point_array[cpt_last];
    bGPDcurve_point *cpt_next = &curve_point_array[0];
    float arclen = gpencil_approximate_curve_segment_arclength(cpt, cpt_next);
    int segment_resolu = (int)floorf(arclen * resolution);
    CLAMP_MIN(segment_resolu, 1);

    segment_point_lengths[cpt_last] = segment_resolu;
    points_len += segment_resolu;
  }

  float(*r_points)[9] = MEM_callocN((stride * points_len * (is_cyclic ? 2 : 1)), __func__);
  float *points_offset = &r_points[0][0];
  int point_index = 0;
  for (int i = 0; i < cpt_last; i++) {
    bGPDcurve_point *cpt_curr = &curve_point_array[i];
    bGPDcurve_point *cpt_next = &curve_point_array[i + 1];
    int segment_resolu = segment_point_lengths[i];
    gpencil_calculate_stroke_points_curve_segment(
        cpt_curr, cpt_next, points_offset, segment_resolu, stride);
    /* update the index */
    cpt_curr->point_index = point_index;
    point_index += segment_resolu;
    points_offset = POINTER_OFFSET(points_offset, segment_resolu * stride);
  }

  bGPDcurve_point *cpt_curr = &curve_point_array[cpt_last];
  cpt_curr->point_index = point_index;
  if (is_cyclic) {
    bGPDcurve_point *cpt_next = &curve_point_array[0];
    int segment_resolu = segment_point_lengths[cpt_last];
    gpencil_calculate_stroke_points_curve_segment(
        cpt_curr, cpt_next, points_offset, segment_resolu, stride);
  }

  MEM_freeN(segment_point_lengths);

  *r_points_len = points_len;
  return (float(*))r_points;
}

/**
 * Helper: calculate the points on a curve with a fixed resolution.
 */
static float *gpencil_stroke_points_from_editcurve_fixed_resolu(bGPDcurve_point *curve_point_array,
                                                                int curve_point_array_len,
                                                                int resolution,
                                                                bool is_cyclic,
                                                                int *r_points_len)
{
  /* One stride contains: x, y, z, pressure, strength, Vr, Vg, Vb, Vmix_factor */
  const uint stride = sizeof(float[9]);
  const uint array_last = curve_point_array_len - 1;
  const uint resolu_stride = resolution * stride;
  const uint points_len = BKE_curve_calc_coords_axis_len(
      curve_point_array_len, resolution, is_cyclic, false);

  float(*r_points)[9] = MEM_callocN((stride * points_len * (is_cyclic ? 2 : 1)), __func__);
  float *points_offset = &r_points[0][0];
  for (unsigned int i = 0; i < array_last; i++) {
    bGPDcurve_point *cpt_curr = &curve_point_array[i];
    bGPDcurve_point *cpt_next = &curve_point_array[i + 1];

    gpencil_calculate_stroke_points_curve_segment(
        cpt_curr, cpt_next, points_offset, resolution, stride);
    /* update the index */
    cpt_curr->point_index = i * resolution;
    points_offset = POINTER_OFFSET(points_offset, resolu_stride);
  }

  bGPDcurve_point *cpt_curr = &curve_point_array[array_last];
  cpt_curr->point_index = array_last * resolution;
  if (is_cyclic) {
    bGPDcurve_point *cpt_next = &curve_point_array[0];
    gpencil_calculate_stroke_points_curve_segment(
        cpt_curr, cpt_next, points_offset, resolution, stride);
  }

  *r_points_len = points_len;
  return (float(*))r_points;
}

/**
 * Recalculate stroke points with the editcurve of the stroke.
 */
void BKE_gpencil_stroke_update_geometry_from_editcurve(bGPDstroke *gps,
                                                       const uint resolution,
                                                       const bool adaptive)
{
  if (gps == NULL || gps->editcurve == NULL) {
    return;
  }

  bGPDcurve *editcurve = gps->editcurve;
  bGPDcurve_point *curve_point_array = editcurve->curve_points;
  int curve_point_array_len = editcurve->tot_curve_points;
  if (curve_point_array_len == 0) {
    return;
  }
  /* Handle case for single curve point. */
  if (curve_point_array_len == 1) {
    bGPDcurve_point *cpt = &curve_point_array[0];
    /* resize stroke point array */
    gps->totpoints = 1;
    gps->points = MEM_recallocN(gps->points, sizeof(bGPDspoint) * gps->totpoints);
    if (gps->dvert != NULL) {
      gps->dvert = MEM_recallocN(gps->dvert, sizeof(MDeformVert) * gps->totpoints);
    }

    bGPDspoint *pt = &gps->points[0];
    copy_v3_v3(&pt->x, cpt->bezt.vec[1]);

    pt->pressure = cpt->pressure;
    pt->strength = cpt->strength;

    copy_v4_v4(pt->vert_color, cpt->vert_color);

    /* deselect */
    pt->flag &= ~GP_SPOINT_SELECT;
    gps->flag &= ~GP_STROKE_SELECT;
<<<<<<< HEAD
    BKE_gpencil_stroke_select_index_set(NULL, gps, true);
=======
    BKE_gpencil_stroke_select_index_reset(gps);
>>>>>>> 5dced2a0

    return;
  }

  bool is_cyclic = gps->flag & GP_STROKE_CYCLIC;

  int points_len = 0;
  float(*points)[9] = NULL;
  if (adaptive) {
    points = (float(*)[9])gpencil_stroke_points_from_editcurve_adaptive_resolu(
        curve_point_array, curve_point_array_len, resolution, is_cyclic, &points_len);
  }
  else {
    points = (float(*)[9])gpencil_stroke_points_from_editcurve_fixed_resolu(
        curve_point_array, curve_point_array_len, resolution, is_cyclic, &points_len);
  }

  if (points == NULL || points_len == 0) {
    return;
  }

  /* resize stroke point array */
  gps->totpoints = points_len;
  gps->points = MEM_recallocN(gps->points, sizeof(bGPDspoint) * gps->totpoints);
  if (gps->dvert != NULL) {
    gps->dvert = MEM_recallocN(gps->dvert, sizeof(MDeformVert) * gps->totpoints);
  }

  /* write new data to stroke point array */
  for (int i = 0; i < points_len; i++) {
    bGPDspoint *pt = &gps->points[i];
    copy_v3_v3(&pt->x, &points[i][0]);

    pt->pressure = points[i][3];
    pt->strength = points[i][4];

    copy_v4_v4(pt->vert_color, &points[i][5]);

    /* deselect points */
    pt->flag &= ~GP_SPOINT_SELECT;
  }
  gps->flag &= ~GP_STROKE_SELECT;
<<<<<<< HEAD
  BKE_gpencil_stroke_select_index_set(NULL, gps, true);
=======
  BKE_gpencil_stroke_select_index_reset(gps);
>>>>>>> 5dced2a0

  /* free temp data */
  MEM_freeN(points);
}

/**
 * Recalculate the handles of the edit curve of a grease pencil stroke
 */
void BKE_gpencil_editcurve_recalculate_handles(bGPDstroke *gps)
{
  if (gps == NULL || gps->editcurve == NULL) {
    return;
  }

  bool changed = false;
  bGPDcurve *gpc = gps->editcurve;
  if (gpc->tot_curve_points < 2) {
    return;
  }

  if (gpc->tot_curve_points == 1) {
    BKE_nurb_handle_calc(
        &(gpc->curve_points[0].bezt), NULL, &(gpc->curve_points[0].bezt), false, 0);
    gps->flag |= GP_STROKE_NEEDS_CURVE_UPDATE;
  }

  for (int i = 1; i < gpc->tot_curve_points - 1; i++) {
    bGPDcurve_point *gpc_pt = &gpc->curve_points[i];
    bGPDcurve_point *gpc_pt_prev = &gpc->curve_points[i - 1];
    bGPDcurve_point *gpc_pt_next = &gpc->curve_points[i + 1];
    /* update handle if point or neighbour is selected */
    if (gpc_pt->flag & GP_CURVE_POINT_SELECT || gpc_pt_prev->flag & GP_CURVE_POINT_SELECT ||
        gpc_pt_next->flag & GP_CURVE_POINT_SELECT) {
      BezTriple *bezt = &gpc_pt->bezt;
      BezTriple *bezt_prev = &gpc_pt_prev->bezt;
      BezTriple *bezt_next = &gpc_pt_next->bezt;

      BKE_nurb_handle_calc(bezt, bezt_prev, bezt_next, false, 0);
      changed = true;
    }
  }

  bGPDcurve_point *gpc_first = &gpc->curve_points[0];
  bGPDcurve_point *gpc_last = &gpc->curve_points[gpc->tot_curve_points - 1];
  bGPDcurve_point *gpc_first_next = &gpc->curve_points[1];
  bGPDcurve_point *gpc_last_prev = &gpc->curve_points[gpc->tot_curve_points - 2];
  if (gps->flag & GP_STROKE_CYCLIC) {
    if (gpc_first->flag & GP_CURVE_POINT_SELECT || gpc_last->flag & GP_CURVE_POINT_SELECT) {
      BezTriple *bezt_first = &gpc_first->bezt;
      BezTriple *bezt_last = &gpc_last->bezt;
      BezTriple *bezt_first_next = &gpc_first_next->bezt;
      BezTriple *bezt_last_prev = &gpc_last_prev->bezt;

      BKE_nurb_handle_calc(bezt_first, bezt_last, bezt_first_next, false, 0);
      BKE_nurb_handle_calc(bezt_last, bezt_last_prev, bezt_first, false, 0);
      changed = true;
    }
  }
  else {
    if (gpc_first->flag & GP_CURVE_POINT_SELECT || gpc_last->flag & GP_CURVE_POINT_SELECT) {
      BezTriple *bezt_first = &gpc_first->bezt;
      BezTriple *bezt_last = &gpc_last->bezt;
      BezTriple *bezt_first_next = &gpc_first_next->bezt;
      BezTriple *bezt_last_prev = &gpc_last_prev->bezt;

      BKE_nurb_handle_calc(bezt_first, NULL, bezt_first_next, false, 0);
      BKE_nurb_handle_calc(bezt_last, bezt_last_prev, NULL, false, 0);
      changed = true;
    }
  }

  if (changed) {
    gps->flag |= GP_STROKE_NEEDS_CURVE_UPDATE;
  }
}

/* Helper: count how many new curve points must be generated. */
static int gpencil_editcurve_subdivide_count(bGPDcurve *gpc, bool is_cyclic)
{
  int count = 0;
  for (int i = 0; i < gpc->tot_curve_points - 1; i++) {
    bGPDcurve_point *cpt = &gpc->curve_points[i];
    bGPDcurve_point *cpt_next = &gpc->curve_points[i + 1];

    if (cpt->flag & GP_CURVE_POINT_SELECT && cpt_next->flag & GP_CURVE_POINT_SELECT) {
      count++;
    }
  }

  if (is_cyclic) {
    bGPDcurve_point *cpt = &gpc->curve_points[0];
    bGPDcurve_point *cpt_next = &gpc->curve_points[gpc->tot_curve_points - 1];

    if (cpt->flag & GP_CURVE_POINT_SELECT && cpt_next->flag & GP_CURVE_POINT_SELECT) {
      count++;
    }
  }

  return count;
}

static void gpencil_editcurve_subdivide_curve_segment(bGPDcurve_point *cpt_start,
                                                      bGPDcurve_point *cpt_end,
                                                      bGPDcurve_point *cpt_new)
{
  BezTriple *bezt_start = &cpt_start->bezt;
  BezTriple *bezt_end = &cpt_end->bezt;
  BezTriple *bezt_new = &cpt_new->bezt;
  for (int axis = 0; axis < 3; axis++) {
    float p0, p1, p2, p3, m0, m1, q0, q1, b;
    p0 = bezt_start->vec[1][axis];
    p1 = bezt_start->vec[2][axis];
    p2 = bezt_end->vec[0][axis];
    p3 = bezt_end->vec[1][axis];

    m0 = (p0 + p1) / 2;
    q0 = (p0 + 2 * p1 + p2) / 4;
    b = (p0 + 3 * p1 + 3 * p2 + p3) / 8;
    q1 = (p1 + 2 * p2 + p3) / 4;
    m1 = (p2 + p3) / 2;

    bezt_new->vec[0][axis] = q0;
    bezt_new->vec[2][axis] = q1;
    bezt_new->vec[1][axis] = b;

    bezt_start->vec[2][axis] = m0;
    bezt_end->vec[0][axis] = m1;
  }

  cpt_new->pressure = interpf(cpt_end->pressure, cpt_start->pressure, 0.5f);
  cpt_new->strength = interpf(cpt_end->strength, cpt_start->strength, 0.5f);
  interp_v4_v4v4(cpt_new->vert_color, cpt_start->vert_color, cpt_end->vert_color, 0.5f);
}

void BKE_gpencil_editcurve_subdivide(bGPDstroke *gps, const int cuts)
{
  bGPDcurve *gpc = gps->editcurve;
  if (gpc == NULL || gpc->tot_curve_points < 2) {
    return;
  }
  bool is_cyclic = gps->flag & GP_STROKE_CYCLIC;

  /* repeat for number of cuts */
  for (int s = 0; s < cuts; s++) {
    int old_tot_curve_points = gpc->tot_curve_points;
    int new_num_curve_points = gpencil_editcurve_subdivide_count(gpc, is_cyclic);
    if (new_num_curve_points == 0) {
      break;
    }
    int new_tot_curve_points = old_tot_curve_points + new_num_curve_points;

    bGPDcurve_point *temp_curve_points = (bGPDcurve_point *)MEM_callocN(
        sizeof(bGPDcurve_point) * new_tot_curve_points, __func__);

    bool prev_subdivided = false;
    int j = 0;
    for (int i = 0; i < old_tot_curve_points - 1; i++, j++) {
      bGPDcurve_point *cpt = &gpc->curve_points[i];
      bGPDcurve_point *cpt_next = &gpc->curve_points[i + 1];

      if (cpt->flag & GP_CURVE_POINT_SELECT && cpt_next->flag & GP_CURVE_POINT_SELECT) {
        bGPDcurve_point *cpt_new = &temp_curve_points[j + 1];
        gpencil_editcurve_subdivide_curve_segment(cpt, cpt_next, cpt_new);

        memcpy(&temp_curve_points[j], cpt, sizeof(bGPDcurve_point));
        memcpy(&temp_curve_points[j + 2], cpt_next, sizeof(bGPDcurve_point));

        cpt_new->flag |= GP_CURVE_POINT_SELECT;
        cpt_new->bezt.h1 = HD_ALIGN;
        cpt_new->bezt.h2 = HD_ALIGN;
        BEZT_SEL_ALL(&cpt_new->bezt);

        prev_subdivided = true;
        j++;
      }
      else if (!prev_subdivided) {
        memcpy(&temp_curve_points[j], cpt, sizeof(bGPDcurve_point));
        prev_subdivided = false;
      }
      else {
        prev_subdivided = false;
      }
    }

    if (is_cyclic) {
      bGPDcurve_point *cpt = &gpc->curve_points[old_tot_curve_points - 1];
      bGPDcurve_point *cpt_next = &gpc->curve_points[0];

      if (cpt->flag & GP_CURVE_POINT_SELECT && cpt_next->flag & GP_CURVE_POINT_SELECT) {
        bGPDcurve_point *cpt_new = &temp_curve_points[j + 1];
        gpencil_editcurve_subdivide_curve_segment(cpt, cpt_next, cpt_new);

        memcpy(&temp_curve_points[j], cpt, sizeof(bGPDcurve_point));
        memcpy(&temp_curve_points[0], cpt_next, sizeof(bGPDcurve_point));

        cpt_new->flag |= GP_CURVE_POINT_SELECT;
        cpt_new->bezt.h1 = HD_ALIGN;
        cpt_new->bezt.h2 = HD_ALIGN;
        BEZT_SEL_ALL(&cpt_new->bezt);
      }
      else if (!prev_subdivided) {
        memcpy(&temp_curve_points[j], cpt, sizeof(bGPDcurve_point));
      }
    }
    else {
      bGPDcurve_point *cpt = &gpc->curve_points[old_tot_curve_points - 1];
      memcpy(&temp_curve_points[j], cpt, sizeof(bGPDcurve_point));
    }

    MEM_freeN(gpc->curve_points);
    gpc->curve_points = temp_curve_points;
    gpc->tot_curve_points = new_tot_curve_points;
  }
}

<<<<<<< HEAD
=======
void BKE_gpencil_strokes_selected_update_editcurve(bGPdata *gpd)
{
  const bool is_multiedit = (bool)GPENCIL_MULTIEDIT_SESSIONS_ON(gpd);
  /* For all selected strokes, update edit curve. */
  LISTBASE_FOREACH (bGPDlayer *, gpl, &gpd->layers) {
    if (!BKE_gpencil_layer_is_editable(gpl)) {
      continue;
    }
    bGPDframe *init_gpf = (is_multiedit) ? gpl->frames.first : gpl->actframe;
    for (bGPDframe *gpf = init_gpf; gpf; gpf = gpf->next) {
      if ((gpf == gpl->actframe) || ((gpf->flag & GP_FRAME_SELECT) && is_multiedit)) {
        LISTBASE_FOREACH (bGPDstroke *, gps, &gpf->strokes) {
          /* skip deselected stroke */
          if (!(gps->flag & GP_STROKE_SELECT)) {
            continue;
          }

          /* Generate the curve if there is none or the stroke was changed */
          if (gps->editcurve == NULL) {
            BKE_gpencil_stroke_editcurve_update(gpd, gpl, gps);
            /* Continue if curve could not be generated. */
            if (gps->editcurve == NULL) {
              continue;
            }
          }
          else if (gps->editcurve->flag & GP_CURVE_NEEDS_STROKE_UPDATE) {
            BKE_gpencil_stroke_editcurve_update(gpd, gpl, gps);
          }
          /* Update the selection from the stroke to the curve. */
          BKE_gpencil_editcurve_stroke_sync_selection(gpd, gps, gps->editcurve);

          gps->flag |= GP_STROKE_NEEDS_CURVE_UPDATE;
          BKE_gpencil_stroke_geometry_update(gpd, gps);
        }
      }
    }
  }
}

void BKE_gpencil_strokes_selected_sync_selection_editcurve(bGPdata *gpd)
{
  const bool is_multiedit = (bool)GPENCIL_MULTIEDIT_SESSIONS_ON(gpd);
  /* Sync selection for all strokes with editcurve. */
  LISTBASE_FOREACH (bGPDlayer *, gpl, &gpd->layers) {
    if (!BKE_gpencil_layer_is_editable(gpl)) {
      continue;
    }
    bGPDframe *init_gpf = (is_multiedit) ? gpl->frames.first : gpl->actframe;
    for (bGPDframe *gpf = init_gpf; gpf; gpf = gpf->next) {
      if ((gpf == gpl->actframe) || ((gpf->flag & GP_FRAME_SELECT) && is_multiedit)) {
        LISTBASE_FOREACH (bGPDstroke *, gps, &gpf->strokes) {
          bGPDcurve *gpc = gps->editcurve;
          if (gpc != NULL) {
            /* Update the selection of every stroke that has an editcurve */
            BKE_gpencil_stroke_editcurve_sync_selection(gpd, gps, gpc);
          }
        }
      }
    }
  }
}

>>>>>>> 5dced2a0
/** \} */<|MERGE_RESOLUTION|>--- conflicted
+++ resolved
@@ -1045,13 +1045,9 @@
 /**
  * Sync the selection from stroke to editcurve
  */
-<<<<<<< HEAD
-void BKE_gpencil_editcurve_stroke_sync_selection(bGPdata *gpd, bGPDstroke *gps, bGPDcurve *gpc)
-=======
 void BKE_gpencil_editcurve_stroke_sync_selection(bGPdata *UNUSED(gpd),
                                                  bGPDstroke *gps,
                                                  bGPDcurve *gpc)
->>>>>>> 5dced2a0
 {
   if (gps->flag & GP_STROKE_SELECT) {
     gpc->flag |= GP_CURVE_SELECT;
@@ -1084,11 +1080,7 @@
 {
   if (gpc->flag & GP_CURVE_SELECT) {
     gps->flag |= GP_STROKE_SELECT;
-<<<<<<< HEAD
-    BKE_gpencil_stroke_select_index_set(gpd, gps, false);
-=======
     BKE_gpencil_stroke_select_index_set(gpd, gps);
->>>>>>> 5dced2a0
 
     for (int i = 0; i < gpc->tot_curve_points - 1; i++) {
       bGPDcurve_point *gpc_pt = &gpc->curve_points[i];
@@ -1142,11 +1134,7 @@
   }
   else {
     gps->flag &= ~GP_STROKE_SELECT;
-<<<<<<< HEAD
-    BKE_gpencil_stroke_select_index_set(NULL, gps, true);
-=======
     BKE_gpencil_stroke_select_index_reset(gps);
->>>>>>> 5dced2a0
     for (int i = 0; i < gps->totpoints; i++) {
       bGPDspoint *pt = &gps->points[i];
       pt->flag &= ~GP_SPOINT_SELECT;
@@ -1371,11 +1359,7 @@
     /* deselect */
     pt->flag &= ~GP_SPOINT_SELECT;
     gps->flag &= ~GP_STROKE_SELECT;
-<<<<<<< HEAD
-    BKE_gpencil_stroke_select_index_set(NULL, gps, true);
-=======
     BKE_gpencil_stroke_select_index_reset(gps);
->>>>>>> 5dced2a0
 
     return;
   }
@@ -1418,11 +1402,7 @@
     pt->flag &= ~GP_SPOINT_SELECT;
   }
   gps->flag &= ~GP_STROKE_SELECT;
-<<<<<<< HEAD
-  BKE_gpencil_stroke_select_index_set(NULL, gps, true);
-=======
   BKE_gpencil_stroke_select_index_reset(gps);
->>>>>>> 5dced2a0
 
   /* free temp data */
   MEM_freeN(points);
@@ -1638,69 +1618,4 @@
   }
 }
 
-<<<<<<< HEAD
-=======
-void BKE_gpencil_strokes_selected_update_editcurve(bGPdata *gpd)
-{
-  const bool is_multiedit = (bool)GPENCIL_MULTIEDIT_SESSIONS_ON(gpd);
-  /* For all selected strokes, update edit curve. */
-  LISTBASE_FOREACH (bGPDlayer *, gpl, &gpd->layers) {
-    if (!BKE_gpencil_layer_is_editable(gpl)) {
-      continue;
-    }
-    bGPDframe *init_gpf = (is_multiedit) ? gpl->frames.first : gpl->actframe;
-    for (bGPDframe *gpf = init_gpf; gpf; gpf = gpf->next) {
-      if ((gpf == gpl->actframe) || ((gpf->flag & GP_FRAME_SELECT) && is_multiedit)) {
-        LISTBASE_FOREACH (bGPDstroke *, gps, &gpf->strokes) {
-          /* skip deselected stroke */
-          if (!(gps->flag & GP_STROKE_SELECT)) {
-            continue;
-          }
-
-          /* Generate the curve if there is none or the stroke was changed */
-          if (gps->editcurve == NULL) {
-            BKE_gpencil_stroke_editcurve_update(gpd, gpl, gps);
-            /* Continue if curve could not be generated. */
-            if (gps->editcurve == NULL) {
-              continue;
-            }
-          }
-          else if (gps->editcurve->flag & GP_CURVE_NEEDS_STROKE_UPDATE) {
-            BKE_gpencil_stroke_editcurve_update(gpd, gpl, gps);
-          }
-          /* Update the selection from the stroke to the curve. */
-          BKE_gpencil_editcurve_stroke_sync_selection(gpd, gps, gps->editcurve);
-
-          gps->flag |= GP_STROKE_NEEDS_CURVE_UPDATE;
-          BKE_gpencil_stroke_geometry_update(gpd, gps);
-        }
-      }
-    }
-  }
-}
-
-void BKE_gpencil_strokes_selected_sync_selection_editcurve(bGPdata *gpd)
-{
-  const bool is_multiedit = (bool)GPENCIL_MULTIEDIT_SESSIONS_ON(gpd);
-  /* Sync selection for all strokes with editcurve. */
-  LISTBASE_FOREACH (bGPDlayer *, gpl, &gpd->layers) {
-    if (!BKE_gpencil_layer_is_editable(gpl)) {
-      continue;
-    }
-    bGPDframe *init_gpf = (is_multiedit) ? gpl->frames.first : gpl->actframe;
-    for (bGPDframe *gpf = init_gpf; gpf; gpf = gpf->next) {
-      if ((gpf == gpl->actframe) || ((gpf->flag & GP_FRAME_SELECT) && is_multiedit)) {
-        LISTBASE_FOREACH (bGPDstroke *, gps, &gpf->strokes) {
-          bGPDcurve *gpc = gps->editcurve;
-          if (gpc != NULL) {
-            /* Update the selection of every stroke that has an editcurve */
-            BKE_gpencil_stroke_editcurve_sync_selection(gpd, gps, gpc);
-          }
-        }
-      }
-    }
-  }
-}
-
->>>>>>> 5dced2a0
 /** \} */