#if 0
/**
 * BME_tools.c    jan 2007
 *
 *	Functions for changing the topology of a mesh.
 *
 * $Id$
 *
 * ***** BEGIN GPL LICENSE BLOCK *****
 *
 * This program is free software; you can redistribute it and/or
 * modify it under the terms of the GNU General Public License
 * as published by the Free Software Foundation; either version 2
 * of the License, or (at your option) any later version.
 *
 * This program is distributed in the hope that it will be useful,
 * but WITHOUT ANY WARRANTY; without even the implied warranty of
 * MERCHANTABILITY or FITNESS FOR A PARTICULAR PURPOSE.  See the
 * GNU General Public License for more details.
 *
 * You should have received a copy of the GNU General Public License
 * along with this program; if not, write to the Free Software Foundation,
 * Inc., 51 Franklin Street, Fifth Floor, Boston, MA 02110-1301, USA.
 *
 * The Original Code is Copyright (C) 2004 Blender Foundation.
 * All rights reserved.
 *
 * The Original Code is: all of this file.
 *
 * Contributor(s): Geoffrey Bantle and Levi Schooley.
 *
 * ***** END GPL LICENSE BLOCK *****
 */

#include <math.h>

#include "MEM_guardedalloc.h"

#include "DNA_meshdata_types.h"
#include "DNA_object_types.h"

#include "BKE_bmesh.h"
#include "BLI_math.h"
<<<<<<< HEAD
#include "BLI_blenlib.h"
#include "BLI_cellalloc.h"
=======
>>>>>>> 7f083c45

/*split this all into a seperate bevel.c file in src*/

/* ------- Bevel code starts here -------- */

BME_TransData_Head *BME_init_transdata(int bufsize) {
	BME_TransData_Head *td;

	td = MEM_callocN(sizeof(BME_TransData_Head), "BMesh transdata header");
	td->gh = BLI_ghash_new(BLI_ghashutil_ptrhash,BLI_ghashutil_ptrcmp, "BME_init_transdata gh");
	td->ma = BLI_memarena_new(bufsize, "BME_TransData arena");
	BLI_memarena_use_calloc(td->ma);

	return td;
}

void BME_free_transdata(BME_TransData_Head *td) {
	BLI_ghash_free(td->gh,NULL,NULL);
	BLI_memarena_free(td->ma);
	MEM_freeN(td);
}

BME_TransData *BME_assign_transdata(BME_TransData_Head *td, BME_Mesh *bm, BME_Vert *v,
		float *co, float *org, float *vec, float *loc,
		float factor, float weight, float maxfactor, float *max) {
	BME_TransData *vtd;
	int is_new = 0;

	if (v == NULL) return NULL;

	if ((vtd = BLI_ghash_lookup(td->gh, v)) == NULL && bm != NULL) {
		vtd = BLI_memarena_alloc(td->ma, sizeof(*vtd));
		BLI_ghash_insert(td->gh, v, vtd);
		td->len++;
		is_new = 1;
	}

	vtd->bm = bm;
	vtd->v = v;
	if (co != NULL) VECCOPY(vtd->co,co);
	if (org == NULL && is_new) { VECCOPY(vtd->org,v->co); } /* default */
	else if (org != NULL) VECCOPY(vtd->org,org);
	if (vec != NULL) {
		VECCOPY(vtd->vec,vec);
		normalize_v3(vtd->vec);
	}
	vtd->loc = loc;

	vtd->factor = factor;
	vtd->weight = weight;
	vtd->maxfactor = maxfactor;
	vtd->max = max;

	return vtd;
}

BME_TransData *BME_get_transdata(BME_TransData_Head *td, BME_Vert *v) {
	BME_TransData *vtd;
	vtd = BLI_ghash_lookup(td->gh, v);
	return vtd;
}

/* a hack (?) to use the transdata memarena to allocate floats for use with the max limits */
float *BME_new_transdata_float(BME_TransData_Head *td) {
	return BLI_memarena_alloc(td->ma, sizeof(float));
}

static int BME_is_nonmanifold_vert(BME_Mesh *bm, BME_Vert *v) {
	BME_Edge *e, *oe;
	BME_Loop *l;
	int len, count, flag;

	if (v->e == NULL) {
		/* loose vert */
		return 1;
	}

	/* count edges while looking for non-manifold edges */
	oe = v->e;
	for (len=0,e=v->e; e != oe || (e == oe && len == 0); len++,e=BME_disk_nextedge(e,v)) {
		if (e->l == NULL) {
			/* loose edge */
			return 1;
		}

		if (BME_cycle_length(&(e->l->radial)) > 2) {
			/* edge shared by more than two faces */
			return 1;
		}
	}

	count = 1;
	flag = 1;
	e = NULL;
	oe = v->e;
	l = oe->l;
	while(e != oe) {
		if (l->v == v) l = l->prev;
		else l = l->next;
		e = l->e;
		count++; /* count the edges */

		if (flag && l->radial_next == l) {
			/* we've hit the edge of an open mesh, reset once */
			flag = 0;
			count = 1;
			oe = e;
			e = NULL;
			l = oe->l;
		}
		else if (l->radial_next == l) {
			/* break the loop */
			e = oe;
		}
		else {
			l = l->radial_next;
		}
	}

	if (count < len) {
		/* vert shared by multiple regions */
		return 1;
	}

	return 0;
}

/* a wrapper for BME_JFKE that [for now just] checks to
 * make sure loop directions are compatible */
static BME_Poly *BME_JFKE_safe(BME_Mesh *bm, BME_Poly *f1, BME_Poly *f2, BME_Edge *e) {
	BME_Loop *l1, *l2;

	l1 = e->l;
	l2 = l1->radial_next;
	if (l1->v == l2->v) {
		BME_loop_reverse(bm, f2);
	}

	return BME_JFKE(bm, f1, f2, e);
}

/* a wrapper for BME_SFME that transfers element flags */
static BME_Poly *BME_split_face(BME_Mesh *bm, BME_Poly *f, BME_Vert *v1, BME_Vert *v2, BME_Loop **nl, BME_Edge *example) {
	BME_Poly *nf;
	nf = BME_SFME(bm,f,v1,v2,nl);
	nf->flag = f->flag;
	/* if the edge was selected, select this face, too */
	if (example && (example->flag & SELECT)) f->flag |= ME_FACE_SEL;
	nf->h = f->h;
	nf->mat_nr = f->mat_nr;
	if (nl && example) {
		(*nl)->e->flag = example->flag;
		(*nl)->e->h = example->h;
		(*nl)->e->crease = example->crease;
		(*nl)->e->bweight = example->bweight;
	}

	return nf;
}


#if 0
static void BME_data_interp_from_verts(BME_Mesh *bm, BME_Vert *v1, BME_Vert *v2, BME_Vert *v, float fac)
{
	void *src[2];
	float w[2];
	if (v1->data && v2->data) {
		src[0]= v1->data;
		src[1]= v2->data;
		w[0] = 1.0f-fac;
		w[1] = fac;
		CustomData_bmesh_interp(&bm->vdata, src, w, NULL, 2, v->data);
	}
}
#endif


static void BME_data_facevert_edgesplit(BME_Mesh *bm, BME_Vert *v1, BME_Vert *v2, BME_Vert *v, BME_Edge *e1, float fac){
	void *src[2];
	float w[2];
	BME_Loop *l=NULL, *v1loop = NULL, *vloop = NULL, *v2loop = NULL;
	
	w[0] = 1.0f - fac;
	w[1] = fac;

	if(!e1->l) return;
	l = e1->l;
	do{
		if(l->v == v1){ 
			v1loop = l;
			vloop = v1loop->next;
			v2loop = vloop->next;
		}else if(l->v == v){
			v1loop = l->next;
			vloop = l;
			v2loop = l->prev;
			
		}

		src[0] = v1loop->data;
		src[1] = v2loop->data;					

		CustomData_bmesh_interp(&bm->ldata, src,w, NULL, 2, vloop->data); 				
		l = l->radial_next;
	}while(l!=e1->l);
}


/* a wrapper for BME_SEMV that transfers element flags */ /*add custom data interpolation in here!*/
static BME_Vert *BME_split_edge(BME_Mesh *bm, BME_Vert *v, BME_Edge *e, BME_Edge **ne, float percent) {
	BME_Vert *nv, *v2;
	float len;

	v2 = BME_edge_getothervert(e,v);
	nv = BME_SEMV(bm,v,e,ne);
	if (nv == NULL) return NULL;
	VECSUB(nv->co,v2->co,v->co);
	len = len_v3(nv->co);
	VECADDFAC(nv->co,v->co,nv->co,len*percent);
	nv->flag = v->flag;
	nv->bweight = v->bweight;
	if (ne) {
		(*ne)->flag = e->flag;
		(*ne)->h = e->h;
		(*ne)->crease = e->crease;
		(*ne)->bweight = e->bweight;
	}
	/*v->nv->v2*/
	BME_data_facevert_edgesplit(bm,v2, v, nv, e, 0.75);	
	return nv;
}

static void BME_collapse_vert(BME_Mesh *bm, BME_Edge *ke, BME_Vert *kv, float fac){
	void *src[2];
	float w[2];
	BME_Loop *l=NULL, *kvloop=NULL, *tvloop=NULL;
	BME_Vert *tv = BME_edge_getothervert(ke,kv);

	w[0] = 1.0f - fac;
	w[1] = fac;

	if(ke->l){
		l = ke->l;
		do{
			if(l->v == tv && l->next->v == kv){
				tvloop = l;
				kvloop = l->next;

				src[0] = kvloop->data;
				src[1] = tvloop->data;
				CustomData_bmesh_interp(&bm->ldata, src,w, NULL, 2, kvloop->data); 								
			}
			l=l->radial_next;
		}while(l!=ke->l);
	}
	BME_JEKV(bm,ke,kv);
}



static int BME_bevel_is_split_vert(BME_Loop *l) {
	/* look for verts that have already been added to the edge when
	 * beveling other polys; this can be determined by testing the
	 * vert and the edges around it for originality
	 */
	if ((l->v->tflag1 & BME_BEVEL_ORIG)==0
			&& (l->e->tflag1 & BME_BEVEL_ORIG)
			&& (l->prev->e->tflag1 & BME_BEVEL_ORIG))
	{
		return 1;
	}
	return 0;
}

/* get a vector, vec, that points from v1->co to wherever makes sense to
 * the bevel operation as a whole based on the relationship between v1 and v2
 * (won't necessarily be a vec from v1->co to v2->co, though it probably will be);
 * the return value is -1 for failure, 0 if we used vert co's, and 1 if we used transform origins */
static int BME_bevel_get_vec(float *vec, BME_Vert *v1, BME_Vert *v2, BME_TransData_Head *td) {
	BME_TransData *vtd1, *vtd2;

	vtd1 = BME_get_transdata(td,v1);
	vtd2 = BME_get_transdata(td,v2);
	if (!vtd1 || !vtd2) {
		//printf("BME_bevel_get_vec() got called without proper BME_TransData\n");
		return -1;
	}

	/* compare the transform origins to see if we can use the vert co's;
	 * if they belong to different origins, then we will use the origins to determine
	 * the vector */
	if (compare_v3v3(vtd1->org,vtd2->org,0.000001f)) {
		VECSUB(vec,v2->co,v1->co);
		if (len_v3(vec) < 0.000001f) {
			mul_v3_fl(vec,0);
		}
		return 0;
	}
	else {
		VECSUB(vec,vtd2->org,vtd1->org);
		if (len_v3(vec) < 0.000001f) {
			mul_v3_fl(vec,0);
		}
		return 1;
	}
}

/* "Projects" a vector perpendicular to vec2 against vec1, such that
 * the projected vec1 + vec2 has a min distance of 1 from the "edge" defined by vec2.
 * note: the direction, is_forward, is used in conjunction with up_vec to determine
 * whether this is a convex or concave corner. If it is a concave corner, it will
 * be projected "backwards." If vec1 is before vec2, is_forward should be 0 (we are projecting backwards).
 * vec1 is the vector to project onto (expected to be normalized)
 * vec2 is the direction of projection (pointing away from vec1)
 * up_vec is used for orientation (expected to be normalized)
 * returns the length of the projected vector that lies along vec1 */
static float BME_bevel_project_vec(float *vec1, float *vec2, float *up_vec, int is_forward, BME_TransData_Head *td) {
	float factor, vec3[3], tmp[3],c1,c2;

	cross_v3_v3v3(tmp,vec1,vec2);
	normalize_v3(tmp);
	factor = dot_v3v3(up_vec,tmp);
	if ((factor > 0 && is_forward) || (factor < 0 && !is_forward)) {
		cross_v3_v3v3(vec3,vec2,tmp); /* hmm, maybe up_vec should be used instead of tmp */
	}
	else {
		cross_v3_v3v3(vec3,tmp,vec2); /* hmm, maybe up_vec should be used instead of tmp */
	}
	normalize_v3(vec3);
	c1 = dot_v3v3(vec3,vec1);
	c2 = dot_v3v3(vec1,vec1);
	if (fabs(c1) < 0.000001f || fabs(c2) < 0.000001f) {
		factor = 0.0f;
	}
	else {
		factor = c2/c1;
	}

	return factor;
}

/* BME_bevel_split_edge() is the main math work-house; its responsibilities are:
 * using the vert and the loop passed, get or make the split vert, set its coordinates
 * and transform properties, and set the max limits.
 * Finally, return the split vert. */
static BME_Vert *BME_bevel_split_edge(BME_Mesh *bm, BME_Vert *v, BME_Vert *v1, BME_Loop *l, float *up_vec, float value, BME_TransData_Head *td) {
	BME_TransData *vtd, *vtd1, *vtd2;
	BME_Vert *sv, *v2, *v3, *ov;
	BME_Loop *lv1, *lv2;
	BME_Edge *ne, *e1, *e2;
	float maxfactor, scale, len, dis, vec1[3], vec2[3], t_up_vec[3];
	int is_edge, forward, is_split_vert;

	if (l == NULL) {
		/* what you call operator overloading in C :)
		 * I wanted to use the same function for both wire edges and poly loops
		 * so... here we walk around edges to find the needed verts */
		forward = 1;
		is_split_vert = 0;
		if (v->e == NULL) {
			//printf("We can't split a loose vert's edge!\n");
			return NULL;
		}
		e1 = v->e; /* we just use the first two edges */
		e2 = BME_disk_nextedge(v->e, v);
		if (e1 == e2) {
			//printf("You need at least two edges to use BME_bevel_split_edge()\n");
			return NULL;
		}
		v2 = BME_edge_getothervert(e1, v);
		v3 = BME_edge_getothervert(e2, v);
		if (v1 != v2 && v1 != v3) {
			//printf("Error: more than 2 edges in v's disk cycle, or v1 does not share an edge with v\n");
			return NULL;
		}
		if (v1 == v2) {
			v2 = v3;
		}
		else {
			e1 = e2;
		}
		ov = BME_edge_getothervert(e1,v);
		sv = BME_split_edge(bm,v,e1,&ne,0);
		//BME_data_interp_from_verts(bm, v, ov, sv, 0.25); /*this is technically wrong...*/
		//BME_data_interp_from_faceverts(bm, v, ov, sv, 0.25);
		//BME_data_interp_from_faceverts(bm, ov, v, sv, 0.25);
		BME_assign_transdata(td, bm, sv, sv->co, sv->co, NULL, sv->co, 0, -1, -1, NULL); /* quick default */
		sv->tflag1 |= BME_BEVEL_BEVEL;
		ne->tflag1 = BME_BEVEL_ORIG; /* mark edge as original, even though it isn't */
		BME_bevel_get_vec(vec1,v1,v,td);
		BME_bevel_get_vec(vec2,v2,v,td);
		cross_v3_v3v3(t_up_vec,vec1,vec2);
		normalize_v3(t_up_vec);
		up_vec = t_up_vec;
	}
	else {
		/* establish loop direction */
		if (l->v == v) {
			forward = 1;
			lv1 = l->next;
			lv2 = l->prev;
			v1 = l->next->v;
			v2 = l->prev->v;
		}
		else if (l->next->v == v) {
			forward = 0;
			lv1 = l;
			lv2 = l->next->next;
			v1 = l->v;
			v2 = l->next->next->v;
		}
		else {
			//printf("ERROR: BME_bevel_split_edge() - v must be adjacent to l\n");
			return NULL;
		}

		if (BME_bevel_is_split_vert(lv1)) {
			is_split_vert = 1;
			sv = v1;
			if (forward) v1 = l->next->next->v;
			else v1 = l->prev->v;
		}
		else {
			is_split_vert = 0;
			ov = BME_edge_getothervert(l->e,v);
			sv = BME_split_edge(bm,v,l->e,&ne,0);
			//BME_data_interp_from_verts(bm, v, ov, sv, 0.25); /*this is technically wrong...*/
			//BME_data_interp_from_faceverts(bm, v, ov, sv, 0.25);
			//BME_data_interp_from_faceverts(bm, ov, v, sv, 0.25);
			BME_assign_transdata(td, bm, sv, sv->co, sv->co, NULL, sv->co, 0, -1, -1, NULL); /* quick default */
			sv->tflag1 |= BME_BEVEL_BEVEL;
			ne->tflag1 = BME_BEVEL_ORIG; /* mark edge as original, even though it isn't */
		}

		if (BME_bevel_is_split_vert(lv2)) {
			if (forward) v2 = lv2->prev->v;
			else v2 = lv2->next->v;
		}
	}

	is_edge = BME_bevel_get_vec(vec1,v,v1,td); /* get the vector we will be projecting onto */
	BME_bevel_get_vec(vec2,v,v2,td); /* get the vector we will be projecting parallel to */
	len = len_v3(vec1);
	normalize_v3(vec1);

	vtd = BME_get_transdata(td, sv);
	vtd1 = BME_get_transdata(td, v);
	vtd2 = BME_get_transdata(td,v1);

	if (vtd1->loc == NULL) {
		/* this is a vert with data only for calculating initial weights */
		if (vtd1->weight < 0) {
			vtd1->weight = 0;
		}
		scale = vtd1->weight/vtd1->factor;
		if (!vtd1->max) {
			vtd1->max = BME_new_transdata_float(td);
			*vtd1->max = -1;
		}
	}
	else {
		scale = vtd1->weight;
	}
	vtd->max = vtd1->max;

	if (is_edge && vtd1->loc != NULL) {
		maxfactor = vtd1->maxfactor;
	}
	else {
		maxfactor = scale*BME_bevel_project_vec(vec1,vec2,up_vec,forward,td);
		if (vtd->maxfactor > 0 && vtd->maxfactor < maxfactor) {
			maxfactor = vtd->maxfactor;
		}
	}

	dis = (v1->tflag1 & BME_BEVEL_ORIG)? len/3 : len/2;
	if (is_edge || dis > maxfactor*value) {
		dis = maxfactor*value;
	}
	VECADDFAC(sv->co,v->co,vec1,dis);
	VECSUB(vec1,sv->co,vtd1->org);
	dis = len_v3(vec1);
	normalize_v3(vec1);
	BME_assign_transdata(td, bm, sv, vtd1->org, vtd1->org, vec1, sv->co, dis, scale, maxfactor, vtd->max);

	return sv;
}

static float BME_bevel_set_max(BME_Vert *v1, BME_Vert *v2, float value, BME_TransData_Head *td) {
	BME_TransData *vtd1, *vtd2;
	float max, fac1, fac2, vec1[3], vec2[3], vec3[3];

	BME_bevel_get_vec(vec1,v1,v2,td);
	vtd1 = BME_get_transdata(td,v1);
	vtd2 = BME_get_transdata(td,v2);

	if (vtd1->loc == NULL) {
		fac1 = 0;
	}
	else {
		VECCOPY(vec2,vtd1->vec);
		mul_v3_fl(vec2,vtd1->factor);
		if (dot_v3v3(vec1, vec1)) {
			project_v3_v3v3(vec2,vec2,vec1);
			fac1 = len_v3(vec2)/value;
		}
		else {
			fac1 = 0;
		}
	}

	if (vtd2->loc == NULL) {
		fac2 = 0;
	}
	else {
		VECCOPY(vec3,vtd2->vec);
		mul_v3_fl(vec3,vtd2->factor);
		if (dot_v3v3(vec1, vec1)) {
			project_v3_v3v3(vec2,vec3,vec1);
			fac2 = len_v3(vec2)/value;
		}
		else {
			fac2 = 0;
		}
	}

	if (fac1 || fac2) {
		max = len_v3(vec1)/(fac1 + fac2);
		if (vtd1->max && (*vtd1->max < 0 || max < *vtd1->max)) {
			*vtd1->max = max;
		}
		if (vtd2->max && (*vtd2->max < 0 || max < *vtd2->max)) {
			*vtd2->max = max;
		}
	}
	else {
		max = -1;
	}

	return max;
}

static BME_Vert *BME_bevel_wire(BME_Mesh *bm, BME_Vert *v, float value, int res, int options, BME_TransData_Head *td) {
	BME_Vert *ov1, *ov2, *v1, *v2;

	ov1 = BME_edge_getothervert(v->e, v);
	ov2 = BME_edge_getothervert(BME_disk_nextedge(v->e, v), v);

	/* split the edges */
	v1 = BME_bevel_split_edge(bm,v,ov1,NULL,NULL,value,td);
	v1->tflag1 |= BME_BEVEL_NONMAN;
	v2 = BME_bevel_split_edge(bm,v,ov2,NULL,NULL,value,td);
	v2->tflag1 |= BME_BEVEL_NONMAN;

	if (value > 0.5) {
		BME_bevel_set_max(v1,ov1,value,td);
		BME_bevel_set_max(v2,ov2,value,td);
	}

	/* remove the original vert */
	if (res) {
		BME_JEKV(bm,v->e,v);
	}

	return v1;
}

static BME_Loop *BME_bevel_edge(BME_Mesh *bm, BME_Loop *l, float value, int options, float *up_vec, BME_TransData_Head *td) {
	BME_Vert *v1, *v2, *kv;
	BME_Loop *kl=NULL, *nl;
	BME_Edge *e;
	BME_Poly *f;

	f = l->f;
	e = l->e;

	if ((l->e->tflag1 & BME_BEVEL_BEVEL) == 0
		&& ((l->v->tflag1 & BME_BEVEL_BEVEL) || (l->next->v->tflag1 & BME_BEVEL_BEVEL)))
	{ /* sanity check */
		return l;
	}

	/* checks and operations for prev edge */
	/* first, check to see if this edge was inset previously */
	if ((l->prev->e->tflag1 & BME_BEVEL_ORIG) == 0
		&& (l->v->tflag1 & BME_BEVEL_NONMAN) == 0) {
		kl = l->prev->radial_next;
		if (kl->v == l->v) kl = kl->prev;
		else kl = kl->next;
		kv = l->v;
	}
	else {
		kv = NULL;
	}
	/* get/make the first vert to be used in SFME */
	if (l->v->tflag1 & BME_BEVEL_NONMAN){
		v1 = l->v;
	}
	else { /* we'll need to split the previous edge */
		v1 = BME_bevel_split_edge(bm,l->v,NULL,l->prev,up_vec,value,td);
	}
	/* if we need to clean up geometry... */
	if (kv) {
		l = l->next;
		if (kl->v == kv) {
			BME_split_face(bm,kl->f,kl->prev->v,kl->next->v,&nl,kl->prev->e);
			BME_JFKE(bm,((BME_Loop*)kl->prev->radial_next)->f,kl->f,kl->prev->e);
			BME_collapse_vert(bm, kl->e, kv, 1.0);
			//BME_JEKV(bm,kl->e,kv);
			
		}
		else {
			BME_split_face(bm,kl->f,kl->next->next->v,kl->v,&nl,kl->next->e);
			BME_JFKE(bm,((BME_Loop*)kl->next->radial_next)->f,kl->f,kl->next->e);
			BME_collapse_vert(bm, kl->e, kv, 1.0);
			//BME_JEKV(bm,kl->e,kv);
		}
		l = l->prev;
	}

	/* checks and operations for the next edge */
	/* first, check to see if this edge was inset previously  */
	if ((l->next->e->tflag1 & BME_BEVEL_ORIG) == 0
		&& (l->next->v->tflag1 & BME_BEVEL_NONMAN) == 0) {
		kl = l->next->radial_next;
		if (kl->v == l->next->v) kl = kl->prev;
		else kl = kl->next;
		kv = l->next->v;
	}
	else {
		kv = NULL;
	}
	/* get/make the second vert to be used in SFME */
	if (l->next->v->tflag1 & BME_BEVEL_NONMAN) {
		v2 = l->next->v;
	}
	else { /* we'll need to split the next edge */
		v2 = BME_bevel_split_edge(bm,l->next->v,NULL,l->next,up_vec,value,td);
	}
	/* if we need to clean up geometry... */
	if (kv) {
		if (kl->v == kv) {
			BME_split_face(bm,kl->f,kl->prev->v,kl->next->v,&nl,kl->prev->e);
			BME_JFKE(bm,((BME_Loop*)kl->prev->radial_next)->f,kl->f,kl->prev->e);
			BME_collapse_vert(bm, kl->e, kv, 1.0);
			//BME_JEKV(bm,kl->e,kv);
		}
		else {
			BME_split_face(bm,kl->f,kl->next->next->v,kl->v,&nl,kl->next->e);
			BME_JFKE(bm,((BME_Loop*)kl->next->radial_next)->f,kl->f,kl->next->e);
			BME_collapse_vert(bm, kl->e, kv, 1.0);
			//BME_JEKV(bm,kl->e,kv);
		}
	}

	if ((v1->tflag1 & BME_BEVEL_NONMAN)==0 || (v2->tflag1 & BME_BEVEL_NONMAN)==0) {
		BME_split_face(bm,f,v2,v1,&l,e);
		l->e->tflag1 = BME_BEVEL_BEVEL;
		l = l->radial_next;
	}

	if (l->f != f){
		//printf("Whoops! You got something out of order in BME_bevel_edge()!\n");
	}

	return l;
}

static BME_Loop *BME_bevel_vert(BME_Mesh *bm, BME_Loop *l, float value, int options, float *up_vec, BME_TransData_Head *td) {
	BME_Vert *v1, *v2;
	BME_Poly *f;

	/* get/make the first vert to be used in SFME */
	/* may need to split the previous edge */
	v1 = BME_bevel_split_edge(bm,l->v,NULL,l->prev,up_vec,value,td);

	/* get/make the second vert to be used in SFME */
	/* may need to split this edge (so move l) */
	l = l->prev;
	v2 = BME_bevel_split_edge(bm,l->next->v,NULL,l->next,up_vec,value,td);
	l = l->next->next;

	/* "cut off" this corner */
	f = BME_split_face(bm,l->f,v2,v1,NULL,l->e);

	return l;
}

/**
 *			BME_bevel_poly
 *
 *	Polygon inset tool:
 *
 *	Insets a polygon/face based on the tflag1's of its vertices
 *	and edges. Used by the bevel tool only, for now.
 *  The parameter "value" is the distance to inset (should be negative).
 *  The parameter "options" is not currently used.
 *
 *	Returns -
 *  A BME_Poly pointer to the resulting inner face.
*/
static BME_Poly *BME_bevel_poly(BME_Mesh *bm, BME_Poly *f, float value, int options, BME_TransData_Head *td) {
	BME_Loop *l, *ol;
	BME_TransData *vtd1, *vtd2;
	float up_vec[3], vec1[3], vec2[3], vec3[3], fac1, fac2, max = -1;
	int len, i;

	up_vec[0] = 0.0f;
	up_vec[1] = 0.0f;
	up_vec[2] = 0.0f;
	/* find a good normal for this face (there's better ways, I'm sure) */
	ol = f->loopbase;
	l = ol->next;
	for (i=0,ol=f->loopbase,l=ol->next; l->next!=ol; l=l->next) {
		BME_bevel_get_vec(vec1,l->next->v,ol->v,td);
		BME_bevel_get_vec(vec2,l->v,ol->v,td);
		cross_v3_v3v3(vec3,vec2,vec1);
		VECADD(up_vec,up_vec,vec3);
		i++;
	}
	mul_v3_fl(up_vec,1.0f/i);
	normalize_v3(up_vec);

	for (i=0,len=f->len; i<len; i++,l=l->next) {
		if ((l->e->tflag1 & BME_BEVEL_BEVEL) && (l->e->tflag1 & BME_BEVEL_ORIG)) {
			max = 1.0f;
			l = BME_bevel_edge(bm, l, value, options, up_vec, td);
		}
		else if ((l->v->tflag1 & BME_BEVEL_BEVEL) && (l->v->tflag1 & BME_BEVEL_ORIG) && (l->prev->e->tflag1 & BME_BEVEL_BEVEL) == 0) {
			max = 1.0f;
			l = BME_bevel_vert(bm, l, value, options, up_vec, td);
		}
	}

	/* max pass */
	if (value > 0.5 && max > 0) {
		max = -1;
		for (i=0,len=f->len; i<len; i++,l=l->next) {
			if ((l->e->tflag1 & BME_BEVEL_BEVEL) || (l->e->tflag1 & BME_BEVEL_ORIG)) {
				BME_bevel_get_vec(vec1,l->v,l->next->v,td);
				vtd1 = BME_get_transdata(td,l->v);
				vtd2 = BME_get_transdata(td,l->next->v);
				if (vtd1->loc == NULL) {
					fac1 = 0;
				}
				else {
					VECCOPY(vec2,vtd1->vec);
					mul_v3_fl(vec2,vtd1->factor);
					if (dot_v3v3(vec1, vec1)) {
						project_v3_v3v3(vec2,vec2,vec1);
						fac1 = len_v3(vec2)/value;
					}
					else {
						fac1 = 0;
					}
				}
				if (vtd2->loc == NULL) {
					fac2 = 0;
				}
				else {
					VECCOPY(vec3,vtd2->vec);
					mul_v3_fl(vec3,vtd2->factor);
					if (dot_v3v3(vec1, vec1)) {
						project_v3_v3v3(vec2,vec3,vec1);
						fac2 = len_v3(vec2)/value;
					}
					else {
						fac2 = 0;
					}
				}
				if (fac1 || fac2) {
					max = len_v3(vec1)/(fac1 + fac2);
					if (vtd1->max && (*vtd1->max < 0 || max < *vtd1->max)) {
						*vtd1->max = max;
					}
					if (vtd2->max && (*vtd2->max < 0 || max < *vtd2->max)) {
						*vtd2->max = max;
					}
				}
			}
		}
	}

	return l->f;
}

static void BME_bevel_add_vweight(BME_TransData_Head *td, BME_Mesh *bm, BME_Vert *v, float weight, float factor, int options) {
	BME_TransData *vtd;

	if (v->tflag1 & BME_BEVEL_NONMAN) return;
	v->tflag1 |= BME_BEVEL_BEVEL;
	if ( (vtd = BME_get_transdata(td, v)) ) {
		if (options & BME_BEVEL_EMIN) {
			vtd->factor = 1.0;
			if (vtd->weight < 0 || weight < vtd->weight) {
				vtd->weight = weight;
			}
		}
		else if (options & BME_BEVEL_EMAX) {
			vtd->factor = 1.0;
			if (weight > vtd->weight) {
				vtd->weight = weight;
			}
		}
		else if (vtd->weight < 0) {
			vtd->factor = factor;
			vtd->weight = weight;
		}
		else {
			vtd->factor += factor; /* increment number of edges with weights (will be averaged) */
			vtd->weight += weight; /* accumulate all the weights */
		}
	}
	else {
		/* we'll use vtd->loc == NULL to mark that this vert is not moving */
		vtd = BME_assign_transdata(td, bm, v, v->co, NULL, NULL, NULL, factor, weight, -1, NULL);
	}
}

static float BME_bevel_get_angle(BME_Mesh *bm, BME_Edge *e, BME_Vert *v) {
	BME_Vert *v1, *v2;
	BME_Loop *l1, *l2;
	float vec1[3], vec2[3], vec3[3], vec4[3];

	l1 = e->l;
	l2 = e->l->radial_next;
	if (l1->v == v) {
		v1 = l1->prev->v;
		v2 = l1->next->v;
	}
	else {
		v1 = l1->next->next->v;
		v2 = l1->v;
	}
	VECSUB(vec1,v1->co,v->co);
	VECSUB(vec2,v2->co,v->co);
	cross_v3_v3v3(vec3,vec1,vec2);

	l1 = l2;
	if (l1->v == v) {
		v1 = l1->prev->v;
		v2 = l1->next->v;
	}
	else {
		v1 = l1->next->next->v;
		v2 = l1->v;
	}
	VECSUB(vec1,v1->co,v->co);
	VECSUB(vec2,v2->co,v->co);
	cross_v3_v3v3(vec4,vec2,vec1);

	normalize_v3(vec3);
	normalize_v3(vec4);

	return dot_v3v3(vec3,vec4);
}
static int BME_face_sharededges(BME_Poly *f1, BME_Poly *f2){
	BME_Loop *l;
	int count = 0;
	
	l = f1->loopbase;
	do{
		if(BME_radial_find_face(l->e,f2)) count++;
		l = l->next;
	}while(l != f1->lbase);
	
	return count;
}
/**
 *			BME_bevel_initialize
 *
 *	Prepare the mesh for beveling:
 *
 *	Sets the tflag1's of the mesh elements based on the options passed.
 *
 *	Returns -
 *  A BME_Mesh pointer to the BMesh passed as a parameter.
*/
static BME_Mesh *BME_bevel_initialize(BME_Mesh *bm, int options, int defgrp_index, float angle, BME_TransData_Head *td) {
	BME_Vert *v;
	BME_Edge *e;
	BME_Poly *f;
	BME_TransData *vtd;
	MDeformVert *dvert;
	MDeformWeight *dw;
	int len;
	float weight, threshold;

	/* vert pass */
	for (v=bm->verts.first; v; v=v->next) {
		dvert = NULL;
		dw = NULL;
		v->tflag1 = BME_BEVEL_ORIG;
		/* originally coded, a vertex gets tagged with BME_BEVEL_BEVEL in this pass if
		 * the vert is manifold (or is shared by only two edges - wire bevel)
		 * BME_BEVEL_SELECT is passed and the vert has v->flag&SELECT or
		 * BME_BEVEL_VWEIGHT is passed, and the vert has a defgrp and weight
		 * BME_BEVEL_ANGLE is not passed
		 * BME_BEVEL_EWEIGHT is not passed
		 */
		/* originally coded, a vertex gets tagged with BME_BEVEL_NONMAN in this pass if
		 * the vert is loose, shared by multiple regions, or is shared by wire edges
		 * note: verts belonging to edges of open meshes are not tagged with BME_BEVEL_NONMAN
		 */
		/* originally coded, a vertex gets a transform weight set in this pass if
		 * BME_BEVEL_VWEIGHT is passed, and the vert has a defgrp and weight
		 */

		/* get disk cycle length */
		if (v->e == NULL) {
			len = 0;
		}
		else {
			len = BME_cycle_length(BME_disk_getpointer(v->e,v));
			/* we'll assign a default transform data to every vert (except the loose ones) */
			vtd = BME_assign_transdata(td, bm, v, v->co, v->co, NULL, NULL, 0, -1, -1, NULL);
		}

		/* check for non-manifold vert */
		if (BME_is_nonmanifold_vert(bm,v)) {
			v->tflag1 |= BME_BEVEL_NONMAN;
		}

		/* BME_BEVEL_BEVEL tests */
		if ((v->tflag1 & BME_BEVEL_NONMAN) == 0 || len == 2) { /* either manifold vert, or wire vert */
			if (((options & BME_BEVEL_SELECT) && (v->flag & SELECT))
				|| ((options & BME_BEVEL_WEIGHT) && (options & BME_BEVEL_VERT)) /* use weights for verts */
				|| ((options & BME_BEVEL_ANGLE) == 0
					&& (options & BME_BEVEL_SELECT) == 0
					&& (options & BME_BEVEL_WEIGHT) == 0))
			{
				if (options & BME_BEVEL_WEIGHT) {
					/* do vert weight stuff */
					//~ dvert = CustomData_em_get(&bm->vdata,v->data,CD_MDEFORMVERT);
					//~ if (!dvert) continue;
					//~ for (i = 0; i < dvert->totweight; ++i) {
						//~ if(dvert->dw[i].def_nr == defgrp_index) {
							//~ dw = &dvert->dw[i];
							//~ break;
						//~ }
					//~ }
					//~ if (!dw || dw->weight == 0.0) continue;
					if (v->bweight == 0.0) continue;
					vtd = BME_assign_transdata(td, bm, v, v->co, v->co, NULL, NULL, 1.0, v->bweight, -1, NULL);
					v->tflag1 |= BME_BEVEL_BEVEL;
				}
				else {
					vtd = BME_assign_transdata(td, bm, v, v->co, v->co, NULL, NULL, 1.0, 1.0, -1, NULL);
					v->tflag1 |= BME_BEVEL_BEVEL;
				}
			}
		}
	}

	/* edge pass */
	threshold = (float)cos((angle + 0.00001) * M_PI / 180.0);
	for (e=bm->edges.first; e; e=e->next) {
		e->tflag1 = BME_BEVEL_ORIG;
		weight = 0.0;
		/* originally coded, an edge gets tagged with BME_BEVEL_BEVEL in this pass if
		 * BME_BEVEL_VERT is not set
		 * the edge is manifold (shared by exactly two faces)
		 * BME_BEVEL_SELECT is passed and the edge has e->flag&SELECT or
		 * BME_BEVEL_EWEIGHT is passed, and the edge has the crease set or
		 * BME_BEVEL_ANGLE is passed, and the edge is sharp enough
		 * BME_BEVEL_VWEIGHT is passed, and both verts are set for bevel
		 */
		/* originally coded, a vertex gets tagged with BME_BEVEL_BEVEL in this pass if
		 * the vert belongs to the edge
		 * the vert is not tagged with BME_BEVEL_NONMAN
		 * the edge is eligible for bevel (even if BME_BEVEL_VERT is set, or the edge is shared by less than 2 faces)
		 */
		/* originally coded, a vertex gets a transform weight set in this pass if
		 * the vert belongs to the edge
		 * the edge has a weight
		 */
		/* note: edge weights are cumulative at the verts,
		 * i.e. the vert's weight is the average of the weights of its weighted edges
		 */

		if (e->l == NULL) {
			len = 0;
			e->v1->tflag1 |= BME_BEVEL_NONMAN;
			e->v2->tflag1 |= BME_BEVEL_NONMAN;
		}
		else {
			len = BME_cycle_length(&(e->l->radial));
		}

		if (len > 2) {
			/* non-manifold edge of the worst kind */
			continue;
		}

		if ((options & BME_BEVEL_SELECT) && (e->flag & SELECT)) {
			weight = 1.0;
			/* stupid editmode doesn't always flush selections, or something */
			e->v1->flag |= SELECT;
			e->v2->flag |= SELECT;
		}
		else if ((options & BME_BEVEL_WEIGHT) && (options & BME_BEVEL_VERT) == 0) {
			weight = e->bweight;
		}
		else if (options & BME_BEVEL_ANGLE) {
			if ((e->v1->tflag1 & BME_BEVEL_NONMAN) == 0 && BME_bevel_get_angle(bm,e,e->v1) < threshold) {
				e->tflag1 |= BME_BEVEL_BEVEL;
				e->v1->tflag1 |= BME_BEVEL_BEVEL;
				BME_bevel_add_vweight(td, bm, e->v1, 1.0, 1.0, options);
			}
			else {
				BME_bevel_add_vweight(td, bm, e->v1, 0.0, 1.0, options);
			}
			if ((e->v2->tflag1 & BME_BEVEL_NONMAN) == 0 && BME_bevel_get_angle(bm,e,e->v2) < threshold) {
				e->tflag1 |= BME_BEVEL_BEVEL;
				e->v2->tflag1 |= BME_BEVEL_BEVEL;
				BME_bevel_add_vweight(td, bm, e->v2, 1.0, 1.0, options);
			}
			else {
				BME_bevel_add_vweight(td, bm, e->v2, 0.0, 1.0, options);
			}
		}
		//~ else if ((options & BME_BEVEL_VWEIGHT) && (options & BME_BEVEL_VERT) == 0) {
			//~ if ((e->v1->tflag1 & BME_BEVEL_BEVEL) && (e->v2->tflag1 & BME_BEVEL_BEVEL)) {
				//~ e->tflag1 |= BME_BEVEL_BEVEL;
			//~ }
		//~ }
		else if ((options & BME_BEVEL_SELECT) == 0
			&& (options & BME_BEVEL_VERT) == 0)
		{
			weight = 1.0;
		}

		if (weight > 0.0) {
			e->tflag1 |= BME_BEVEL_BEVEL;
			BME_bevel_add_vweight(td, bm, e->v1, weight, 1.0, options);
			BME_bevel_add_vweight(td, bm, e->v2, weight, 1.0, options);
		}

		if (len != 2 || options & BME_BEVEL_VERT) {
			e->tflag1 &= ~BME_BEVEL_BEVEL;
		}
	}

	/* face pass */
	for (f=bm->polys.first; f; f=f->next) f->tflag1 = BME_BEVEL_ORIG;

	/*clean up edges with 2 faces that share more than one edge*/
	for (e=bm->edges.first; e; e=e->next){
		if(e->tflag1 & BME_BEVEL_BEVEL){
			int count = 0;
			count = BME_face_sharededges(e->l->f, ((BME_Loop*)e->l->radial_next)->f);
			if(count > 1){
				e->tflag1 &= ~BME_BEVEL_BEVEL;
			}	
		}
	}

	return bm;
}

/* tags all elements as originals */
static BME_Mesh *BME_bevel_reinitialize(BME_Mesh *bm) {
	BME_Vert *v;
	BME_Edge *e;
	BME_Poly *f;

	for (v = bm->verts.first; v; v=v->next) {
		v->tflag1 |= BME_BEVEL_ORIG;
	}

	for (e=bm->edges.first; e; e=e->next) {
		e->tflag1 |= BME_BEVEL_ORIG;
	}

	for (f=bm->polys.first; f; f=f->next) {
		f->tflag1 |= BME_BEVEL_ORIG;
	}

	return bm;
}

/**
 *			BME_bevel_mesh
 *
 *	Mesh beveling tool:
 *
 *	Bevels an entire mesh. It currently uses the tflag1's of
 *	its vertices and edges to track topological changes.
 *  The parameter "value" is the distance to inset (should be negative).
 *  The parameter "options" is not currently used.
 *
 *	Returns -
 *  A BME_Mesh pointer to the BMesh passed as a parameter.
*/

static void bmesh_dissolve_disk(BME_Mesh *bm, BME_Vert *v){
	BME_Poly *f;
	BME_Edge *e;
	int done, len;
	
	if(v->e){
		done = 0;
		while(!done){
			done = 1;
			e = v->e; /*loop the edge looking for a edge to dissolve*/
			do{
				f = NULL;
				len = BME_cycle_length(&(e->l->radial));
				if(len == 2){
					f = BME_JFKE_safe(bm,e->l->f, ((BME_Loop*)(e->l->radial_next))->f, e);
				}
				if(f){ 
					done = 0;
					break;
				}
				e = BME_disk_nextedge(e,v);
			}while(e != v->e);
		}
		BME_collapse_vert(bm, v->e, v, 1.0);
		//BME_JEKV(bm,v->e,v);
	}
}
static BME_Mesh *BME_bevel_mesh(BME_Mesh *bm, float value, int res, int options, int defgrp_index, BME_TransData_Head *td) {
	BME_Vert *v, *nv;
	BME_Edge *e, *oe;
	BME_Loop *l, *l2;
	BME_Poly *f;
	unsigned int i, len;

	for (f=bm->polys.first; f; f=f->next) {
		if(f->tflag1 & BME_BEVEL_ORIG) {
			BME_bevel_poly(bm,f,value,options,td);
		}
	}

	/* here we will loop through all the verts to clean up the left over geometry */
	/* crazy idea. when res == 0, don't remove the original geometry */
	for (v = bm->verts.first; v; /* we may kill v, so increment in-loop */) {
		nv = v->next;
		if ((v->tflag1 & BME_BEVEL_NONMAN) && (v->tflag1 & BME_BEVEL_BEVEL) && (v->tflag1 & BME_BEVEL_ORIG)) {
			v = BME_bevel_wire(bm, v, value, res, options, td);
		}
		else if (res && ((v->tflag1 & BME_BEVEL_BEVEL) && (v->tflag1 & BME_BEVEL_ORIG))) {
			int count = 0;
			/* first, make sure we're not sitting on an edge to be removed */
			oe = v->e;
			e = BME_disk_nextedge(oe,v);
			while ((e->tflag1 & BME_BEVEL_BEVEL) && (e->tflag1 & BME_BEVEL_ORIG)) {
				e = BME_disk_nextedge(e,v);
				if (e == oe) {
					//printf("Something's wrong! We can't remove every edge here!\n");
					break;
				}
			}
			/* look for original edges, and remove them */
			oe = e;
			while ( (e = BME_disk_next_edgeflag(oe, v, 0, BME_BEVEL_ORIG | BME_BEVEL_BEVEL)) ) {
				count++;
				/* join the faces (we'll split them later) */
				f = BME_JFKE_safe(bm,e->l->f,((BME_Loop*)e->l->radial_next)->f,e);
				if (!f){
					//printf("Non-manifold geometry not getting tagged right?\n");
				}
			}

			/*need to do double check *before* you bevel to make sure that manifold edges are for two faces that share only *one* edge to make sure it doesnt hang here!*/


			/* all original edges marked to be beveled have been removed;
			 * now we need to link up the edges for this "corner" */
			len = BME_cycle_length(BME_disk_getpointer(v->e, v));
			for (i=0,e=v->e; i < len; i++,e=BME_disk_nextedge(e,v)) {
				l = e->l;
				l2 = l->radial_next;
				if (l->v != v) l = l->next;
				if (l2->v != v) l2 = l2->next;
				/* look for faces that have had the original edges removed via JFKE */
				if (l->f->len > 3) {
					BME_split_face(bm,l->f,l->next->v,l->prev->v,&l,l->e); /* clip this corner off */
					if (len > 2) {
						l->e->tflag1 |= BME_BEVEL_BEVEL;
					}
				}
				if (l2->f->len > 3) {
					BME_split_face(bm,l2->f,l2->next->v,l2->prev->v,&l,l2->e); /* clip this corner off */
					if (len > 2) {
						l->e->tflag1 |= BME_BEVEL_BEVEL;
					}
				}
			}
			bmesh_dissolve_disk(bm, v);
		}
		v = nv;
	}

	return bm;
}

static BME_Mesh *BME_tesselate(BME_Mesh *bm) {
	BME_Loop *l, *nextloop;
	BME_Poly *f;

	for (f=bm->polys.first; f; f=f->next) {
		l = f->loopbase;
		while (l->f->len > 4) {
			nextloop = l->next->next->next;
			/* make a quad */
			BME_split_face(bm,l->f,l->v,nextloop->v,NULL,l->e);
			l = nextloop;
		}
	}
	return bm;
}


/*Main bevel function:
	Should be only one exported

*/

/* options that can be passed:
 * BME_BEVEL_VWEIGHT	<---- v, Look at vertex weights; use defgrp_index if option is present
 * BME_BEVEL_SELECT		<---- v,e, check selection for verts and edges
 * BME_BEVEL_ANGLE		<---- v,e, don't bevel-tag verts - tag verts per edge
 * BME_BEVEL_VERT		<---- e, don't tag edges
 * BME_BEVEL_EWEIGHT	<---- e, use crease flag for now
 * BME_BEVEL_PERCENT	<---- Will need to think about this one; will probably need to incorporate into actual bevel routine
 * BME_BEVEL_RADIUS		<---- Will need to think about this one; will probably need to incorporate into actual bevel routine
 * All weights/limits are stored per-vertex
 */
BME_Mesh *BME_bevel(BME_Mesh *bm, float value, int res, int options, int defgrp_index, float angle, BME_TransData_Head **rtd) {
	BME_Vert *v;
	BME_TransData_Head *td;
	BME_TransData *vtd;
	int i;
	float fac=1, d;

	td = BME_init_transdata(BLI_MEMARENA_STD_BUFSIZE);

	BME_bevel_initialize(bm, options, defgrp_index, angle, td);

	/* recursion math courtesy of Martin Poirier (theeth) */
	for (i=0; i<res-1; i++) {
		if (i==0) fac += 1.0f/3.0f; else fac += 1.0f/(3 * i * 2.0f);
	}
	d = 1.0f/fac;
	/* crazy idea. if res == 0, don't remove original geometry */
	for (i=0; i<res || (res==0 && i==0); i++) {
		if (i != 0) BME_bevel_reinitialize(bm);
		BME_model_begin(bm);
		BME_bevel_mesh(bm,d,res,options,defgrp_index,td);
		BME_model_end(bm);
		if (i==0) d /= 3; else d /= 2;
	}

	BME_tesselate(bm);

	if (rtd) {
		*rtd = td;
		return bm;
	}

	/* transform pass */
	for (v = bm->verts.first; v; v=v->next) {
		if ( (vtd = BME_get_transdata(td, v)) ) {
			if (vtd->max && (*vtd->max > 0 && value > *vtd->max)) {
				d = *vtd->max;
			}
			else {
				d = value;
			}
			VECADDFAC(v->co,vtd->org,vtd->vec,vtd->factor*d);
		}
		v->tflag1 = 0;
	}

	BME_free_transdata(td);
	return bm;
}
#endif<|MERGE_RESOLUTION|>--- conflicted
+++ resolved
@@ -41,11 +41,7 @@
 
 #include "BKE_bmesh.h"
 #include "BLI_math.h"
-<<<<<<< HEAD
-#include "BLI_blenlib.h"
 #include "BLI_cellalloc.h"
-=======
->>>>>>> 7f083c45
 
 /*split this all into a seperate bevel.c file in src*/
 
