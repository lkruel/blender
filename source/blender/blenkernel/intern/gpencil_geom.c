/*
 * This program is free software; you can redistribute it and/or
 * modify it under the terms of the GNU General Public License
 * as published by the Free Software Foundation; either version 2
 * of the License, or (at your option) any later version.
 *
 * This program is distributed in the hope that it will be useful,
 * but WITHOUT ANY WARRANTY; without even the implied warranty of
 * MERCHANTABILITY or FITNESS FOR A PARTICULAR PURPOSE.  See the
 * GNU General Public License for more details.
 *
 * You should have received a copy of the GNU General Public License
 * along with this program; if not, write to the Free Software Foundation,
 * Inc., 51 Franklin Street, Fifth Floor, Boston, MA 02110-1301, USA.
 *
 * The Original Code is Copyright (C) 2008, Blender Foundation
 * This is a new part of Blender
 */

/** \file
 * \ingroup bke
 */

#include <math.h>
#include <stddef.h>
#include <stdio.h>
#include <stdlib.h>
#include <string.h>

#include "CLG_log.h"

#include "MEM_guardedalloc.h"

#include "BLI_blenlib.h"
#include "BLI_ghash.h"
#include "BLI_hash.h"
#include "BLI_heap.h"
#include "BLI_math_vector.h"
#include "BLI_polyfill_2d.h"

#include "BLT_translation.h"

#include "DNA_gpencil_modifier_types.h"
#include "DNA_gpencil_types.h"
#include "DNA_material_types.h"
#include "DNA_mesh_types.h"
#include "DNA_meshdata_types.h"
#include "DNA_scene_types.h"
#include "DNA_screen_types.h"

#include "BLT_translation.h"

#include "BKE_context.h"
#include "BKE_deform.h"
#include "BKE_gpencil.h"
#include "BKE_gpencil_curve.h"
#include "BKE_gpencil_geom.h"
#include "BKE_main.h"
#include "BKE_material.h"
#include "BKE_object.h"

#include "DEG_depsgraph_query.h"

/* GP Object - Boundbox Support */
/**
 *Get min/max coordinate bounds for single stroke.
 * \param gps: Grease pencil stroke
 * \param use_select: Include only selected points
 * \param r_min: Result minimum coordinates
 * \param r_max: Result maximum coordinates
 * \return True if it was possible to calculate
 */
bool BKE_gpencil_stroke_minmax(const bGPDstroke *gps,
                               const bool use_select,
                               float r_min[3],
                               float r_max[3])
{
  const bGPDspoint *pt;
  int i;
  bool changed = false;

  if (ELEM(NULL, gps, r_min, r_max)) {
    return false;
  }

  for (i = 0, pt = gps->points; i < gps->totpoints; i++, pt++) {
    if ((use_select == false) || (pt->flag & GP_SPOINT_SELECT)) {
      minmax_v3v3_v3(r_min, r_max, &pt->x);
      changed = true;
    }
  }
  return changed;
}

/**
 * Get min/max bounds of all strokes in grease pencil data-block.
 * \param gpd: Grease pencil datablock
 * \param r_min: Result minimum coordinates
 * \param r_max: Result maximum coordinates
 * \return True if it was possible to calculate
 */
bool BKE_gpencil_data_minmax(const bGPdata *gpd, float r_min[3], float r_max[3])
{
  bool changed = false;

  INIT_MINMAX(r_min, r_max);

  if (gpd == NULL) {
    return changed;
  }

  LISTBASE_FOREACH (bGPDlayer *, gpl, &gpd->layers) {
    bGPDframe *gpf = gpl->actframe;

    if (gpf != NULL) {
      LISTBASE_FOREACH (bGPDstroke *, gps, &gpf->strokes) {
        changed |= BKE_gpencil_stroke_minmax(gps, false, r_min, r_max);
      }
    }
  }

  return changed;
}

/**
 * Compute center of bounding box.
 * \param gpd: Grease pencil data-block
 * \param r_centroid: Location of the center
 */
void BKE_gpencil_centroid_3d(bGPdata *gpd, float r_centroid[3])
{
  float min[3], max[3], tot[3];

  BKE_gpencil_data_minmax(gpd, min, max);

  add_v3_v3v3(tot, min, max);
  mul_v3_v3fl(r_centroid, tot, 0.5f);
}

/**
 * Compute stroke bounding box.
 * \param gps: Grease pencil Stroke
 */
void BKE_gpencil_stroke_boundingbox_calc(bGPDstroke *gps)
{
  INIT_MINMAX(gps->boundbox_min, gps->boundbox_max);
  BKE_gpencil_stroke_minmax(gps, false, gps->boundbox_min, gps->boundbox_max);
}

/**
 * Create bounding box values.
 * \param ob: Grease pencil object
 */
static void boundbox_gpencil(Object *ob)
{
  BoundBox *bb;
  bGPdata *gpd;
  float min[3], max[3];

  if (ob->runtime.bb == NULL) {
    ob->runtime.bb = MEM_callocN(sizeof(BoundBox), "GPencil boundbox");
  }

  bb = ob->runtime.bb;
  gpd = ob->data;

  if (!BKE_gpencil_data_minmax(gpd, min, max)) {
    min[0] = min[1] = min[2] = -1.0f;
    max[0] = max[1] = max[2] = 1.0f;
  }

  BKE_boundbox_init_from_minmax(bb, min, max);

  bb->flag &= ~BOUNDBOX_DIRTY;
}

/**
 * Get grease pencil object bounding box.
 * \param ob: Grease pencil object
 * \return Bounding box
 */
BoundBox *BKE_gpencil_boundbox_get(Object *ob)
{
  if (ELEM(NULL, ob, ob->data)) {
    return NULL;
  }

  bGPdata *gpd = (bGPdata *)ob->data;
  if ((ob->runtime.bb) && ((gpd->flag & GP_DATA_CACHE_IS_DIRTY) == 0)) {
    return ob->runtime.bb;
  }

  boundbox_gpencil(ob);

  Object *ob_orig = (Object *)DEG_get_original_id(&ob->id);
  /* Update orig object's boundbox with re-computed evaluated values. This function can be
   * called with the evaluated object and need update the original object bound box data
   * to keep both values synchronized. */
  if (!ELEM(ob_orig, NULL, ob)) {
    if (ob_orig->runtime.bb == NULL) {
      ob_orig->runtime.bb = MEM_callocN(sizeof(BoundBox), "GPencil boundbox");
    }
    for (int i = 0; i < 8; i++) {
      copy_v3_v3(ob_orig->runtime.bb->vec[i], ob->runtime.bb->vec[i]);
    }
  }

  return ob->runtime.bb;
}

/* ************************************************** */

static int stroke_march_next_point(const bGPDstroke *gps,
                                   const int index_next_pt,
                                   const float *current,
                                   const float dist,
                                   float *result,
                                   float *pressure,
                                   float *strength,
                                   float *vert_color,
                                   float *ratio_result,
                                   int *index_from,
                                   int *index_to)
{
  float remaining_till_next = 0.0f;
  float remaining_march = dist;
  float step_start[3];
  float point[3];
  int next_point_index = index_next_pt;
  bGPDspoint *pt = NULL;

  if (!(next_point_index < gps->totpoints)) {
    return -1;
  }

  copy_v3_v3(step_start, current);
  pt = &gps->points[next_point_index];
  copy_v3_v3(point, &pt->x);
  remaining_till_next = len_v3v3(point, step_start);

  while (remaining_till_next < remaining_march) {
    remaining_march -= remaining_till_next;
    pt = &gps->points[next_point_index];
    copy_v3_v3(point, &pt->x);
    copy_v3_v3(step_start, point);
    next_point_index++;
    if (!(next_point_index < gps->totpoints)) {
      next_point_index = gps->totpoints - 1;
      break;
    }
    pt = &gps->points[next_point_index];
    copy_v3_v3(point, &pt->x);
    remaining_till_next = len_v3v3(point, step_start);
  }
  if (remaining_till_next < remaining_march) {
    pt = &gps->points[next_point_index];
    copy_v3_v3(result, &pt->x);
    *pressure = gps->points[next_point_index].pressure;
    *strength = gps->points[next_point_index].strength;
    memcpy(vert_color, gps->points[next_point_index].vert_color, sizeof(float[4]));

    *index_from = next_point_index - 1;
    *index_to = next_point_index;
    *ratio_result = 1.0f;

    return 0;
  }

  float ratio = remaining_march / remaining_till_next;
  interp_v3_v3v3(result, step_start, point, ratio);
  *pressure = interpf(
      gps->points[next_point_index].pressure, gps->points[next_point_index - 1].pressure, ratio);
  *strength = interpf(
      gps->points[next_point_index].strength, gps->points[next_point_index - 1].strength, ratio);
  interp_v4_v4v4(vert_color,
                 gps->points[next_point_index - 1].vert_color,
                 gps->points[next_point_index].vert_color,
                 ratio);

  *index_from = next_point_index - 1;
  *index_to = next_point_index;
  *ratio_result = ratio;

  return next_point_index;
}

static int stroke_march_next_point_no_interp(const bGPDstroke *gps,
                                             const int index_next_pt,
                                             const float *current,
                                             const float dist,
                                             float *result)
{
  float remaining_till_next = 0.0f;
  float remaining_march = dist;
  float step_start[3];
  float point[3];
  int next_point_index = index_next_pt;
  bGPDspoint *pt = NULL;

  if (!(next_point_index < gps->totpoints)) {
    return -1;
  }

  copy_v3_v3(step_start, current);
  pt = &gps->points[next_point_index];
  copy_v3_v3(point, &pt->x);
  remaining_till_next = len_v3v3(point, step_start);

  while (remaining_till_next < remaining_march) {
    remaining_march -= remaining_till_next;
    pt = &gps->points[next_point_index];
    copy_v3_v3(point, &pt->x);
    copy_v3_v3(step_start, point);
    next_point_index++;
    if (!(next_point_index < gps->totpoints)) {
      next_point_index = gps->totpoints - 1;
      break;
    }
    pt = &gps->points[next_point_index];
    copy_v3_v3(point, &pt->x);
    remaining_till_next = len_v3v3(point, step_start);
  }
  if (remaining_till_next < remaining_march) {
    pt = &gps->points[next_point_index];
    copy_v3_v3(result, &pt->x);
    return 0;
  }

  float ratio = remaining_march / remaining_till_next;
  interp_v3_v3v3(result, step_start, point, ratio);
  return next_point_index;
}

static int stroke_march_count(const bGPDstroke *gps, const float dist)
{
  int point_count = 0;
  float point[3];
  int next_point_index = 1;
  bGPDspoint *pt = NULL;

  pt = &gps->points[0];
  copy_v3_v3(point, &pt->x);
  point_count++;

  while ((next_point_index = stroke_march_next_point_no_interp(
              gps, next_point_index, point, dist, point)) > -1) {
    point_count++;
    if (next_point_index == 0) {
      break; /* last point finished */
    }
  }
  return point_count;
}

static void stroke_defvert_create_nr_list(MDeformVert *dv_list,
                                          int count,
                                          ListBase *result,
                                          int *totweight)
{
  LinkData *ld;
  MDeformVert *dv;
  MDeformWeight *dw;
  int i, j;
  int tw = 0;
  for (i = 0; i < count; i++) {
    dv = &dv_list[i];

    /* find def_nr in list, if not exist, then create one */
    for (j = 0; j < dv->totweight; j++) {
      bool found = false;
      dw = &dv->dw[j];
      for (ld = result->first; ld; ld = ld->next) {
        if (ld->data == POINTER_FROM_INT(dw->def_nr)) {
          found = true;
          break;
        }
      }
      if (!found) {
        ld = MEM_callocN(sizeof(LinkData), "def_nr_item");
        ld->data = POINTER_FROM_INT(dw->def_nr);
        BLI_addtail(result, ld);
        tw++;
      }
    }
  }

  *totweight = tw;
}

static MDeformVert *stroke_defvert_new_count(int count, int totweight, ListBase *def_nr_list)
{
  int i, j;
  LinkData *ld;
  MDeformVert *dst = MEM_mallocN(count * sizeof(MDeformVert), "new_deformVert");

  for (i = 0; i < count; i++) {
    dst[i].dw = MEM_mallocN(sizeof(MDeformWeight) * totweight, "new_deformWeight");
    dst[i].totweight = totweight;
    j = 0;
    /* re-assign deform groups */
    for (ld = def_nr_list->first; ld; ld = ld->next) {
      dst[i].dw[j].def_nr = POINTER_AS_INT(ld->data);
      j++;
    }
  }

  return dst;
}

static void stroke_interpolate_deform_weights(
    bGPDstroke *gps, int index_from, int index_to, float ratio, MDeformVert *vert)
{
  const MDeformVert *vl = &gps->dvert[index_from];
  const MDeformVert *vr = &gps->dvert[index_to];

  for (int i = 0; i < vert->totweight; i++) {
    float wl = BKE_defvert_find_weight(vl, vert->dw[i].def_nr);
    float wr = BKE_defvert_find_weight(vr, vert->dw[i].def_nr);
    vert->dw[i].weight = interpf(wr, wl, ratio);
  }
}

/**
 * Resample a stroke
 * \param gpd: Grease pencil data-block
 * \param gps: Stroke to sample
 * \param dist: Distance of one segment
 */
bool BKE_gpencil_stroke_sample(bGPdata *gpd, bGPDstroke *gps, const float dist, const bool select)
{
  bGPDspoint *pt = gps->points;
  bGPDspoint *pt1 = NULL;
  bGPDspoint *pt2 = NULL;
  LinkData *ld;
  ListBase def_nr_list = {0};

  if (gps->totpoints < 2 || dist < FLT_EPSILON) {
    return false;
  }
  /* TODO: Implement feature point preservation. */
  int count = stroke_march_count(gps, dist);

  bGPDspoint *new_pt = MEM_callocN(sizeof(bGPDspoint) * count, "gp_stroke_points_sampled");
  MDeformVert *new_dv = NULL;

  int result_totweight;

  if (gps->dvert != NULL) {
    stroke_defvert_create_nr_list(gps->dvert, gps->totpoints, &def_nr_list, &result_totweight);
    new_dv = stroke_defvert_new_count(count, result_totweight, &def_nr_list);
  }

  int next_point_index = 1;
  int i = 0;
  float pressure, strength, ratio_result;
  float vert_color[4];
  int index_from, index_to;
  float last_coord[3];

  /*  1st point is always at the start */
  pt1 = &gps->points[0];
  copy_v3_v3(last_coord, &pt1->x);
  pt2 = &new_pt[i];
  copy_v3_v3(&pt2->x, last_coord);
  new_pt[i].pressure = pt[0].pressure;
  new_pt[i].strength = pt[0].strength;
  memcpy(new_pt[i].vert_color, pt[0].vert_color, sizeof(float[4]));
  if (select) {
    new_pt[i].flag |= GP_SPOINT_SELECT;
  }
  i++;

  if (new_dv) {
    stroke_interpolate_deform_weights(gps, 0, 0, 0, &new_dv[0]);
  }

  /* The rest. */
  while ((next_point_index = stroke_march_next_point(gps,
                                                     next_point_index,
                                                     last_coord,
                                                     dist,
                                                     last_coord,
                                                     &pressure,
                                                     &strength,
                                                     vert_color,
                                                     &ratio_result,
                                                     &index_from,
                                                     &index_to)) > -1) {
    pt2 = &new_pt[i];
    copy_v3_v3(&pt2->x, last_coord);
    new_pt[i].pressure = pressure;
    new_pt[i].strength = strength;
    memcpy(new_pt[i].vert_color, vert_color, sizeof(float[4]));
    if (select) {
      new_pt[i].flag |= GP_SPOINT_SELECT;
    }

    if (new_dv) {
      stroke_interpolate_deform_weights(gps, index_from, index_to, ratio_result, &new_dv[i]);
    }

    i++;
    if (next_point_index == 0) {
      break; /* last point finished */
    }
  }

  gps->points = new_pt;
  /* Free original vertex list. */
  MEM_freeN(pt);

  if (new_dv) {
    /* Free original weight data. */
    BKE_gpencil_free_stroke_weights(gps);
    MEM_freeN(gps->dvert);
    while ((ld = BLI_pophead(&def_nr_list))) {
      MEM_freeN(ld);
    }

    gps->dvert = new_dv;
  }

  gps->totpoints = i;

  /* Calc geometry data. */
  BKE_gpencil_stroke_geometry_update(gpd, gps);

  return true;
}

/**
 * Backbone stretch similar to Freestyle.
 * \param gps: Stroke to sample
 * \param dist: Distance of one segment
 * \param tip_length: Ignore tip jittering, set zero to use default value.
 */
bool BKE_gpencil_stroke_stretch(bGPDstroke *gps, const float dist, const float tip_length)
{
  bGPDspoint *pt = gps->points, *last_pt, *second_last, *next_pt;
  float threshold = (tip_length == 0 ? 0.001f : tip_length);

  if (gps->totpoints < 2 || dist < FLT_EPSILON) {
    return false;
  }

  last_pt = &pt[gps->totpoints - 1];
  second_last = &pt[gps->totpoints - 2];
  next_pt = &pt[1];

  float len1 = 0.0f;
  float len2 = 0.0f;

  int i = 1;
  while (len1 < threshold && gps->totpoints > i) {
    next_pt = &pt[i];
    len1 = len_v3v3(&next_pt->x, &pt->x);
    i++;
  }

  i = 2;
  while (len2 < threshold && gps->totpoints >= i) {
    second_last = &pt[gps->totpoints - i];
    len2 = len_v3v3(&last_pt->x, &second_last->x);
    i++;
  }

  float extend1 = (len1 + dist) / len1;
  float extend2 = (len2 + dist) / len2;

  float result1[3], result2[3];

  interp_v3_v3v3(result1, &next_pt->x, &pt->x, extend1);
  interp_v3_v3v3(result2, &second_last->x, &last_pt->x, extend2);

  copy_v3_v3(&pt->x, result1);
  copy_v3_v3(&last_pt->x, result2);

  return true;
}

/**
 * Trim stroke to needed segments
 * \param gps: Target stroke
 * \param index_from: the index of the first point to be used in the trimmed result
 * \param index_to: the index of the last point to be used in the trimmed result
 */
bool BKE_gpencil_stroke_trim_points(bGPDstroke *gps, const int index_from, const int index_to)
{
  bGPDspoint *pt = gps->points, *new_pt;
  MDeformVert *dv, *new_dv;

  const int new_count = index_to - index_from + 1;

  if (new_count >= gps->totpoints) {
    return false;
  }

  if (new_count == 1) {
    BKE_gpencil_free_stroke_weights(gps);
    MEM_freeN(gps->points);
    gps->points = NULL;
    gps->dvert = NULL;
    gps->totpoints = 0;
    return false;
  }

  new_pt = MEM_callocN(sizeof(bGPDspoint) * new_count, "gp_stroke_points_trimmed");

  for (int i = 0; i < new_count; i++) {
    memcpy(&new_pt[i], &pt[i + index_from], sizeof(bGPDspoint));
  }

  if (gps->dvert) {
    new_dv = MEM_callocN(sizeof(MDeformVert) * new_count, "gp_stroke_dverts_trimmed");
    for (int i = 0; i < new_count; i++) {
      dv = &gps->dvert[i + index_from];
      new_dv[i].flag = dv->flag;
      new_dv[i].totweight = dv->totweight;
      new_dv[i].dw = MEM_callocN(sizeof(MDeformWeight) * dv->totweight,
                                 "gp_stroke_dverts_dw_trimmed");
      for (int j = 0; j < dv->totweight; j++) {
        new_dv[i].dw[j].weight = dv->dw[j].weight;
        new_dv[i].dw[j].def_nr = dv->dw[j].def_nr;
      }
    }
    MEM_freeN(gps->dvert);
    gps->dvert = new_dv;
  }

  MEM_freeN(gps->points);
  gps->points = new_pt;
  gps->totpoints = new_count;

  return true;
}

/**
 * Split stroke.
 * \param gpd: Grease pencil data-block
 * \param gpf: Grease pencil frame
 * \param gps: Grease pencil original stroke
 * \param before_index: Position of the point to split
 * \param remaining_gps: Secondary stroke after split.
 * \return True if the split was done
 */
bool BKE_gpencil_stroke_split(bGPdata *gpd,
                              bGPDframe *gpf,
                              bGPDstroke *gps,
                              const int before_index,
                              bGPDstroke **remaining_gps)
{
  bGPDstroke *new_gps;
  bGPDspoint *pt = gps->points, *new_pt;
  MDeformVert *dv, *new_dv;

  if (before_index >= gps->totpoints || before_index == 0) {
    return false;
  }

  const int new_count = gps->totpoints - before_index;
  const int old_count = before_index;

  /* Handle remaining segments first. */

  new_gps = BKE_gpencil_stroke_add_existing_style(
      gpf, gps, gps->mat_nr, new_count, gps->thickness);

  new_pt = new_gps->points; /* Allocated from above. */

  for (int i = 0; i < new_count; i++) {
    memcpy(&new_pt[i], &pt[i + before_index], sizeof(bGPDspoint));
  }

  if (gps->dvert) {
    new_dv = MEM_callocN(sizeof(MDeformVert) * new_count,
                         "gp_stroke_dverts_remaining(MDeformVert)");
    for (int i = 0; i < new_count; i++) {
      dv = &gps->dvert[i + before_index];
      new_dv[i].flag = dv->flag;
      new_dv[i].totweight = dv->totweight;
      new_dv[i].dw = MEM_callocN(sizeof(MDeformWeight) * dv->totweight,
                                 "gp_stroke_dverts_dw_remaining(MDeformWeight)");
      for (int j = 0; j < dv->totweight; j++) {
        new_dv[i].dw[j].weight = dv->dw[j].weight;
        new_dv[i].dw[j].def_nr = dv->dw[j].def_nr;
      }
    }
    new_gps->dvert = new_dv;
  }

  (*remaining_gps) = new_gps;

  /* Trim the original stroke into a shorter one.
   * Keep the end point. */

  BKE_gpencil_stroke_trim_points(gps, 0, old_count);
  BKE_gpencil_stroke_geometry_update(gpd, gps);
  return true;
}

/**
 * Shrink the stroke by length.
 * \param gps: Stroke to shrink
 * \param dist: delta length
 */
bool BKE_gpencil_stroke_shrink(bGPDstroke *gps, const float dist)
{
  bGPDspoint *pt = gps->points, *second_last;
  int i;

  if (gps->totpoints < 2 || dist < FLT_EPSILON) {
    return false;
  }

  second_last = &pt[gps->totpoints - 2];

  float len1, this_len1, cut_len1;
  float len2, this_len2, cut_len2;
  int index_start, index_end;

  len1 = len2 = this_len1 = this_len2 = cut_len1 = cut_len2 = 0.0f;

  i = 1;
  while (len1 < dist && gps->totpoints > i - 1) {
    this_len1 = len_v3v3(&pt[i].x, &pt[i + 1].x);
    len1 += this_len1;
    cut_len1 = len1 - dist;
    i++;
  }
  index_start = i - 2;

  i = 2;
  while (len2 < dist && gps->totpoints >= i) {
    second_last = &pt[gps->totpoints - i];
    this_len2 = len_v3v3(&second_last[1].x, &second_last->x);
    len2 += this_len2;
    cut_len2 = len2 - dist;
    i++;
  }
  index_end = gps->totpoints - i + 2;

  if (len1 < dist || len2 < dist || index_end <= index_start) {
    index_start = index_end = 0; /* empty stroke */
  }

  if ((index_end == index_start + 1) && (cut_len1 + cut_len2 > 1.0f)) {
    index_start = index_end = 0; /* no length left to cut */
  }

  BKE_gpencil_stroke_trim_points(gps, index_start, index_end);

  if (gps->totpoints == 0) {
    return false;
  }

  pt = gps->points;

  float cut1 = cut_len1 / this_len1;
  float cut2 = cut_len2 / this_len2;

  float result1[3], result2[3];

  interp_v3_v3v3(result1, &pt[1].x, &pt[0].x, cut1);
  interp_v3_v3v3(result2, &pt[gps->totpoints - 2].x, &pt[gps->totpoints - 1].x, cut2);

  copy_v3_v3(&pt[0].x, result1);
  copy_v3_v3(&pt[gps->totpoints - 1].x, result2);

  return true;
}

/**
 * Apply smooth position to stroke point.
 * \param gps: Stroke to smooth
 * \param i: Point index
 * \param inf: Amount of smoothing to apply
 */
bool BKE_gpencil_stroke_smooth(bGPDstroke *gps, int i, float inf)
{
  bGPDspoint *pt = &gps->points[i];
  float sco[3] = {0.0f};

  /* Do nothing if not enough points to smooth out */
  if (gps->totpoints <= 2) {
    return false;
  }

  /* Only affect endpoints by a fraction of the normal strength,
   * to prevent the stroke from shrinking too much
   */
  if (ELEM(i, 0, gps->totpoints - 1)) {
    inf *= 0.1f;
  }

  /* Compute smoothed coordinate by taking the ones nearby */
  /* XXX: This is potentially slow,
   *      and suffers from accumulation error as earlier points are handled before later ones. */
  {
    /* XXX: this is hardcoded to look at 2 points on either side of the current one
     * (i.e. 5 items total). */
    const int steps = 2;
    const float average_fac = 1.0f / (float)(steps * 2 + 1);
    int step;

    /* add the point itself */
    madd_v3_v3fl(sco, &pt->x, average_fac);

    /* n-steps before/after current point */
    /* XXX: review how the endpoints are treated by this algorithm. */
    /* XXX: falloff measures should also introduce some weighting variations,
     *      so that further-out points get less weight. */
    for (step = 1; step <= steps; step++) {
      bGPDspoint *pt1, *pt2;
      int before = i - step;
      int after = i + step;

      CLAMP_MIN(before, 0);
      CLAMP_MAX(after, gps->totpoints - 1);

      pt1 = &gps->points[before];
      pt2 = &gps->points[after];

      /* add both these points to the average-sum (s += p[i]/n) */
      madd_v3_v3fl(sco, &pt1->x, average_fac);
      madd_v3_v3fl(sco, &pt2->x, average_fac);
    }
  }

  /* Based on influence factor, blend between original and optimal smoothed coordinate */
  interp_v3_v3v3(&pt->x, &pt->x, sco, inf);

  return true;
}

/**
 * Apply smooth strength to stroke point.
 * \param gps: Stroke to smooth
 * \param point_index: Point index
 * \param influence: Amount of smoothing to apply
 */
bool BKE_gpencil_stroke_smooth_strength(bGPDstroke *gps, int point_index, float influence)
{
  bGPDspoint *ptb = &gps->points[point_index];

  /* Do nothing if not enough points */
  if ((gps->totpoints <= 2) || (point_index < 1)) {
    return false;
  }
  /* Only affect endpoints by a fraction of the normal influence */
  float inf = influence;
  if (ELEM(point_index, 0, gps->totpoints - 1)) {
    inf *= 0.01f;
  }
  /* Limit max influence to reduce pop effect. */
  CLAMP_MAX(inf, 0.98f);

  float total = 0.0f;
  float max_strength = 0.0f;
  const int steps = 4;
  const float average_fac = 1.0f / (float)(steps * 2 + 1);
  int step;

  /* add the point itself */
  total += ptb->strength * average_fac;
  max_strength = ptb->strength;

  /* n-steps before/after current point */
  for (step = 1; step <= steps; step++) {
    bGPDspoint *pt1, *pt2;
    int before = point_index - step;
    int after = point_index + step;

    CLAMP_MIN(before, 0);
    CLAMP_MAX(after, gps->totpoints - 1);

    pt1 = &gps->points[before];
    pt2 = &gps->points[after];

    /* add both these points to the average-sum (s += p[i]/n) */
    total += pt1->strength * average_fac;
    total += pt2->strength * average_fac;
    /* Save max value. */
    if (max_strength < pt1->strength) {
      max_strength = pt1->strength;
    }
    if (max_strength < pt2->strength) {
      max_strength = pt2->strength;
    }
  }

  /* Based on influence factor, blend between original and optimal smoothed value. */
  ptb->strength = interpf(ptb->strength, total, inf);
  /* Clamp to maximum stroke strength to avoid weird results. */
  CLAMP_MAX(ptb->strength, max_strength);

  return true;
}

/**
 * Apply smooth for thickness to stroke point (use pressure).
 * \param gps: Stroke to smooth
 * \param point_index: Point index
 * \param influence: Amount of smoothing to apply
 */
bool BKE_gpencil_stroke_smooth_thickness(bGPDstroke *gps, int point_index, float influence)
{
  bGPDspoint *ptb = &gps->points[point_index];

  /* Do nothing if not enough points */
  if ((gps->totpoints <= 2) || (point_index < 1)) {
    return false;
  }
  /* Only affect endpoints by a fraction of the normal influence */
  float inf = influence;
  if (ELEM(point_index, 0, gps->totpoints - 1)) {
    inf *= 0.01f;
  }
  /* Limit max influence to reduce pop effect. */
  CLAMP_MAX(inf, 0.98f);

  float total = 0.0f;
  float max_pressure = 0.0f;
  const int steps = 4;
  const float average_fac = 1.0f / (float)(steps * 2 + 1);
  int step;

  /* add the point itself */
  total += ptb->pressure * average_fac;
  max_pressure = ptb->pressure;

  /* n-steps before/after current point */
  for (step = 1; step <= steps; step++) {
    bGPDspoint *pt1, *pt2;
    int before = point_index - step;
    int after = point_index + step;

    CLAMP_MIN(before, 0);
    CLAMP_MAX(after, gps->totpoints - 1);

    pt1 = &gps->points[before];
    pt2 = &gps->points[after];

    /* add both these points to the average-sum (s += p[i]/n) */
    total += pt1->pressure * average_fac;
    total += pt2->pressure * average_fac;
    /* Save max value. */
    if (max_pressure < pt1->pressure) {
      max_pressure = pt1->pressure;
    }
    if (max_pressure < pt2->pressure) {
      max_pressure = pt2->pressure;
    }
  }

  /* Based on influence factor, blend between original and optimal smoothed value. */
  ptb->pressure = interpf(ptb->pressure, total, inf);
  /* Clamp to maximum stroke thickness to avoid weird results. */
  CLAMP_MAX(ptb->pressure, max_pressure);
  return true;
}

/**
 * Apply smooth for UV rotation to stroke point (use pressure).
 * \param gps: Stroke to smooth
 * \param point_index: Point index
 * \param influence: Amount of smoothing to apply
 */
bool BKE_gpencil_stroke_smooth_uv(bGPDstroke *gps, int point_index, float influence)
{
  bGPDspoint *ptb = &gps->points[point_index];

  /* Do nothing if not enough points */
  if (gps->totpoints <= 2) {
    return false;
  }

  /* Compute theoretical optimal value */
  bGPDspoint *pta, *ptc;
  int before = point_index - 1;
  int after = point_index + 1;

  CLAMP_MIN(before, 0);
  CLAMP_MAX(after, gps->totpoints - 1);

  pta = &gps->points[before];
  ptc = &gps->points[after];

  /* the optimal value is the corresponding to the interpolation of the pressure
   * at the distance of point b
   */
  float fac = line_point_factor_v3(&ptb->x, &pta->x, &ptc->x);
  /* sometimes the factor can be wrong due stroke geometry, so use middle point */
  if ((fac < 0.0f) || (fac > 1.0f)) {
    fac = 0.5f;
  }
  float optimal = interpf(ptc->uv_rot, pta->uv_rot, fac);

  /* Based on influence factor, blend between original and optimal */
  ptb->uv_rot = interpf(optimal, ptb->uv_rot, influence);
  CLAMP(ptb->uv_rot, -M_PI_2, M_PI_2);

  return true;
}

/**
 * Get points of stroke always flat to view not affected
 * by camera view or view position.
 * \param points: Array of grease pencil points (3D)
 * \param totpoints: Total of points
 * \param points2d: Result array of 2D points
 * \param r_direction: Return Concave (-1), Convex (1), or Auto-detect (0)
 */
void BKE_gpencil_stroke_2d_flat(const bGPDspoint *points,
                                int totpoints,
                                float (*points2d)[2],
                                int *r_direction)
{
  BLI_assert(totpoints >= 2);

  const bGPDspoint *pt0 = &points[0];
  const bGPDspoint *pt1 = &points[1];
  const bGPDspoint *pt3 = &points[(int)(totpoints * 0.75)];

  float locx[3];
  float locy[3];
  float loc3[3];
  float normal[3];

  /* local X axis (p0 -> p1) */
  sub_v3_v3v3(locx, &pt1->x, &pt0->x);

  /* point vector at 3/4 */
  float v3[3];
  if (totpoints == 2) {
    mul_v3_v3fl(v3, &pt3->x, 0.001f);
  }
  else {
    copy_v3_v3(v3, &pt3->x);
  }

  sub_v3_v3v3(loc3, v3, &pt0->x);

  /* vector orthogonal to polygon plane */
  cross_v3_v3v3(normal, locx, loc3);

  /* local Y axis (cross to normal/x axis) */
  cross_v3_v3v3(locy, normal, locx);

  /* Normalize vectors */
  normalize_v3(locx);
  normalize_v3(locy);

  /* Get all points in local space */
  for (int i = 0; i < totpoints; i++) {
    const bGPDspoint *pt = &points[i];
    float loc[3];

    /* Get local space using first point as origin */
    sub_v3_v3v3(loc, &pt->x, &pt0->x);

    points2d[i][0] = dot_v3v3(loc, locx);
    points2d[i][1] = dot_v3v3(loc, locy);
  }

  /* Concave (-1), Convex (1), or Auto-detect (0)? */
  *r_direction = (int)locy[2];
}

/**
 * Get points of stroke always flat to view not affected by camera view or view position
 * using another stroke as reference.
 * \param ref_points: Array of reference points (3D)
 * \param ref_totpoints: Total reference points
 * \param points: Array of points to flat (3D)
 * \param totpoints: Total points
 * \param points2d: Result array of 2D points
 * \param scale: Scale factor
 * \param r_direction: Return Concave (-1), Convex (1), or Auto-detect (0)
 */
void BKE_gpencil_stroke_2d_flat_ref(const bGPDspoint *ref_points,
                                    int ref_totpoints,
                                    const bGPDspoint *points,
                                    int totpoints,
                                    float (*points2d)[2],
                                    const float scale,
                                    int *r_direction)
{
  BLI_assert(totpoints >= 2);

  const bGPDspoint *pt0 = &ref_points[0];
  const bGPDspoint *pt1 = &ref_points[1];
  const bGPDspoint *pt3 = &ref_points[(int)(ref_totpoints * 0.75)];

  float locx[3];
  float locy[3];
  float loc3[3];
  float normal[3];

  /* local X axis (p0 -> p1) */
  sub_v3_v3v3(locx, &pt1->x, &pt0->x);

  /* point vector at 3/4 */
  float v3[3];
  if (totpoints == 2) {
    mul_v3_v3fl(v3, &pt3->x, 0.001f);
  }
  else {
    copy_v3_v3(v3, &pt3->x);
  }

  sub_v3_v3v3(loc3, v3, &pt0->x);

  /* vector orthogonal to polygon plane */
  cross_v3_v3v3(normal, locx, loc3);

  /* local Y axis (cross to normal/x axis) */
  cross_v3_v3v3(locy, normal, locx);

  /* Normalize vectors */
  normalize_v3(locx);
  normalize_v3(locy);

  /* Get all points in local space */
  for (int i = 0; i < totpoints; i++) {
    const bGPDspoint *pt = &points[i];
    float loc[3];
    float v1[3];
    float vn[3] = {0.0f, 0.0f, 0.0f};

    /* apply scale to extremes of the stroke to get better collision detection
     * the scale is divided to get more control in the UI parameter
     */
    /* first point */
    if (i == 0) {
      const bGPDspoint *pt_next = &points[i + 1];
      sub_v3_v3v3(vn, &pt->x, &pt_next->x);
      normalize_v3(vn);
      mul_v3_fl(vn, scale / 10.0f);
      add_v3_v3v3(v1, &pt->x, vn);
    }
    /* last point */
    else if (i == totpoints - 1) {
      const bGPDspoint *pt_prev = &points[i - 1];
      sub_v3_v3v3(vn, &pt->x, &pt_prev->x);
      normalize_v3(vn);
      mul_v3_fl(vn, scale / 10.0f);
      add_v3_v3v3(v1, &pt->x, vn);
    }
    else {
      copy_v3_v3(v1, &pt->x);
    }

    /* Get local space using first point as origin (ref stroke) */
    sub_v3_v3v3(loc, v1, &pt0->x);

    points2d[i][0] = dot_v3v3(loc, locx);
    points2d[i][1] = dot_v3v3(loc, locy);
  }

  /* Concave (-1), Convex (1), or Auto-detect (0)? */
  *r_direction = (int)locy[2];
}

/* Calc texture coordinates using flat projected points. */
static void gpencil_calc_stroke_fill_uv(const float (*points2d)[2],
                                        bGPDstroke *gps,
                                        const float minv[2],
                                        const float maxv[2],
                                        float (*r_uv)[2])
{
  const float s = sin(gps->uv_rotation);
  const float c = cos(gps->uv_rotation);

  /* Calc center for rotation. */
  float center[2] = {0.5f, 0.5f};
  float d[2];
  d[0] = maxv[0] - minv[0];
  d[1] = maxv[1] - minv[1];
  for (int i = 0; i < gps->totpoints; i++) {
    r_uv[i][0] = (points2d[i][0] - minv[0]) / d[0];
    r_uv[i][1] = (points2d[i][1] - minv[1]) / d[1];

    /* Apply translation. */
    add_v2_v2(r_uv[i], gps->uv_translation);

    /* Apply Rotation. */
    r_uv[i][0] -= center[0];
    r_uv[i][1] -= center[1];

    float x = r_uv[i][0] * c - r_uv[i][1] * s;
    float y = r_uv[i][0] * s + r_uv[i][1] * c;

    r_uv[i][0] = x + center[0];
    r_uv[i][1] = y + center[1];

    /* Apply scale. */
    if (gps->uv_scale != 0.0f) {
      mul_v2_fl(r_uv[i], 1.0f / gps->uv_scale);
    }
  }
}

/**
 * Triangulate stroke to generate data for filling areas.
 * \param gps: Grease pencil stroke
 */
void BKE_gpencil_stroke_fill_triangulate(bGPDstroke *gps)
{
  BLI_assert(gps->totpoints >= 3);

  /* allocate memory for temporary areas */
  gps->tot_triangles = gps->totpoints - 2;
  uint(*tmp_triangles)[3] = MEM_mallocN(sizeof(*tmp_triangles) * gps->tot_triangles,
                                        "GP Stroke temp triangulation");
  float(*points2d)[2] = MEM_mallocN(sizeof(*points2d) * gps->totpoints,
                                    "GP Stroke temp 2d points");
  float(*uv)[2] = MEM_mallocN(sizeof(*uv) * gps->totpoints, "GP Stroke temp 2d uv data");

  int direction = 0;

  /* convert to 2d and triangulate */
  BKE_gpencil_stroke_2d_flat(gps->points, gps->totpoints, points2d, &direction);
  BLI_polyfill_calc(points2d, (uint)gps->totpoints, direction, tmp_triangles);

  /* calc texture coordinates automatically */
  float minv[2];
  float maxv[2];
  /* first needs bounding box data */
  ARRAY_SET_ITEMS(minv, -1.0f, -1.0f);
  ARRAY_SET_ITEMS(maxv, 1.0f, 1.0f);

  /* calc uv data */
  gpencil_calc_stroke_fill_uv(points2d, gps, minv, maxv, uv);

  /* Save triangulation data. */
  if (gps->tot_triangles > 0) {
    MEM_SAFE_FREE(gps->triangles);
    gps->triangles = MEM_callocN(sizeof(*gps->triangles) * gps->tot_triangles,
                                 "GP Stroke triangulation");

    for (int i = 0; i < gps->tot_triangles; i++) {
      memcpy(gps->triangles[i].verts, tmp_triangles[i], sizeof(uint[3]));
    }

    /* Copy UVs to bGPDspoint. */
    for (int i = 0; i < gps->totpoints; i++) {
      copy_v2_v2(gps->points[i].uv_fill, uv[i]);
    }
  }
  else {
    /* No triangles needed - Free anything allocated previously */
    if (gps->triangles) {
      MEM_freeN(gps->triangles);
    }

    gps->triangles = NULL;
  }

  /* clear memory */
  MEM_SAFE_FREE(tmp_triangles);
  MEM_SAFE_FREE(points2d);
  MEM_SAFE_FREE(uv);
}

/**
 * Update Stroke UV data.
 * \param gps: Grease pencil stroke
 */
void BKE_gpencil_stroke_uv_update(bGPDstroke *gps)
{
  if (gps == NULL || gps->totpoints == 0) {
    return;
  }

  bGPDspoint *pt = gps->points;
  float totlen = 0.0f;
  pt[0].uv_fac = totlen;
  for (int i = 1; i < gps->totpoints; i++) {
    totlen += len_v3v3(&pt[i - 1].x, &pt[i].x);
    pt[i].uv_fac = totlen;
  }
}

/**
 * Recalc all internal geometry data for the stroke
 * \param gpd: Grease pencil data-block
 * \param gps: Grease pencil stroke
 */
void BKE_gpencil_stroke_geometry_update(bGPdata *gpd, bGPDstroke *gps)
{
  if (gps == NULL) {
    return;
  }

  if (gps->editcurve != NULL) {
    if (GPENCIL_CURVE_EDIT_SESSIONS_ON(gpd)) {
      /* curve geometry was updated: stroke needs recalculation */
      if (gps->flag & GP_STROKE_NEEDS_CURVE_UPDATE) {
        bool is_adaptive = gpd->flag & GP_DATA_CURVE_ADAPTIVE_RESOLUTION;
        BKE_gpencil_stroke_update_geometry_from_editcurve(
            gps, gpd->curve_edit_resolution, is_adaptive);
        gps->flag &= ~GP_STROKE_NEEDS_CURVE_UPDATE;
      }
    }
    else {
      /* stroke geometry was updated: editcurve needs recalculation */
      gps->editcurve->flag |= GP_CURVE_NEEDS_STROKE_UPDATE;
    }
  }

  if (gps->totpoints > 2) {
    BKE_gpencil_stroke_fill_triangulate(gps);
  }
  else {
    gps->tot_triangles = 0;
    MEM_SAFE_FREE(gps->triangles);
  }

  /* calc uv data along the stroke */
  BKE_gpencil_stroke_uv_update(gps);

  /* Calc stroke bounding box. */
  BKE_gpencil_stroke_boundingbox_calc(gps);
}

/**
 * Calculate grease pencil stroke length.
 * \param gps: Grease pencil stroke
 * \param use_3d: Set to true to use 3D points
 * \return Length of the stroke
 */
float BKE_gpencil_stroke_length(const bGPDstroke *gps, bool use_3d)
{
  if (!gps->points || gps->totpoints < 2) {
    return 0.0f;
  }
  float *last_pt = &gps->points[0].x;
  float total_length = 0.0f;
  for (int i = 1; i < gps->totpoints; i++) {
    bGPDspoint *pt = &gps->points[i];
    if (use_3d) {
      total_length += len_v3v3(&pt->x, last_pt);
    }
    else {
      total_length += len_v2v2(&pt->x, last_pt);
    }
    last_pt = &pt->x;
  }
  return total_length;
}

/** Calculate grease pencil stroke length between points. */
float BKE_gpencil_stroke_segment_length(const struct bGPDstroke *gps,
                                        const int start_index,
                                        const int end_index,
                                        bool use_3d)
{
  if (!gps->points || gps->totpoints < 2 || end_index <= start_index) {
    return 0.0f;
  }

  int index = MAX2(start_index, 0) + 1;
  int last_index = MIN2(end_index, gps->totpoints - 1) + 1;

  float *last_pt = &gps->points[index - 1].x;
  float total_length = 0.0f;
  for (int i = index; i < last_index; i++) {
    bGPDspoint *pt = &gps->points[i];
    if (use_3d) {
      total_length += len_v3v3(&pt->x, last_pt);
    }
    else {
      total_length += len_v2v2(&pt->x, last_pt);
    }
    last_pt = &pt->x;
  }
  return total_length;
}

/**
 * Trim stroke to the first intersection or loop.
 * \param gps: Stroke data
 */
bool BKE_gpencil_stroke_trim(bGPdata *gpd, bGPDstroke *gps)
{
  if (gps->totpoints < 4) {
    return false;
  }
  bool intersect = false;
  int start = 0;
  int end = 0;
  float point[3];
  /* loop segments from start until we have an intersection */
  for (int i = 0; i < gps->totpoints - 2; i++) {
    start = i;
    bGPDspoint *a = &gps->points[start];
    bGPDspoint *b = &gps->points[start + 1];
    for (int j = start + 2; j < gps->totpoints - 1; j++) {
      end = j + 1;
      bGPDspoint *c = &gps->points[j];
      bGPDspoint *d = &gps->points[end];
      float pointb[3];
      /* get intersection */
      if (isect_line_line_v3(&a->x, &b->x, &c->x, &d->x, point, pointb)) {
        if (len_v3(point) > 0.0f) {
          float closest[3];
          /* check intersection is on both lines */
          float lambda = closest_to_line_v3(closest, point, &a->x, &b->x);
          if ((lambda <= 0.0f) || (lambda >= 1.0f)) {
            continue;
          }
          lambda = closest_to_line_v3(closest, point, &c->x, &d->x);
          if ((lambda <= 0.0f) || (lambda >= 1.0f)) {
            continue;
          }

          intersect = true;
          break;
        }
      }
    }
    if (intersect) {
      break;
    }
  }

  /* trim unwanted points */
  if (intersect) {

    /* save points */
    bGPDspoint *old_points = MEM_dupallocN(gps->points);
    MDeformVert *old_dvert = NULL;
    MDeformVert *dvert_src = NULL;

    if (gps->dvert != NULL) {
      old_dvert = MEM_dupallocN(gps->dvert);
    }

    /* resize gps */
    int newtot = end - start + 1;

    gps->points = MEM_recallocN(gps->points, sizeof(*gps->points) * newtot);
    if (gps->dvert != NULL) {
      gps->dvert = MEM_recallocN(gps->dvert, sizeof(*gps->dvert) * newtot);
    }

    for (int i = 0; i < newtot; i++) {
      int idx = start + i;
      bGPDspoint *pt_src = &old_points[idx];
      bGPDspoint *pt_new = &gps->points[i];
      memcpy(pt_new, pt_src, sizeof(bGPDspoint));
      if (gps->dvert != NULL) {
        dvert_src = &old_dvert[idx];
        MDeformVert *dvert = &gps->dvert[i];
        memcpy(dvert, dvert_src, sizeof(MDeformVert));
        if (dvert_src->dw) {
          memcpy(dvert->dw, dvert_src->dw, sizeof(MDeformWeight));
        }
      }
      if (ELEM(idx, start, end)) {
        copy_v3_v3(&pt_new->x, point);
      }
    }

    gps->totpoints = newtot;

    MEM_SAFE_FREE(old_points);
    MEM_SAFE_FREE(old_dvert);
  }

  BKE_gpencil_stroke_geometry_update(gpd, gps);

  return intersect;
}

/**
 * Close grease pencil stroke.
 * \param gps: Stroke to close
 */
bool BKE_gpencil_stroke_close(bGPDstroke *gps)
{
  bGPDspoint *pt1 = NULL;
  bGPDspoint *pt2 = NULL;

  /* Only can close a stroke with 3 points or more. */
  if (gps->totpoints < 3) {
    return false;
  }

  /* Calc average distance between points to get same level of sampling. */
  float dist_tot = 0.0f;
  for (int i = 0; i < gps->totpoints - 1; i++) {
    pt1 = &gps->points[i];
    pt2 = &gps->points[i + 1];
    dist_tot += len_v3v3(&pt1->x, &pt2->x);
  }
  /* Calc the average distance. */
  float dist_avg = dist_tot / (gps->totpoints - 1);

  /* Calc distance between last and first point. */
  pt1 = &gps->points[gps->totpoints - 1];
  pt2 = &gps->points[0];
  float dist_close = len_v3v3(&pt1->x, &pt2->x);

  /* if the distance to close is very small, don't need add points and just enable cyclic. */
  if (dist_close <= dist_avg) {
    gps->flag |= GP_STROKE_CYCLIC;
    return true;
  }

  /* Calc number of points required using the average distance. */
  int tot_newpoints = MAX2(dist_close / dist_avg, 1);

  /* Resize stroke array. */
  int old_tot = gps->totpoints;
  gps->totpoints += tot_newpoints;
  gps->points = MEM_recallocN(gps->points, sizeof(*gps->points) * gps->totpoints);
  if (gps->dvert != NULL) {
    gps->dvert = MEM_recallocN(gps->dvert, sizeof(*gps->dvert) * gps->totpoints);
  }

  /* Generate new points */
  pt1 = &gps->points[old_tot - 1];
  pt2 = &gps->points[0];
  bGPDspoint *pt = &gps->points[old_tot];
  for (int i = 1; i < tot_newpoints + 1; i++, pt++) {
    float step = (tot_newpoints > 1) ? ((float)i / (float)tot_newpoints) : 0.99f;
    /* Clamp last point to be near, but not on top of first point. */
    if ((tot_newpoints > 1) && (i == tot_newpoints)) {
      step *= 0.99f;
    }

    /* Average point. */
    interp_v3_v3v3(&pt->x, &pt1->x, &pt2->x, step);
    pt->pressure = interpf(pt2->pressure, pt1->pressure, step);
    pt->strength = interpf(pt2->strength, pt1->strength, step);
    pt->flag = 0;
    interp_v4_v4v4(pt->vert_color, pt1->vert_color, pt2->vert_color, step);

    /* Set weights. */
    if (gps->dvert != NULL) {
      MDeformVert *dvert1 = &gps->dvert[old_tot - 1];
      MDeformWeight *dw1 = BKE_defvert_ensure_index(dvert1, 0);
      float weight_1 = dw1 ? dw1->weight : 0.0f;

      MDeformVert *dvert2 = &gps->dvert[0];
      MDeformWeight *dw2 = BKE_defvert_ensure_index(dvert2, 0);
      float weight_2 = dw2 ? dw2->weight : 0.0f;

      MDeformVert *dvert_final = &gps->dvert[old_tot + i - 1];
      dvert_final->totweight = 0;
      MDeformWeight *dw = BKE_defvert_ensure_index(dvert_final, 0);
      if (dvert_final->dw) {
        dw->weight = interpf(weight_2, weight_1, step);
      }
    }
  }

  /* Enable cyclic flag. */
  gps->flag |= GP_STROKE_CYCLIC;

  return true;
}

/**
 * Dissolve points in stroke.
 * \param gpd: Grease pencil data-block
 * \param gpf: Grease pencil frame
 * \param gps: Grease pencil stroke
 * \param tag: Type of tag for point
 */
void BKE_gpencil_dissolve_points(bGPdata *gpd, bGPDframe *gpf, bGPDstroke *gps, const short tag)
{
  bGPDspoint *pt;
  MDeformVert *dvert = NULL;
  int i;

  int tot = gps->totpoints; /* number of points in new buffer */
  /* first pass: count points to remove */
  /* Count how many points are selected (i.e. how many to remove) */
  for (i = 0, pt = gps->points; i < gps->totpoints; i++, pt++) {
    if (pt->flag & tag) {
      /* selected point - one of the points to remove */
      tot--;
    }
  }

  /* if no points are left, we simply delete the entire stroke */
  if (tot <= 0) {
    /* remove the entire stroke */
    if (gps->points) {
      MEM_freeN(gps->points);
    }
    if (gps->dvert) {
      BKE_gpencil_free_stroke_weights(gps);
      MEM_freeN(gps->dvert);
    }
    if (gps->triangles) {
      MEM_freeN(gps->triangles);
    }
    BLI_freelinkN(&gpf->strokes, gps);
  }
  else {
    /* just copy all points to keep into a smaller buffer */
    bGPDspoint *new_points = MEM_callocN(sizeof(bGPDspoint) * tot, "new gp stroke points copy");
    bGPDspoint *npt = new_points;

    MDeformVert *new_dvert = NULL;
    MDeformVert *ndvert = NULL;

    if (gps->dvert != NULL) {
      new_dvert = MEM_callocN(sizeof(MDeformVert) * tot, "new gp stroke weights copy");
      ndvert = new_dvert;
    }

    (gps->dvert != NULL) ? dvert = gps->dvert : NULL;
    for (i = 0, pt = gps->points; i < gps->totpoints; i++, pt++) {
      if ((pt->flag & tag) == 0) {
        *npt = *pt;
        npt++;

        if (gps->dvert != NULL) {
          *ndvert = *dvert;
          ndvert->dw = MEM_dupallocN(dvert->dw);
          ndvert++;
        }
      }
      if (gps->dvert != NULL) {
        dvert++;
      }
    }

    /* free the old buffer */
    if (gps->points) {
      MEM_freeN(gps->points);
    }
    if (gps->dvert) {
      BKE_gpencil_free_stroke_weights(gps);
      MEM_freeN(gps->dvert);
    }

    /* save the new buffer */
    gps->points = new_points;
    gps->dvert = new_dvert;
    gps->totpoints = tot;

    /* triangles cache needs to be recalculated */
    BKE_gpencil_stroke_geometry_update(gpd, gps);
  }
}

/**
 * Calculate stroke normals.
 * \param gps: Grease pencil stroke
 * \param r_normal: Return Normal vector normalized
 */
void BKE_gpencil_stroke_normal(const bGPDstroke *gps, float r_normal[3])
{
  if (gps->totpoints < 3) {
    zero_v3(r_normal);
    return;
  }

  bGPDspoint *points = gps->points;
  int totpoints = gps->totpoints;

  const bGPDspoint *pt0 = &points[0];
  const bGPDspoint *pt1 = &points[1];
  const bGPDspoint *pt3 = &points[(int)(totpoints * 0.75)];

  float vec1[3];
  float vec2[3];

  /* initial vector (p0 -> p1) */
  sub_v3_v3v3(vec1, &pt1->x, &pt0->x);

  /* point vector at 3/4 */
  sub_v3_v3v3(vec2, &pt3->x, &pt0->x);

  /* vector orthogonal to polygon plane */
  cross_v3_v3v3(r_normal, vec1, vec2);

  /* Normalize vector */
  normalize_v3(r_normal);
}

/* Stroke Simplify ------------------------------------- */

/**
 * Reduce a series of points to a simplified version, but
 * maintains the general shape of the series
 *
 * Ramer - Douglas - Peucker algorithm
 * by http://en.wikipedia.org/wiki/Ramer-Douglas-Peucker_algorithm
 * \param gpd: Grease pencil data-block
 * \param gps: Grease pencil stroke
 * \param epsilon: Epsilon value to define precision of the algorithm
 */
void BKE_gpencil_stroke_simplify_adaptive(bGPdata *gpd, bGPDstroke *gps, float epsilon)
{
  bGPDspoint *old_points = MEM_dupallocN(gps->points);
  int totpoints = gps->totpoints;
  char *marked = NULL;
  char work;

  int start = 0;
  int end = gps->totpoints - 1;

  marked = MEM_callocN(totpoints, "GP marked array");
  marked[start] = 1;
  marked[end] = 1;

  work = 1;
  int totmarked = 0;
  /* while still reducing */
  while (work) {
    int ls, le;
    work = 0;

    ls = start;
    le = start + 1;

    /* while not over interval */
    while (ls < end) {
      int max_i = 0;
      /* divided to get more control */
      float max_dist = epsilon / 10.0f;

      /* find the next marked point */
      while (marked[le] == 0) {
        le++;
      }

      for (int i = ls + 1; i < le; i++) {
        float point_on_line[3];
        float dist;

        closest_to_line_segment_v3(
            point_on_line, &old_points[i].x, &old_points[ls].x, &old_points[le].x);

        dist = len_v3v3(point_on_line, &old_points[i].x);

        if (dist > max_dist) {
          max_dist = dist;
          max_i = i;
        }
      }

      if (max_i != 0) {
        work = 1;
        marked[max_i] = 1;
        totmarked++;
      }

      ls = le;
      le = ls + 1;
    }
  }

  /* adding points marked */
  MDeformVert *old_dvert = NULL;
  MDeformVert *dvert_src = NULL;

  if (gps->dvert != NULL) {
    old_dvert = MEM_dupallocN(gps->dvert);
  }
  /* resize gps */
  int j = 0;
  for (int i = 0; i < totpoints; i++) {
    bGPDspoint *pt_src = &old_points[i];
    bGPDspoint *pt = &gps->points[j];

    if ((marked[i]) || (i == 0) || (i == totpoints - 1)) {
      memcpy(pt, pt_src, sizeof(bGPDspoint));
      if (gps->dvert != NULL) {
        dvert_src = &old_dvert[i];
        MDeformVert *dvert = &gps->dvert[j];
        memcpy(dvert, dvert_src, sizeof(MDeformVert));
        if (dvert_src->dw) {
          memcpy(dvert->dw, dvert_src->dw, sizeof(MDeformWeight));
        }
      }
      j++;
    }
    else {
      if (gps->dvert != NULL) {
        dvert_src = &old_dvert[i];
        BKE_gpencil_free_point_weights(dvert_src);
      }
    }
  }

  gps->totpoints = j;

  /* Calc geometry data. */
  BKE_gpencil_stroke_geometry_update(gpd, gps);

  MEM_SAFE_FREE(old_points);
  MEM_SAFE_FREE(old_dvert);
  MEM_SAFE_FREE(marked);
}

/**
 * Simplify alternate vertex of stroke except extremes.
 * \param gpd: Grease pencil data-block
 * \param gps: Grease pencil stroke
 */
void BKE_gpencil_stroke_simplify_fixed(bGPdata *gpd, bGPDstroke *gps)
{
  if (gps->totpoints < 5) {
    return;
  }

  /* save points */
  bGPDspoint *old_points = MEM_dupallocN(gps->points);
  MDeformVert *old_dvert = NULL;
  MDeformVert *dvert_src = NULL;

  if (gps->dvert != NULL) {
    old_dvert = MEM_dupallocN(gps->dvert);
  }

  /* resize gps */
  int newtot = (gps->totpoints - 2) / 2;
  if (((gps->totpoints - 2) % 2) > 0) {
    newtot++;
  }
  newtot += 2;

  gps->points = MEM_recallocN(gps->points, sizeof(*gps->points) * newtot);
  if (gps->dvert != NULL) {
    gps->dvert = MEM_recallocN(gps->dvert, sizeof(*gps->dvert) * newtot);
  }

  int j = 0;
  for (int i = 0; i < gps->totpoints; i++) {
    bGPDspoint *pt_src = &old_points[i];
    bGPDspoint *pt = &gps->points[j];

    if ((i == 0) || (i == gps->totpoints - 1) || ((i % 2) > 0.0)) {
      memcpy(pt, pt_src, sizeof(bGPDspoint));
      if (gps->dvert != NULL) {
        dvert_src = &old_dvert[i];
        MDeformVert *dvert = &gps->dvert[j];
        memcpy(dvert, dvert_src, sizeof(MDeformVert));
        if (dvert_src->dw) {
          memcpy(dvert->dw, dvert_src->dw, sizeof(MDeformWeight));
        }
      }
      j++;
    }
    else {
      if (gps->dvert != NULL) {
        dvert_src = &old_dvert[i];
        BKE_gpencil_free_point_weights(dvert_src);
      }
    }
  }

  gps->totpoints = j;
  /* Calc geometry data. */
  BKE_gpencil_stroke_geometry_update(gpd, gps);

  MEM_SAFE_FREE(old_points);
  MEM_SAFE_FREE(old_dvert);
}

/**
 * Subdivide a stroke
 * \param gpd: Grease pencil data-block
 * \param gps: Stroke
 * \param level: Level of subdivision
 * \param type: Type of subdivision
 */
void BKE_gpencil_stroke_subdivide(bGPdata *gpd, bGPDstroke *gps, int level, int type)
{
  bGPDspoint *temp_points;
  MDeformVert *temp_dverts = NULL;
  MDeformVert *dvert = NULL;
  MDeformVert *dvert_final = NULL;
  MDeformVert *dvert_next = NULL;
  int totnewpoints, oldtotpoints;
  int i2;

  for (int s = 0; s < level; s++) {
    totnewpoints = gps->totpoints - 1;
    /* duplicate points in a temp area */
    temp_points = MEM_dupallocN(gps->points);
    oldtotpoints = gps->totpoints;

    /* resize the points arrays */
    gps->totpoints += totnewpoints;
    gps->points = MEM_recallocN(gps->points, sizeof(*gps->points) * gps->totpoints);
    if (gps->dvert != NULL) {
      temp_dverts = MEM_dupallocN(gps->dvert);
      gps->dvert = MEM_recallocN(gps->dvert, sizeof(*gps->dvert) * gps->totpoints);
    }

    /* move points from last to first to new place */
    i2 = gps->totpoints - 1;
    for (int i = oldtotpoints - 1; i > 0; i--) {
      bGPDspoint *pt = &temp_points[i];
      bGPDspoint *pt_final = &gps->points[i2];

      copy_v3_v3(&pt_final->x, &pt->x);
      pt_final->pressure = pt->pressure;
      pt_final->strength = pt->strength;
      pt_final->time = pt->time;
      pt_final->flag = pt->flag;
      pt_final->runtime.pt_orig = pt->runtime.pt_orig;
      pt_final->runtime.idx_orig = pt->runtime.idx_orig;
      copy_v4_v4(pt_final->vert_color, pt->vert_color);

      if (gps->dvert != NULL) {
        dvert = &temp_dverts[i];
        dvert_final = &gps->dvert[i2];
        dvert_final->totweight = dvert->totweight;
        dvert_final->dw = dvert->dw;
      }
      i2 -= 2;
    }
    /* interpolate mid points */
    i2 = 1;
    for (int i = 0; i < oldtotpoints - 1; i++) {
      bGPDspoint *pt = &temp_points[i];
      bGPDspoint *next = &temp_points[i + 1];
      bGPDspoint *pt_final = &gps->points[i2];

      /* add a half way point */
      interp_v3_v3v3(&pt_final->x, &pt->x, &next->x, 0.5f);
      pt_final->pressure = interpf(pt->pressure, next->pressure, 0.5f);
      pt_final->strength = interpf(pt->strength, next->strength, 0.5f);
      CLAMP(pt_final->strength, GPENCIL_STRENGTH_MIN, 1.0f);
      pt_final->time = interpf(pt->time, next->time, 0.5f);
      pt_final->runtime.pt_orig = NULL;
      pt_final->flag = 0;
      interp_v4_v4v4(pt_final->vert_color, pt->vert_color, next->vert_color, 0.5f);

      if (gps->dvert != NULL) {
        dvert = &temp_dverts[i];
        dvert_next = &temp_dverts[i + 1];
        dvert_final = &gps->dvert[i2];

        dvert_final->totweight = dvert->totweight;
        dvert_final->dw = MEM_dupallocN(dvert->dw);

        /* interpolate weight values */
        for (int d = 0; d < dvert->totweight; d++) {
          MDeformWeight *dw_a = &dvert->dw[d];
          if (dvert_next->totweight > d) {
            MDeformWeight *dw_b = &dvert_next->dw[d];
            MDeformWeight *dw_final = &dvert_final->dw[d];
            dw_final->weight = interpf(dw_a->weight, dw_b->weight, 0.5f);
          }
        }
      }

      i2 += 2;
    }

    MEM_SAFE_FREE(temp_points);
    MEM_SAFE_FREE(temp_dverts);

    /* move points to smooth stroke (not simple type )*/
    if (type != GP_SUBDIV_SIMPLE) {
      /* duplicate points in a temp area with the new subdivide data */
      temp_points = MEM_dupallocN(gps->points);

      /* extreme points are not changed */
      for (int i = 0; i < gps->totpoints - 2; i++) {
        bGPDspoint *pt = &temp_points[i];
        bGPDspoint *next = &temp_points[i + 1];
        bGPDspoint *pt_final = &gps->points[i + 1];

        /* move point */
        interp_v3_v3v3(&pt_final->x, &pt->x, &next->x, 0.5f);
      }
      /* free temp memory */
      MEM_SAFE_FREE(temp_points);
    }
  }

  /* Calc geometry data. */
  BKE_gpencil_stroke_geometry_update(gpd, gps);
}

/* Merge by distance ------------------------------------- */

/**
 * Reduce a series of points when the distance is below a threshold.
 * Special case for first and last points (both are keeped) for other points,
 * the merge point always is at first point.
 * \param gpd: Grease pencil data-block
 * \param gpf: Grease Pencil frame
 * \param gps: Grease Pencil stroke
 * \param threshold: Distance between points
 * \param use_unselected: Set to true to analyze all stroke and not only selected points
 */
void BKE_gpencil_stroke_merge_distance(bGPdata *gpd,
                                       bGPDframe *gpf,
                                       bGPDstroke *gps,
                                       const float threshold,
                                       const bool use_unselected)
{
  bGPDspoint *pt = NULL;
  bGPDspoint *pt_next = NULL;
  float tagged = false;
  /* Use square distance to speed up loop */
  const float th_square = threshold * threshold;
  /* Need to have something to merge. */
  if (gps->totpoints < 2) {
    return;
  }
  int i = 0;
  int step = 1;
  while ((i < gps->totpoints - 1) && (i + step < gps->totpoints)) {
    pt = &gps->points[i];
    if (pt->flag & GP_SPOINT_TAG) {
      i++;
      step = 1;
      continue;
    }
    pt_next = &gps->points[i + step];
    /* Do not recalc tagged points. */
    if (pt_next->flag & GP_SPOINT_TAG) {
      step++;
      continue;
    }
    /* Check if contiguous points are selected. */
    if (!use_unselected) {
      if (((pt->flag & GP_SPOINT_SELECT) == 0) || ((pt_next->flag & GP_SPOINT_SELECT) == 0)) {
        i++;
        step = 1;
        continue;
      }
    }
    float len_square = len_squared_v3v3(&pt->x, &pt_next->x);
    if (len_square <= th_square) {
      tagged = true;
      if (i != gps->totpoints - 1) {
        /* Tag second point for delete. */
        pt_next->flag |= GP_SPOINT_TAG;
      }
      else {
        pt->flag |= GP_SPOINT_TAG;
      }
      /* Jump to next pair of points, keeping first point segment equals.*/
      step++;
    }
    else {
      /* Analyze next point. */
      i++;
      step = 1;
    }
  }

  /* Always untag extremes. */
  pt = &gps->points[0];
  pt->flag &= ~GP_SPOINT_TAG;
  pt = &gps->points[gps->totpoints - 1];
  pt->flag &= ~GP_SPOINT_TAG;

  /* Dissolve tagged points */
  if (tagged) {
    BKE_gpencil_dissolve_points(gpd, gpf, gps, GP_SPOINT_TAG);
  }

  /* Calc geometry data. */
  BKE_gpencil_stroke_geometry_update(gpd, gps);
}

typedef struct GpEdge {
  uint v1, v2;
  /* Coordinates. */
  float v1_co[3], v2_co[3];
  /* Normals. */
  float n1[3], n2[3];
  /* Direction of the segment. */
  float vec[3];
  int flag;
} GpEdge;

static int gpencil_next_edge(
    GpEdge *gp_edges, int totedges, GpEdge *gped_init, const float threshold, const bool reverse)
{
  int edge = -1;
  float last_angle = 999999.0f;
  for (int i = 0; i < totedges; i++) {
    GpEdge *gped = &gp_edges[i];
    if (gped->flag != 0) {
      continue;
    }
    if (reverse) {
      if (gped_init->v1 != gped->v2) {
        continue;
      }
    }
    else {
      if (gped_init->v2 != gped->v1) {
        continue;
      }
    }
    /* Look for straight lines. */
    float angle = angle_v3v3(gped->vec, gped_init->vec);
    if ((angle < threshold) && (angle <= last_angle)) {
      edge = i;
      last_angle = angle;
    }
  }

  return edge;
}

static int gpencil_walk_edge(GHash *v_table,
                             GpEdge *gp_edges,
                             int totedges,
                             uint *stroke_array,
                             int init_idx,
                             const float angle,
                             const bool reverse)
{
  GpEdge *gped_init = &gp_edges[init_idx];
  int idx = 1;
  int edge = 0;
  while (edge > -1) {
    edge = gpencil_next_edge(gp_edges, totedges, gped_init, angle, reverse);
    if (edge > -1) {
      GpEdge *gped = &gp_edges[edge];
      stroke_array[idx] = edge;
      gped->flag = 1;
      gped_init = &gp_edges[edge];
      idx++;

      /* Avoid to follow already visited vertice. */
      if (reverse) {
        if (BLI_ghash_haskey(v_table, POINTER_FROM_INT(gped->v1))) {
          edge = -1;
        }
        else {
          BLI_ghash_insert(v_table, POINTER_FROM_INT(gped->v1), POINTER_FROM_INT(gped->v1));
        }
      }
      else {
        if (BLI_ghash_haskey(v_table, POINTER_FROM_INT(gped->v2))) {
          edge = -1;
        }
        else {
          BLI_ghash_insert(v_table, POINTER_FROM_INT(gped->v2), POINTER_FROM_INT(gped->v2));
        }
      }
    }
  }

  return idx;
}

static void gpencil_generate_edgeloops(Object *ob,
                                       bGPdata *gpd,
                                       bGPDframe *gpf_stroke,
                                       int stroke_mat_index,
                                       const float angle,
                                       const int thickness,
                                       const float offset,
                                       const float matrix[4][4],
                                       const bool use_seams)
{
  Mesh *me = (Mesh *)ob->data;
  if (me->totedge == 0) {
    return;
  }

  /* Arrays for all edge vertices (forward and backward) that form a edge loop.
   * This is reused for each edgeloop to create gpencil stroke. */
  uint *stroke = MEM_callocN(sizeof(uint) * me->totedge * 2, __func__);
  uint *stroke_fw = MEM_callocN(sizeof(uint) * me->totedge, __func__);
  uint *stroke_bw = MEM_callocN(sizeof(uint) * me->totedge, __func__);

  /* Create array with all edges. */
  GpEdge *gp_edges = MEM_callocN(sizeof(GpEdge) * me->totedge, __func__);
  GpEdge *gped = NULL;
  for (int i = 0; i < me->totedge; i++) {
    MEdge *ed = &me->medge[i];
    gped = &gp_edges[i];
    MVert *mv1 = &me->mvert[ed->v1];
    normal_short_to_float_v3(gped->n1, mv1->no);

    gped->v1 = ed->v1;
    copy_v3_v3(gped->v1_co, mv1->co);

    MVert *mv2 = &me->mvert[ed->v2];
    normal_short_to_float_v3(gped->n2, mv2->no);
    gped->v2 = ed->v2;
    copy_v3_v3(gped->v2_co, mv2->co);

    sub_v3_v3v3(gped->vec, mv1->co, mv2->co);

    /* If use seams, mark as done if not a seam. */
    if ((use_seams) && ((ed->flag & ME_SEAM) == 0)) {
      gped->flag = 1;
    }
  }

  /* Loop edges to find edgeloops */
  bool pending = true;
  int e = 0;
  while (pending) {
    /* Clear arrays of stroke. */
    memset(stroke_fw, 0, sizeof(uint) * me->totedge);
    memset(stroke_bw, 0, sizeof(uint) * me->totedge);
    memset(stroke, 0, sizeof(uint) * me->totedge * 2);

    gped = &gp_edges[e];
    /* Look first unused edge. */
    if (gped->flag != 0) {
      e++;
      if (e == me->totedge) {
        pending = false;
      }
      continue;
    }
    /* Add current edge to arrays. */
    stroke_fw[0] = e;
    stroke_bw[0] = e;
    gped->flag = 1;

    /* Hash used to avoid loop over same vertice. */
    GHash *v_table = BLI_ghash_int_new(__func__);
    /* Look forward edges. */
    int totedges = gpencil_walk_edge(v_table, gp_edges, me->totedge, stroke_fw, e, angle, false);
    /* Look backward edges. */
    int totbw = gpencil_walk_edge(v_table, gp_edges, me->totedge, stroke_bw, e, angle, true);

    BLI_ghash_free(v_table, NULL, NULL);

    /* Join both arrays. */
    int array_len = 0;
    for (int i = totbw - 1; i > 0; i--) {
      stroke[array_len] = stroke_bw[i];
      array_len++;
    }
    for (int i = 0; i < totedges; i++) {
      stroke[array_len] = stroke_fw[i];
      array_len++;
    }

    /* Create Stroke. */
    bGPDstroke *gps_stroke = BKE_gpencil_stroke_add(
        gpf_stroke, MAX2(stroke_mat_index, 0), array_len + 1, thickness * thickness, false);

    /* Create first segment. */
    float fpt[3];
    uint v = stroke[0];
    gped = &gp_edges[v];
    bGPDspoint *pt = &gps_stroke->points[0];
    mul_v3_v3fl(fpt, gped->n1, offset);
    add_v3_v3v3(&pt->x, gped->v1_co, fpt);
    mul_m4_v3(matrix, &pt->x);

    pt->pressure = 1.0f;
    pt->strength = 1.0f;

    pt = &gps_stroke->points[1];
    mul_v3_v3fl(fpt, gped->n2, offset);
    add_v3_v3v3(&pt->x, gped->v2_co, fpt);
    mul_m4_v3(matrix, &pt->x);

    pt->pressure = 1.0f;
    pt->strength = 1.0f;

    /* Add next segments. */
    for (int i = 1; i < array_len; i++) {
      v = stroke[i];
      gped = &gp_edges[v];

      pt = &gps_stroke->points[i + 1];
      mul_v3_v3fl(fpt, gped->n2, offset);
      add_v3_v3v3(&pt->x, gped->v2_co, fpt);
      mul_m4_v3(matrix, &pt->x);

      pt->pressure = 1.0f;
      pt->strength = 1.0f;
    }

    BKE_gpencil_stroke_geometry_update(gpd, gps_stroke);
  }

  /* Free memory. */
  MEM_SAFE_FREE(stroke);
  MEM_SAFE_FREE(stroke_fw);
  MEM_SAFE_FREE(stroke_bw);
  MEM_SAFE_FREE(gp_edges);
}

/* Helper: Add gpencil material using material as base. */
static Material *gpencil_add_material(Main *bmain,
                                      Object *ob_gp,
                                      const char *name,
                                      const float color[4],
                                      const bool use_stroke,
                                      const bool use_fill,
                                      int *r_idx)
{
  Material *mat_gp = BKE_gpencil_object_material_new(bmain, ob_gp, name, r_idx);
  MaterialGPencilStyle *gp_style = mat_gp->gp_style;

  /* Stroke color. */
  if (use_stroke) {
    ARRAY_SET_ITEMS(gp_style->stroke_rgba, 0.0f, 0.0f, 0.0f, 1.0f);
    gp_style->flag |= GP_MATERIAL_STROKE_SHOW;
  }
  else {
    copy_v4_v4(gp_style->stroke_rgba, color);
    gp_style->flag &= ~GP_MATERIAL_STROKE_SHOW;
  }

  /* Fill color. */
  copy_v4_v4(gp_style->fill_rgba, color);
  if (use_fill) {
    gp_style->flag |= GP_MATERIAL_FILL_SHOW;
  }

  /* Check at least one is enabled. */
  if (((gp_style->flag & GP_MATERIAL_STROKE_SHOW) == 0) &&
      ((gp_style->flag & GP_MATERIAL_FILL_SHOW) == 0)) {
    gp_style->flag |= GP_MATERIAL_STROKE_SHOW;
  }

  return mat_gp;
}

static int gpencil_material_find_index_by_name(Object *ob, const char *name)
{
  for (int i = 0; i < ob->totcol; i++) {
    Material *ma = BKE_object_material_get(ob, i + 1);
    if ((ma != NULL) && (ma->gp_style != NULL) && (STREQ(ma->id.name + 2, name))) {
      return i;
    }
  }

  return -1;
}

/**
 * Create the name with the object name and a suffix.
 */
static void make_element_name(const char *obname, const char *name, const int maxlen, char *r_name)
{
  char str[256];
  SNPRINTF(str, "%s_%s", obname, name);

  /* Replace any point by underscore. */
  BLI_str_replace_char(str, '.', '_');

  BLI_strncpy_utf8(r_name, str, maxlen);
}

/**
 * Convert a mesh object to grease pencil stroke.
 *
 * \param bmain: Main thread pointer.
 * \param depsgraph: Original depsgraph.
 * \param scene: Original scene.
 * \param ob_gp: Grease pencil object to add strokes.
 * \param ob_mesh: Mesh to convert.
 * \param angle: Limit angle to consider a edgeloop ends.
 * \param thickness: Thickness of the strokes.
 * \param offset: Offset along the normals.
 * \param matrix: Transformation matrix.
 * \param frame_offset: Destination frame number offset.
 * \param use_seams: Only export seam edges.
 * \param use_faces: Export faces as filled strokes.
 */
bool BKE_gpencil_convert_mesh(Main *bmain,
                              Depsgraph *depsgraph,
                              Scene *scene,
                              Object *ob_gp,
                              Object *ob_mesh,
                              const float angle,
                              const int thickness,
                              const float offset,
                              const float matrix[4][4],
                              const int frame_offset,
                              const bool use_seams,
                              const bool use_faces)
{
  if (ELEM(NULL, ob_gp, ob_mesh) || (ob_gp->type != OB_GPENCIL) || (ob_gp->data == NULL)) {
    return false;
  }

  bGPdata *gpd = (bGPdata *)ob_gp->data;

  /* Use evaluated data to get mesh with all modifiers on top. */
  Object *ob_eval = (Object *)DEG_get_evaluated_object(depsgraph, ob_mesh);
  Mesh *me_eval = BKE_object_get_evaluated_mesh(ob_eval);
  MPoly *mp, *mpoly = me_eval->mpoly;
  MLoop *mloop = me_eval->mloop;
  int mpoly_len = me_eval->totpoly;
  char element_name[200];

  /* Need at least an edge. */
  if (me_eval->totvert < 2) {
    return false;
  }

  const float default_colors[2][4] = {{0.0f, 0.0f, 0.0f, 1.0f}, {0.7f, 0.7f, 0.7f, 1.0f}};
  /* Create stroke material. */
  make_element_name(ob_mesh->id.name + 2, "Stroke", 64, element_name);
  int stroke_mat_index = gpencil_material_find_index_by_name(ob_gp, element_name);

  if (stroke_mat_index == -1) {
    gpencil_add_material(
        bmain, ob_gp, element_name, default_colors[0], true, false, &stroke_mat_index);
  }

  /* Export faces as filled strokes. */
  if (use_faces) {

    /* Read all polygons and create fill for each. */
    if (mpoly_len > 0) {
      make_element_name(ob_mesh->id.name + 2, "Fills", 128, element_name);
      /* Create Layer and Frame. */
      bGPDlayer *gpl_fill = BKE_gpencil_layer_named_get(gpd, element_name);
      if (gpl_fill == NULL) {
        gpl_fill = BKE_gpencil_layer_addnew(gpd, element_name, true);
      }
      bGPDframe *gpf_fill = BKE_gpencil_layer_frame_get(
          gpl_fill, CFRA + frame_offset, GP_GETFRAME_ADD_NEW);
      int i;
      for (i = 0, mp = mpoly; i < mpoly_len; i++, mp++) {
        MLoop *ml = &mloop[mp->loopstart];
        /* Find material. */
        int mat_idx = 0;
        Material *ma = BKE_object_material_get(ob_mesh, mp->mat_nr + 1);
        make_element_name(
            ob_mesh->id.name + 2, (ma != NULL) ? ma->id.name + 2 : "Fill", 64, element_name);
        mat_idx = gpencil_material_find_index_by_name(ob_gp, element_name);
        if (mat_idx == -1) {
          float color[4];
          if (ma != NULL) {
            copy_v3_v3(color, &ma->r);
            color[3] = 1.0f;
          }
          else {
            copy_v4_v4(color, default_colors[1]);
          }
          gpencil_add_material(bmain, ob_gp, element_name, color, false, true, &mat_idx);
        }

        bGPDstroke *gps_fill = BKE_gpencil_stroke_add(gpf_fill, mat_idx, mp->totloop, 10, false);
        gps_fill->flag |= GP_STROKE_CYCLIC;

        /* Add points to strokes. */
        for (int j = 0; j < mp->totloop; j++, ml++) {
          MVert *mv = &me_eval->mvert[ml->v];
          bGPDspoint *pt = &gps_fill->points[j];
          copy_v3_v3(&pt->x, mv->co);
          mul_m4_v3(matrix, &pt->x);
          pt->pressure = 1.0f;
          pt->strength = 1.0f;
        }
        /* If has only 3 points subdivide. */
        if (mp->totloop == 3) {
          BKE_gpencil_stroke_subdivide(gpd, gps_fill, 1, GP_SUBDIV_SIMPLE);
        }

        BKE_gpencil_stroke_geometry_update(gpd, gps_fill);
      }
    }
  }

  /* Create stroke from edges. */
  make_element_name(ob_mesh->id.name + 2, "Lines", 128, element_name);

  /* Create Layer and Frame. */
  bGPDlayer *gpl_stroke = BKE_gpencil_layer_named_get(gpd, element_name);
  if (gpl_stroke == NULL) {
    gpl_stroke = BKE_gpencil_layer_addnew(gpd, element_name, true);
  }
  bGPDframe *gpf_stroke = BKE_gpencil_layer_frame_get(
      gpl_stroke, CFRA + frame_offset, GP_GETFRAME_ADD_NEW);

  gpencil_generate_edgeloops(
      ob_eval, gpd, gpf_stroke, stroke_mat_index, angle, thickness, offset, matrix, use_seams);

  /* Tag for recalculation */
  DEG_id_tag_update(&gpd->id, ID_RECALC_GEOMETRY | ID_RECALC_COPY_ON_WRITE);

  return true;
}

/**
 * Apply grease pencil Transforms.
 * \param gpd: Grease pencil data-block
 * \param mat: Transformation matrix
 */
void BKE_gpencil_transform(bGPdata *gpd, const float mat[4][4])
{
  if (gpd == NULL) {
    return;
  }

  const float scalef = mat4_to_scale(mat);
  LISTBASE_FOREACH (bGPDlayer *, gpl, &gpd->layers) {
    /* FIXME: For now, we just skip parented layers.
     * Otherwise, we have to update each frame to find
     * the current parent position/effects.
     */
    if (gpl->parent) {
      continue;
    }

    LISTBASE_FOREACH (bGPDframe *, gpf, &gpl->frames) {
      LISTBASE_FOREACH (bGPDstroke *, gps, &gpf->strokes) {
        bGPDspoint *pt;
        int i;

        for (pt = gps->points, i = 0; i < gps->totpoints; pt++, i++) {
          mul_m4_v3(mat, &pt->x);
          pt->pressure *= scalef;
        }

        /* Distortion may mean we need to re-triangulate. */
        BKE_gpencil_stroke_geometry_update(gpd, gps);
      }
    }
  }
}

/* Used for "move only origins" in object_data_transform.c */
int BKE_gpencil_stroke_point_count(bGPdata *gpd)
{
  int total_points = 0;

  if (gpd == NULL) {
    return 0;
  }

  LISTBASE_FOREACH (bGPDlayer *, gpl, &gpd->layers) {
    /* FIXME: For now, we just skip parented layers.
     * Otherwise, we have to update each frame to find
     * the current parent position/effects.
     */
    if (gpl->parent) {
      continue;
    }

    LISTBASE_FOREACH (bGPDframe *, gpf, &gpl->frames) {
      LISTBASE_FOREACH (bGPDstroke *, gps, &gpf->strokes) {
        total_points += gps->totpoints;
      }
    }
  }
  return total_points;
}

/* Used for "move only origins" in object_data_transform.c */
void BKE_gpencil_point_coords_get(bGPdata *gpd, GPencilPointCoordinates *elem_data)
{
  if (gpd == NULL) {
    return;
  }

  LISTBASE_FOREACH (bGPDlayer *, gpl, &gpd->layers) {
    /* FIXME: For now, we just skip parented layers.
     * Otherwise, we have to update each frame to find
     * the current parent position/effects.
     */
    if (gpl->parent) {
      continue;
    }

    LISTBASE_FOREACH (bGPDframe *, gpf, &gpl->frames) {
      LISTBASE_FOREACH (bGPDstroke *, gps, &gpf->strokes) {
        bGPDspoint *pt;
        int i;

        for (pt = gps->points, i = 0; i < gps->totpoints; pt++, i++) {
          copy_v3_v3(elem_data->co, &pt->x);
          elem_data->pressure = pt->pressure;
          elem_data++;
        }
      }
    }
  }
}

/* Used for "move only origins" in object_data_transform.c */
void BKE_gpencil_point_coords_apply(bGPdata *gpd, const GPencilPointCoordinates *elem_data)
{
  if (gpd == NULL) {
    return;
  }

  LISTBASE_FOREACH (bGPDlayer *, gpl, &gpd->layers) {
    /* FIXME: For now, we just skip parented layers.
     * Otherwise, we have to update each frame to find
     * the current parent position/effects.
     */
    if (gpl->parent) {
      continue;
    }

    LISTBASE_FOREACH (bGPDframe *, gpf, &gpl->frames) {
      LISTBASE_FOREACH (bGPDstroke *, gps, &gpf->strokes) {
        bGPDspoint *pt;
        int i;

        for (pt = gps->points, i = 0; i < gps->totpoints; pt++, i++) {
          copy_v3_v3(&pt->x, elem_data->co);
          pt->pressure = elem_data->pressure;
          elem_data++;
        }

        /* Distortion may mean we need to re-triangulate. */
        BKE_gpencil_stroke_geometry_update(gpd, gps);
      }
    }
  }
}

/* Used for "move only origins" in object_data_transform.c */
void BKE_gpencil_point_coords_apply_with_mat4(bGPdata *gpd,
                                              const GPencilPointCoordinates *elem_data,
                                              const float mat[4][4])
{
  if (gpd == NULL) {
    return;
  }

  const float scalef = mat4_to_scale(mat);
  LISTBASE_FOREACH (bGPDlayer *, gpl, &gpd->layers) {
    /* FIXME: For now, we just skip parented layers.
     * Otherwise, we have to update each frame to find
     * the current parent position/effects.
     */
    if (gpl->parent) {
      continue;
    }

    LISTBASE_FOREACH (bGPDframe *, gpf, &gpl->frames) {
      LISTBASE_FOREACH (bGPDstroke *, gps, &gpf->strokes) {
        bGPDspoint *pt;
        int i;

        for (pt = gps->points, i = 0; i < gps->totpoints; pt++, i++) {
          mul_v3_m4v3(&pt->x, mat, elem_data->co);
          pt->pressure = elem_data->pressure * scalef;
          elem_data++;
        }

        /* Distortion may mean we need to re-triangulate. */
        BKE_gpencil_stroke_geometry_update(gpd, gps);
      }
    }
  }
}

/**
 * Set a random color to stroke using vertex color.
 * \param gps: Stroke
 */
void BKE_gpencil_stroke_set_random_color(bGPDstroke *gps)
{
  BLI_assert(gps->totpoints > 0);

  float color[4] = {1.0f, 1.0f, 1.0f, 1.0f};
  bGPDspoint *pt = &gps->points[0];
  color[0] *= BLI_hash_int_01(BLI_hash_int_2d(gps->totpoints / 5, pt->x + pt->z));
  color[1] *= BLI_hash_int_01(BLI_hash_int_2d(gps->totpoints + pt->x, pt->y * pt->z + pt->x));
  color[2] *= BLI_hash_int_01(BLI_hash_int_2d(gps->totpoints - pt->x, pt->z * pt->x + pt->y));
  for (int i = 0; i < gps->totpoints; i++) {
    pt = &gps->points[i];
    copy_v4_v4(pt->vert_color, color);
  }
}

/* Flip stroke. */
void BKE_gpencil_stroke_flip(bGPDstroke *gps)
{
  int end = gps->totpoints - 1;

  for (int i = 0; i < gps->totpoints / 2; i++) {
    bGPDspoint *point, *point2;
    bGPDspoint pt;

    /* save first point */
    point = &gps->points[i];
    pt.x = point->x;
    pt.y = point->y;
    pt.z = point->z;
    pt.flag = point->flag;
    pt.pressure = point->pressure;
    pt.strength = point->strength;
    pt.time = point->time;
    copy_v4_v4(pt.vert_color, point->vert_color);

    /* replace first point with last point */
    point2 = &gps->points[end];
    point->x = point2->x;
    point->y = point2->y;
    point->z = point2->z;
    point->flag = point2->flag;
    point->pressure = point2->pressure;
    point->strength = point2->strength;
    point->time = point2->time;
    copy_v4_v4(point->vert_color, point2->vert_color);

    /* replace last point with first saved before */
    point = &gps->points[end];
    point->x = pt.x;
    point->y = pt.y;
    point->z = pt.z;
    point->flag = pt.flag;
    point->pressure = pt.pressure;
    point->strength = pt.strength;
    point->time = pt.time;
    copy_v4_v4(point->vert_color, pt.vert_color);

    end--;
  }
}

/* Temp data for storing information about an "island" of points
 * that should be kept when splitting up a stroke. Used in:
 * gpencil_stroke_delete_tagged_points()
 */
typedef struct tGPDeleteIsland {
  int start_idx;
  int end_idx;
} tGPDeleteIsland;

static void gpencil_stroke_join_islands(bGPdata *gpd,
                                        bGPDframe *gpf,
                                        bGPDstroke *gps_first,
                                        bGPDstroke *gps_last)
{
  bGPDspoint *pt = NULL;
  bGPDspoint *pt_final = NULL;
  const int totpoints = gps_first->totpoints + gps_last->totpoints;

  /* create new stroke */
  bGPDstroke *join_stroke = BKE_gpencil_stroke_duplicate(gps_first, false, true);

  join_stroke->points = MEM_callocN(sizeof(bGPDspoint) * totpoints, __func__);
  join_stroke->totpoints = totpoints;
  join_stroke->flag &= ~GP_STROKE_CYCLIC;

  /* copy points (last before) */
  int e1 = 0;
  int e2 = 0;
  float delta = 0.0f;

  for (int i = 0; i < totpoints; i++) {
    pt_final = &join_stroke->points[i];
    if (i < gps_last->totpoints) {
      pt = &gps_last->points[e1];
      e1++;
    }
    else {
      pt = &gps_first->points[e2];
      e2++;
    }

    /* copy current point */
    copy_v3_v3(&pt_final->x, &pt->x);
    pt_final->pressure = pt->pressure;
    pt_final->strength = pt->strength;
    pt_final->time = delta;
    pt_final->flag = pt->flag;
    copy_v4_v4(pt_final->vert_color, pt->vert_color);

    /* retiming with fixed time interval (we cannot determine real time) */
    delta += 0.01f;
  }

  /* Copy over vertex weight data (if available) */
  if ((gps_first->dvert != NULL) || (gps_last->dvert != NULL)) {
    join_stroke->dvert = MEM_callocN(sizeof(MDeformVert) * totpoints, __func__);
    MDeformVert *dvert_src = NULL;
    MDeformVert *dvert_dst = NULL;

    /* Copy weights (last before)*/
    e1 = 0;
    e2 = 0;
    for (int i = 0; i < totpoints; i++) {
      dvert_dst = &join_stroke->dvert[i];
      dvert_src = NULL;
      if (i < gps_last->totpoints) {
        if (gps_last->dvert) {
          dvert_src = &gps_last->dvert[e1];
          e1++;
        }
      }
      else {
        if (gps_first->dvert) {
          dvert_src = &gps_first->dvert[e2];
          e2++;
        }
      }

      if ((dvert_src) && (dvert_src->dw)) {
        dvert_dst->dw = MEM_dupallocN(dvert_src->dw);
      }
    }
  }

  /* add new stroke at head */
  BLI_addhead(&gpf->strokes, join_stroke);
  /* Calc geometry data. */
  BKE_gpencil_stroke_geometry_update(gpd, join_stroke);

  /* remove first stroke */
  BLI_remlink(&gpf->strokes, gps_first);
  BKE_gpencil_free_stroke(gps_first);

  /* remove last stroke */
  BLI_remlink(&gpf->strokes, gps_last);
  BKE_gpencil_free_stroke(gps_last);
}

/* Split the given stroke into several new strokes, partitioning
 * it based on whether the stroke points have a particular flag
 * is set (e.g. "GP_SPOINT_SELECT" in most cases, but not always)
 *
 * The algorithm used here is as follows:
 * 1) We firstly identify the number of "islands" of non-tagged points
 *    which will all end up being in new strokes.
 *    - In the most extreme case (i.e. every other vert is a 1-vert island),
 *      we have at most n / 2 islands
 *    - Once we start having larger islands than that, the number required
 *      becomes much less
 * 2) Each island gets converted to a new stroke
 * If the number of points is <= limit, the stroke is deleted
 */
bGPDstroke *BKE_gpencil_stroke_delete_tagged_points(bGPdata *gpd,
                                                    bGPDframe *gpf,
                                                    bGPDstroke *gps,
                                                    bGPDstroke *next_stroke,
                                                    int tag_flags,
                                                    bool select,
                                                    int limit)
{
  tGPDeleteIsland *islands = MEM_callocN(sizeof(tGPDeleteIsland) * (gps->totpoints + 1) / 2,
                                         "gp_point_islands");
  bool in_island = false;
  int num_islands = 0;

  bGPDstroke *new_stroke = NULL;
  bGPDstroke *gps_first = NULL;
  const bool is_cyclic = (bool)(gps->flag & GP_STROKE_CYCLIC);

  /* First Pass: Identify start/end of islands */
  bGPDspoint *pt = gps->points;
  for (int i = 0; i < gps->totpoints; i++, pt++) {
    if (pt->flag & tag_flags) {
      /* selected - stop accumulating to island */
      in_island = false;
    }
    else {
      /* unselected - start of a new island? */
      int idx;

      if (in_island) {
        /* extend existing island */
        idx = num_islands - 1;
        islands[idx].end_idx = i;
      }
      else {
        /* start of new island */
        in_island = true;
        num_islands++;

        idx = num_islands - 1;
        islands[idx].start_idx = islands[idx].end_idx = i;
      }
    }
  }

  /* Watch out for special case where No islands = All points selected = Delete Stroke only */
  if (num_islands) {
    /* There are islands, so create a series of new strokes,
     * adding them before the "next" stroke. */
    int idx;

    /* Create each new stroke... */
    for (idx = 0; idx < num_islands; idx++) {
      tGPDeleteIsland *island = &islands[idx];
      new_stroke = BKE_gpencil_stroke_duplicate(gps, false, true);

      /* if cyclic and first stroke, save to join later */
      if ((is_cyclic) && (gps_first == NULL)) {
        gps_first = new_stroke;
      }

      new_stroke->flag &= ~GP_STROKE_CYCLIC;

      /* Compute new buffer size (+ 1 needed as the endpoint index is "inclusive") */
      new_stroke->totpoints = island->end_idx - island->start_idx + 1;

      /* Copy over the relevant point data */
      new_stroke->points = MEM_callocN(sizeof(bGPDspoint) * new_stroke->totpoints,
                                       "gp delete stroke fragment");
      memcpy(new_stroke->points,
             gps->points + island->start_idx,
             sizeof(bGPDspoint) * new_stroke->totpoints);

      /* Copy over vertex weight data (if available) */
      if (gps->dvert != NULL) {
        /* Copy over the relevant vertex-weight points */
        new_stroke->dvert = MEM_callocN(sizeof(MDeformVert) * new_stroke->totpoints,
                                        "gp delete stroke fragment weight");
        memcpy(new_stroke->dvert,
               gps->dvert + island->start_idx,
               sizeof(MDeformVert) * new_stroke->totpoints);

        /* Copy weights */
        int e = island->start_idx;
        for (int i = 0; i < new_stroke->totpoints; i++) {
          MDeformVert *dvert_src = &gps->dvert[e];
          MDeformVert *dvert_dst = &new_stroke->dvert[i];
          if (dvert_src->dw) {
            dvert_dst->dw = MEM_dupallocN(dvert_src->dw);
          }
          e++;
        }
      }
      /* Each island corresponds to a new stroke.
       * We must adjust the timings of these new strokes:
       *
       * Each point's timing data is a delta from stroke's inittime, so as we erase some points
       * from the start of the stroke, we have to offset this inittime and all remaining points'
       * delta values. This way we get a new stroke with exactly the same timing as if user had
       * started drawing from the first non-removed point.
       */
      {
        bGPDspoint *pts;
        float delta = gps->points[island->start_idx].time;
        int j;

        new_stroke->inittime += (double)delta;

        pts = new_stroke->points;
        for (j = 0; j < new_stroke->totpoints; j++, pts++) {
          pts->time -= delta;
          /* set flag for select again later */
          if (select == true) {
            pts->flag &= ~GP_SPOINT_SELECT;
            pts->flag |= GP_SPOINT_TAG;
          }
        }
      }

      /* Add new stroke to the frame or delete if below limit */
      if ((limit > 0) && (new_stroke->totpoints <= limit)) {
        BKE_gpencil_free_stroke(new_stroke);
      }
      else {
        /* Calc geometry data. */
        BKE_gpencil_stroke_geometry_update(gpd, new_stroke);

        if (next_stroke) {
          BLI_insertlinkbefore(&gpf->strokes, next_stroke, new_stroke);
        }
        else {
          BLI_addtail(&gpf->strokes, new_stroke);
        }
      }
    }
    /* if cyclic, need to join last stroke with first stroke */
    if ((is_cyclic) && (gps_first != NULL) && (gps_first != new_stroke)) {
      gpencil_stroke_join_islands(gpd, gpf, gps_first, new_stroke);
    }
  }

  /* free islands */
  MEM_freeN(islands);

  /* Delete the old stroke */
  BLI_remlink(&gpf->strokes, gps);
  BKE_gpencil_free_stroke(gps);

  return new_stroke;
}

void BKE_gpencil_curve_delete_tagged_points(bGPdata *gpd,
                                            bGPDframe *gpf,
                                            bGPDstroke *gps,
                                            bGPDstroke *next_stroke,
                                            bGPDcurve *gpc,
                                            int tag_flags)
{
  if (gpc == NULL) {
    return;
  }
  const bool is_cyclic = gps->flag & GP_STROKE_CYCLIC;
  const int idx_last = gpc->tot_curve_points - 1;
  bGPDstroke *gps_first = NULL;
  bGPDstroke *gps_last = NULL;

  int idx_start = 0;
  int idx_end = 0;
  bool prev_selected = gpc->curve_points[0].flag & tag_flags;
  for (int i = 1; i < gpc->tot_curve_points; i++) {
    bool selected = gpc->curve_points[i].flag & tag_flags;
    if (prev_selected == true && selected == false) {
      idx_start = i;
    }
    /* Island ends if the current point is selected or if we reached the end of the stroke */
    if ((prev_selected == false && selected == true) || (selected == false && i == idx_last)) {

      idx_end = selected ? i - 1 : i;
      int island_length = idx_end - idx_start + 1;

      /* If an island has only a single curve point, there is no curve segment, so skip island */
      if (island_length == 1) {
        if (is_cyclic) {
          if (idx_start > 0 && idx_end < idx_last) {
            prev_selected = selected;
            continue;
          }
        }
        else {
          prev_selected = selected;
          continue;
        }
      }

      bGPDstroke *new_stroke = BKE_gpencil_stroke_duplicate(gps, false, false);
      new_stroke->points = NULL;
      new_stroke->flag &= ~GP_STROKE_CYCLIC;
      new_stroke->editcurve = BKE_gpencil_stroke_editcurve_new(island_length);

      if (gps_first == NULL) {
        gps_first = new_stroke;
      }

      bGPDcurve *new_gpc = new_stroke->editcurve;
      memcpy(new_gpc->curve_points,
             gpc->curve_points + idx_start,
             sizeof(bGPDcurve_point) * island_length);

      BKE_gpencil_editcurve_recalculate_handles(new_stroke);
      new_stroke->flag |= GP_STROKE_NEEDS_CURVE_UPDATE;

      /* Calc geometry data. */
      BKE_gpencil_stroke_geometry_update(gpd, new_stroke);

      if (next_stroke) {
        BLI_insertlinkbefore(&gpf->strokes, next_stroke, new_stroke);
      }
      else {
        BLI_addtail(&gpf->strokes, new_stroke);
      }

      gps_last = new_stroke;
    }
    prev_selected = selected;
  }

  /* join first and last stroke if cyclic */
  if (is_cyclic && gps_first != NULL && gps_last != NULL && gps_first != gps_last) {
    bGPDcurve *gpc_first = gps_first->editcurve;
    bGPDcurve *gpc_last = gps_last->editcurve;
    int first_tot_points = gpc_first->tot_curve_points;
    int old_tot_points = gpc_last->tot_curve_points;

    gpc_last->tot_curve_points = first_tot_points + old_tot_points;
    gpc_last->curve_points = MEM_recallocN(gpc_last->curve_points,
                                           sizeof(bGPDcurve_point) * gpc_last->tot_curve_points);
    /* copy data from first to last */
    memcpy(gpc_last->curve_points + old_tot_points,
           gpc_first->curve_points,
           sizeof(bGPDcurve_point) * first_tot_points);

    BKE_gpencil_editcurve_recalculate_handles(gps_last);
    gps_last->flag |= GP_STROKE_NEEDS_CURVE_UPDATE;

    /* Calc geometry data. */
    BKE_gpencil_stroke_geometry_update(gpd, gps_last);

    /* remove first one */
    BLI_remlink(&gpf->strokes, gps_first);
    BKE_gpencil_free_stroke(gps_first);
  }

  /* Delete the old stroke */
  BLI_remlink(&gpf->strokes, gps);
  BKE_gpencil_free_stroke(gps);
}

/* Helper: copy point between strokes */
static void gpencil_stroke_copy_point(bGPDstroke *gps,
                                      MDeformVert *dvert,
                                      bGPDspoint *point,
                                      const float delta[3],
                                      float pressure,
                                      float strength,
                                      float deltatime)
{
  bGPDspoint *newpoint;

  gps->points = MEM_reallocN(gps->points, sizeof(bGPDspoint) * (gps->totpoints + 1));
  if (gps->dvert != NULL) {
    gps->dvert = MEM_reallocN(gps->dvert, sizeof(MDeformVert) * (gps->totpoints + 1));
  }
  else {
    /* If destination has weight add weight to origin. */
    if (dvert != NULL) {
      gps->dvert = MEM_callocN(sizeof(MDeformVert) * (gps->totpoints + 1), __func__);
    }
  }

  gps->totpoints++;
  newpoint = &gps->points[gps->totpoints - 1];

  newpoint->x = point->x * delta[0];
  newpoint->y = point->y * delta[1];
  newpoint->z = point->z * delta[2];
  newpoint->flag = point->flag;
  newpoint->pressure = pressure;
  newpoint->strength = strength;
  newpoint->time = point->time + deltatime;
  copy_v4_v4(newpoint->vert_color, point->vert_color);

  if (gps->dvert != NULL) {
    MDeformVert *newdvert = &gps->dvert[gps->totpoints - 1];

    if (dvert != NULL) {
      newdvert->totweight = dvert->totweight;
      newdvert->dw = MEM_dupallocN(dvert->dw);
    }
    else {
      newdvert->totweight = 0;
      newdvert->dw = NULL;
    }
  }
}

/* Join two strokes using the shortest distance (reorder stroke if necessary ) */
void BKE_gpencil_stroke_join(bGPDstroke *gps_a,
                             bGPDstroke *gps_b,
                             const bool leave_gaps,
                             const bool fit_thickness)
{
  bGPDspoint point;
  bGPDspoint *pt;
  int i;
  const float delta[3] = {1.0f, 1.0f, 1.0f};
  float deltatime = 0.0f;

  /* sanity checks */
  if (ELEM(NULL, gps_a, gps_b)) {
    return;
  }

  if ((gps_a->totpoints == 0) || (gps_b->totpoints == 0)) {
    return;
  }

  /* define start and end points of each stroke */
  float start_a[3], start_b[3], end_a[3], end_b[3];
  pt = &gps_a->points[0];
  copy_v3_v3(start_a, &pt->x);

  pt = &gps_a->points[gps_a->totpoints - 1];
  copy_v3_v3(end_a, &pt->x);

  pt = &gps_b->points[0];
  copy_v3_v3(start_b, &pt->x);

  pt = &gps_b->points[gps_b->totpoints - 1];
  copy_v3_v3(end_b, &pt->x);

  /* Check if need flip strokes. */
  float dist = len_squared_v3v3(end_a, start_b);
  bool flip_a = false;
  bool flip_b = false;
  float lowest = dist;

  dist = len_squared_v3v3(end_a, end_b);
  if (dist < lowest) {
    lowest = dist;
    flip_a = false;
    flip_b = true;
  }

  dist = len_squared_v3v3(start_a, start_b);
  if (dist < lowest) {
    lowest = dist;
    flip_a = true;
    flip_b = false;
  }

  dist = len_squared_v3v3(start_a, end_b);
  if (dist < lowest) {
    lowest = dist;
    flip_a = true;
    flip_b = true;
  }

  if (flip_a) {
    BKE_gpencil_stroke_flip(gps_a);
  }
  if (flip_b) {
    BKE_gpencil_stroke_flip(gps_b);
  }

  /* don't visibly link the first and last points? */
  if (leave_gaps) {
    /* 1st: add one tail point to start invisible area */
    point = gps_a->points[gps_a->totpoints - 1];
    deltatime = point.time;

    gpencil_stroke_copy_point(gps_a, NULL, &point, delta, 0.0f, 0.0f, 0.0f);

    /* 2nd: add one head point to finish invisible area */
    point = gps_b->points[0];
    gpencil_stroke_copy_point(gps_a, NULL, &point, delta, 0.0f, 0.0f, deltatime);
  }

  const float ratio = (fit_thickness && gps_a->thickness > 0.0f) ?
                          (float)gps_b->thickness / (float)gps_a->thickness :
                          1.0f;

  /* 3rd: add all points */
  for (i = 0, pt = gps_b->points; i < gps_b->totpoints && pt; i++, pt++) {
    MDeformVert *dvert = (gps_b->dvert) ? &gps_b->dvert[i] : NULL;
    gpencil_stroke_copy_point(
        gps_a, dvert, pt, delta, pt->pressure * ratio, pt->strength, deltatime);
  }
}

/* Copy the stroke of the frame to all frames selected (except current). */
void BKE_gpencil_stroke_copy_to_keyframes(
    bGPdata *gpd, bGPDlayer *gpl, bGPDframe *gpf, bGPDstroke *gps, const bool tail)
{
  GHash *frame_list = BLI_ghash_int_new_ex(__func__, 64);
  BKE_gpencil_frame_selected_hash(gpd, frame_list);

  GHashIterator gh_iter;
  GHASH_ITER (gh_iter, frame_list) {
    int cfra = POINTER_AS_INT(BLI_ghashIterator_getKey(&gh_iter));

    if (gpf->framenum != cfra) {
      bGPDframe *gpf_new = BKE_gpencil_layer_frame_find(gpl, cfra);
      if (gpf_new == NULL) {
        gpf_new = BKE_gpencil_frame_addnew(gpl, cfra);
      }

      if (gpf_new == NULL) {
        continue;
      }

      bGPDstroke *gps_new = BKE_gpencil_stroke_duplicate(gps, true, true);
      if (gps_new == NULL) {
        continue;
      }

      if (tail) {
        BLI_addhead(&gpf_new->strokes, gps_new);
      }
      else {
        BLI_addtail(&gpf_new->strokes, gps_new);
      }
    }
  }

  /* Free hash table. */
  BLI_ghash_free(frame_list, NULL, NULL);
}

/* Stroke Uniform Subdivide  ------------------------------------- */

typedef struct tSamplePoint {
  struct tSamplePoint *next, *prev;
  float x, y, z;
  float pressure, strength, time;
  float vertex_color[4];
  struct MDeformWeight *dw;
  int totweight;
} tSamplePoint;

typedef struct tSampleEdge {
  float length_sq;
  tSamplePoint *from;
  tSamplePoint *to;
} tSampleEdge;

/* Helper: creates a tSamplePoint from a bGPDspoint and (optionally) a MDeformVert. */
static tSamplePoint *new_sample_point_from_gp_point(const bGPDspoint *pt, const MDeformVert *dvert)
{
  tSamplePoint *new_pt = MEM_callocN(sizeof(tSamplePoint), __func__);
  copy_v3_v3(&new_pt->x, &pt->x);
  new_pt->pressure = pt->pressure;
  new_pt->strength = pt->strength;
  new_pt->time = pt->time;
  copy_v4_v4((float *)&new_pt->vertex_color, (float *)&pt->vert_color);
  if (dvert != NULL) {
    new_pt->totweight = dvert->totweight;
    new_pt->dw = MEM_callocN(sizeof(MDeformWeight) * new_pt->totweight, __func__);
    for (uint i = 0; i < new_pt->totweight; ++i) {
      MDeformWeight *dw = &new_pt->dw[i];
      MDeformWeight *dw_from = &dvert->dw[i];
      dw->def_nr = dw_from->def_nr;
      dw->weight = dw_from->weight;
    }
  }
  return new_pt;
}

/* Helper: creates a tSampleEdge from two tSamplePoints. Also calculates the length (squared) of
 * the edge. */
static tSampleEdge *new_sample_edge_from_sample_points(tSamplePoint *from, tSamplePoint *to)
{
  tSampleEdge *new_edge = MEM_callocN(sizeof(tSampleEdge), __func__);
  new_edge->from = from;
  new_edge->to = to;
  new_edge->length_sq = len_squared_v3v3(&from->x, &to->x);
  return new_edge;
}

/**
 * Subdivide the grease pencil stroke so the number of points is target_number.
 * Does not change the shape of the stroke. The new points will be distributed as
 * uniformly as possible by repeatedly subdividing the current longest edge.
 *
 * \param gps: The stroke to be up-sampled.
 * \param target_number: The number of points the up-sampled stroke should have.
 * \param select: Select/Deselect the stroke.
 */
void BKE_gpencil_stroke_uniform_subdivide(bGPdata *gpd,
                                          bGPDstroke *gps,
                                          const uint32_t target_number,
                                          const bool select)
{
  /* Stroke needs at least two points and strictly less points than the target number. */
  if (gps == NULL || gps->totpoints < 2 || gps->totpoints >= target_number) {
    return;
  }

  const int totpoints = gps->totpoints;
  const bool has_dverts = (gps->dvert != NULL);
  const bool is_cyclic = (gps->flag & GP_STROKE_CYCLIC);

  ListBase points = {NULL, NULL};
  Heap *edges = BLI_heap_new();

  /* Add all points into list. */
  for (uint32_t i = 0; i < totpoints; ++i) {
    bGPDspoint *pt = &gps->points[i];
    MDeformVert *dvert = has_dverts ? &gps->dvert[i] : NULL;
    tSamplePoint *sp = new_sample_point_from_gp_point(pt, dvert);
    BLI_addtail(&points, sp);
  }

  /* Iterate over edges and insert them into the heap. */
  for (tSamplePoint *pt = ((tSamplePoint *)points.first)->next; pt != NULL; pt = pt->next) {
    tSampleEdge *se = new_sample_edge_from_sample_points(pt->prev, pt);
    /* BLI_heap is a min-heap, but we need the largest key to be at the top, so we take the
     * negative of the squared length. */
    BLI_heap_insert(edges, -(se->length_sq), se);
  }

  if (is_cyclic) {
    tSamplePoint *sp_first = points.first;
    tSamplePoint *sp_last = points.last;
    tSampleEdge *se = new_sample_edge_from_sample_points(sp_last, sp_first);
    BLI_heap_insert(edges, -(se->length_sq), se);
  }

  int num_points_needed = target_number - totpoints;
  BLI_assert(num_points_needed > 0);

  while (num_points_needed > 0) {
    tSampleEdge *se = BLI_heap_pop_min(edges);
    tSamplePoint *sp = se->from;
    tSamplePoint *sp_next = se->to;

    /* Subdivide the edge. */
    tSamplePoint *new_sp = MEM_callocN(sizeof(tSamplePoint), __func__);
    interp_v3_v3v3(&new_sp->x, &sp->x, &sp_next->x, 0.5f);
    new_sp->pressure = interpf(sp->pressure, sp_next->pressure, 0.5f);
    new_sp->strength = interpf(sp->strength, sp_next->strength, 0.5f);
    new_sp->time = interpf(sp->time, sp_next->time, 0.5f);
    interp_v4_v4v4((float *)&new_sp->vertex_color,
                   (float *)&sp->vertex_color,
                   (float *)&sp_next->vertex_color,
                   0.5f);
    if (sp->dw && sp_next->dw) {
      new_sp->totweight = MIN2(sp->totweight, sp_next->totweight);
      new_sp->dw = MEM_callocN(sizeof(MDeformWeight) * new_sp->totweight, __func__);
      for (uint32_t i = 0; i < new_sp->totweight; ++i) {
        MDeformWeight *dw = &new_sp->dw[i];
        MDeformWeight *dw_from = &sp->dw[i];
        MDeformWeight *dw_to = &sp_next->dw[i];
        dw->def_nr = dw_from->def_nr;
        dw->weight = interpf(dw_from->weight, dw_to->weight, 0.5f);
      }
    }
    BLI_insertlinkafter(&points, sp, new_sp);

    tSampleEdge *se_prev = new_sample_edge_from_sample_points(sp, new_sp);
    tSampleEdge *se_next = new_sample_edge_from_sample_points(new_sp, sp_next);
    BLI_heap_insert(edges, -(se_prev->length_sq), se_prev);
    BLI_heap_insert(edges, -(se_next->length_sq), se_next);

    MEM_freeN(se);
    num_points_needed--;
  }

  /* Edges are no longer needed. Heap is freed. */
  BLI_heap_free(edges, (HeapFreeFP)MEM_freeN);

  gps->totpoints = target_number;
  gps->points = MEM_recallocN(gps->points, sizeof(bGPDspoint) * gps->totpoints);
  if (has_dverts) {
    gps->dvert = MEM_recallocN(gps->dvert, sizeof(MDeformVert) * gps->totpoints);
  }

  /* Convert list back to stroke point array. */
  tSamplePoint *sp = points.first;
  for (uint32_t i = 0; i < gps->totpoints && sp; ++i, sp = sp->next) {
    bGPDspoint *pt = &gps->points[i];
    MDeformVert *dvert = &gps->dvert[i];

    copy_v3_v3(&pt->x, &sp->x);
    pt->pressure = sp->pressure;
    pt->strength = sp->strength;
    pt->time = sp->time;
    copy_v4_v4((float *)&pt->vert_color, (float *)&sp->vertex_color);

    if (sp->dw) {
      dvert->totweight = sp->totweight;
      dvert->dw = MEM_callocN(sizeof(MDeformWeight) * dvert->totweight, __func__);
      for (uint32_t j = 0; j < dvert->totweight; ++j) {
        MDeformWeight *dw = &dvert->dw[j];
        MDeformWeight *dw_from = &sp->dw[j];
        dw->def_nr = dw_from->def_nr;
        dw->weight = dw_from->weight;
      }
    }
    if (select) {
      pt->flag |= GP_SPOINT_SELECT;
    }
  }

  if (select) {
    gps->flag |= GP_STROKE_SELECT;
    BKE_gpencil_stroke_select_index_set(gpd, gps);
  }

  /* Free the sample points. Important to use the mutable loop here because we are erasing the list
   * elements. */
  LISTBASE_FOREACH_MUTABLE (tSamplePoint *, temp, &points) {
    if (temp->dw != NULL) {
      MEM_freeN(temp->dw);
    }
    MEM_SAFE_FREE(temp);
  }

  /* Update the geometry of the stroke. */
  BKE_gpencil_stroke_geometry_update(gpd, gps);
}

/**
 * Stroke to view space
 * Transforms a stroke to view space. This allows for manipulations in 2D but also easy conversion
 * back to 3D.
 * Note: also takes care of parent space transform
 */
<<<<<<< HEAD
void BKE_gpencil_stroke_to_view_space(RegionView3D *rv3d, bGPDstroke *gps, float diff_mat[4][4])
{
  float tmp[3];

  for (int i = 0; i < gps->totpoints; i++) {
    bGPDspoint *pt = &gps->points[i];
    /* point to parent space */
    mul_v3_m4v3(tmp, diff_mat, &pt->x);
    /* point to view space */
    mul_m4_v3(rv3d->viewmat, tmp);
    copy_v3_v3(&pt->x, tmp);
=======
void BKE_gpencil_stroke_to_view_space(RegionView3D *rv3d,
                                      bGPDstroke *gps,
                                      const float diff_mat[4][4])
{
  for (int i = 0; i < gps->totpoints; i++) {
    bGPDspoint *pt = &gps->points[i];
    /* Point to parent space. */
    mul_v3_m4v3(&pt->x, diff_mat, &pt->x);
    /* point to view space */
    mul_m4_v3(rv3d->viewmat, &pt->x);
>>>>>>> a478d502
  }
}

/**
 * Stroke from view space
 * Transforms a stroke from view space back to world space. Inverse of
 * BKE_gpencil_stroke_to_view_space
 * Note: also takes care of parent space transform
 */
<<<<<<< HEAD
void BKE_gpencil_stroke_from_view_space(RegionView3D *rv3d, bGPDstroke *gps, float diff_mat[4][4])
{
  float tmp[3];
=======
void BKE_gpencil_stroke_from_view_space(RegionView3D *rv3d,
                                        bGPDstroke *gps,
                                        const float diff_mat[4][4])
{
>>>>>>> a478d502
  float inverse_diff_mat[4][4];
  invert_m4_m4(inverse_diff_mat, diff_mat);

  for (int i = 0; i < gps->totpoints; i++) {
    bGPDspoint *pt = &gps->points[i];
<<<<<<< HEAD
    mul_v3_m4v3(tmp, rv3d->viewinv, &pt->x);
    mul_m4_v3(inverse_diff_mat, tmp);
    copy_v3_v3(&pt->x, tmp);
=======
    mul_v3_m4v3(&pt->x, rv3d->viewinv, &pt->x);
    mul_m4_v3(inverse_diff_mat, &pt->x);
>>>>>>> a478d502
  }
}

/* ----------------------------------------------------------------------------- */
/* Stroke to perimeter */

typedef struct tPerimeterPoint {
  struct tPerimeterPoint *next, *prev;
  float x, y, z;
<<<<<<< HEAD
  bool is_left;
} tPerimeterPoint;

static tPerimeterPoint *new_perimeter_point(const float pt[3], bool is_left)
{
  tPerimeterPoint *new_pt = MEM_callocN(sizeof(tPerimeterPoint), __func__);
  copy_v3_v3(&new_pt->x, pt);
  new_pt->is_left = is_left;
=======
} tPerimeterPoint;

static tPerimeterPoint *new_perimeter_point(const float pt[3])
{
  tPerimeterPoint *new_pt = MEM_callocN(sizeof(tPerimeterPoint), __func__);
  copy_v3_v3(&new_pt->x, pt);
>>>>>>> a478d502
  return new_pt;
}

static int generate_arc_from_point_to_point(ListBase *list,
                                            tPerimeterPoint *from,
                                            tPerimeterPoint *to,
                                            float center_pt[3],
                                            int subdivisions,
<<<<<<< HEAD
                                            bool clockwise,
                                            bool is_left)
=======
                                            bool clockwise)
>>>>>>> a478d502
{
  float vec_from[2];
  float vec_to[2];
  sub_v2_v2v2(vec_from, &from->x, center_pt);
  sub_v2_v2v2(vec_to, &to->x, center_pt);
  if (is_zero_v2(vec_from) || is_zero_v2(vec_to)) {
    return 0;
  }

  float dot = dot_v2v2(vec_from, vec_to);
  float det = cross_v2v2(vec_from, vec_to);
  float angle = clockwise ? M_PI - atan2f(-det, -dot) : atan2f(-det, -dot) + M_PI;

<<<<<<< HEAD
  /* number of points is 2^(n+1) + 1 on half a circle (n=subdivisions)
   * so we multiply by (angle / pi) to get the right amount of
   * points to insert */
=======
  /* Number of points is 2^(n+1) + 1 on half a circle (n=subdivisions)
   * so we multiply by (angle / pi) to get the right amount of
   * points to insert. */
>>>>>>> a478d502
  int num_points = (int)(((1 << (subdivisions + 1)) - 1) * (angle / M_PI));
  if (num_points > 0) {
    float angle_incr = angle / (float)num_points;

    float vec_p[3];
    float vec_t[3];
    float tmp_angle;
    tPerimeterPoint *last_point;
    if (clockwise) {
      last_point = to;
<<<<<<< HEAD
      copy_v3_v3(vec_t, vec_to);
    }
    else {
      last_point = from;
      copy_v3_v3(vec_t, vec_from);
=======
      copy_v2_v2(vec_t, vec_to);
    }
    else {
      last_point = from;
      copy_v2_v2(vec_t, vec_from);
>>>>>>> a478d502
    }

    for (int i = 0; i < num_points - 1; i++) {
      tmp_angle = (i + 1) * angle_incr;

      rotate_v2_v2fl(vec_p, vec_t, tmp_angle);
      add_v2_v2(vec_p, center_pt);
      vec_p[2] = center_pt[2];

<<<<<<< HEAD
      tPerimeterPoint *new_point = new_perimeter_point(vec_p, is_left);
=======
      tPerimeterPoint *new_point = new_perimeter_point(vec_p);
>>>>>>> a478d502
      if (clockwise) {
        BLI_insertlinkbefore(list, last_point, new_point);
      }
      else {
        BLI_insertlinkafter(list, last_point, new_point);
      }

      last_point = new_point;
    }

    return num_points - 1;
  }

  return 0;
}

<<<<<<< HEAD
static int generate_semi_circle_from_point_to_point(
    ListBase *list, tPerimeterPoint *from, tPerimeterPoint *to, int subdivisions, bool is_left)
=======
static int generate_semi_circle_from_point_to_point(ListBase *list,
                                                    tPerimeterPoint *from,
                                                    tPerimeterPoint *to,
                                                    int subdivisions)
>>>>>>> a478d502
{
  int num_points = (1 << (subdivisions + 1)) + 1;
  float center_pt[3];
  interp_v3_v3v3(center_pt, &from->x, &to->x, 0.5f);

  float vec_center[2];
  sub_v2_v2v2(vec_center, &from->x, center_pt);
  if (is_zero_v2(vec_center)) {
    return 0;
  }

<<<<<<< HEAD
  float vec_p[3];  // temp vector to do the vector math
=======
  float vec_p[3];
>>>>>>> a478d502
  float angle_incr = M_PI / ((float)num_points - 1);

  tPerimeterPoint *last_point = from;
  for (int i = 1; i < num_points; i++) {
    float angle = i * angle_incr;

<<<<<<< HEAD
    /* rotate vector around point to get perimeter points */
=======
    /* Rotate vector around point to get perimeter points. */
>>>>>>> a478d502
    rotate_v2_v2fl(vec_p, vec_center, angle);
    add_v2_v2(vec_p, center_pt);
    vec_p[2] = center_pt[2];

<<<<<<< HEAD
    tPerimeterPoint *new_point = new_perimeter_point(vec_p, is_left);
=======
    tPerimeterPoint *new_point = new_perimeter_point(vec_p);
>>>>>>> a478d502
    BLI_insertlinkafter(list, last_point, new_point);

    last_point = new_point;
  }

  return num_points - 1;
}

static int generate_perimeter_cap(const float point[4],
                                  const float other_point[4],
                                  float radius,
                                  ListBase *list,
                                  int subdivisions,
<<<<<<< HEAD
                                  short cap_type,
                                  bool is_left)
=======
                                  short cap_type)
>>>>>>> a478d502
{
  float cap_vec[2];
  sub_v2_v2v2(cap_vec, other_point, point);
  normalize_v2(cap_vec);

  float cap_nvec[2];
  if (is_zero_v2(cap_vec)) {
    cap_nvec[0] = 0;
    cap_nvec[1] = radius;
  }
  else {
    cap_nvec[0] = -cap_vec[1];
    cap_nvec[1] = cap_vec[0];
    mul_v2_fl(cap_nvec, radius);
  }
  float cap_nvec_inv[2];
  negate_v2_v2(cap_nvec_inv, cap_nvec);

  float vec_perimeter[3];
  copy_v3_v3(vec_perimeter, point);
  add_v2_v2(vec_perimeter, cap_nvec);

  float vec_perimeter_inv[3];
  copy_v3_v3(vec_perimeter_inv, point);
  add_v2_v2(vec_perimeter_inv, cap_nvec_inv);

<<<<<<< HEAD
  tPerimeterPoint *p_pt = new_perimeter_point(vec_perimeter, is_left);
  tPerimeterPoint *p_pt_inv = new_perimeter_point(vec_perimeter_inv, is_left);
=======
  tPerimeterPoint *p_pt = new_perimeter_point(vec_perimeter);
  tPerimeterPoint *p_pt_inv = new_perimeter_point(vec_perimeter_inv);
>>>>>>> a478d502

  BLI_addtail(list, p_pt);
  BLI_addtail(list, p_pt_inv);

  int num_points = 0;
  if (cap_type == GP_STROKE_CAP_ROUND) {
<<<<<<< HEAD
    num_points += generate_semi_circle_from_point_to_point(
        list, p_pt, p_pt_inv, subdivisions, is_left);
=======
    num_points += generate_semi_circle_from_point_to_point(list, p_pt, p_pt_inv, subdivisions);
>>>>>>> a478d502
  }

  return num_points + 2;
}

/**
 * Calculate the perimeter (outline) of a stroke as list of tPerimeterPoint.
 * \param subdivisions: Number of subdivions for the start and end caps
 * \return: list of tPerimeterPoint
 */
static ListBase *gpencil_stroke_perimeter_ex(const bGPdata *gpd,
                                             const bGPDlayer *gpl,
                                             const bGPDstroke *gps,
                                             int subdivisions,
                                             int *r_num_perimeter_points)
{
  /* sanity check */
  if (gps->totpoints < 1) {
    return NULL;
  }

  float defaultpixsize = 1000.0f / gpd->pixfactor;
  float stroke_radius = ((gps->thickness + gpl->line_change) / defaultpixsize) / 2.0f;

  ListBase *perimeter_right_side = MEM_callocN(sizeof(ListBase), __func__);
  ListBase *perimeter_left_side = MEM_callocN(sizeof(ListBase), __func__);
  int num_perimeter_points = 0;

  bGPDspoint *first = &gps->points[0];
  bGPDspoint *last = &gps->points[gps->totpoints - 1];

  float first_radius = stroke_radius * first->pressure;
  float last_radius = stroke_radius * last->pressure;

  bGPDspoint *first_next;
  bGPDspoint *last_prev;
  if (gps->totpoints > 1) {
    first_next = &gps->points[1];
    last_prev = &gps->points[gps->totpoints - 2];
  }
  else {
    first_next = first;
    last_prev = last;
  }

  float first_pt[3];
  float last_pt[3];
  float first_next_pt[3];
  float last_prev_pt[3];
  copy_v3_v3(first_pt, &first->x);
  copy_v3_v3(last_pt, &last->x);
  copy_v3_v3(first_next_pt, &first_next->x);
  copy_v3_v3(last_prev_pt, &last_prev->x);

  /* edgecase if single point */
  if (gps->totpoints == 1) {
    first_next_pt[0] += 1.0f;
    last_prev_pt[0] -= 1.0f;
  }

  /* generate points for start cap */
<<<<<<< HEAD
  num_perimeter_points += generate_perimeter_cap(first_pt,
                                                 first_next_pt,
                                                 first_radius,
                                                 perimeter_right_side,
                                                 subdivisions,
                                                 gps->caps[0],
                                                 false);
=======
  num_perimeter_points += generate_perimeter_cap(
      first_pt, first_next_pt, first_radius, perimeter_right_side, subdivisions, gps->caps[0]);
>>>>>>> a478d502

  /* generate perimeter points  */
  float curr_pt[3], next_pt[3], prev_pt[3];
  float vec_next[2], vec_prev[2];
  float nvec_next[2], nvec_prev[2];
  float nvec_next_pt[3], nvec_prev_pt[3];
  float vec_tangent[2];

  float vec_miter_left[2], vec_miter_right[2];
  float miter_left_pt[3], miter_right_pt[3];

  for (int i = 1; i < gps->totpoints - 1; i++) {
    bGPDspoint *curr = &gps->points[i];
    bGPDspoint *prev = &gps->points[i - 1];
    bGPDspoint *next = &gps->points[i + 1];
    float radius = stroke_radius * curr->pressure;

    copy_v3_v3(curr_pt, &curr->x);
    copy_v3_v3(next_pt, &next->x);
    copy_v3_v3(prev_pt, &prev->x);

    sub_v2_v2v2(vec_prev, curr_pt, prev_pt);
    sub_v2_v2v2(vec_next, next_pt, curr_pt);
    float prev_length = len_v2(vec_prev);
    float next_length = len_v2(vec_next);

    if (normalize_v2(vec_prev) == 0.0f) {
      vec_prev[0] = 1.0f;
      vec_prev[1] = 0.0f;
    }
    if (normalize_v2(vec_next) == 0.0f) {
      vec_next[0] = 1.0f;
      vec_next[1] = 0.0f;
    }

    nvec_prev[0] = -vec_prev[1];
    nvec_prev[1] = vec_prev[0];

    nvec_next[0] = -vec_next[1];
    nvec_next[1] = vec_next[0];

    add_v2_v2v2(vec_tangent, vec_prev, vec_next);
    if (normalize_v2(vec_tangent) == 0.0f) {
      copy_v2_v2(vec_tangent, nvec_prev);
    }

    vec_miter_left[0] = -vec_tangent[1];
    vec_miter_left[1] = vec_tangent[0];

    /* calculate miter length */
    float an1 = dot_v2v2(vec_miter_left, nvec_prev);
    if (an1 == 0.0f) {
      an1 = 1.0f;
    }
    float miter_length = radius / an1;
    if (miter_length <= 0.0f) {
      miter_length = 0.01f;
    }

    normalize_v2_length(vec_miter_left, miter_length);

    copy_v2_v2(vec_miter_right, vec_miter_left);
    negate_v2(vec_miter_right);

    float angle = dot_v2v2(vec_next, nvec_prev);
    /* add two points if angle is close to beeing straight */
    if (fabsf(angle) < 0.0001f) {
      normalize_v2_length(nvec_prev, radius);
      normalize_v2_length(nvec_next, radius);

      copy_v3_v3(nvec_prev_pt, curr_pt);
      add_v2_v2(nvec_prev_pt, nvec_prev);

      copy_v3_v3(nvec_next_pt, curr_pt);
      negate_v2(nvec_next);
      add_v2_v2(nvec_next_pt, nvec_next);

<<<<<<< HEAD
      tPerimeterPoint *normal_prev = new_perimeter_point(nvec_prev_pt, true);
      tPerimeterPoint *normal_next = new_perimeter_point(nvec_next_pt, false);
=======
      tPerimeterPoint *normal_prev = new_perimeter_point(nvec_prev_pt);
      tPerimeterPoint *normal_next = new_perimeter_point(nvec_next_pt);
>>>>>>> a478d502

      BLI_addtail(perimeter_left_side, normal_prev);
      BLI_addtail(perimeter_right_side, normal_next);
      num_perimeter_points += 2;
    }
    else {
      /* bend to the left */
      if (angle < 0.0f) {
        normalize_v2_length(nvec_prev, radius);
        normalize_v2_length(nvec_next, radius);

        copy_v3_v3(nvec_prev_pt, curr_pt);
        add_v2_v2(nvec_prev_pt, nvec_prev);

        copy_v3_v3(nvec_next_pt, curr_pt);
        add_v2_v2(nvec_next_pt, nvec_next);

<<<<<<< HEAD
        tPerimeterPoint *normal_prev = new_perimeter_point(nvec_prev_pt, true);
        tPerimeterPoint *normal_next = new_perimeter_point(nvec_next_pt, true);
=======
        tPerimeterPoint *normal_prev = new_perimeter_point(nvec_prev_pt);
        tPerimeterPoint *normal_next = new_perimeter_point(nvec_next_pt);
>>>>>>> a478d502

        BLI_addtail(perimeter_left_side, normal_prev);
        BLI_addtail(perimeter_left_side, normal_next);
        num_perimeter_points += 2;

        num_perimeter_points += generate_arc_from_point_to_point(
<<<<<<< HEAD
            perimeter_left_side, normal_prev, normal_next, curr_pt, subdivisions, true, true);
=======
            perimeter_left_side, normal_prev, normal_next, curr_pt, subdivisions, true);
>>>>>>> a478d502

        if (miter_length < prev_length && miter_length < next_length) {
          copy_v3_v3(miter_right_pt, curr_pt);
          add_v2_v2(miter_right_pt, vec_miter_right);
        }
        else {
          copy_v3_v3(miter_right_pt, curr_pt);
          negate_v2(nvec_next);
          add_v2_v2(miter_right_pt, nvec_next);
        }

<<<<<<< HEAD
        tPerimeterPoint *miter_right = new_perimeter_point(miter_right_pt, false);
=======
        tPerimeterPoint *miter_right = new_perimeter_point(miter_right_pt);
>>>>>>> a478d502
        BLI_addtail(perimeter_right_side, miter_right);
        num_perimeter_points++;
      }
      /* bend to the right */
      else {
        normalize_v2_length(nvec_prev, -radius);
        normalize_v2_length(nvec_next, -radius);

        copy_v3_v3(nvec_prev_pt, curr_pt);
        add_v2_v2(nvec_prev_pt, nvec_prev);

        copy_v3_v3(nvec_next_pt, curr_pt);
        add_v2_v2(nvec_next_pt, nvec_next);

<<<<<<< HEAD
        tPerimeterPoint *normal_prev = new_perimeter_point(nvec_prev_pt, false);
        tPerimeterPoint *normal_next = new_perimeter_point(nvec_next_pt, false);
=======
        tPerimeterPoint *normal_prev = new_perimeter_point(nvec_prev_pt);
        tPerimeterPoint *normal_next = new_perimeter_point(nvec_next_pt);
>>>>>>> a478d502

        BLI_addtail(perimeter_right_side, normal_prev);
        BLI_addtail(perimeter_right_side, normal_next);
        num_perimeter_points += 2;

        num_perimeter_points += generate_arc_from_point_to_point(
<<<<<<< HEAD
            perimeter_right_side, normal_prev, normal_next, curr_pt, subdivisions, false, false);
=======
            perimeter_right_side, normal_prev, normal_next, curr_pt, subdivisions, false);
>>>>>>> a478d502

        if (miter_length < prev_length && miter_length < next_length) {
          copy_v3_v3(miter_left_pt, curr_pt);
          add_v2_v2(miter_left_pt, vec_miter_left);
        }
        else {
          copy_v3_v3(miter_left_pt, curr_pt);
          negate_v2(nvec_prev);
          add_v2_v2(miter_left_pt, nvec_prev);
        }

<<<<<<< HEAD
        tPerimeterPoint *miter_left = new_perimeter_point(miter_left_pt, true);
=======
        tPerimeterPoint *miter_left = new_perimeter_point(miter_left_pt);
>>>>>>> a478d502
        BLI_addtail(perimeter_left_side, miter_left);
        num_perimeter_points++;
      }
    }
  }

  /* generate points for end cap */
  num_perimeter_points += generate_perimeter_cap(
<<<<<<< HEAD
      last_pt, last_prev_pt, last_radius, perimeter_right_side, subdivisions, gps->caps[1], false);
=======
      last_pt, last_prev_pt, last_radius, perimeter_right_side, subdivisions, gps->caps[1]);
>>>>>>> a478d502

  /* merge both sides to one list */
  BLI_listbase_reverse(perimeter_right_side);
  BLI_movelisttolist(perimeter_left_side,
                     perimeter_right_side);  // perimeter_left_side contains entire list
  ListBase *perimeter_list = perimeter_left_side;

  /* close by creating a point close to the first (make a small gap) */
  float close_pt[3];
  tPerimeterPoint *close_first = (tPerimeterPoint *)perimeter_list->first;
  tPerimeterPoint *close_last = (tPerimeterPoint *)perimeter_list->last;
  interp_v3_v3v3(close_pt, &close_last->x, &close_first->x, 0.99f);

  if (compare_v3v3(close_pt, &close_first->x, FLT_EPSILON) == false) {
<<<<<<< HEAD
    tPerimeterPoint *close_p_pt = new_perimeter_point(close_pt, true);
=======
    tPerimeterPoint *close_p_pt = new_perimeter_point(close_pt);
>>>>>>> a478d502
    BLI_addtail(perimeter_list, close_p_pt);
    num_perimeter_points++;
  }

  /* free temp data */
  BLI_freelistN(perimeter_right_side);
  MEM_freeN(perimeter_right_side);

  *r_num_perimeter_points = num_perimeter_points;
  return perimeter_list;
}

/**
 * Calculates the perimeter of a stroke projected from the view and
 * returns it as a new stroke.
 * \param subdivisions: Number of subdivions for the start and end caps
 * \return: bGPDstroke pointer to stroke perimeter
 */
bGPDstroke *BKE_gpencil_stroke_perimeter_from_view(struct RegionView3D *rv3d,
                                                   bGPdata *gpd,
                                                   const bGPDlayer *gpl,
                                                   bGPDstroke *gps,
<<<<<<< HEAD
                                                   int subdivisions,
                                                   float diff_mat[4][4])
=======
                                                   const int subdivisions,
                                                   const float diff_mat[4][4])
>>>>>>> a478d502
{
  if (gps->totpoints == 0) {
    return NULL;
  }
  bGPDstroke *gps_temp = BKE_gpencil_stroke_duplicate(gps, true, false);
<<<<<<< HEAD
=======
  const bool cyclic = ((gps_temp->flag & GP_STROKE_CYCLIC) != 0);

  /* If Cyclic, add a new point. */
  if (cyclic && (gps_temp->totpoints > 1)) {
    gps_temp->totpoints++;
    gps_temp->points = MEM_recallocN(gps_temp->points,
                                     sizeof(*gps_temp->points) * gps_temp->totpoints);
    bGPDspoint *pt_src = &gps_temp->points[0];
    bGPDspoint *pt_dst = &gps_temp->points[gps_temp->totpoints - 1];
    copy_v3_v3(&pt_dst->x, &pt_src->x);
    pt_dst->pressure = pt_src->pressure;
    pt_dst->strength = pt_src->strength;
    pt_dst->uv_fac = 1.0f;
    pt_dst->uv_rot = 0;
  }
>>>>>>> a478d502

  BKE_gpencil_stroke_to_view_space(rv3d, gps_temp, diff_mat);
  int num_perimeter_points = 0;
  ListBase *perimeter_points = gpencil_stroke_perimeter_ex(
      gpd, gpl, gps_temp, subdivisions, &num_perimeter_points);

  if (num_perimeter_points == 0) {
    return NULL;
  }

<<<<<<< HEAD
  /* create new stroke */
  bGPDstroke *perimeter_stroke = BKE_gpencil_stroke_new(gps_temp->mat_nr, num_perimeter_points, 1);

  tPerimeterPoint *curr = perimeter_points->first;
  for (int i = 0; i < num_perimeter_points; i++) {
    bGPDspoint *pt = &perimeter_stroke->points[i];

    copy_v3_v3(&pt->x, &curr->x);

    /* Set pressure to zero and strength to one */
=======
  /* Create new stroke. */
  bGPDstroke *perimeter_stroke = BKE_gpencil_stroke_new(gps_temp->mat_nr, num_perimeter_points, 1);

  int i = 0;
  LISTBASE_FOREACH_INDEX (tPerimeterPoint *, curr, perimeter_points, i) {
    bGPDspoint *pt = &perimeter_stroke->points[i];

    copy_v3_v3(&pt->x, &curr->x);
>>>>>>> a478d502
    pt->pressure = 0.0f;
    pt->strength = 1.0f;

    pt->flag |= GP_SPOINT_SELECT;
<<<<<<< HEAD
    // pt->flag |= (curr->is_left) ? 0 : GP_SPOINT_RIGHT_SIDE;

    curr = curr->next;
=======
>>>>>>> a478d502
  }

  BKE_gpencil_stroke_from_view_space(rv3d, perimeter_stroke, diff_mat);

<<<<<<< HEAD
  /* free temp data */
  BLI_freelistN(perimeter_points);
  MEM_freeN(perimeter_points);

  /* triangles cache needs to be recalculated */
=======
  /* Free temp data. */
  BLI_freelistN(perimeter_points);
  MEM_freeN(perimeter_points);

  /* Triangles cache needs to be recalculated. */
>>>>>>> a478d502
  BKE_gpencil_stroke_geometry_update(gpd, perimeter_stroke);

  perimeter_stroke->flag |= GP_STROKE_SELECT | GP_STROKE_CYCLIC;

  BKE_gpencil_free_stroke(gps_temp);

  return perimeter_stroke;
}

<<<<<<< HEAD
#if 0
/**
 * Calculates the perimeter of a stroke projected from the view and
 * returns it as a flat 2D stroke.
 * \param subdivisions: Number of subdivions for the start and end caps
 * \return: bGPDstroke pointer to stroke perimeter
 */
bGPDstroke *BKE_gpencil_stroke_perimeter_from_view_2d(struct ARegion *region,
                                                      const bGPdata *gpd,
                                                      const bGPDlayer *gpl,
                                                      bGPDstroke *gps,
                                                      int subdivisions,
                                                      float diff_mat[4][4])
{
  if (gps->totpoints == 0) {
    return NULL;
  }
  RegionView3D *rv3d = (RegionView3D *)region->regiondata;
  bGPDstroke *gps_cpy = BKE_gpencil_stroke_duplicate(gps, true);
  BKE_gpencil_stroke_to_view_space(rv3d, gps_cpy, diff_mat);

  int num_perimeter_points = 0;
  ListBase *perimeter_points = gpencil_stroke_perimeter_ex(
      gpd, gpl, gps_cpy, subdivisions, &num_perimeter_points);

  if (num_perimeter_points == 0) {
    return NULL;
  }

  /* create new stroke */
  bGPDstroke *perimeter_stroke = BKE_gpencil_stroke_new(gps->mat_nr, num_perimeter_points, 1);

  tPerimeterPoint *curr = perimeter_points->first;
  for (int i = 0; i < num_perimeter_points; i++) {
    bGPDspoint *pt = &perimeter_stroke->points[i];

    // float vec4[3];
    // copy_v4_v4();
    // const float scalar = (vec4[3] != 0.0f) ? (1.0f / vec4[3]) : 0.0f;
    // const float fx = ((float)region->winx / 2.0f) * (1.0f + (vec4[0] * scalar));
    // const float fy = ((float)region->winy / 2.0f) * (1.0f + (vec4[1] * scalar));

    copy_v3_v3(&pt->x, &curr->x);

    /* Set pressure to zero and strength to one */
    pt->pressure = 0.0f;
    pt->strength = 1.0f;

    pt->flag |= GP_SPOINT_SELECT;

    curr = curr->next;
  }

  BKE_gpencil_stroke_from_view_space(rv3d, perimeter_stroke, diff_mat);
  for (int i = 0; i < num_perimeter_points; i++) {
    bGPDspoint *pt = &perimeter_stroke->points[i];
    float parent_co[3];
    mul_v3_m4v3(parent_co, diff_mat, &pt->x);
    float screen_co[2];
    //  eV3DProjTest test = (eV3DProjTest)(V3D_PROJ_RET_CLIP_BB | V3D_PROJ_RET_CLIP_WIN);
    eV3DProjTest test = (eV3DProjTest)(V3D_PROJ_RET_OK);
    if (ED_view3d_project_float_global(region, parent_co, screen_co, test) == V3D_PROJ_RET_OK) {
      if (!ELEM(V2D_IS_CLIPPED, screen_co[0], screen_co[1])) {
        copy_v2_v2(&pt->x, screen_co);
        pt->z = 0.0f;
      }
    }
  }

  /* free temp data */
  BLI_freelistN(perimeter_points);
  MEM_freeN(perimeter_points);
  BKE_gpencil_free_stroke(gps_cpy);

  /* triangles cache needs to be recalculated */
  BKE_gpencil_stroke_geometry_update(perimeter_stroke);

  perimeter_stroke->flag |= GP_STROKE_SELECT | GP_STROKE_CYCLIC | GP_STROKE_2DSPACE;

  return perimeter_stroke;
}
#endif
=======
/** Get average pressure. */
float BKE_gpencil_stroke_average_pressure_get(bGPDstroke *gps)
{

  if (gps->totpoints == 1) {
    return gps->points[0].pressure;
  }

  float tot = 0.0f;
  for (int i = 0; i < gps->totpoints; i++) {
    const bGPDspoint *pt = &gps->points[i];
    tot += pt->pressure;
  }

  return tot / (float)gps->totpoints;
}

/** Check if the thickness of the stroke is constant. */
bool BKE_gpencil_stroke_is_pressure_constant(bGPDstroke *gps)
{
  if (gps->totpoints == 1) {
    return true;
  }

  const float first_pressure = gps->points[0].pressure;
  for (int i = 0; i < gps->totpoints; i++) {
    const bGPDspoint *pt = &gps->points[i];
    if (pt->pressure != first_pressure) {
      return false;
    }
  }

  return true;
}
>>>>>>> a478d502
/** \} */<|MERGE_RESOLUTION|>--- conflicted
+++ resolved
@@ -3468,19 +3468,6 @@
  * back to 3D.
  * Note: also takes care of parent space transform
  */
-<<<<<<< HEAD
-void BKE_gpencil_stroke_to_view_space(RegionView3D *rv3d, bGPDstroke *gps, float diff_mat[4][4])
-{
-  float tmp[3];
-
-  for (int i = 0; i < gps->totpoints; i++) {
-    bGPDspoint *pt = &gps->points[i];
-    /* point to parent space */
-    mul_v3_m4v3(tmp, diff_mat, &pt->x);
-    /* point to view space */
-    mul_m4_v3(rv3d->viewmat, tmp);
-    copy_v3_v3(&pt->x, tmp);
-=======
 void BKE_gpencil_stroke_to_view_space(RegionView3D *rv3d,
                                       bGPDstroke *gps,
                                       const float diff_mat[4][4])
@@ -3491,7 +3478,6 @@
     mul_v3_m4v3(&pt->x, diff_mat, &pt->x);
     /* point to view space */
     mul_m4_v3(rv3d->viewmat, &pt->x);
->>>>>>> a478d502
   }
 }
 
@@ -3501,29 +3487,17 @@
  * BKE_gpencil_stroke_to_view_space
  * Note: also takes care of parent space transform
  */
-<<<<<<< HEAD
-void BKE_gpencil_stroke_from_view_space(RegionView3D *rv3d, bGPDstroke *gps, float diff_mat[4][4])
-{
-  float tmp[3];
-=======
 void BKE_gpencil_stroke_from_view_space(RegionView3D *rv3d,
                                         bGPDstroke *gps,
                                         const float diff_mat[4][4])
 {
->>>>>>> a478d502
   float inverse_diff_mat[4][4];
   invert_m4_m4(inverse_diff_mat, diff_mat);
 
   for (int i = 0; i < gps->totpoints; i++) {
     bGPDspoint *pt = &gps->points[i];
-<<<<<<< HEAD
-    mul_v3_m4v3(tmp, rv3d->viewinv, &pt->x);
-    mul_m4_v3(inverse_diff_mat, tmp);
-    copy_v3_v3(&pt->x, tmp);
-=======
     mul_v3_m4v3(&pt->x, rv3d->viewinv, &pt->x);
     mul_m4_v3(inverse_diff_mat, &pt->x);
->>>>>>> a478d502
   }
 }
 
@@ -3533,23 +3507,12 @@
 typedef struct tPerimeterPoint {
   struct tPerimeterPoint *next, *prev;
   float x, y, z;
-<<<<<<< HEAD
-  bool is_left;
 } tPerimeterPoint;
 
-static tPerimeterPoint *new_perimeter_point(const float pt[3], bool is_left)
+static tPerimeterPoint *new_perimeter_point(const float pt[3])
 {
   tPerimeterPoint *new_pt = MEM_callocN(sizeof(tPerimeterPoint), __func__);
   copy_v3_v3(&new_pt->x, pt);
-  new_pt->is_left = is_left;
-=======
-} tPerimeterPoint;
-
-static tPerimeterPoint *new_perimeter_point(const float pt[3])
-{
-  tPerimeterPoint *new_pt = MEM_callocN(sizeof(tPerimeterPoint), __func__);
-  copy_v3_v3(&new_pt->x, pt);
->>>>>>> a478d502
   return new_pt;
 }
 
@@ -3558,12 +3521,7 @@
                                             tPerimeterPoint *to,
                                             float center_pt[3],
                                             int subdivisions,
-<<<<<<< HEAD
-                                            bool clockwise,
-                                            bool is_left)
-=======
                                             bool clockwise)
->>>>>>> a478d502
 {
   float vec_from[2];
   float vec_to[2];
@@ -3577,15 +3535,9 @@
   float det = cross_v2v2(vec_from, vec_to);
   float angle = clockwise ? M_PI - atan2f(-det, -dot) : atan2f(-det, -dot) + M_PI;
 
-<<<<<<< HEAD
-  /* number of points is 2^(n+1) + 1 on half a circle (n=subdivisions)
-   * so we multiply by (angle / pi) to get the right amount of
-   * points to insert */
-=======
   /* Number of points is 2^(n+1) + 1 on half a circle (n=subdivisions)
    * so we multiply by (angle / pi) to get the right amount of
    * points to insert. */
->>>>>>> a478d502
   int num_points = (int)(((1 << (subdivisions + 1)) - 1) * (angle / M_PI));
   if (num_points > 0) {
     float angle_incr = angle / (float)num_points;
@@ -3596,19 +3548,11 @@
     tPerimeterPoint *last_point;
     if (clockwise) {
       last_point = to;
-<<<<<<< HEAD
-      copy_v3_v3(vec_t, vec_to);
-    }
-    else {
-      last_point = from;
-      copy_v3_v3(vec_t, vec_from);
-=======
       copy_v2_v2(vec_t, vec_to);
     }
     else {
       last_point = from;
       copy_v2_v2(vec_t, vec_from);
->>>>>>> a478d502
     }
 
     for (int i = 0; i < num_points - 1; i++) {
@@ -3618,11 +3562,7 @@
       add_v2_v2(vec_p, center_pt);
       vec_p[2] = center_pt[2];
 
-<<<<<<< HEAD
-      tPerimeterPoint *new_point = new_perimeter_point(vec_p, is_left);
-=======
       tPerimeterPoint *new_point = new_perimeter_point(vec_p);
->>>>>>> a478d502
       if (clockwise) {
         BLI_insertlinkbefore(list, last_point, new_point);
       }
@@ -3639,15 +3579,10 @@
   return 0;
 }
 
-<<<<<<< HEAD
-static int generate_semi_circle_from_point_to_point(
-    ListBase *list, tPerimeterPoint *from, tPerimeterPoint *to, int subdivisions, bool is_left)
-=======
 static int generate_semi_circle_from_point_to_point(ListBase *list,
                                                     tPerimeterPoint *from,
                                                     tPerimeterPoint *to,
                                                     int subdivisions)
->>>>>>> a478d502
 {
   int num_points = (1 << (subdivisions + 1)) + 1;
   float center_pt[3];
@@ -3659,31 +3594,19 @@
     return 0;
   }
 
-<<<<<<< HEAD
-  float vec_p[3];  // temp vector to do the vector math
-=======
   float vec_p[3];
->>>>>>> a478d502
   float angle_incr = M_PI / ((float)num_points - 1);
 
   tPerimeterPoint *last_point = from;
   for (int i = 1; i < num_points; i++) {
     float angle = i * angle_incr;
 
-<<<<<<< HEAD
-    /* rotate vector around point to get perimeter points */
-=======
     /* Rotate vector around point to get perimeter points. */
->>>>>>> a478d502
     rotate_v2_v2fl(vec_p, vec_center, angle);
     add_v2_v2(vec_p, center_pt);
     vec_p[2] = center_pt[2];
 
-<<<<<<< HEAD
-    tPerimeterPoint *new_point = new_perimeter_point(vec_p, is_left);
-=======
     tPerimeterPoint *new_point = new_perimeter_point(vec_p);
->>>>>>> a478d502
     BLI_insertlinkafter(list, last_point, new_point);
 
     last_point = new_point;
@@ -3697,12 +3620,7 @@
                                   float radius,
                                   ListBase *list,
                                   int subdivisions,
-<<<<<<< HEAD
-                                  short cap_type,
-                                  bool is_left)
-=======
                                   short cap_type)
->>>>>>> a478d502
 {
   float cap_vec[2];
   sub_v2_v2v2(cap_vec, other_point, point);
@@ -3729,25 +3647,15 @@
   copy_v3_v3(vec_perimeter_inv, point);
   add_v2_v2(vec_perimeter_inv, cap_nvec_inv);
 
-<<<<<<< HEAD
-  tPerimeterPoint *p_pt = new_perimeter_point(vec_perimeter, is_left);
-  tPerimeterPoint *p_pt_inv = new_perimeter_point(vec_perimeter_inv, is_left);
-=======
   tPerimeterPoint *p_pt = new_perimeter_point(vec_perimeter);
   tPerimeterPoint *p_pt_inv = new_perimeter_point(vec_perimeter_inv);
->>>>>>> a478d502
 
   BLI_addtail(list, p_pt);
   BLI_addtail(list, p_pt_inv);
 
   int num_points = 0;
   if (cap_type == GP_STROKE_CAP_ROUND) {
-<<<<<<< HEAD
-    num_points += generate_semi_circle_from_point_to_point(
-        list, p_pt, p_pt_inv, subdivisions, is_left);
-=======
     num_points += generate_semi_circle_from_point_to_point(list, p_pt, p_pt_inv, subdivisions);
->>>>>>> a478d502
   }
 
   return num_points + 2;
@@ -3809,18 +3717,8 @@
   }
 
   /* generate points for start cap */
-<<<<<<< HEAD
-  num_perimeter_points += generate_perimeter_cap(first_pt,
-                                                 first_next_pt,
-                                                 first_radius,
-                                                 perimeter_right_side,
-                                                 subdivisions,
-                                                 gps->caps[0],
-                                                 false);
-=======
   num_perimeter_points += generate_perimeter_cap(
       first_pt, first_next_pt, first_radius, perimeter_right_side, subdivisions, gps->caps[0]);
->>>>>>> a478d502
 
   /* generate perimeter points  */
   float curr_pt[3], next_pt[3], prev_pt[3];
@@ -3898,13 +3796,8 @@
       negate_v2(nvec_next);
       add_v2_v2(nvec_next_pt, nvec_next);
 
-<<<<<<< HEAD
-      tPerimeterPoint *normal_prev = new_perimeter_point(nvec_prev_pt, true);
-      tPerimeterPoint *normal_next = new_perimeter_point(nvec_next_pt, false);
-=======
       tPerimeterPoint *normal_prev = new_perimeter_point(nvec_prev_pt);
       tPerimeterPoint *normal_next = new_perimeter_point(nvec_next_pt);
->>>>>>> a478d502
 
       BLI_addtail(perimeter_left_side, normal_prev);
       BLI_addtail(perimeter_right_side, normal_next);
@@ -3922,24 +3815,15 @@
         copy_v3_v3(nvec_next_pt, curr_pt);
         add_v2_v2(nvec_next_pt, nvec_next);
 
-<<<<<<< HEAD
-        tPerimeterPoint *normal_prev = new_perimeter_point(nvec_prev_pt, true);
-        tPerimeterPoint *normal_next = new_perimeter_point(nvec_next_pt, true);
-=======
         tPerimeterPoint *normal_prev = new_perimeter_point(nvec_prev_pt);
         tPerimeterPoint *normal_next = new_perimeter_point(nvec_next_pt);
->>>>>>> a478d502
 
         BLI_addtail(perimeter_left_side, normal_prev);
         BLI_addtail(perimeter_left_side, normal_next);
         num_perimeter_points += 2;
 
         num_perimeter_points += generate_arc_from_point_to_point(
-<<<<<<< HEAD
-            perimeter_left_side, normal_prev, normal_next, curr_pt, subdivisions, true, true);
-=======
             perimeter_left_side, normal_prev, normal_next, curr_pt, subdivisions, true);
->>>>>>> a478d502
 
         if (miter_length < prev_length && miter_length < next_length) {
           copy_v3_v3(miter_right_pt, curr_pt);
@@ -3951,11 +3835,7 @@
           add_v2_v2(miter_right_pt, nvec_next);
         }
 
-<<<<<<< HEAD
-        tPerimeterPoint *miter_right = new_perimeter_point(miter_right_pt, false);
-=======
         tPerimeterPoint *miter_right = new_perimeter_point(miter_right_pt);
->>>>>>> a478d502
         BLI_addtail(perimeter_right_side, miter_right);
         num_perimeter_points++;
       }
@@ -3970,24 +3850,15 @@
         copy_v3_v3(nvec_next_pt, curr_pt);
         add_v2_v2(nvec_next_pt, nvec_next);
 
-<<<<<<< HEAD
-        tPerimeterPoint *normal_prev = new_perimeter_point(nvec_prev_pt, false);
-        tPerimeterPoint *normal_next = new_perimeter_point(nvec_next_pt, false);
-=======
         tPerimeterPoint *normal_prev = new_perimeter_point(nvec_prev_pt);
         tPerimeterPoint *normal_next = new_perimeter_point(nvec_next_pt);
->>>>>>> a478d502
 
         BLI_addtail(perimeter_right_side, normal_prev);
         BLI_addtail(perimeter_right_side, normal_next);
         num_perimeter_points += 2;
 
         num_perimeter_points += generate_arc_from_point_to_point(
-<<<<<<< HEAD
-            perimeter_right_side, normal_prev, normal_next, curr_pt, subdivisions, false, false);
-=======
             perimeter_right_side, normal_prev, normal_next, curr_pt, subdivisions, false);
->>>>>>> a478d502
 
         if (miter_length < prev_length && miter_length < next_length) {
           copy_v3_v3(miter_left_pt, curr_pt);
@@ -3999,11 +3870,7 @@
           add_v2_v2(miter_left_pt, nvec_prev);
         }
 
-<<<<<<< HEAD
-        tPerimeterPoint *miter_left = new_perimeter_point(miter_left_pt, true);
-=======
         tPerimeterPoint *miter_left = new_perimeter_point(miter_left_pt);
->>>>>>> a478d502
         BLI_addtail(perimeter_left_side, miter_left);
         num_perimeter_points++;
       }
@@ -4012,11 +3879,7 @@
 
   /* generate points for end cap */
   num_perimeter_points += generate_perimeter_cap(
-<<<<<<< HEAD
-      last_pt, last_prev_pt, last_radius, perimeter_right_side, subdivisions, gps->caps[1], false);
-=======
       last_pt, last_prev_pt, last_radius, perimeter_right_side, subdivisions, gps->caps[1]);
->>>>>>> a478d502
 
   /* merge both sides to one list */
   BLI_listbase_reverse(perimeter_right_side);
@@ -4031,11 +3894,7 @@
   interp_v3_v3v3(close_pt, &close_last->x, &close_first->x, 0.99f);
 
   if (compare_v3v3(close_pt, &close_first->x, FLT_EPSILON) == false) {
-<<<<<<< HEAD
-    tPerimeterPoint *close_p_pt = new_perimeter_point(close_pt, true);
-=======
     tPerimeterPoint *close_p_pt = new_perimeter_point(close_pt);
->>>>>>> a478d502
     BLI_addtail(perimeter_list, close_p_pt);
     num_perimeter_points++;
   }
@@ -4058,20 +3917,13 @@
                                                    bGPdata *gpd,
                                                    const bGPDlayer *gpl,
                                                    bGPDstroke *gps,
-<<<<<<< HEAD
-                                                   int subdivisions,
-                                                   float diff_mat[4][4])
-=======
                                                    const int subdivisions,
                                                    const float diff_mat[4][4])
->>>>>>> a478d502
 {
   if (gps->totpoints == 0) {
     return NULL;
   }
   bGPDstroke *gps_temp = BKE_gpencil_stroke_duplicate(gps, true, false);
-<<<<<<< HEAD
-=======
   const bool cyclic = ((gps_temp->flag & GP_STROKE_CYCLIC) != 0);
 
   /* If Cyclic, add a new point. */
@@ -4087,7 +3939,6 @@
     pt_dst->uv_fac = 1.0f;
     pt_dst->uv_rot = 0;
   }
->>>>>>> a478d502
 
   BKE_gpencil_stroke_to_view_space(rv3d, gps_temp, diff_mat);
   int num_perimeter_points = 0;
@@ -4098,18 +3949,6 @@
     return NULL;
   }
 
-<<<<<<< HEAD
-  /* create new stroke */
-  bGPDstroke *perimeter_stroke = BKE_gpencil_stroke_new(gps_temp->mat_nr, num_perimeter_points, 1);
-
-  tPerimeterPoint *curr = perimeter_points->first;
-  for (int i = 0; i < num_perimeter_points; i++) {
-    bGPDspoint *pt = &perimeter_stroke->points[i];
-
-    copy_v3_v3(&pt->x, &curr->x);
-
-    /* Set pressure to zero and strength to one */
-=======
   /* Create new stroke. */
   bGPDstroke *perimeter_stroke = BKE_gpencil_stroke_new(gps_temp->mat_nr, num_perimeter_points, 1);
 
@@ -4118,34 +3957,19 @@
     bGPDspoint *pt = &perimeter_stroke->points[i];
 
     copy_v3_v3(&pt->x, &curr->x);
->>>>>>> a478d502
     pt->pressure = 0.0f;
     pt->strength = 1.0f;
 
     pt->flag |= GP_SPOINT_SELECT;
-<<<<<<< HEAD
-    // pt->flag |= (curr->is_left) ? 0 : GP_SPOINT_RIGHT_SIDE;
-
-    curr = curr->next;
-=======
->>>>>>> a478d502
   }
 
   BKE_gpencil_stroke_from_view_space(rv3d, perimeter_stroke, diff_mat);
 
-<<<<<<< HEAD
-  /* free temp data */
-  BLI_freelistN(perimeter_points);
-  MEM_freeN(perimeter_points);
-
-  /* triangles cache needs to be recalculated */
-=======
   /* Free temp data. */
   BLI_freelistN(perimeter_points);
   MEM_freeN(perimeter_points);
 
   /* Triangles cache needs to be recalculated. */
->>>>>>> a478d502
   BKE_gpencil_stroke_geometry_update(gpd, perimeter_stroke);
 
   perimeter_stroke->flag |= GP_STROKE_SELECT | GP_STROKE_CYCLIC;
@@ -4155,90 +3979,6 @@
   return perimeter_stroke;
 }
 
-<<<<<<< HEAD
-#if 0
-/**
- * Calculates the perimeter of a stroke projected from the view and
- * returns it as a flat 2D stroke.
- * \param subdivisions: Number of subdivions for the start and end caps
- * \return: bGPDstroke pointer to stroke perimeter
- */
-bGPDstroke *BKE_gpencil_stroke_perimeter_from_view_2d(struct ARegion *region,
-                                                      const bGPdata *gpd,
-                                                      const bGPDlayer *gpl,
-                                                      bGPDstroke *gps,
-                                                      int subdivisions,
-                                                      float diff_mat[4][4])
-{
-  if (gps->totpoints == 0) {
-    return NULL;
-  }
-  RegionView3D *rv3d = (RegionView3D *)region->regiondata;
-  bGPDstroke *gps_cpy = BKE_gpencil_stroke_duplicate(gps, true);
-  BKE_gpencil_stroke_to_view_space(rv3d, gps_cpy, diff_mat);
-
-  int num_perimeter_points = 0;
-  ListBase *perimeter_points = gpencil_stroke_perimeter_ex(
-      gpd, gpl, gps_cpy, subdivisions, &num_perimeter_points);
-
-  if (num_perimeter_points == 0) {
-    return NULL;
-  }
-
-  /* create new stroke */
-  bGPDstroke *perimeter_stroke = BKE_gpencil_stroke_new(gps->mat_nr, num_perimeter_points, 1);
-
-  tPerimeterPoint *curr = perimeter_points->first;
-  for (int i = 0; i < num_perimeter_points; i++) {
-    bGPDspoint *pt = &perimeter_stroke->points[i];
-
-    // float vec4[3];
-    // copy_v4_v4();
-    // const float scalar = (vec4[3] != 0.0f) ? (1.0f / vec4[3]) : 0.0f;
-    // const float fx = ((float)region->winx / 2.0f) * (1.0f + (vec4[0] * scalar));
-    // const float fy = ((float)region->winy / 2.0f) * (1.0f + (vec4[1] * scalar));
-
-    copy_v3_v3(&pt->x, &curr->x);
-
-    /* Set pressure to zero and strength to one */
-    pt->pressure = 0.0f;
-    pt->strength = 1.0f;
-
-    pt->flag |= GP_SPOINT_SELECT;
-
-    curr = curr->next;
-  }
-
-  BKE_gpencil_stroke_from_view_space(rv3d, perimeter_stroke, diff_mat);
-  for (int i = 0; i < num_perimeter_points; i++) {
-    bGPDspoint *pt = &perimeter_stroke->points[i];
-    float parent_co[3];
-    mul_v3_m4v3(parent_co, diff_mat, &pt->x);
-    float screen_co[2];
-    //  eV3DProjTest test = (eV3DProjTest)(V3D_PROJ_RET_CLIP_BB | V3D_PROJ_RET_CLIP_WIN);
-    eV3DProjTest test = (eV3DProjTest)(V3D_PROJ_RET_OK);
-    if (ED_view3d_project_float_global(region, parent_co, screen_co, test) == V3D_PROJ_RET_OK) {
-      if (!ELEM(V2D_IS_CLIPPED, screen_co[0], screen_co[1])) {
-        copy_v2_v2(&pt->x, screen_co);
-        pt->z = 0.0f;
-      }
-    }
-  }
-
-  /* free temp data */
-  BLI_freelistN(perimeter_points);
-  MEM_freeN(perimeter_points);
-  BKE_gpencil_free_stroke(gps_cpy);
-
-  /* triangles cache needs to be recalculated */
-  BKE_gpencil_stroke_geometry_update(perimeter_stroke);
-
-  perimeter_stroke->flag |= GP_STROKE_SELECT | GP_STROKE_CYCLIC | GP_STROKE_2DSPACE;
-
-  return perimeter_stroke;
-}
-#endif
-=======
 /** Get average pressure. */
 float BKE_gpencil_stroke_average_pressure_get(bGPDstroke *gps)
 {
@@ -4273,5 +4013,4 @@
 
   return true;
 }
->>>>>>> a478d502
 /** \} */