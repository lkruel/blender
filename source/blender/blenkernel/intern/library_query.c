/*
 * ***** BEGIN GPL LICENSE BLOCK *****
 *
 * This program is free software; you can redistribute it and/or
 * modify it under the terms of the GNU General Public License
 * as published by the Free Software Foundation; either version 2
 * of the License, or (at your option) any later version.
 *
 * This program is distributed in the hope that it will be useful,
 * but WITHOUT ANY WARRANTY; without even the implied warranty of
 * MERCHANTABILITY or FITNESS FOR A PARTICULAR PURPOSE.  See the
 * GNU General Public License for more details.
 *
 * You should have received a copy of the GNU General Public License
 * along with this program; if not, write to the Free Software Foundation,
 * Inc., 51 Franklin Street, Fifth Floor, Boston, MA 02110-1301, USA.
 *
 * The Original Code is Copyright (C) 2014 by Blender Foundation.
 * All rights reserved.
 *
 * Contributor(s): Sergey Sharybin.
 *
 * ***** END GPL LICENSE BLOCK *****
 */

/** \file blender/blenkernel/intern/library_query.c
 *  \ingroup bke
 */

#include <stdlib.h>

#include "MEM_guardedalloc.h"

#include "DNA_actuator_types.h"
#include "DNA_anim_types.h"
#include "DNA_armature_types.h"
#include "DNA_brush_types.h"
#include "DNA_camera_types.h"
#include "DNA_constraint_types.h"
#include "DNA_controller_types.h"
#include "DNA_group_types.h"
#include "DNA_gpencil_types.h"
#include "DNA_key_types.h"
#include "DNA_lamp_types.h"
#include "DNA_lattice_types.h"
#include "DNA_linestyle_types.h"
#include "DNA_material_types.h"
#include "DNA_mesh_types.h"
#include "DNA_meshdata_types.h"
#include "DNA_meta_types.h"
#include "DNA_movieclip_types.h"
#include "DNA_mask_types.h"
#include "DNA_node_types.h"
#include "DNA_object_force.h"
#include "DNA_rigidbody_types.h"
#include "DNA_scene_types.h"
#include "DNA_sensor_types.h"
#include "DNA_sequence_types.h"
#include "DNA_screen_types.h"
#include "DNA_speaker_types.h"
#include "DNA_sound_types.h"
#include "DNA_text_types.h"
#include "DNA_vfont_types.h"
#include "DNA_world_types.h"

#include "BLI_utildefines.h"
#include "BLI_listbase.h"
#include "BLI_ghash.h"
#include "BLI_linklist_stack.h"

#include "BKE_animsys.h"
#include "BKE_constraint.h"
#include "BKE_fcurve.h"
#include "BKE_idprop.h"
#include "BKE_library.h"
#include "BKE_library_query.h"
#include "BKE_main.h"
#include "BKE_modifier.h"
#include "BKE_node.h"
#include "BKE_particle.h"
#include "BKE_rigidbody.h"
#include "BKE_sca.h"
#include "BKE_sequencer.h"
#include "BKE_tracking.h"


#define FOREACH_FINALIZE _finalize
#define FOREACH_FINALIZE_VOID \
	if (0) { goto FOREACH_FINALIZE; } \
	FOREACH_FINALIZE: ((void)0)

#define FOREACH_CALLBACK_INVOKE_ID_PP(_data, id_pp, _cb_flag) \
	CHECK_TYPE(id_pp, ID **); \
	if (!((_data)->status & IDWALK_STOP)) { \
		const int _flag = (_data)->flag; \
		ID *old_id = *(id_pp); \
		const int callback_return = (_data)->callback((_data)->user_data, (_data)->self_id, id_pp, _cb_flag | (_data)->cb_flag); \
		if (_flag & IDWALK_READONLY) { \
			BLI_assert(*(id_pp) == old_id); \
		} \
		if (old_id && (_flag & IDWALK_RECURSE)) { \
			if (!BLI_gset_haskey((_data)->ids_handled, old_id)) { \
				BLI_gset_add((_data)->ids_handled, old_id); \
				if (!(callback_return & IDWALK_RET_STOP_RECURSION)) { \
					BLI_LINKSTACK_PUSH((_data)->ids_todo, old_id); \
				} \
			} \
		} \
		if (callback_return & IDWALK_RET_STOP_ITER) { \
			(_data)->status |= IDWALK_STOP; \
			goto FOREACH_FINALIZE; \
		} \
	} \
	else { \
		goto FOREACH_FINALIZE; \
	} ((void)0)

#define FOREACH_CALLBACK_INVOKE_ID(_data, id, cb_flag) \
	{ \
		CHECK_TYPE_ANY(id, ID *, void *); \
		FOREACH_CALLBACK_INVOKE_ID_PP(_data, (ID **)&(id), cb_flag); \
	} ((void)0)

#define FOREACH_CALLBACK_INVOKE(_data, id_super, cb_flag) \
	{ \
		CHECK_TYPE(&((id_super)->id), ID *); \
		FOREACH_CALLBACK_INVOKE_ID_PP(_data, (ID **)&(id_super), cb_flag); \
	} ((void)0)

/* status */
enum {
	IDWALK_STOP     = 1 << 0,
};

typedef struct LibraryForeachIDData {
	ID *self_id;
	int flag;
	int cb_flag;
	LibraryIDLinkCallback callback;
	void *user_data;
	int status;

	/* To handle recursion. */
	GSet *ids_handled;  /* All IDs that are either already done, or still in ids_todo stack. */
	BLI_LINKSTACK_DECLARE(ids_todo, ID *);
} LibraryForeachIDData;

static void library_foreach_idproperty_ID_link(LibraryForeachIDData *data, IDProperty *prop, int flag)
{
	if (!prop)
		return;

	switch (prop->type) {
		case IDP_GROUP:
		{
			for (IDProperty *loop = prop->data.group.first; loop; loop = loop->next) {
				library_foreach_idproperty_ID_link(data, loop, flag);
			}
			break;
		}
		case IDP_IDPARRAY:
		{
			IDProperty *loop = IDP_Array(prop);
			for (int i = 0; i < prop->len; i++) {
				library_foreach_idproperty_ID_link(data, &loop[i], flag);
			}
			break;
		}
		case IDP_ID:
			FOREACH_CALLBACK_INVOKE_ID(data, prop->data.pointer, flag);
			break;
		default:
			break;  /* Nothing to do here with other types of IDProperties... */
	}

	FOREACH_FINALIZE_VOID;
}

static void library_foreach_rigidbodyworldSceneLooper(
        struct RigidBodyWorld *UNUSED(rbw), ID **id_pointer, void *user_data, int cb_flag)
{
	LibraryForeachIDData *data = (LibraryForeachIDData *) user_data;
	FOREACH_CALLBACK_INVOKE_ID_PP(data, id_pointer, cb_flag);

	FOREACH_FINALIZE_VOID;
}

static void library_foreach_modifiersForeachIDLink(
        void *user_data, Object *UNUSED(object), ID **id_pointer, int cb_flag)
{
	LibraryForeachIDData *data = (LibraryForeachIDData *) user_data;
	FOREACH_CALLBACK_INVOKE_ID_PP(data, id_pointer, cb_flag);

	FOREACH_FINALIZE_VOID;
}

static void library_foreach_constraintObjectLooper(bConstraint *UNUSED(con), ID **id_pointer,
                                                   bool is_reference, void *user_data)
{
	LibraryForeachIDData *data = (LibraryForeachIDData *) user_data;
	const int cb_flag = is_reference ? IDWALK_CB_USER : IDWALK_CB_NOP;
	FOREACH_CALLBACK_INVOKE_ID_PP(data, id_pointer, cb_flag);

	FOREACH_FINALIZE_VOID;
}

static void library_foreach_particlesystemsObjectLooper(
        ParticleSystem *UNUSED(psys), ID **id_pointer, void *user_data, int cb_flag)
{
	LibraryForeachIDData *data = (LibraryForeachIDData *) user_data;
	FOREACH_CALLBACK_INVOKE_ID_PP(data, id_pointer, cb_flag);

	FOREACH_FINALIZE_VOID;
}

static void library_foreach_sensorsObjectLooper(
        bSensor *UNUSED(sensor), ID **id_pointer, void *user_data, int cb_flag)
{
	LibraryForeachIDData *data = (LibraryForeachIDData *) user_data;
	FOREACH_CALLBACK_INVOKE_ID_PP(data, id_pointer, cb_flag);

	FOREACH_FINALIZE_VOID;
}

static void library_foreach_controllersObjectLooper(
        bController *UNUSED(controller), ID **id_pointer, void *user_data, int cb_flag)
{
	LibraryForeachIDData *data = (LibraryForeachIDData *) user_data;
	FOREACH_CALLBACK_INVOKE_ID_PP(data, id_pointer, cb_flag);

	FOREACH_FINALIZE_VOID;
}

static void library_foreach_actuatorsObjectLooper(
        bActuator *UNUSED(actuator), ID **id_pointer, void *user_data, int cb_flag)
{
	LibraryForeachIDData *data = (LibraryForeachIDData *) user_data;
	FOREACH_CALLBACK_INVOKE_ID_PP(data, id_pointer, cb_flag);

	FOREACH_FINALIZE_VOID;
}

static void library_foreach_nla_strip(LibraryForeachIDData *data, NlaStrip *strip)
{
	NlaStrip *substrip;

	FOREACH_CALLBACK_INVOKE(data, strip->act, IDWALK_CB_USER);

	for (substrip = strip->strips.first; substrip; substrip = substrip->next) {
		library_foreach_nla_strip(data, substrip);
	}

	FOREACH_FINALIZE_VOID;
}

static void library_foreach_animationData(LibraryForeachIDData *data, AnimData *adt)
{
	FCurve *fcu;
	NlaTrack *nla_track;
	NlaStrip *nla_strip;

	for (fcu = adt->drivers.first; fcu; fcu = fcu->next) {
		ChannelDriver *driver = fcu->driver;
		DriverVar *dvar;

		for (dvar = driver->variables.first; dvar; dvar = dvar->next) {
			/* only used targets */
			DRIVER_TARGETS_USED_LOOPER(dvar)
			{
				FOREACH_CALLBACK_INVOKE_ID(data, dtar->id, IDWALK_CB_NOP);
			}
			DRIVER_TARGETS_LOOPER_END
		}
	}

	FOREACH_CALLBACK_INVOKE(data, adt->action, IDWALK_CB_USER);
	FOREACH_CALLBACK_INVOKE(data, adt->tmpact, IDWALK_CB_USER);

	for (nla_track = adt->nla_tracks.first; nla_track; nla_track = nla_track->next) {
		for (nla_strip = nla_track->strips.first; nla_strip; nla_strip = nla_strip->next) {
			library_foreach_nla_strip(data, nla_strip);
		}
	}

	FOREACH_FINALIZE_VOID;
}

static void library_foreach_mtex(LibraryForeachIDData *data, MTex *mtex)
{
	FOREACH_CALLBACK_INVOKE(data, mtex->object, IDWALK_CB_NOP);
	FOREACH_CALLBACK_INVOKE(data, mtex->tex, IDWALK_CB_USER);

	FOREACH_FINALIZE_VOID;
}

static void library_foreach_paint(LibraryForeachIDData *data, Paint *paint)
{
	FOREACH_CALLBACK_INVOKE(data, paint->brush, IDWALK_CB_USER);
	FOREACH_CALLBACK_INVOKE(data, paint->palette, IDWALK_CB_USER);

	FOREACH_FINALIZE_VOID;
}

static void library_foreach_bone(LibraryForeachIDData *data, Bone *bone)
{
	library_foreach_idproperty_ID_link(data, bone->prop, IDWALK_CB_USER);

	for (Bone *curbone = bone->childbase.first; curbone; curbone = curbone->next) {
		library_foreach_bone(data, curbone);
	}

	FOREACH_FINALIZE_VOID;
}

static void library_foreach_ID_as_subdata_link(
<<<<<<< HEAD
        ID *id, LibraryIDLinkCallback callback, void *user_data, int flag, LibraryForeachIDData *data)
{
=======
        ID **id_pp, LibraryIDLinkCallback callback, void *user_data, int flag, LibraryForeachIDData *data)
{
	/* Needed e.g. for callbacks handling relationships... This call shall be absolutely readonly. */
	ID *id = *id_pp;
	FOREACH_CALLBACK_INVOKE_ID_PP(data, id_pp, IDWALK_CB_PRIVATE);
	BLI_assert(id == *id_pp);

>>>>>>> 5e9132b3
	if (flag & IDWALK_RECURSE) {
		/* Defer handling into main loop, recursively calling BKE_library_foreach_ID_link in IDWALK_RECURSE case is
		 * troublesome, see T49553. */
		if (!BLI_gset_haskey(data->ids_handled, id)) {
			BLI_gset_add(data->ids_handled, id);
			BLI_LINKSTACK_PUSH(data->ids_todo, id);
		}
	}
	else {
<<<<<<< HEAD
		BKE_library_foreach_ID_link(id, callback, user_data, flag);
	}
=======
		BKE_library_foreach_ID_link(NULL, id, callback, user_data, flag);
	}

	FOREACH_FINALIZE_VOID;
>>>>>>> 5e9132b3
}

/**
 * Loop over all of the ID's this datablock links to.
 *
 * \note: May be extended to be recursive in the future.
 */
void BKE_library_foreach_ID_link(Main *bmain, ID *id, LibraryIDLinkCallback callback, void *user_data, int flag)
{
	LibraryForeachIDData data;
	int i;

	if (flag & IDWALK_RECURSE) {
		/* For now, recusion implies read-only. */
		flag |= IDWALK_READONLY;

		data.ids_handled = BLI_gset_new(BLI_ghashutil_ptrhash, BLI_ghashutil_ptrcmp, __func__);
		BLI_LINKSTACK_INIT(data.ids_todo);

		BLI_gset_add(data.ids_handled, id);
	}
	else {
		data.ids_handled = NULL;
	}
	data.flag = flag;
	data.status = 0;
	data.callback = callback;
	data.user_data = user_data;

#define CALLBACK_INVOKE_ID(check_id, cb_flag) \
	FOREACH_CALLBACK_INVOKE_ID(&data, check_id, cb_flag)

#define CALLBACK_INVOKE(check_id_super, cb_flag) \
	FOREACH_CALLBACK_INVOKE(&data, check_id_super, cb_flag)

	for (; id != NULL; id = (flag & IDWALK_RECURSE) ? BLI_LINKSTACK_POP(data.ids_todo) : NULL) {
		data.self_id = id;
		data.cb_flag = ID_IS_LINKED_DATABLOCK(id) ? IDWALK_CB_INDIRECT_USAGE : 0;

		if (bmain != NULL && bmain->relations != NULL && (flag & IDWALK_READONLY)) {
			/* Note that this is minor optimization, even in worst cases (like id being an object with lots of
			 * drivers and constraints and modifiers, or material etc. with huge node tree),
			 * but we might as well use it (Main->relations is always assumed valid, it's responsability of code
			 * creating it to free it, especially if/when it starts modifying Main database). */
			MainIDRelationsEntry *entry = BLI_ghash_lookup(bmain->relations->id_user_to_used, id);
			for (; entry != NULL; entry = entry->next) {
				FOREACH_CALLBACK_INVOKE_ID_PP(&data, entry->id_pointer, entry->usage_flag);
			}
			continue;
		}

		library_foreach_idproperty_ID_link(&data, id->properties, IDWALK_CB_USER);

		AnimData *adt = BKE_animdata_from_id(id);
		if (adt) {
			library_foreach_animationData(&data, adt);
		}

		switch ((ID_Type)GS(id->name)) {
			case ID_LI:
			{
				Library *lib = (Library *) id;
				CALLBACK_INVOKE(lib->parent, IDWALK_CB_NOP);
				break;
			}
			case ID_SCE:
			{
				Scene *scene = (Scene *) id;
				ToolSettings *toolsett = scene->toolsettings;
				SceneRenderLayer *srl;
				Base *base;

				CALLBACK_INVOKE(scene->camera, IDWALK_CB_NOP);
				CALLBACK_INVOKE(scene->world, IDWALK_CB_USER);
				CALLBACK_INVOKE(scene->set, IDWALK_CB_NOP);
				CALLBACK_INVOKE(scene->clip, IDWALK_CB_USER);
				if (scene->nodetree) {
					/* nodetree **are owned by IDs**, treat them as mere sub-data and not real ID! */
<<<<<<< HEAD
					library_foreach_ID_as_subdata_link((ID *)scene->nodetree, callback, user_data, flag, &data);
=======
					library_foreach_ID_as_subdata_link((ID **)&scene->nodetree, callback, user_data, flag, &data);
>>>>>>> 5e9132b3
				}
				/* DO NOT handle scene->basact here, it's doubling with the loop over whole scene->base later,
				 * since basact is just a pointer to one of those items. */
				CALLBACK_INVOKE(scene->obedit, IDWALK_CB_NOP);

				for (srl = scene->r.layers.first; srl; srl = srl->next) {
					FreestyleModuleConfig *fmc;
					FreestyleLineSet *fls;

					if (srl->mat_override) {
						CALLBACK_INVOKE(srl->mat_override, IDWALK_CB_USER);
					}
					if (srl->light_override) {
						CALLBACK_INVOKE(srl->light_override, IDWALK_CB_USER);
					}
					for (fmc = srl->freestyleConfig.modules.first; fmc; fmc = fmc->next) {
						if (fmc->script) {
							CALLBACK_INVOKE(fmc->script, IDWALK_CB_NOP);
						}
					}
					for (fls = srl->freestyleConfig.linesets.first; fls; fls = fls->next) {
						if (fls->group) {
							CALLBACK_INVOKE(fls->group, IDWALK_CB_USER);
						}
						if (fls->linestyle) {
							CALLBACK_INVOKE(fls->linestyle, IDWALK_CB_USER);
						}
					}
				}

				if (scene->ed) {
					Sequence *seq;
					SEQP_BEGIN(scene->ed, seq)
					{
						CALLBACK_INVOKE(seq->scene, IDWALK_CB_NOP);
						CALLBACK_INVOKE(seq->scene_camera, IDWALK_CB_NOP);
						CALLBACK_INVOKE(seq->clip, IDWALK_CB_USER);
						CALLBACK_INVOKE(seq->mask, IDWALK_CB_USER);
						CALLBACK_INVOKE(seq->sound, IDWALK_CB_USER);
						library_foreach_idproperty_ID_link(&data, seq->prop, IDWALK_CB_USER);
						for (SequenceModifierData *smd = seq->modifiers.first; smd; smd = smd->next) {
							CALLBACK_INVOKE(smd->mask_id, IDWALK_CB_USER);
						}
					}
					SEQ_END
				}

				CALLBACK_INVOKE(scene->gpd, IDWALK_CB_USER);

				for (base = scene->base.first; base; base = base->next) {
					CALLBACK_INVOKE(base->object, IDWALK_CB_USER);
				}

				for (TimeMarker *marker = scene->markers.first; marker; marker = marker->next) {
					CALLBACK_INVOKE(marker->camera, IDWALK_CB_NOP);
				}

				for (TimeMarker *marker = scene->markers.first; marker; marker = marker->next) {
					CALLBACK_INVOKE(marker->camera, IDWALK_NOP);
				}

				if (toolsett) {
					CALLBACK_INVOKE(toolsett->skgen_template, IDWALK_CB_NOP);

					CALLBACK_INVOKE(toolsett->particle.scene, IDWALK_CB_NOP);
					CALLBACK_INVOKE(toolsett->particle.object, IDWALK_CB_NOP);
					CALLBACK_INVOKE(toolsett->particle.shape_object, IDWALK_CB_NOP);

					library_foreach_paint(&data, &toolsett->imapaint.paint);
					CALLBACK_INVOKE(toolsett->imapaint.stencil, IDWALK_CB_USER);
					CALLBACK_INVOKE(toolsett->imapaint.clone, IDWALK_CB_USER);
					CALLBACK_INVOKE(toolsett->imapaint.canvas, IDWALK_CB_USER);

					if (toolsett->vpaint) {
						library_foreach_paint(&data, &toolsett->vpaint->paint);
					}
					if (toolsett->wpaint) {
						library_foreach_paint(&data, &toolsett->wpaint->paint);
					}
					if (toolsett->sculpt) {
						library_foreach_paint(&data, &toolsett->sculpt->paint);
						CALLBACK_INVOKE(toolsett->sculpt->gravity_object, IDWALK_CB_NOP);
					}
					if (toolsett->uvsculpt) {
						library_foreach_paint(&data, &toolsett->uvsculpt->paint);
					}
				}

				if (scene->rigidbody_world) {
					BKE_rigidbody_world_id_loop(scene->rigidbody_world, library_foreach_rigidbodyworldSceneLooper, &data);
				}

				CALLBACK_INVOKE(scene->gm.dome.warptext, IDWALK_CB_NOP);

				break;
			}

			case ID_OB:
			{
				Object *object = (Object *) id;
				ParticleSystem *psys;

				/* Object is special, proxies make things hard... */
				const int data_cb_flag = data.cb_flag;
				const int proxy_cb_flag = ((data.flag & IDWALK_NO_INDIRECT_PROXY_DATA_USAGE) == 0 && (object->proxy || object->proxy_group)) ?
				                              IDWALK_CB_INDIRECT_USAGE : 0;

				/* object data special case */
				data.cb_flag |= proxy_cb_flag;
				if (object->type == OB_EMPTY) {
					/* empty can have NULL or Image */
					CALLBACK_INVOKE_ID(object->data, IDWALK_CB_USER);
				}
				else {
					/* when set, this can't be NULL */
					if (object->data) {
						CALLBACK_INVOKE_ID(object->data, IDWALK_CB_USER | IDWALK_CB_NEVER_NULL);
					}
				}
				data.cb_flag = data_cb_flag;

				CALLBACK_INVOKE(object->parent, IDWALK_CB_NOP);
				CALLBACK_INVOKE(object->track, IDWALK_CB_NOP);
				/* object->proxy is refcounted, but not object->proxy_group... *sigh* */
				CALLBACK_INVOKE(object->proxy, IDWALK_CB_USER);
				CALLBACK_INVOKE(object->proxy_group, IDWALK_CB_NOP);

				/* Special case!
				 * Since this field is set/owned by 'user' of this ID (and not ID itself), it is only indirect usage
				 * if proxy object is linked... Twisted. */
				if (object->proxy_from) {
					data.cb_flag = ID_IS_LINKED_DATABLOCK(object->proxy_from) ? IDWALK_CB_INDIRECT_USAGE : 0;
				}
				CALLBACK_INVOKE(object->proxy_from, IDWALK_CB_LOOPBACK);
				data.cb_flag = data_cb_flag;

				CALLBACK_INVOKE(object->poselib, IDWALK_CB_USER);

				data.cb_flag |= proxy_cb_flag;
				for (i = 0; i < object->totcol; i++) {
					CALLBACK_INVOKE(object->mat[i], IDWALK_CB_USER);
				}
				data.cb_flag = data_cb_flag;

				CALLBACK_INVOKE(object->gpd, IDWALK_CB_USER);
				CALLBACK_INVOKE(object->dup_group, IDWALK_CB_USER);

				if (object->pd) {
					CALLBACK_INVOKE(object->pd->tex, IDWALK_CB_USER);
					CALLBACK_INVOKE(object->pd->f_source, IDWALK_CB_NOP);
				}
				/* Note that ob->effect is deprecated, so no need to handle it here. */

				if (object->pose) {
					bPoseChannel *pchan;

					data.cb_flag |= proxy_cb_flag;
					for (pchan = object->pose->chanbase.first; pchan; pchan = pchan->next) {
						library_foreach_idproperty_ID_link(&data, pchan->prop, IDWALK_CB_USER);
						CALLBACK_INVOKE(pchan->custom, IDWALK_CB_USER);
						BKE_constraints_id_loop(&pchan->constraints, library_foreach_constraintObjectLooper, &data);
					}
					data.cb_flag = data_cb_flag;
				}

				if (object->rigidbody_constraint) {
					CALLBACK_INVOKE(object->rigidbody_constraint->ob1, IDWALK_CB_NOP);
					CALLBACK_INVOKE(object->rigidbody_constraint->ob2, IDWALK_CB_NOP);
				}

				if (object->lodlevels.first) {
					LodLevel *level;
					for (level = object->lodlevels.first; level; level = level->next) {
						CALLBACK_INVOKE(level->source, IDWALK_CB_NOP);
					}
				}

				modifiers_foreachIDLink(object, library_foreach_modifiersForeachIDLink, &data);
				BKE_constraints_id_loop(&object->constraints, library_foreach_constraintObjectLooper, &data);

				for (psys = object->particlesystem.first; psys; psys = psys->next) {
					BKE_particlesystem_id_loop(psys, library_foreach_particlesystemsObjectLooper, &data);
				}

				if (object->soft) {
					CALLBACK_INVOKE(object->soft->collision_group, IDWALK_CB_NOP);

					if (object->soft->effector_weights) {
						CALLBACK_INVOKE(object->soft->effector_weights->group, IDWALK_CB_NOP);
					}
				}

				BKE_sca_sensors_id_loop(&object->sensors, library_foreach_sensorsObjectLooper, &data);
				BKE_sca_controllers_id_loop(&object->controllers, library_foreach_controllersObjectLooper, &data);
				BKE_sca_actuators_id_loop(&object->actuators, library_foreach_actuatorsObjectLooper, &data);
				break;
			}

			case ID_AR:
			{
				bArmature *arm = (bArmature *)id;

				for (Bone *bone = arm->bonebase.first; bone; bone = bone->next) {
					library_foreach_bone(&data, bone);
				}
				break;
			}

			case ID_ME:
			{
				Mesh *mesh = (Mesh *) id;
				CALLBACK_INVOKE(mesh->texcomesh, IDWALK_CB_USER);
				CALLBACK_INVOKE(mesh->key, IDWALK_CB_USER);
				for (i = 0; i < mesh->totcol; i++) {
					CALLBACK_INVOKE(mesh->mat[i], IDWALK_CB_USER);
				}

				/* XXX Really not happy with this - probably texface should rather use some kind of
				 * 'texture slots' and just set indices in each poly/face item - would also save some memory.
				 * Maybe a nice TODO for blender2.8? */
				if (mesh->mtface || mesh->mtpoly) {
					for (i = 0; i < mesh->pdata.totlayer; i++) {
						if (mesh->pdata.layers[i].type == CD_MTEXPOLY) {
							MTexPoly *txface = (MTexPoly *)mesh->pdata.layers[i].data;

							for (int j = 0; j < mesh->totpoly; j++, txface++) {
								CALLBACK_INVOKE(txface->tpage, IDWALK_CB_USER_ONE);
							}
						}
					}

					for (i = 0; i < mesh->fdata.totlayer; i++) {
						if (mesh->fdata.layers[i].type == CD_MTFACE) {
							MTFace *tface = (MTFace *)mesh->fdata.layers[i].data;

							for (int j = 0; j < mesh->totface; j++, tface++) {
								CALLBACK_INVOKE(tface->tpage, IDWALK_CB_USER_ONE);
							}
						}
					}
				}
				break;
			}

			case ID_CU:
			{
				Curve *curve = (Curve *) id;
				CALLBACK_INVOKE(curve->bevobj, IDWALK_CB_NOP);
				CALLBACK_INVOKE(curve->taperobj, IDWALK_CB_NOP);
				CALLBACK_INVOKE(curve->textoncurve, IDWALK_CB_NOP);
				CALLBACK_INVOKE(curve->key, IDWALK_CB_USER);
				for (i = 0; i < curve->totcol; i++) {
					CALLBACK_INVOKE(curve->mat[i], IDWALK_CB_USER);
				}
				CALLBACK_INVOKE(curve->vfont, IDWALK_CB_USER);
				CALLBACK_INVOKE(curve->vfontb, IDWALK_CB_USER);
				CALLBACK_INVOKE(curve->vfonti, IDWALK_CB_USER);
				CALLBACK_INVOKE(curve->vfontbi, IDWALK_CB_USER);
				break;
			}

			case ID_MB:
			{
				MetaBall *metaball = (MetaBall *) id;
				for (i = 0; i < metaball->totcol; i++) {
					CALLBACK_INVOKE(metaball->mat[i], IDWALK_CB_USER);
				}
				break;
			}

			case ID_MA:
			{
				Material *material = (Material *) id;
				for (i = 0; i < MAX_MTEX; i++) {
					if (material->mtex[i]) {
						library_foreach_mtex(&data, material->mtex[i]);
					}
				}
				if (material->nodetree) {
					/* nodetree **are owned by IDs**, treat them as mere sub-data and not real ID! */
<<<<<<< HEAD
					library_foreach_ID_as_subdata_link((ID *)material->nodetree, callback, user_data, flag, &data);
=======
					library_foreach_ID_as_subdata_link((ID **)&material->nodetree, callback, user_data, flag, &data);
>>>>>>> 5e9132b3
				}
				CALLBACK_INVOKE(material->group, IDWALK_CB_USER);
				break;
			}

			case ID_TE:
			{
				Tex *texture = (Tex *) id;
				if (texture->nodetree) {
					/* nodetree **are owned by IDs**, treat them as mere sub-data and not real ID! */
<<<<<<< HEAD
					library_foreach_ID_as_subdata_link((ID *)texture->nodetree, callback, user_data, flag, &data);
=======
					library_foreach_ID_as_subdata_link((ID **)&texture->nodetree, callback, user_data, flag, &data);
>>>>>>> 5e9132b3
				}
				CALLBACK_INVOKE(texture->ima, IDWALK_CB_USER);
				if (texture->env) {
					CALLBACK_INVOKE(texture->env->object, IDWALK_CB_NOP);
					CALLBACK_INVOKE(texture->env->ima, IDWALK_CB_USER);
				}
				if (texture->pd)
					CALLBACK_INVOKE(texture->pd->object, IDWALK_CB_NOP);
				if (texture->vd)
					CALLBACK_INVOKE(texture->vd->object, IDWALK_CB_NOP);
				if (texture->ot)
					CALLBACK_INVOKE(texture->ot->object, IDWALK_CB_NOP);
				break;
			}

			case ID_LT:
			{
				Lattice *lattice = (Lattice *) id;
				CALLBACK_INVOKE(lattice->key, IDWALK_CB_USER);
				break;
			}

			case ID_LA:
			{
				Lamp *lamp = (Lamp *) id;
				for (i = 0; i < MAX_MTEX; i++) {
					if (lamp->mtex[i]) {
						library_foreach_mtex(&data, lamp->mtex[i]);
					}
				}
				if (lamp->nodetree) {
					/* nodetree **are owned by IDs**, treat them as mere sub-data and not real ID! */
<<<<<<< HEAD
					library_foreach_ID_as_subdata_link((ID *)lamp->nodetree, callback, user_data, flag, &data);
=======
					library_foreach_ID_as_subdata_link((ID **)&lamp->nodetree, callback, user_data, flag, &data);
>>>>>>> 5e9132b3
				}
				break;
			}

			case ID_CA:
			{
				Camera *camera = (Camera *) id;
				CALLBACK_INVOKE(camera->dof_ob, IDWALK_CB_NOP);
				break;
			}

			case ID_KE:
			{
				Key *key = (Key *) id;
				CALLBACK_INVOKE_ID(key->from, IDWALK_CB_LOOPBACK);
				break;
			}

			case ID_SCR:
			{
				bScreen *screen = (bScreen *) id;
				CALLBACK_INVOKE(screen->scene, IDWALK_CB_USER_ONE);
				break;
			}

			case ID_WO:
			{
				World *world = (World *) id;
				for (i = 0; i < MAX_MTEX; i++) {
					if (world->mtex[i]) {
						library_foreach_mtex(&data, world->mtex[i]);
					}
				}
				if (world->nodetree) {
					/* nodetree **are owned by IDs**, treat them as mere sub-data and not real ID! */
<<<<<<< HEAD
					library_foreach_ID_as_subdata_link((ID *)world->nodetree, callback, user_data, flag, &data);
=======
					library_foreach_ID_as_subdata_link((ID **)&world->nodetree, callback, user_data, flag, &data);
>>>>>>> 5e9132b3
				}
				break;
			}

			case ID_SPK:
			{
				Speaker *speaker = (Speaker *) id;
				CALLBACK_INVOKE(speaker->sound, IDWALK_CB_USER);
				break;
			}

			case ID_GR:
			{
				Group *group = (Group *) id;
				GroupObject *gob;
				for (gob = group->gobject.first; gob; gob = gob->next) {
					CALLBACK_INVOKE(gob->ob, IDWALK_CB_USER_ONE);
				}
				break;
			}

			case ID_NT:
			{
				bNodeTree *ntree = (bNodeTree *) id;
				bNode *node;
				bNodeSocket *sock;

				CALLBACK_INVOKE(ntree->gpd, IDWALK_CB_USER);

				for (node = ntree->nodes.first; node; node = node->next) {
					CALLBACK_INVOKE_ID(node->id, IDWALK_CB_USER);

					library_foreach_idproperty_ID_link(&data, node->prop, IDWALK_CB_USER);
					for (sock = node->inputs.first; sock; sock = sock->next) {
						library_foreach_idproperty_ID_link(&data, sock->prop, IDWALK_CB_USER);
					}
					for (sock = node->outputs.first; sock; sock = sock->next) {
						library_foreach_idproperty_ID_link(&data, sock->prop, IDWALK_CB_USER);
					}
				}

				for (sock = ntree->inputs.first; sock; sock = sock->next) {
					library_foreach_idproperty_ID_link(&data, sock->prop, IDWALK_CB_USER);
				}
				for (sock = ntree->outputs.first; sock; sock = sock->next) {
					library_foreach_idproperty_ID_link(&data, sock->prop, IDWALK_CB_USER);
				}
				break;
			}

			case ID_BR:
			{
				Brush *brush = (Brush *) id;
				CALLBACK_INVOKE(brush->toggle_brush, IDWALK_CB_NOP);
				CALLBACK_INVOKE(brush->clone.image, IDWALK_CB_NOP);
				CALLBACK_INVOKE(brush->paint_curve, IDWALK_CB_USER);
				library_foreach_mtex(&data, &brush->mtex);
				library_foreach_mtex(&data, &brush->mask_mtex);
				break;
			}

			case ID_PA:
			{
				ParticleSettings *psett = (ParticleSettings *) id;
				CALLBACK_INVOKE(psett->dup_group, IDWALK_CB_NOP);
				CALLBACK_INVOKE(psett->dup_ob, IDWALK_CB_NOP);
				CALLBACK_INVOKE(psett->bb_ob, IDWALK_CB_NOP);
				CALLBACK_INVOKE(psett->collision_group, IDWALK_CB_NOP);

				for (i = 0; i < MAX_MTEX; i++) {
					if (psett->mtex[i]) {
						library_foreach_mtex(&data, psett->mtex[i]);
					}
				}

				if (psett->effector_weights) {
					CALLBACK_INVOKE(psett->effector_weights->group, IDWALK_CB_NOP);
				}

				if (psett->pd) {
					CALLBACK_INVOKE(psett->pd->tex, IDWALK_CB_USER);
					CALLBACK_INVOKE(psett->pd->f_source, IDWALK_CB_NOP);
				}
				if (psett->pd2) {
					CALLBACK_INVOKE(psett->pd2->tex, IDWALK_CB_USER);
					CALLBACK_INVOKE(psett->pd2->f_source, IDWALK_CB_NOP);
				}

				if (psett->boids) {
					BoidState *state;
					BoidRule *rule;

					for (state = psett->boids->states.first; state; state = state->next) {
						for (rule = state->rules.first; rule; rule = rule->next) {
							if (rule->type == eBoidRuleType_Avoid) {
								BoidRuleGoalAvoid *gabr = (BoidRuleGoalAvoid *)rule;
								CALLBACK_INVOKE(gabr->ob, IDWALK_CB_NOP);
							}
							else if (rule->type == eBoidRuleType_FollowLeader) {
								BoidRuleFollowLeader *flbr = (BoidRuleFollowLeader *)rule;
								CALLBACK_INVOKE(flbr->ob, IDWALK_CB_NOP);
							}
						}
					}
				}
				break;
			}

			case ID_MC:
			{
				MovieClip *clip = (MovieClip *) id;
				MovieTracking *tracking = &clip->tracking;
				MovieTrackingObject *object;
				MovieTrackingTrack *track;
				MovieTrackingPlaneTrack *plane_track;

				CALLBACK_INVOKE(clip->gpd, IDWALK_CB_USER);

				for (track = tracking->tracks.first; track; track = track->next) {
					CALLBACK_INVOKE(track->gpd, IDWALK_CB_USER);
				}
				for (object = tracking->objects.first; object; object = object->next) {
					for (track = object->tracks.first; track; track = track->next) {
						CALLBACK_INVOKE(track->gpd, IDWALK_CB_USER);
					}
				}

				for (plane_track = tracking->plane_tracks.first; plane_track; plane_track = plane_track->next) {
					CALLBACK_INVOKE(plane_track->image, IDWALK_CB_USER);
				}
				break;
			}

			case ID_MSK:
			{
				Mask *mask = (Mask *) id;
				MaskLayer *mask_layer;
				for (mask_layer = mask->masklayers.first; mask_layer; mask_layer = mask_layer->next) {
					MaskSpline *mask_spline;

					for (mask_spline = mask_layer->splines.first; mask_spline; mask_spline = mask_spline->next) {
						for (i = 0; i < mask_spline->tot_point; i++) {
							MaskSplinePoint *point = &mask_spline->points[i];
							CALLBACK_INVOKE_ID(point->parent.id, IDWALK_CB_USER);
						}
					}
				}
				break;
			}

			case ID_LS:
			{
				FreestyleLineStyle *linestyle = (FreestyleLineStyle *) id;
				LineStyleModifier *lsm;
				for (i = 0; i < MAX_MTEX; i++) {
					if (linestyle->mtex[i]) {
						library_foreach_mtex(&data, linestyle->mtex[i]);
					}
				}
				if (linestyle->nodetree) {
					/* nodetree **are owned by IDs**, treat them as mere sub-data and not real ID! */
<<<<<<< HEAD
					library_foreach_ID_as_subdata_link((ID *)linestyle->nodetree, callback, user_data, flag, &data);
=======
					library_foreach_ID_as_subdata_link((ID **)&linestyle->nodetree, callback, user_data, flag, &data);
>>>>>>> 5e9132b3
				}

				for (lsm = linestyle->color_modifiers.first; lsm; lsm = lsm->next) {
					if (lsm->type == LS_MODIFIER_DISTANCE_FROM_OBJECT) {
						LineStyleColorModifier_DistanceFromObject *p = (LineStyleColorModifier_DistanceFromObject *)lsm;
						if (p->target) {
							CALLBACK_INVOKE(p->target, IDWALK_CB_NOP);
						}
					}
				}
				for (lsm = linestyle->alpha_modifiers.first; lsm; lsm = lsm->next) {
					if (lsm->type == LS_MODIFIER_DISTANCE_FROM_OBJECT) {
						LineStyleAlphaModifier_DistanceFromObject *p = (LineStyleAlphaModifier_DistanceFromObject *)lsm;
						if (p->target) {
							CALLBACK_INVOKE(p->target, IDWALK_CB_NOP);
						}
					}
				}
				for (lsm = linestyle->thickness_modifiers.first; lsm; lsm = lsm->next) {
					if (lsm->type == LS_MODIFIER_DISTANCE_FROM_OBJECT) {
						LineStyleThicknessModifier_DistanceFromObject *p = (LineStyleThicknessModifier_DistanceFromObject *)lsm;
						if (p->target) {
							CALLBACK_INVOKE(p->target, IDWALK_CB_NOP);
						}
					}
				}
				break;
			}
			case ID_AC:
			{
				bAction *act = (bAction *) id;

				for (TimeMarker *marker = act->markers.first; marker; marker = marker->next) {
<<<<<<< HEAD
					CALLBACK_INVOKE(marker->camera, IDWALK_NOP);
=======
					CALLBACK_INVOKE(marker->camera, IDWALK_CB_NOP);
				}
				break;
			}
			case ID_GD:
			{
				bGPdata *gpencil = (bGPdata *) id;

				for (bGPDlayer *gp_layer = gpencil->layers.first; gp_layer; gp_layer = gp_layer->next) {
					CALLBACK_INVOKE(gp_layer->parent, IDWALK_CB_NOP);
>>>>>>> 5e9132b3
				}
				break;
			}

			/* Nothing needed for those... */
			case ID_IM:
			case ID_VF:
			case ID_TXT:
			case ID_SO:
<<<<<<< HEAD
			case ID_AR:
			case ID_GD:
=======
>>>>>>> 5e9132b3
			case ID_WM:
			case ID_PAL:
			case ID_PC:
			case ID_CF:
				break;

			/* Deprecated. */
			case ID_IP:
				break;

		}
	}

FOREACH_FINALIZE:
	if (data.ids_handled) {
		BLI_gset_free(data.ids_handled, NULL);
		BLI_LINKSTACK_FREE(data.ids_todo);
	}

#undef CALLBACK_INVOKE_ID
#undef CALLBACK_INVOKE
}

#undef FOREACH_CALLBACK_INVOKE_ID
#undef FOREACH_CALLBACK_INVOKE

/**
 * re-usable function, use when replacing ID's
 */
void BKE_library_update_ID_link_user(ID *id_dst, ID *id_src, const int cb_flag)
{
	if (cb_flag & IDWALK_CB_USER) {
		id_us_min(id_src);
		id_us_plus(id_dst);
	}
	else if (cb_flag & IDWALK_CB_USER_ONE) {
		id_us_ensure_real(id_dst);
	}
}

/**
 * Say whether given \a id_type_owner can use (in any way) a datablock of \a id_type_used.
 *
 * This is a 'simplified' abstract version of #BKE_library_foreach_ID_link() above, quite useful to reduce
 * useless iterations in some cases.
 */
/* XXX This has to be fully rethink, basing check on ID type is not really working anymore (and even worth once
 *     IDProps will support ID pointers), we'll have to do some quick checks on IDs themselves... */
<<<<<<< HEAD
bool BKE_library_idtype_can_use_idtype(const short id_type_owner, const short id_type_used)
{
	if (id_type_can_have_animdata(id_type_owner)) {
=======
bool BKE_library_id_can_use_idtype(ID *id_owner, const short id_type_used)
{
	/* any type of ID can be used in custom props. */
	if (id_owner->properties) {
		return true;
	}

	const short id_type_owner = GS(id_owner->name);

	/* IDProps of armature bones and nodes, and bNode->id can use virtually any type of ID. */
	if (ELEM(id_type_owner, ID_NT, ID_AR)) {
		return true;
	}

	if (ntreeFromID(id_owner)) {
		return true;
	}

	if (BKE_animdata_from_id(id_owner)) {
>>>>>>> 5e9132b3
		return true;  /* AnimationData can use virtually any kind of datablocks, through drivers especially. */
	}

	switch ((ID_Type)id_type_owner) {
		case ID_LI:
			return ELEM(id_type_used, ID_LI);
		case ID_SCE:
			return (ELEM(id_type_used, ID_OB, ID_WO, ID_SCE, ID_MC, ID_MA, ID_GR, ID_TXT,
			                           ID_LS, ID_MSK, ID_SO, ID_GD, ID_BR, ID_PAL, ID_IM, ID_NT));
		case ID_OB:
			/* Could be the following, but simpler to just always say 'yes' here. */
#if 0
			return ELEM(id_type_used, ID_ME, ID_CU, ID_MB, ID_LT, ID_SPK, ID_AR, ID_LA, ID_CA,  /* obdata */
			                          ID_OB, ID_MA, ID_GD, ID_GR, ID_TE, ID_PA, ID_TXT, ID_SO, ID_MC, ID_IM, ID_AC
			                          /* + constraints, modifiers and game logic ID types... */);
#else
			return true;
#endif
		case ID_ME:
			return ELEM(id_type_used, ID_ME, ID_KE, ID_MA);
		case ID_CU:
			return ELEM(id_type_used, ID_OB, ID_KE, ID_MA, ID_VF);
		case ID_MB:
			return ELEM(id_type_used, ID_MA);
		case ID_MA:
			return (ELEM(id_type_used, ID_TE, ID_GR));
		case ID_TE:
			return (ELEM(id_type_used, ID_IM, ID_OB));
		case ID_LT:
			return ELEM(id_type_used, ID_KE);
		case ID_LA:
			return (ELEM(id_type_used, ID_TE));
		case ID_CA:
			return ELEM(id_type_used, ID_OB);
		case ID_KE:
			return ELEM(id_type_used, ID_ME, ID_CU, ID_LT);  /* Warning! key->from, could be more types in future? */
		case ID_SCR:
			return ELEM(id_type_used, ID_SCE);
		case ID_WO:
			return (ELEM(id_type_used, ID_TE));
		case ID_SPK:
			return ELEM(id_type_used, ID_SO);
		case ID_GR:
			return ELEM(id_type_used, ID_OB);
		case ID_NT:
			/* Could be the following, but node.id has no type restriction... */
#if 0
			return ELEM(id_type_used, ID_GD /* + node.id types... */);
#else
			return true;
#endif
		case ID_BR:
			return ELEM(id_type_used, ID_BR, ID_IM, ID_PC, ID_TE);
		case ID_PA:
			return ELEM(id_type_used, ID_OB, ID_GR, ID_TE);
		case ID_MC:
			return ELEM(id_type_used, ID_GD, ID_IM);
		case ID_MSK:
			return ELEM(id_type_used, ID_MC);  /* WARNING! mask->parent.id, not typed. */
		case ID_LS:
			return (ELEM(id_type_used, ID_TE, ID_OB));
		case ID_IM:
		case ID_VF:
		case ID_TXT:
		case ID_SO:
		case ID_AR:
		case ID_AC:
		case ID_GD:
		case ID_WM:
		case ID_PAL:
		case ID_PC:
		case ID_CF:
			/* Those types never use/reference other IDs... */
			return false;
		case ID_IP:
			/* Deprecated... */
			return false;
	}
	return false;
}


/* ***** ID users iterator. ***** */
typedef struct IDUsersIter {
	ID *id;

	ListBase *lb_array[MAX_LIBARRAY];
	int lb_idx;

	ID *curr_id;
	int count_direct, count_indirect;  /* Set by callback. */
} IDUsersIter;

static int foreach_libblock_id_users_callback(void *user_data, ID *UNUSED(self_id), ID **id_p, int cb_flag)
{
	IDUsersIter *iter = user_data;

	if (*id_p) {
<<<<<<< HEAD
		/* XXX This is actually some kind of hack...
		 * Issue is, shapekeys' 'from' ID pointer is not actually ID usage.
		 * Maybe we should even nuke it from BKE_library_foreach_ID_link, not 100% sure yet...
		 */
		if ((GS(self_id->name) == ID_KE) && (((Key *)self_id)->from == *id_p)) {
			return IDWALK_RET_NOP;
		}
		/* XXX another hack, for similar reasons as above one. */
		if ((GS(self_id->name) == ID_OB) && (((Object *)self_id)->proxy_from == (Object *)*id_p)) {
=======
		/* 'Loopback' ID pointers (the ugly 'from' ones, Object->proxy_from and Key->from).
		 * Those are not actually ID usage, we can ignore them here.
		 */
		if (cb_flag & IDWALK_CB_LOOPBACK) {
>>>>>>> 5e9132b3
			return IDWALK_RET_NOP;
		}

		if (*id_p == iter->id) {
#if 0
			printf("%s uses %s (refcounted: %d, userone: %d, used_one: %d, used_one_active: %d, indirect_usage: %d)\n",
				   iter->curr_id->name, iter->id->name, (cb_flag & IDWALK_USER) ? 1 : 0, (cb_flag & IDWALK_USER_ONE) ? 1 : 0,
				   (iter->id->tag & LIB_TAG_EXTRAUSER) ? 1 : 0, (iter->id->tag & LIB_TAG_EXTRAUSER_SET) ? 1 : 0,
				   (cb_flag & IDWALK_INDIRECT_USAGE) ? 1 : 0);
#endif
<<<<<<< HEAD
			if (cb_flag & IDWALK_INDIRECT_USAGE) {
=======
			if (cb_flag & IDWALK_CB_INDIRECT_USAGE) {
>>>>>>> 5e9132b3
				iter->count_indirect++;
			}
			else {
				iter->count_direct++;
			}
		}
	}

	return IDWALK_RET_NOP;
}

/**
 * Return the number of times given \a id_user uses/references \a id_used.
 *
 * \note This only checks for pointer references of an ID, shallow usages (like e.g. by RNA paths, as done
 *       for FCurves) are not detected at all.
 *
 * \param id_user the ID which is supposed to use (reference) \a id_used.
 * \param id_used the ID which is supposed to be used (referenced) by \a id_user.
 * \return the number of direct usages/references of \a id_used by \a id_user.
 */
int BKE_library_ID_use_ID(ID *id_user, ID *id_used)
{
	IDUsersIter iter;

	/* We do not care about iter.lb_array/lb_idx here... */
	iter.id = id_used;
	iter.curr_id = id_user;
	iter.count_direct = iter.count_indirect = 0;

	BKE_library_foreach_ID_link(NULL, iter.curr_id, foreach_libblock_id_users_callback, (void *)&iter, IDWALK_READONLY);

	return iter.count_direct + iter.count_indirect;
}

static bool library_ID_is_used(Main *bmain, void *idv, const bool check_linked)
{
	IDUsersIter iter;
	ListBase *lb_array[MAX_LIBARRAY];
	ID *id = idv;
	int i = set_listbasepointers(bmain, lb_array);
	bool is_defined = false;

	iter.id = id;
	iter.count_direct = iter.count_indirect = 0;
	while (i-- && !is_defined) {
		ID *id_curr = lb_array[i]->first;

		if (!id_curr || !BKE_library_id_can_use_idtype(id_curr, GS(id->name))) {
			continue;
		}

		for (; id_curr && !is_defined; id_curr = id_curr->next) {
			if (id_curr == id) {
				/* We are not interested in self-usages (mostly from drivers or bone constraints...). */
				continue;
			}
			iter.curr_id = id_curr;
			BKE_library_foreach_ID_link(
			            bmain, id_curr, foreach_libblock_id_users_callback, &iter, IDWALK_READONLY);

			is_defined = ((check_linked ? iter.count_indirect : iter.count_direct) != 0);
		}
	}

	return is_defined;
}

/**
 * Check whether given ID is used locally (i.e. by another non-linked ID).
 */
bool BKE_library_ID_is_locally_used(Main *bmain, void *idv)
{
	return library_ID_is_used(bmain, idv, false);
}

/**
 * Check whether given ID is used indirectly (i.e. by another linked ID).
 */
bool BKE_library_ID_is_indirectly_used(Main *bmain, void *idv)
{
	return library_ID_is_used(bmain, idv, true);
}

/**
 * Combine \a BKE_library_ID_is_locally_used() and \a BKE_library_ID_is_indirectly_used() in a single call.
 */
void BKE_library_ID_test_usages(Main *bmain, void *idv, bool *is_used_local, bool *is_used_linked)
{
	IDUsersIter iter;
	ListBase *lb_array[MAX_LIBARRAY];
	ID *id = idv;
	int i = set_listbasepointers(bmain, lb_array);
	bool is_defined = false;

	iter.id = id;
	iter.count_direct = iter.count_indirect = 0;
	while (i-- && !is_defined) {
		ID *id_curr = lb_array[i]->first;

		if (!id_curr || !BKE_library_id_can_use_idtype(id_curr, GS(id->name))) {
			continue;
		}

		for (; id_curr && !is_defined; id_curr = id_curr->next) {
			if (id_curr == id) {
				/* We are not interested in self-usages (mostly from drivers or bone constraints...). */
				continue;
			}
			iter.curr_id = id_curr;
			BKE_library_foreach_ID_link(bmain, id_curr, foreach_libblock_id_users_callback, &iter, IDWALK_READONLY);

			is_defined = (iter.count_direct != 0 && iter.count_indirect != 0);
		}
	}

	*is_used_local = (iter.count_direct != 0);
	*is_used_linked = (iter.count_indirect != 0);
}

<<<<<<< HEAD

static int foreach_libblock_tag_unused_linked_data_callback(void *user_data, ID *self_id, ID **id_p, int UNUSED(cb_flag))
=======
/* ***** IDs usages.checking/tagging. ***** */
static int foreach_libblock_used_linked_data_tag_clear_cb(
        void *user_data, ID *self_id, ID **id_p, int UNUSED(cb_flag))
>>>>>>> 5e9132b3
{
	bool *is_changed = user_data;

	if (*id_p) {
		/* XXX This is actually some kind of hack...
		 * Issue is, shapekeys' 'from' ID pointer is not actually ID usage.
		 * Maybe we should even nuke it from BKE_library_foreach_ID_link, not 100% sure yet...
		 */
		if ((GS(self_id->name) == ID_KE) && (((Key *)self_id)->from == *id_p)) {
			return IDWALK_RET_NOP;
		}
		/* XXX another hack, for similar reasons as above one. */
		if ((GS(self_id->name) == ID_OB) && (((Object *)self_id)->proxy_from == (Object *)*id_p)) {
			return IDWALK_RET_NOP;
		}

		/* If checked id is used by an assumed used ID, then it is also used and not part of any linked archipelago. */
		if (!(self_id->tag & LIB_TAG_DOIT) && ((*id_p)->tag & LIB_TAG_DOIT)) {
			(*id_p)->tag &= ~LIB_TAG_DOIT;
			*is_changed = true;
		}
	}

	return IDWALK_RET_NOP;
}

/**
 * Detect orphaned linked data blocks (i.e. linked data not used (directly or indirectly) in any way by any local data),
 * including complex cases like 'linked archipelagoes', i.e. linked datablocks that use each other in loops,
 * which prevents their deletion by 'basic' usage checks...
 *
 * \param do_init_tag if \a true, all linked data are checked, if \a false, only linked datablocks already tagged with
 *                    LIB_TAG_DOIT are checked.
 */
<<<<<<< HEAD
void BKE_library_tag_unused_linked_data(Main *bmain, const bool do_init_tag)
=======
void BKE_library_unused_linked_data_set_tag(Main *bmain, const bool do_init_tag)
>>>>>>> 5e9132b3
{
	ListBase *lb_array[MAX_LIBARRAY];

	if (do_init_tag) {
		int i = set_listbasepointers(bmain, lb_array);

		while (i--) {
			for (ID *id = lb_array[i]->first; id; id = id->next) {
				if (id->lib && (id->tag & LIB_TAG_INDIRECT) != 0) {
					id->tag |= LIB_TAG_DOIT;
				}
				else {
					id->tag &= ~LIB_TAG_DOIT;
				}
			}
		}
	}

	bool do_loop = true;
	while (do_loop) {
		int i = set_listbasepointers(bmain, lb_array);
		do_loop = false;

		while (i--) {
			for (ID *id = lb_array[i]->first; id; id = id->next) {
<<<<<<< HEAD
				BKE_library_foreach_ID_link(id, foreach_libblock_tag_unused_linked_data_callback, &do_loop, IDWALK_NOP);
=======
				if (id->tag & LIB_TAG_DOIT) {
					/* Unused ID (so far), no need to check it further. */
					continue;
				}
				BKE_library_foreach_ID_link(
				            bmain, id, foreach_libblock_used_linked_data_tag_clear_cb, &do_loop, IDWALK_READONLY);
			}
		}
	}
}

/**
 * Untag linked data blocks used by other untagged linked datablocks.
 * Used to detect datablocks that we can forcefully make local (instead of copying them to later get rid of original):
 * All datablocks we want to make local are tagged by caller, after this function has ran caller knows datablocks still
 * tagged can directly be made local, since they are only used by other datablocks that will also be made fully local.
 */
void BKE_library_indirectly_used_data_tag_clear(Main *bmain)
{
	ListBase *lb_array[MAX_LIBARRAY];

	bool do_loop = true;
	while (do_loop) {
		int i = set_listbasepointers(bmain, lb_array);
		do_loop = false;

		while (i--) {
			for (ID *id = lb_array[i]->first; id; id = id->next) {
				if (id->lib == NULL || id->tag & LIB_TAG_DOIT) {
					/* Local or non-indirectly-used ID (so far), no need to check it further. */
					continue;
				}
				BKE_library_foreach_ID_link(
				            bmain, id, foreach_libblock_used_linked_data_tag_clear_cb, &do_loop, IDWALK_READONLY);
>>>>>>> 5e9132b3
			}
		}
	}
}<|MERGE_RESOLUTION|>--- conflicted
+++ resolved
@@ -313,10 +313,6 @@
 }
 
 static void library_foreach_ID_as_subdata_link(
-<<<<<<< HEAD
-        ID *id, LibraryIDLinkCallback callback, void *user_data, int flag, LibraryForeachIDData *data)
-{
-=======
         ID **id_pp, LibraryIDLinkCallback callback, void *user_data, int flag, LibraryForeachIDData *data)
 {
 	/* Needed e.g. for callbacks handling relationships... This call shall be absolutely readonly. */
@@ -324,7 +320,6 @@
 	FOREACH_CALLBACK_INVOKE_ID_PP(data, id_pp, IDWALK_CB_PRIVATE);
 	BLI_assert(id == *id_pp);
 
->>>>>>> 5e9132b3
 	if (flag & IDWALK_RECURSE) {
 		/* Defer handling into main loop, recursively calling BKE_library_foreach_ID_link in IDWALK_RECURSE case is
 		 * troublesome, see T49553. */
@@ -334,15 +329,10 @@
 		}
 	}
 	else {
-<<<<<<< HEAD
-		BKE_library_foreach_ID_link(id, callback, user_data, flag);
-	}
-=======
 		BKE_library_foreach_ID_link(NULL, id, callback, user_data, flag);
 	}
 
 	FOREACH_FINALIZE_VOID;
->>>>>>> 5e9132b3
 }
 
 /**
@@ -421,11 +411,7 @@
 				CALLBACK_INVOKE(scene->clip, IDWALK_CB_USER);
 				if (scene->nodetree) {
 					/* nodetree **are owned by IDs**, treat them as mere sub-data and not real ID! */
-<<<<<<< HEAD
-					library_foreach_ID_as_subdata_link((ID *)scene->nodetree, callback, user_data, flag, &data);
-=======
 					library_foreach_ID_as_subdata_link((ID **)&scene->nodetree, callback, user_data, flag, &data);
->>>>>>> 5e9132b3
 				}
 				/* DO NOT handle scene->basact here, it's doubling with the loop over whole scene->base later,
 				 * since basact is just a pointer to one of those items. */
@@ -483,10 +469,6 @@
 					CALLBACK_INVOKE(marker->camera, IDWALK_CB_NOP);
 				}
 
-				for (TimeMarker *marker = scene->markers.first; marker; marker = marker->next) {
-					CALLBACK_INVOKE(marker->camera, IDWALK_NOP);
-				}
-
 				if (toolsett) {
 					CALLBACK_INVOKE(toolsett->skgen_template, IDWALK_CB_NOP);
 
@@ -706,11 +688,7 @@
 				}
 				if (material->nodetree) {
 					/* nodetree **are owned by IDs**, treat them as mere sub-data and not real ID! */
-<<<<<<< HEAD
-					library_foreach_ID_as_subdata_link((ID *)material->nodetree, callback, user_data, flag, &data);
-=======
 					library_foreach_ID_as_subdata_link((ID **)&material->nodetree, callback, user_data, flag, &data);
->>>>>>> 5e9132b3
 				}
 				CALLBACK_INVOKE(material->group, IDWALK_CB_USER);
 				break;
@@ -721,11 +699,7 @@
 				Tex *texture = (Tex *) id;
 				if (texture->nodetree) {
 					/* nodetree **are owned by IDs**, treat them as mere sub-data and not real ID! */
-<<<<<<< HEAD
-					library_foreach_ID_as_subdata_link((ID *)texture->nodetree, callback, user_data, flag, &data);
-=======
 					library_foreach_ID_as_subdata_link((ID **)&texture->nodetree, callback, user_data, flag, &data);
->>>>>>> 5e9132b3
 				}
 				CALLBACK_INVOKE(texture->ima, IDWALK_CB_USER);
 				if (texture->env) {
@@ -758,11 +732,7 @@
 				}
 				if (lamp->nodetree) {
 					/* nodetree **are owned by IDs**, treat them as mere sub-data and not real ID! */
-<<<<<<< HEAD
-					library_foreach_ID_as_subdata_link((ID *)lamp->nodetree, callback, user_data, flag, &data);
-=======
 					library_foreach_ID_as_subdata_link((ID **)&lamp->nodetree, callback, user_data, flag, &data);
->>>>>>> 5e9132b3
 				}
 				break;
 			}
@@ -798,11 +768,7 @@
 				}
 				if (world->nodetree) {
 					/* nodetree **are owned by IDs**, treat them as mere sub-data and not real ID! */
-<<<<<<< HEAD
-					library_foreach_ID_as_subdata_link((ID *)world->nodetree, callback, user_data, flag, &data);
-=======
 					library_foreach_ID_as_subdata_link((ID **)&world->nodetree, callback, user_data, flag, &data);
->>>>>>> 5e9132b3
 				}
 				break;
 			}
@@ -964,11 +930,7 @@
 				}
 				if (linestyle->nodetree) {
 					/* nodetree **are owned by IDs**, treat them as mere sub-data and not real ID! */
-<<<<<<< HEAD
-					library_foreach_ID_as_subdata_link((ID *)linestyle->nodetree, callback, user_data, flag, &data);
-=======
 					library_foreach_ID_as_subdata_link((ID **)&linestyle->nodetree, callback, user_data, flag, &data);
->>>>>>> 5e9132b3
 				}
 
 				for (lsm = linestyle->color_modifiers.first; lsm; lsm = lsm->next) {
@@ -1002,9 +964,6 @@
 				bAction *act = (bAction *) id;
 
 				for (TimeMarker *marker = act->markers.first; marker; marker = marker->next) {
-<<<<<<< HEAD
-					CALLBACK_INVOKE(marker->camera, IDWALK_NOP);
-=======
 					CALLBACK_INVOKE(marker->camera, IDWALK_CB_NOP);
 				}
 				break;
@@ -1015,7 +974,6 @@
 
 				for (bGPDlayer *gp_layer = gpencil->layers.first; gp_layer; gp_layer = gp_layer->next) {
 					CALLBACK_INVOKE(gp_layer->parent, IDWALK_CB_NOP);
->>>>>>> 5e9132b3
 				}
 				break;
 			}
@@ -1025,11 +983,6 @@
 			case ID_VF:
 			case ID_TXT:
 			case ID_SO:
-<<<<<<< HEAD
-			case ID_AR:
-			case ID_GD:
-=======
->>>>>>> 5e9132b3
 			case ID_WM:
 			case ID_PAL:
 			case ID_PC:
@@ -1078,11 +1031,6 @@
  */
 /* XXX This has to be fully rethink, basing check on ID type is not really working anymore (and even worth once
  *     IDProps will support ID pointers), we'll have to do some quick checks on IDs themselves... */
-<<<<<<< HEAD
-bool BKE_library_idtype_can_use_idtype(const short id_type_owner, const short id_type_used)
-{
-	if (id_type_can_have_animdata(id_type_owner)) {
-=======
 bool BKE_library_id_can_use_idtype(ID *id_owner, const short id_type_used)
 {
 	/* any type of ID can be used in custom props. */
@@ -1102,7 +1050,6 @@
 	}
 
 	if (BKE_animdata_from_id(id_owner)) {
->>>>>>> 5e9132b3
 		return true;  /* AnimationData can use virtually any kind of datablocks, through drivers especially. */
 	}
 
@@ -1201,22 +1148,10 @@
 	IDUsersIter *iter = user_data;
 
 	if (*id_p) {
-<<<<<<< HEAD
-		/* XXX This is actually some kind of hack...
-		 * Issue is, shapekeys' 'from' ID pointer is not actually ID usage.
-		 * Maybe we should even nuke it from BKE_library_foreach_ID_link, not 100% sure yet...
-		 */
-		if ((GS(self_id->name) == ID_KE) && (((Key *)self_id)->from == *id_p)) {
-			return IDWALK_RET_NOP;
-		}
-		/* XXX another hack, for similar reasons as above one. */
-		if ((GS(self_id->name) == ID_OB) && (((Object *)self_id)->proxy_from == (Object *)*id_p)) {
-=======
 		/* 'Loopback' ID pointers (the ugly 'from' ones, Object->proxy_from and Key->from).
 		 * Those are not actually ID usage, we can ignore them here.
 		 */
 		if (cb_flag & IDWALK_CB_LOOPBACK) {
->>>>>>> 5e9132b3
 			return IDWALK_RET_NOP;
 		}
 
@@ -1227,11 +1162,7 @@
 				   (iter->id->tag & LIB_TAG_EXTRAUSER) ? 1 : 0, (iter->id->tag & LIB_TAG_EXTRAUSER_SET) ? 1 : 0,
 				   (cb_flag & IDWALK_INDIRECT_USAGE) ? 1 : 0);
 #endif
-<<<<<<< HEAD
-			if (cb_flag & IDWALK_INDIRECT_USAGE) {
-=======
 			if (cb_flag & IDWALK_CB_INDIRECT_USAGE) {
->>>>>>> 5e9132b3
 				iter->count_indirect++;
 			}
 			else {
@@ -1352,14 +1283,9 @@
 	*is_used_linked = (iter.count_indirect != 0);
 }
 
-<<<<<<< HEAD
-
-static int foreach_libblock_tag_unused_linked_data_callback(void *user_data, ID *self_id, ID **id_p, int UNUSED(cb_flag))
-=======
 /* ***** IDs usages.checking/tagging. ***** */
 static int foreach_libblock_used_linked_data_tag_clear_cb(
         void *user_data, ID *self_id, ID **id_p, int UNUSED(cb_flag))
->>>>>>> 5e9132b3
 {
 	bool *is_changed = user_data;
 
@@ -1394,11 +1320,7 @@
  * \param do_init_tag if \a true, all linked data are checked, if \a false, only linked datablocks already tagged with
  *                    LIB_TAG_DOIT are checked.
  */
-<<<<<<< HEAD
-void BKE_library_tag_unused_linked_data(Main *bmain, const bool do_init_tag)
-=======
 void BKE_library_unused_linked_data_set_tag(Main *bmain, const bool do_init_tag)
->>>>>>> 5e9132b3
 {
 	ListBase *lb_array[MAX_LIBARRAY];
 
@@ -1424,9 +1346,6 @@
 
 		while (i--) {
 			for (ID *id = lb_array[i]->first; id; id = id->next) {
-<<<<<<< HEAD
-				BKE_library_foreach_ID_link(id, foreach_libblock_tag_unused_linked_data_callback, &do_loop, IDWALK_NOP);
-=======
 				if (id->tag & LIB_TAG_DOIT) {
 					/* Unused ID (so far), no need to check it further. */
 					continue;
@@ -1461,7 +1380,6 @@
 				}
 				BKE_library_foreach_ID_link(
 				            bmain, id, foreach_libblock_used_linked_data_tag_clear_cb, &do_loop, IDWALK_READONLY);
->>>>>>> 5e9132b3
 			}
 		}
 	}
