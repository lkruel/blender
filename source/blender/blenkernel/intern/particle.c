--- conflicted
+++ resolved
@@ -415,12 +415,8 @@
 
 	if (psys->clmd) {
 		if (dynamics) {
-<<<<<<< HEAD
 			BKE_ptcache_free(psys->pointcache);
-=======
-			BKE_ptcache_free_list(&psys->ptcaches);
-			psys->pointcache = NULL;
->>>>>>> 227a9407
+			psys->clmd->point_cache = psys->pointcache = NULL;
 
 			modifier_free((ModifierData *)psys->clmd);
 			
