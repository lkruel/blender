/*
 * ***** BEGIN GPL LICENSE BLOCK *****
 *
 * This program is free software; you can redistribute it and/or
 * modify it under the terms of the GNU General Public License
 * as published by the Free Software Foundation; either version 2
 * of the License, or (at your option) any later version.
 *
 * This program is distributed in the hope that it will be useful,
 * but WITHOUT ANY WARRANTY; without even the implied warranty of
 * MERCHANTABILITY or FITNESS FOR A PARTICULAR PURPOSE.  See the
 * GNU General Public License for more details.
 *
 * You should have received a copy of the GNU General Public License
 * along with this program; if not, write to the Free Software Foundation,
 * Inc., 51 Franklin Street, Fifth Floor, Boston, MA 02110-1301, USA.
 *
 * The Original Code is Copyright (C) 2001-2002 by NaN Holding BV.
 * All rights reserved.
 *
 * Contributor(s): Full recode, Ton Roosendaal, Crete 2005
 *				 Full recode, Joshua Leung, 2009
 *
 * ***** END GPL LICENSE BLOCK *****
 */

/** \file blender/blenkernel/intern/action.c
 *  \ingroup bke
 */


#include <string.h>
#include <math.h>
#include <stdlib.h>
#include <stddef.h>	

#include "MEM_guardedalloc.h"

#include "DNA_anim_types.h"
#include "DNA_armature_types.h"
#include "DNA_constraint_types.h"
#include "DNA_scene_types.h"
#include "DNA_object_types.h"

#include "BLI_blenlib.h"
#include "BLI_math.h"
#include "BLI_string_utils.h"
#include "BLI_utildefines.h"
#include "BLI_ghash.h"

#include "BLT_translation.h"

#include "BKE_action.h"
#include "BKE_anim.h"
#include "BKE_animsys.h"
#include "BKE_constraint.h"
#include "BKE_deform.h"
#include "BKE_depsgraph.h"
#include "BKE_fcurve.h"
#include "BKE_global.h"
#include "BKE_idprop.h"
#include "BKE_library.h"
#include "BKE_library_query.h"
#include "BKE_library_remap.h"
#include "BKE_main.h"
#include "BKE_object.h"

#include "BIK_api.h"

#include "RNA_access.h"

/* *********************** NOTE ON POSE AND ACTION **********************
 *
 * - Pose is the local (object level) component of armature. The current
 *   object pose is saved in files, and (will be) is presorted for dependency
 * - Actions have fewer (or other) channels, and write data to a Pose
 * - Currently ob->pose data is controlled in BKE_pose_where_is only. The (recalc)
 *   event system takes care of calling that
 * - The NLA system (here too) uses Poses as interpolation format for Actions
 * - Therefore we assume poses to be static, and duplicates of poses have channels in
 *   same order, for quick interpolation reasons
 *
 * ****************************** (ton) ************************************ */

/* ***************** Library data level operations on action ************** */

bAction *add_empty_action(Main *bmain, const char name[])
{
	bAction *act;
	
	act = BKE_libblock_alloc(bmain, ID_AC, name, 0);
	
	return act;
}	

/* .................................. */

// does copy_fcurve...
void BKE_action_make_local(Main *bmain, bAction *act, const bool lib_local)
{
	BKE_id_make_local_generic(bmain, &act->id, true, lib_local);
}

/* .................................. */

/** Free (or release) any data used by this action (does not free the action itself). */
void BKE_action_free(bAction *act)
{	
	/* No animdata here. */

	/* Free F-Curves */
	free_fcurves(&act->curves);
	
	/* Free groups */
	BLI_freelistN(&act->groups);
		
	/* Free pose-references (aka local markers) */
	BLI_freelistN(&act->markers);
}

/* .................................. */

/**
 * Only copy internal data of Action ID from source to already allocated/initialized destination.
 * You probably nerver want to use that directly, use id_copy or BKE_id_copy_ex for typical needs.
 *
 * WARNING! This function will not handle ID user count!
 *
 * \param flag  Copying options (see BKE_library.h's LIB_ID_COPY_... flags for more).
 */
void BKE_action_copy_data(Main *UNUSED(bmain), bAction *act_dst, const bAction *act_src, const int UNUSED(flag))
{
	bActionGroup *grp_dst, *grp_src;
	FCurve *fcu_dst, *fcu_src;

	/* duplicate the lists of groups and markers */
	BLI_duplicatelist(&act_dst->groups, &act_src->groups);
	BLI_duplicatelist(&act_dst->markers, &act_src->markers);

	/* copy F-Curves, fixing up the links as we go */
	BLI_listbase_clear(&act_dst->curves);

	for (fcu_src = act_src->curves.first; fcu_src; fcu_src = fcu_src->next) {
		/* duplicate F-Curve */
		fcu_dst = copy_fcurve(fcu_src);  /* XXX TODO pass subdata flag? But surprisingly does not seem to be doing any ID refcounting... */
		BLI_addtail(&act_dst->curves, fcu_dst);

		/* fix group links (kindof bad list-in-list search, but this is the most reliable way) */
		for (grp_dst = act_dst->groups.first, grp_src = act_src->groups.first;
		     grp_dst && grp_src;
		     grp_dst = grp_dst->next, grp_src = grp_src->next)
		{
			if (fcu_src->grp == grp_src) {
				fcu_dst->grp = grp_dst;

				if (grp_dst->channels.first == fcu_src) {
					grp_dst->channels.first = fcu_dst;
				}
				if (grp_dst->channels.last == fcu_src) {
					grp_dst->channels.last = fcu_dst;
				}
				break;
			}
		}
	}
}

bAction *BKE_action_copy(Main *bmain, const bAction *act_src)
{
	bAction *act_copy;
	BKE_id_copy_ex(bmain, &act_src->id, (ID **)&act_copy, 0, false);
	return act_copy;
}

/* *************** Action Groups *************** */

/* Get the active action-group for an Action */
bActionGroup *get_active_actiongroup(bAction *act)
{
	bActionGroup *agrp = NULL;
	
	if (act && act->groups.first) {
		for (agrp = act->groups.first; agrp; agrp = agrp->next) {
			if (agrp->flag & AGRP_ACTIVE)
				break;
		}
	}
	
	return agrp;
}

/* Make the given Action-Group the active one */
void set_active_action_group(bAction *act, bActionGroup *agrp, short select)
{
	bActionGroup *grp;
	
	/* sanity checks */
	if (act == NULL)
		return;
	
	/* Deactive all others */
	for (grp = act->groups.first; grp; grp = grp->next) {
		if ((grp == agrp) && (select))
			grp->flag |= AGRP_ACTIVE;
		else
			grp->flag &= ~AGRP_ACTIVE;
	}
}

/* Sync colors used for action/bone group with theme settings */
void action_group_colors_sync(bActionGroup *grp, const bActionGroup *ref_grp)
{
	/* only do color copying if using a custom color (i.e. not default color)  */
	if (grp->customCol) {
		if (grp->customCol > 0) {
			/* copy theme colors on-to group's custom color in case user tries to edit color */
			bTheme *btheme = U.themes.first;
			ThemeWireColor *col_set = &btheme->tarm[(grp->customCol - 1)];
			
			memcpy(&grp->cs, col_set, sizeof(ThemeWireColor));
		}
		else {
			/* if a reference group is provided, use the custom color from there... */
			if (ref_grp) {
				/* assumption: reference group has a color set */
				memcpy(&grp->cs, &ref_grp->cs, sizeof(ThemeWireColor));
			}
			/* otherwise, init custom color with a generic/placeholder color set if
			 * no previous theme color was used that we can just keep using
			 */
			else if (grp->cs.solid[0] == 0) {
				/* define for setting colors in theme below */
				rgba_char_args_set(grp->cs.solid, 0xff, 0x00, 0x00, 255);
				rgba_char_args_set(grp->cs.select, 0x81, 0xe6, 0x14, 255);
				rgba_char_args_set(grp->cs.active, 0x18, 0xb6, 0xe0, 255);
			}
		}
	}
}

/* Add a new action group with the given name to the action */
bActionGroup *action_groups_add_new(bAction *act, const char name[])
{
	bActionGroup *agrp;
	
	/* sanity check: must have action and name */
	if (ELEM(NULL, act, name))
		return NULL;
	
	/* allocate a new one */
	agrp = MEM_callocN(sizeof(bActionGroup), "bActionGroup");
	
	/* make it selected, with default name */
	agrp->flag = AGRP_SELECTED;
	BLI_strncpy(agrp->name, name[0] ? name : DATA_("Group"), sizeof(agrp->name));
	
	/* add to action, and validate */
	BLI_addtail(&act->groups, agrp);
	BLI_uniquename(&act->groups, agrp, DATA_("Group"), '.', offsetof(bActionGroup, name), sizeof(agrp->name));
	
	/* return the new group */
	return agrp;
}

/* Add given channel into (active) group 
 *	- assumes that channel is not linked to anything anymore
 *	- always adds at the end of the group 
 */
void action_groups_add_channel(bAction *act, bActionGroup *agrp, FCurve *fcurve)
{	
	/* sanity checks */
	if (ELEM(NULL, act, agrp, fcurve))
		return;
	
	/* if no channels anywhere, just add to two lists at the same time */
	if (BLI_listbase_is_empty(&act->curves)) {
		fcurve->next = fcurve->prev = NULL;
		
		agrp->channels.first = agrp->channels.last = fcurve;
		act->curves.first = act->curves.last = fcurve;
	}
	
	/* if the group already has channels, the F-Curve can simply be added to the list 
	 * (i.e. as the last channel in the group)
	 */
	else if (agrp->channels.first) {
		/* if the group's last F-Curve is the action's last F-Curve too, 
		 * then set the F-Curve as the last for the action first so that
		 * the lists will be in sync after linking
		 */
		if (agrp->channels.last == act->curves.last)
			act->curves.last = fcurve;
			
		/* link in the given F-Curve after the last F-Curve in the group,
		 * which means that it should be able to fit in with the rest of the
		 * list seamlessly
		 */
		BLI_insertlinkafter(&agrp->channels, agrp->channels.last, fcurve);
	}
	
	/* otherwise, need to find the nearest F-Curve in group before/after current to link with */
	else {
		bActionGroup *grp;
		
		/* firstly, link this F-Curve to the group */
		agrp->channels.first = agrp->channels.last = fcurve;
		
		/* step through the groups preceding this one, finding the F-Curve there to attach this one after */
		for (grp = agrp->prev; grp; grp = grp->prev) {
			/* if this group has F-Curves, we want weave the given one in right after the last channel there,
			 * but via the Action's list not this group's list
			 *	- this is so that the F-Curve is in the right place in the Action,
			 *	  but won't be included in the previous group
			 */
			if (grp->channels.last) {
				/* once we've added, break here since we don't need to search any further... */
				BLI_insertlinkafter(&act->curves, grp->channels.last, fcurve);
				break;
			}
		}
		
		/* if grp is NULL, that means we fell through, and this F-Curve should be added as the new first
		 * since group is (effectively) the first group. Thus, the existing first F-Curve becomes the 
		 * second in the chain, etc. etc.
		 */
		if (grp == NULL)
			BLI_insertlinkbefore(&act->curves, act->curves.first, fcurve);
	}
	
	/* set the F-Curve's new group */
	fcurve->grp = agrp;
}	

/* Remove the given channel from all groups */
void action_groups_remove_channel(bAction *act, FCurve *fcu)
{
	/* sanity checks */
	if (ELEM(NULL, act, fcu))
		return;
	
	/* check if any group used this directly */
	if (fcu->grp) {
		bActionGroup *agrp = fcu->grp;
		
		if (agrp->channels.first == agrp->channels.last) {
			if (agrp->channels.first == fcu) {
				BLI_listbase_clear(&agrp->channels);
			}
		}
		else if (agrp->channels.first == fcu) {
			if ((fcu->next) && (fcu->next->grp == agrp))
				agrp->channels.first = fcu->next;
			else
				agrp->channels.first = NULL;
		}
		else if (agrp->channels.last == fcu) {
			if ((fcu->prev) && (fcu->prev->grp == agrp))
				agrp->channels.last = fcu->prev;
			else
				agrp->channels.last = NULL;
		}
		
		fcu->grp = NULL;
	}
	
	/* now just remove from list */
	BLI_remlink(&act->curves, fcu);
}

/* Find a group with the given name */
bActionGroup *BKE_action_group_find_name(bAction *act, const char name[])
{
	/* sanity checks */
	if (ELEM(NULL, act, act->groups.first, name) || (name[0] == 0))
		return NULL;
		
	/* do string comparisons */
	return BLI_findstring(&act->groups, name, offsetof(bActionGroup, name));
}

/* Clear all 'temp' flags on all groups */
void action_groups_clear_tempflags(bAction *act)
{
	bActionGroup *agrp;
	
	/* sanity checks */
	if (ELEM(NULL, act, act->groups.first))
		return;
		
	/* flag clearing loop */
	for (agrp = act->groups.first; agrp; agrp = agrp->next)
		agrp->flag &= ~AGRP_TEMP;
}

/* *************** Pose channels *************** */

/**
 * Return a pointer to the pose channel of the given name
 * from this pose.
 */
bPoseChannel *BKE_pose_channel_find_name(const bPose *pose, const char *name)
{
	if (ELEM(NULL, pose, name) || (name[0] == '\0'))
		return NULL;
	
	if (pose->chanhash)
		return BLI_ghash_lookup(pose->chanhash, (const void *)name);
	
	return BLI_findstring(&((const bPose *)pose)->chanbase, name, offsetof(bPoseChannel, name));
}

/**
 * Looks to see if the channel with the given name
 * already exists in this pose - if not a new one is
 * allocated and initialized.
 *
 * \note Use with care, not on Armature poses but for temporal ones.
 * \note (currently used for action constraints and in rebuild_pose).
 */
bPoseChannel *BKE_pose_channel_verify(bPose *pose, const char *name)
{
	bPoseChannel *chan;
	
	if (pose == NULL)
		return NULL;
	
	/* See if this channel exists */
	chan = BLI_findstring(&pose->chanbase, name, offsetof(bPoseChannel, name));
	if (chan) {
		return chan;
	}

	/* If not, create it and add it */
	chan = MEM_callocN(sizeof(bPoseChannel), "verifyPoseChannel");
	
	BLI_strncpy(chan->name, name, sizeof(chan->name));

	chan->custom_scale = 1.0f;

	/* init vars to prevent math errors */
	unit_qt(chan->quat);
	unit_axis_angle(chan->rotAxis, &chan->rotAngle);
	chan->size[0] = chan->size[1] = chan->size[2] = 1.0f;
	
	chan->scaleIn = chan->scaleOut = 1.0f;
	
	chan->limitmin[0] = chan->limitmin[1] = chan->limitmin[2] = -M_PI;
	chan->limitmax[0] = chan->limitmax[1] = chan->limitmax[2] = M_PI;
	chan->stiffness[0] = chan->stiffness[1] = chan->stiffness[2] = 0.0f;
	chan->ikrotweight = chan->iklinweight = 0.0f;
	unit_m4(chan->constinv);
	
	chan->protectflag = OB_LOCK_ROT4D;  /* lock by components by default */
	
	BLI_addtail(&pose->chanbase, chan);
	BKE_pose_channels_hash_free(pose);
	
	return chan;
}

#ifndef NDEBUG
bool BKE_pose_channels_is_valid(const bPose *pose)
{
	if (pose->chanhash) {
		bPoseChannel *pchan;
		for (pchan = pose->chanbase.first; pchan; pchan = pchan->next) {
			if (BLI_ghash_lookup(pose->chanhash, pchan->name) != pchan) {
				return false;
			}
		}
	}

	return true;
}

#endif

/**
 * Find the active posechannel for an object (we can't just use pose, as layer info is in armature)
 *
 * \note: Object, not bPose is used here, as we need layer info from Armature)
 */
bPoseChannel *BKE_pose_channel_active(Object *ob)
{
	bArmature *arm = (ob) ? ob->data : NULL;
	bPoseChannel *pchan;

	if (ELEM(NULL, ob, ob->pose, arm)) {
		return NULL;
	}

	/* find active */
	for (pchan = ob->pose->chanbase.first; pchan; pchan = pchan->next) {
		if ((pchan->bone) && (pchan->bone == arm->act_bone) && (pchan->bone->layer & arm->layer))
			return pchan;
	}
	
	return NULL;
}

/**
 * \see #ED_armature_bone_get_mirrored (edit-mode, matching function)
 */
bPoseChannel *BKE_pose_channel_get_mirrored(const bPose *pose, const char *name)
{
	char name_flip[MAXBONENAME];

	BLI_string_flip_side_name(name_flip, name, false, sizeof(name_flip));

	if (!STREQ(name_flip, name)) {
		return BKE_pose_channel_find_name(pose, name_flip);
	}

	return NULL;
}

const char *BKE_pose_ikparam_get_name(bPose *pose)
{
	if (pose) {
		switch (pose->iksolver) {
			case IKSOLVER_STANDARD:
				return NULL;
			case IKSOLVER_ITASC:
				return "bItasc";
		}
	}
	return NULL;
}

/**
 * Allocate a new pose on the heap, and copy the src pose and it's channels
 * into the new pose. *dst is set to the newly allocated structure, and assumed to be NULL.
 *
 * \param dst  Should be freed already, makes entire duplicate.
 */
void BKE_pose_copy_data_ex(bPose **dst, const bPose *src, const int flag, const bool copy_constraints)
{
	bPose *outPose;
	bPoseChannel *pchan;
	ListBase listb;

	if (!src) {
		*dst = NULL;
		return;
	}
	
	outPose = MEM_callocN(sizeof(bPose), "pose");
	
	BLI_duplicatelist(&outPose->chanbase, &src->chanbase);
	
	/* Rebuild ghash here too, so that name lookups below won't be too bad...
	 * BUT this will have the penalty that the ghash will be built twice
	 * if BKE_pose_rebuild() gets called after this...
	 */
	if (outPose->chanbase.first != outPose->chanbase.last) {
		outPose->chanhash = NULL;
		BKE_pose_channels_hash_make(outPose);
	}
	
	outPose->iksolver = src->iksolver;
	outPose->ikdata = NULL;
	outPose->ikparam = MEM_dupallocN(src->ikparam);
	outPose->avs = src->avs;
	
	for (pchan = outPose->chanbase.first; pchan; pchan = pchan->next) {
<<<<<<< HEAD
		if ((flag & LIB_ID_COPY_NO_USER_REFCOUNT) == 0) {
=======
		if ((flag & LIB_ID_CREATE_NO_USER_REFCOUNT) == 0) {
>>>>>>> a8e4aae0
			id_us_plus((ID *)pchan->custom);
		}

		/* warning, O(n2) here, if done without the hash, but these are rarely used features. */
		if (pchan->custom_tx) {
			pchan->custom_tx = BKE_pose_channel_find_name(outPose, pchan->custom_tx->name);
		}
		if (pchan->bbone_prev) {
			pchan->bbone_prev = BKE_pose_channel_find_name(outPose, pchan->bbone_prev->name);
		}
		if (pchan->bbone_next) {
			pchan->bbone_next = BKE_pose_channel_find_name(outPose, pchan->bbone_next->name);
		}

		if (copy_constraints) {
			BKE_constraints_copy_ex(&listb, &pchan->constraints, flag, true);  // BKE_constraints_copy NULLs listb
			pchan->constraints = listb;
			pchan->mpath = NULL; /* motion paths should not get copied yet... */
		}
		
		if (pchan->prop) {
			pchan->prop = IDP_CopyProperty_ex(pchan->prop, flag);
		}
	}

	/* for now, duplicate Bone Groups too when doing this */
	if (copy_constraints) {
		BLI_duplicatelist(&outPose->agroups, &src->agroups);
	}
	
	*dst = outPose;
}

void BKE_pose_copy_data(bPose **dst, const bPose *src, const bool copy_constraints)
{
	BKE_pose_copy_data_ex(dst, src, 0, copy_constraints);
}

void BKE_pose_itasc_init(bItasc *itasc)
{
	if (itasc) {
		itasc->iksolver = IKSOLVER_ITASC;
		itasc->minstep = 0.01f;
		itasc->maxstep = 0.06f;
		itasc->numiter = 100;
		itasc->numstep = 4;
		itasc->precision = 0.005f;
		itasc->flag = ITASC_AUTO_STEP | ITASC_INITIAL_REITERATION;
		itasc->feedback = 20.0f;
		itasc->maxvel = 50.0f;
		itasc->solver = ITASC_SOLVER_SDLS;
		itasc->dampmax = 0.5;
		itasc->dampeps = 0.15;
	}
}
void BKE_pose_ikparam_init(bPose *pose)
{
	bItasc *itasc;
	switch (pose->iksolver) {
		case IKSOLVER_ITASC:
			itasc = MEM_callocN(sizeof(bItasc), "itasc");
			BKE_pose_itasc_init(itasc);
			pose->ikparam = itasc;
			break;
		case IKSOLVER_STANDARD:
		default:
			pose->ikparam = NULL;
			break;
	}
}


/* only for real IK, not for auto-IK */
static bool pose_channel_in_IK_chain(Object *ob, bPoseChannel *pchan, int level)
{
	bConstraint *con;
	Bone *bone;
	
	/* No need to check if constraint is active (has influence),
	 * since all constraints with CONSTRAINT_IK_AUTO are active */
	for (con = pchan->constraints.first; con; con = con->next) {
		if (con->type == CONSTRAINT_TYPE_KINEMATIC) {
			bKinematicConstraint *data = con->data;
			if ((data->rootbone == 0) || (data->rootbone > level)) {
				if ((data->flag & CONSTRAINT_IK_AUTO) == 0)
					return true;
			}
		}
	}
	for (bone = pchan->bone->childbase.first; bone; bone = bone->next) {
		pchan = BKE_pose_channel_find_name(ob->pose, bone->name);
		if (pchan && pose_channel_in_IK_chain(ob, pchan, level + 1))
			return true;
	}
	return false;
}

bool BKE_pose_channel_in_IK_chain(Object *ob, bPoseChannel *pchan)
{
	return pose_channel_in_IK_chain(ob, pchan, 0);
}

/**
 * Removes the hash for quick lookup of channels, must
 * be done when adding/removing channels.
 */
void BKE_pose_channels_hash_make(bPose *pose) 
{
	if (!pose->chanhash) {
		bPoseChannel *pchan;
		
		pose->chanhash = BLI_ghash_str_new("make_pose_chan gh");
		for (pchan = pose->chanbase.first; pchan; pchan = pchan->next)
			BLI_ghash_insert(pose->chanhash, pchan->name, pchan);
	}
}

void BKE_pose_channels_hash_free(bPose *pose) 
{
	if (pose->chanhash) {
		BLI_ghash_free(pose->chanhash, NULL, NULL);
		pose->chanhash = NULL;
	}
}

/**
 * Selectively remove pose channels.
 */
void BKE_pose_channels_remove(
        Object *ob,
        bool (*filter_fn)(const char *bone_name, void *user_data), void *user_data)
{
	/* Erase any associated pose channel, along with any references to them */
	if (ob->pose) {
		bPoseChannel *pchan, *pchan_next;
		bConstraint *con;

		for (pchan = ob->pose->chanbase.first; pchan; pchan = pchan_next) {
			pchan_next = pchan->next;

			if (filter_fn(pchan->name, user_data)) {
				/* Bone itself is being removed */
				BKE_pose_channel_free(pchan);
				if (ob->pose->chanhash) {
					BLI_ghash_remove(ob->pose->chanhash, pchan->name, NULL, NULL);
				}
				BLI_freelinkN(&ob->pose->chanbase, pchan);
			}
			else {
				/* Maybe something the bone references is being removed instead? */
				for (con = pchan->constraints.first; con; con = con->next) {
					const bConstraintTypeInfo *cti = BKE_constraint_typeinfo_get(con);
					ListBase targets = {NULL, NULL};
					bConstraintTarget *ct;

					if (cti && cti->get_constraint_targets) {
						cti->get_constraint_targets(con, &targets);

						for (ct = targets.first; ct; ct = ct->next) {
							if (ct->tar == ob) {
								if (ct->subtarget[0]) {
									if (filter_fn(ct->subtarget, user_data)) {
										con->flag |= CONSTRAINT_DISABLE;
										ct->subtarget[0] = 0;
									}
								}
							}
						}

						if (cti->flush_constraint_targets)
							cti->flush_constraint_targets(con, &targets, 0);
					}
				}
				
				if (pchan->bbone_prev) {
					if (filter_fn(pchan->bbone_prev->name, user_data))
						pchan->bbone_prev = NULL;
				}
				if (pchan->bbone_next) {
					if (filter_fn(pchan->bbone_next->name, user_data))
						pchan->bbone_next = NULL;
				}
				
				if (pchan->custom_tx) {
					if (filter_fn(pchan->custom_tx->name, user_data))
						pchan->custom_tx = NULL;
				}
			}
		}
	}
}

/**
 * Deallocates a pose channel.
 * Does not free the pose channel itself.
 */
void BKE_pose_channel_free_ex(bPoseChannel *pchan, bool do_id_user)
{
	if (pchan->custom) {
		if (do_id_user) {
			id_us_min(&pchan->custom->id);
		}
		pchan->custom = NULL;
	}

	if (pchan->mpath) {
		animviz_free_motionpath(pchan->mpath);
		pchan->mpath = NULL;
	}

	BKE_constraints_free_ex(&pchan->constraints, do_id_user);
	
	if (pchan->prop) {
		IDP_FreeProperty(pchan->prop);
		MEM_freeN(pchan->prop);
	}
}

void BKE_pose_channel_free(bPoseChannel *pchan)
{
	BKE_pose_channel_free_ex(pchan, true);
}

/**
 * Removes and deallocates all channels from a pose.
 * Does not free the pose itself.
 */
void BKE_pose_channels_free_ex(bPose *pose, bool do_id_user)
{
	bPoseChannel *pchan;
	
	if (pose->chanbase.first) {
		for (pchan = pose->chanbase.first; pchan; pchan = pchan->next)
			BKE_pose_channel_free_ex(pchan, do_id_user);
		
		BLI_freelistN(&pose->chanbase);
	}

	BKE_pose_channels_hash_free(pose);
}

void BKE_pose_channels_free(bPose *pose)
{
	BKE_pose_channels_free_ex(pose, true);
}

void BKE_pose_free_data_ex(bPose *pose, bool do_id_user)
{
	/* free pose-channels */
	BKE_pose_channels_free_ex(pose, do_id_user);

	/* free pose-groups */
	if (pose->agroups.first)
		BLI_freelistN(&pose->agroups);

	/* free IK solver state */
	BIK_clear_data(pose);

	/* free IK solver param */
	if (pose->ikparam)
		MEM_freeN(pose->ikparam);
}

void BKE_pose_free_data(bPose *pose)
{
	BKE_pose_free_data_ex(pose, true);
}

/**
 * Removes and deallocates all data from a pose, and also frees the pose.
 */
void BKE_pose_free_ex(bPose *pose, bool do_id_user)
{
	if (pose) {
		BKE_pose_free_data_ex(pose, do_id_user);
		/* free pose */
		MEM_freeN(pose);
	}
}

void BKE_pose_free(bPose *pose)
{
	BKE_pose_free_ex(pose, true);
}

static void copy_pose_channel_data(bPoseChannel *pchan, const bPoseChannel *chan)
{
	bConstraint *pcon, *con;
	
	copy_v3_v3(pchan->loc, chan->loc);
	copy_v3_v3(pchan->size, chan->size);
	copy_v3_v3(pchan->eul, chan->eul);
	copy_v3_v3(pchan->rotAxis, chan->rotAxis);
	pchan->rotAngle = chan->rotAngle;
	copy_qt_qt(pchan->quat, chan->quat);
	pchan->rotmode = chan->rotmode;
	copy_m4_m4(pchan->chan_mat, (float(*)[4])chan->chan_mat);
	copy_m4_m4(pchan->pose_mat, (float(*)[4])chan->pose_mat);
	pchan->flag = chan->flag;
	
	pchan->roll1 = chan->roll1;
	pchan->roll2 = chan->roll2;
	pchan->curveInX = chan->curveInX;
	pchan->curveInY = chan->curveInY;
	pchan->curveOutX = chan->curveOutX;
	pchan->curveOutY = chan->curveOutY;
	pchan->scaleIn = chan->scaleIn;
	pchan->scaleOut = chan->scaleOut;
	
	con = chan->constraints.first;
	for (pcon = pchan->constraints.first; pcon && con; pcon = pcon->next, con = con->next) {
		pcon->enforce = con->enforce;
		pcon->headtail = con->headtail;
	}
}

/**
 * Copy the internal members of each pose channel including constraints
 * and ID-Props, used when duplicating bones in editmode.
 * (unlike copy_pose_channel_data which only does posing-related stuff).
 *
 * \note use when copying bones in editmode (on returned value from #BKE_pose_channel_verify)
 */
void BKE_pose_channel_copy_data(bPoseChannel *pchan, const bPoseChannel *pchan_from)
{
	/* copy transform locks */
	pchan->protectflag = pchan_from->protectflag;

	/* copy rotation mode */
	pchan->rotmode = pchan_from->rotmode;

	/* copy bone group */
	pchan->agrp_index = pchan_from->agrp_index;

	/* ik (dof) settings */
	pchan->ikflag = pchan_from->ikflag;
	copy_v3_v3(pchan->limitmin, pchan_from->limitmin);
	copy_v3_v3(pchan->limitmax, pchan_from->limitmax);
	copy_v3_v3(pchan->stiffness, pchan_from->stiffness);
	pchan->ikstretch = pchan_from->ikstretch;
	pchan->ikrotweight = pchan_from->ikrotweight;
	pchan->iklinweight = pchan_from->iklinweight;
	
	/* bbone settings (typically not animated) */
	pchan->bboneflag = pchan_from->bboneflag;
	pchan->bbone_next = pchan_from->bbone_next;
	pchan->bbone_prev = pchan_from->bbone_prev;

	/* constraints */
	BKE_constraints_copy(&pchan->constraints, &pchan_from->constraints, true);

	/* id-properties */
	if (pchan->prop) {
		/* unlikely but possible it exists */
		IDP_FreeProperty(pchan->prop);
		MEM_freeN(pchan->prop);
		pchan->prop = NULL;
	}
	if (pchan_from->prop) {
		pchan->prop = IDP_CopyProperty(pchan_from->prop);
	}

	/* custom shape */
	pchan->custom = pchan_from->custom;
	if (pchan->custom) {
		id_us_plus(&pchan->custom->id);
	}

	pchan->custom_scale = pchan_from->custom_scale;
}


/* checks for IK constraint, Spline IK, and also for Follow-Path constraint.
 * can do more constraints flags later 
 */
/* pose should be entirely OK */
void BKE_pose_update_constraint_flags(bPose *pose)
{
	bPoseChannel *pchan, *parchan;
	bConstraint *con;
	
	/* clear */
	for (pchan = pose->chanbase.first; pchan; pchan = pchan->next) {
		pchan->constflag = 0;
	}
	pose->flag &= ~POSE_CONSTRAINTS_TIMEDEPEND;
	
	/* detect */
	for (pchan = pose->chanbase.first; pchan; pchan = pchan->next) {
		for (con = pchan->constraints.first; con; con = con->next) {
			if (con->type == CONSTRAINT_TYPE_KINEMATIC) {
				bKinematicConstraint *data = (bKinematicConstraint *)con->data;
				
				pchan->constflag |= PCHAN_HAS_IK;
				
				if (data->tar == NULL || (data->tar->type == OB_ARMATURE && data->subtarget[0] == 0))
					pchan->constflag |= PCHAN_HAS_TARGET;
				
				/* negative rootbone = recalc rootbone index. used in do_versions */
				if (data->rootbone < 0) {
					data->rootbone = 0;
					
					if (data->flag & CONSTRAINT_IK_TIP) parchan = pchan;
					else parchan = pchan->parent;
					
					while (parchan) {
						data->rootbone++;
						if ((parchan->bone->flag & BONE_CONNECTED) == 0)
							break;
						parchan = parchan->parent;
					}
				}
			}
			else if (con->type == CONSTRAINT_TYPE_FOLLOWPATH) {
				bFollowPathConstraint *data = (bFollowPathConstraint *)con->data;
				
				/* for drawing constraint colors when color set allows this */
				pchan->constflag |= PCHAN_HAS_CONST;
				
				/* if we have a valid target, make sure that this will get updated on frame-change
				 * (needed for when there is no anim-data for this pose)
				 */
				if ((data->tar) && (data->tar->type == OB_CURVE))
					pose->flag |= POSE_CONSTRAINTS_TIMEDEPEND;
			}
			else if (con->type == CONSTRAINT_TYPE_SPLINEIK)
				pchan->constflag |= PCHAN_HAS_SPLINEIK;
			else 
				pchan->constflag |= PCHAN_HAS_CONST;
		}
	}
	pose->flag &= ~POSE_CONSTRAINTS_NEED_UPDATE_FLAGS;
}

void BKE_pose_tag_update_constraint_flags(bPose *pose)
{
	pose->flag |= POSE_CONSTRAINTS_NEED_UPDATE_FLAGS;
}

/* Clears all BONE_UNKEYED flags for every pose channel in every pose 
 * This should only be called on frame changing, when it is acceptable to
 * do this. Otherwise, these flags should not get cleared as poses may get lost.
 */
void framechange_poses_clear_unkeyed(void)
{
	Object *ob;
	bPose *pose;
	bPoseChannel *pchan;
	
	/* This needs to be done for each object that has a pose */
	/* TODO: proxies may/may not be correctly handled here... (this needs checking) */
	for (ob = G.main->object.first; ob; ob = ob->id.next) {
		/* we only need to do this on objects with a pose */
		if ((pose = ob->pose)) {
			for (pchan = pose->chanbase.first; pchan; pchan = pchan->next) {
				if (pchan->bone) 
					pchan->bone->flag &= ~BONE_UNKEYED;
			}
		}
	}
}

/* ************************** Bone Groups ************************** */

/* Adds a new bone-group (name may be NULL) */
bActionGroup *BKE_pose_add_group(bPose *pose, const char *name)
{
	bActionGroup *grp;
	
	if (!name) {
		name = DATA_("Group");
	}
	
	grp = MEM_callocN(sizeof(bActionGroup), "PoseGroup");
	BLI_strncpy(grp->name, name, sizeof(grp->name));
	BLI_addtail(&pose->agroups, grp);
	BLI_uniquename(&pose->agroups, grp, name, '.', offsetof(bActionGroup, name), sizeof(grp->name));
	
	pose->active_group = BLI_listbase_count(&pose->agroups);
	
	return grp;
}

/* Remove the given bone-group (expects 'virtual' index (+1 one, used by active_group etc.))
 * index might be invalid ( < 1), in which case it will be find from grp. */
void BKE_pose_remove_group(bPose *pose, bActionGroup *grp, const int index)
{
	bPoseChannel *pchan;
	int idx = index;
	
	if (idx < 1) {
		idx = BLI_findindex(&pose->agroups, grp) + 1;
	}
	
	BLI_assert(idx > 0);
	
	/* adjust group references (the trouble of using indices!):
	 *  - firstly, make sure nothing references it
	 *  - also, make sure that those after this item get corrected
	 */
	for (pchan = pose->chanbase.first; pchan; pchan = pchan->next) {
		if (pchan->agrp_index == idx)
			pchan->agrp_index = 0;
		else if (pchan->agrp_index > idx)
			pchan->agrp_index--;
	}

	/* now, remove it from the pose */
	BLI_freelinkN(&pose->agroups, grp);
	if (pose->active_group >= idx) {
		const bool has_groups = !BLI_listbase_is_empty(&pose->agroups);
		pose->active_group--;
		if (pose->active_group == 0 && has_groups) {
			pose->active_group = 1;
		}
		else if (pose->active_group < 0 || !has_groups) {
			pose->active_group = 0;
		}
	}
}

/* Remove the indexed bone-group (expects 'virtual' index (+1 one, used by active_group etc.)) */
void BKE_pose_remove_group_index(bPose *pose, const int index)
{
	bActionGroup *grp = NULL;
	
	/* get group to remove */
	grp = BLI_findlink(&pose->agroups, index - 1);
	if (grp) {
		BKE_pose_remove_group(pose, grp, index);
	}
}

/* ************** F-Curve Utilities for Actions ****************** */

/* Check if the given action has any keyframes */
bool action_has_motion(const bAction *act)
{
	FCurve *fcu;
	
	/* return on the first F-Curve that has some keyframes/samples defined */
	if (act) {
		for (fcu = act->curves.first; fcu; fcu = fcu->next) {
			if (fcu->totvert)
				return true;
		}
	}
	
	/* nothing found */
	return false;
}

/* Calculate the extents of given action */
void calc_action_range(const bAction *act, float *start, float *end, short incl_modifiers)
{
	FCurve *fcu;
	float min = 999999999.0f, max = -999999999.0f;
	short foundvert = 0, foundmod = 0;

	if (act) {
		for (fcu = act->curves.first; fcu; fcu = fcu->next) {
			/* if curve has keyframes, consider them first */
			if (fcu->totvert) {
				float nmin, nmax;
				
				/* get extents for this curve */
				/* TODO: allow enabling/disabling this? */
				calc_fcurve_range(fcu, &nmin, &nmax, false, true);
				
				/* compare to the running tally */
				min = min_ff(min, nmin);
				max = max_ff(max, nmax);
				
				foundvert = 1;
			}
			
			/* if incl_modifiers is enabled, need to consider modifiers too
			 *	- only really care about the last modifier
			 */
			if ((incl_modifiers) && (fcu->modifiers.last)) {
				FModifier *fcm = fcu->modifiers.last;
				
				/* only use the maximum sensible limits of the modifiers if they are more extreme */
				switch (fcm->type) {
					case FMODIFIER_TYPE_LIMITS: /* Limits F-Modifier */
					{
						FMod_Limits *fmd = (FMod_Limits *)fcm->data;
						
						if (fmd->flag & FCM_LIMIT_XMIN) {
							min = min_ff(min, fmd->rect.xmin);
						}
						if (fmd->flag & FCM_LIMIT_XMAX) {
							max = max_ff(max, fmd->rect.xmax);
						}
						break;
					}
					case FMODIFIER_TYPE_CYCLES: /* Cycles F-Modifier */
					{
						FMod_Cycles *fmd = (FMod_Cycles *)fcm->data;
						
						if (fmd->before_mode != FCM_EXTRAPOLATE_NONE)
							min = MINAFRAMEF;
						if (fmd->after_mode != FCM_EXTRAPOLATE_NONE)
							max = MAXFRAMEF;
						break;
					}
					/* TODO: function modifier may need some special limits */
						
					default: /* all other standard modifiers are on the infinite range... */
						min = MINAFRAMEF;
						max = MAXFRAMEF;
						break;
				}
				
				foundmod = 1;
			}
		}
	}
	
	if (foundvert || foundmod) {
		if (min == max) max += 1.0f;
		*start = min;
		*end = max;
	}
	else {
		*start = 0.0f;
		*end = 1.0f;
	}
}

/* Return flags indicating which transforms the given object/posechannel has 
 *	- if 'curves' is provided, a list of links to these curves are also returned
 */
short action_get_item_transforms(bAction *act, Object *ob, bPoseChannel *pchan, ListBase *curves)
{
	PointerRNA ptr;
	FCurve *fcu;
	char *basePath = NULL;
	short flags = 0;
	
	/* build PointerRNA from provided data to obtain the paths to use */
	if (pchan)
		RNA_pointer_create((ID *)ob, &RNA_PoseBone, pchan, &ptr);
	else if (ob)
		RNA_id_pointer_create((ID *)ob, &ptr);
	else
		return 0;
		
	/* get the basic path to the properties of interest */
	basePath = RNA_path_from_ID_to_struct(&ptr);
	if (basePath == NULL)
		return 0;
		
	/* search F-Curves for the given properties 
	 *	- we cannot use the groups, since they may not be grouped in that way...
	 */
	for (fcu = act->curves.first; fcu; fcu = fcu->next) {
		const char *bPtr = NULL, *pPtr = NULL;
		
		/* if enough flags have been found, we can stop checking unless we're also getting the curves */
		if ((flags == ACT_TRANS_ALL) && (curves == NULL))
			break;
			
		/* just in case... */
		if (fcu->rna_path == NULL)
			continue;
		
		/* step 1: check for matching base path */
		bPtr = strstr(fcu->rna_path, basePath);
		
		if (bPtr) {
			/* we must add len(basePath) bytes to the match so that we are at the end of the 
			 * base path so that we don't get false positives with these strings in the names
			 */
			bPtr += strlen(basePath);
			
			/* step 2: check for some property with transforms 
			 *	- to speed things up, only check for the ones not yet found 
			 *    unless we're getting the curves too
			 *	- if we're getting the curves, the BLI_genericNodeN() creates a LinkData
			 *	  node wrapping the F-Curve, which then gets added to the list
			 *	- once a match has been found, the curve cannot possibly be any other one
			 */
			if ((curves) || (flags & ACT_TRANS_LOC) == 0) {
				pPtr = strstr(bPtr, "location");
				if (pPtr) {
					flags |= ACT_TRANS_LOC;
					
					if (curves) 
						BLI_addtail(curves, BLI_genericNodeN(fcu));
					continue;
				}
			}
			
			if ((curves) || (flags & ACT_TRANS_SCALE) == 0) {
				pPtr = strstr(bPtr, "scale");
				if (pPtr) {
					flags |= ACT_TRANS_SCALE;
					
					if (curves) 
						BLI_addtail(curves, BLI_genericNodeN(fcu));
					continue;
				}
			}
			
			if ((curves) || (flags & ACT_TRANS_ROT) == 0) {
				pPtr = strstr(bPtr, "rotation");
				if (pPtr) {
					flags |= ACT_TRANS_ROT;
					
					if (curves) 
						BLI_addtail(curves, BLI_genericNodeN(fcu));
					continue;
				}
			}
			
			if ((curves) || (flags & ACT_TRANS_BBONE) == 0) {
				/* bbone shape properties */
				pPtr = strstr(bPtr, "bbone_");
				if (pPtr) {
					flags |= ACT_TRANS_BBONE;
					
					if (curves)
						BLI_addtail(curves, BLI_genericNodeN(fcu));
					continue;
				}
			}
			
			if ((curves) || (flags & ACT_TRANS_PROP) == 0) {
				/* custom properties only */
				pPtr = strstr(bPtr, "[\""); /* extra '"' comment here to keep my texteditor functionlist working :) */
				if (pPtr) {
					flags |= ACT_TRANS_PROP;
					
					if (curves)
						BLI_addtail(curves, BLI_genericNodeN(fcu));
					continue;
				}
			}
		}
	}
	
	/* free basePath */
	MEM_freeN(basePath);
	
	/* return flags found */
	return flags;
}

/* ************** Pose Management Tools ****************** */

/* Copy the data from the action-pose (src) into the pose */
/* both args are assumed to be valid */
/* exported to game engine */
/* Note! this assumes both poses are aligned, this isn't always true when dealing with user poses */
void extract_pose_from_pose(bPose *pose, const bPose *src)
{
	const bPoseChannel *schan;
	bPoseChannel *pchan = pose->chanbase.first;

	if (pose == src) {
		printf("extract_pose_from_pose source and target are the same\n");
		return;
	}

	for (schan = src->chanbase.first; (schan && pchan); schan = schan->next, pchan = pchan->next) {
		copy_pose_channel_data(pchan, schan);
	}
}

/* for do_all_pose_actions, clears the pose. Now also exported for proxy and tools */
void BKE_pose_rest(bPose *pose)
{
	bPoseChannel *pchan;
	
	if (!pose)
		return;
	
	memset(pose->stride_offset, 0, sizeof(pose->stride_offset));
	memset(pose->cyclic_offset, 0, sizeof(pose->cyclic_offset));
	
	for (pchan = pose->chanbase.first; pchan; pchan = pchan->next) {
		zero_v3(pchan->loc);
		zero_v3(pchan->eul);
		unit_qt(pchan->quat);
		unit_axis_angle(pchan->rotAxis, &pchan->rotAngle);
		pchan->size[0] = pchan->size[1] = pchan->size[2] = 1.0f;
		
		pchan->roll1 = pchan->roll2 = 0.0f;
		pchan->curveInX = pchan->curveInY = 0.0f;
		pchan->curveOutX = pchan->curveOutY = 0.0f;
		pchan->scaleIn = pchan->scaleOut = 1.0f;
		
		pchan->flag &= ~(POSE_LOC | POSE_ROT | POSE_SIZE | POSE_BBONE_SHAPE);
	}
}

/* both poses should be in sync */
bool BKE_pose_copy_result(bPose *to, bPose *from)
{
	bPoseChannel *pchanto, *pchanfrom;
	
	if (to == NULL || from == NULL) {
		printf("Pose copy error, pose to:%p from:%p\n", (void *)to, (void *)from); /* debug temp */
		return false;
	}

	if (to == from) {
		printf("BKE_pose_copy_result source and target are the same\n");
		return false;
	}


	for (pchanfrom = from->chanbase.first; pchanfrom; pchanfrom = pchanfrom->next) {
		pchanto = BKE_pose_channel_find_name(to, pchanfrom->name);
		if (pchanto) {
			copy_m4_m4(pchanto->pose_mat, pchanfrom->pose_mat);
			copy_m4_m4(pchanto->chan_mat, pchanfrom->chan_mat);
			
			/* used for local constraints */
			copy_v3_v3(pchanto->loc, pchanfrom->loc);
			copy_qt_qt(pchanto->quat, pchanfrom->quat);
			copy_v3_v3(pchanto->eul, pchanfrom->eul);
			copy_v3_v3(pchanto->size, pchanfrom->size);
			
			copy_v3_v3(pchanto->pose_head, pchanfrom->pose_head);
			copy_v3_v3(pchanto->pose_tail, pchanfrom->pose_tail);
			
			pchanto->roll1 = pchanfrom->roll1;
			pchanto->roll2 = pchanfrom->roll2;
			pchanto->curveInX = pchanfrom->curveInX;
			pchanto->curveInY = pchanfrom->curveInY;
			pchanto->curveOutX = pchanfrom->curveOutX;
			pchanto->curveOutY = pchanfrom->curveOutY;
			pchanto->scaleIn = pchanfrom->scaleIn;
			pchanto->scaleOut = pchanfrom->scaleOut;
			
			pchanto->rotmode = pchanfrom->rotmode;
			pchanto->flag = pchanfrom->flag;
			pchanto->protectflag = pchanfrom->protectflag;
			pchanto->bboneflag = pchanfrom->bboneflag;
		}
	}
	return true;
}

/* Tag pose for recalc. Also tag all related data to be recalc. */
void BKE_pose_tag_recalc(Main *bmain, bPose *pose)
{
	pose->flag |= POSE_RECALC;
	/* Depsgraph components depends on actual pose state,
	 * if pose was changed depsgraph is to be updated as well.
	 */
	DAG_relations_tag_update(bmain);
}

/* For the calculation of the effects of an Action at the given frame on an object 
 * This is currently only used for the Action Constraint 
 */
void what_does_obaction(Object *ob, Object *workob, bPose *pose, bAction *act, char groupname[], float cframe)
{
	bActionGroup *agrp = BKE_action_group_find_name(act, groupname);
	
	/* clear workob */
	BKE_object_workob_clear(workob);
	
	/* init workob */
	copy_m4_m4(workob->obmat, ob->obmat);
	copy_m4_m4(workob->parentinv, ob->parentinv);
	copy_m4_m4(workob->constinv, ob->constinv);
	workob->parent = ob->parent;
	
	workob->rotmode = ob->rotmode;
	
	workob->trackflag = ob->trackflag;
	workob->upflag = ob->upflag;
	
	workob->partype = ob->partype;
	workob->par1 = ob->par1;
	workob->par2 = ob->par2;
	workob->par3 = ob->par3;

	workob->constraints.first = ob->constraints.first;
	workob->constraints.last = ob->constraints.last;
	
	workob->pose = pose; /* need to set pose too, since this is used for both types of Action Constraint */
	if (pose) {
		/* This function is most likely to be used with a temporary pose with a single bone in there.
		 * For such cases it makes no sense to create hash since it'll only waste CPU ticks on memory
		 * allocation and also will make lookup slower.
		 */
		if (pose->chanbase.first != pose->chanbase.last) {
			BKE_pose_channels_hash_make(pose);
		}
		if (pose->flag & POSE_CONSTRAINTS_NEED_UPDATE_FLAGS) {
			BKE_pose_update_constraint_flags(pose);
		}
	}

	BLI_strncpy(workob->parsubstr, ob->parsubstr, sizeof(workob->parsubstr));
	BLI_strncpy(workob->id.name, "OB<ConstrWorkOb>", sizeof(workob->id.name)); /* we don't use real object name, otherwise RNA screws with the real thing */
	
	/* if we're given a group to use, it's likely to be more efficient (though a bit more dangerous) */
	if (agrp) {
		/* specifically evaluate this group only */
		PointerRNA id_ptr;
		
		/* get RNA-pointer for the workob's ID */
		RNA_id_pointer_create(&workob->id, &id_ptr);
		
		/* execute action for this group only */
		animsys_evaluate_action_group(&id_ptr, act, agrp, NULL, cframe);
	}
	else {
		AnimData adt = {NULL};
		
		/* init animdata, and attach to workob */
		workob->adt = &adt;
		
		adt.recalc = ADT_RECALC_ANIM;
		adt.action = act;
		
		/* execute effects of Action on to workob (or it's PoseChannels) */
		BKE_animsys_evaluate_animdata(NULL, &workob->id, &adt, cframe, ADT_RECALC_ANIM);
	}
}
<|MERGE_RESOLUTION|>--- conflicted
+++ resolved
@@ -563,11 +563,7 @@
 	outPose->avs = src->avs;
 	
 	for (pchan = outPose->chanbase.first; pchan; pchan = pchan->next) {
-<<<<<<< HEAD
-		if ((flag & LIB_ID_COPY_NO_USER_REFCOUNT) == 0) {
-=======
 		if ((flag & LIB_ID_CREATE_NO_USER_REFCOUNT) == 0) {
->>>>>>> a8e4aae0
 			id_us_plus((ID *)pchan->custom);
 		}
 
