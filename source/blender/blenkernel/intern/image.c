/*
 * ***** BEGIN GPL LICENSE BLOCK *****
 *
 * This program is free software; you can redistribute it and/or
 * modify it under the terms of the GNU General Public License
 * as published by the Free Software Foundation; either version 2
 * of the License, or (at your option) any later version.
 *
 * This program is distributed in the hope that it will be useful,
 * but WITHOUT ANY WARRANTY; without even the implied warranty of
 * MERCHANTABILITY or FITNESS FOR A PARTICULAR PURPOSE.  See the
 * GNU General Public License for more details.
 *
 * You should have received a copy of the GNU General Public License
 * along with this program; if not, write to the Free Software Foundation,
 * Inc., 51 Franklin Street, Fifth Floor, Boston, MA 02110-1301, USA.
 *
 * The Original Code is Copyright (C) 2001-2002 by NaN Holding BV.
 * All rights reserved.
 *
 * Contributor(s): Blender Foundation, 2006, full recode
 *
 * ***** END GPL LICENSE BLOCK *****
 */

/** \file blender/blenkernel/intern/image.c
 *  \ingroup bke
 */


#include <stdio.h>
#include <string.h>
#include <fcntl.h>
#include <math.h>
#ifndef WIN32
#  include <unistd.h>
#else
#  include <io.h>
#endif

#include <time.h>

#include "MEM_guardedalloc.h"

#include "IMB_colormanagement.h"
#include "IMB_imbuf_types.h"
#include "IMB_imbuf.h"
#include "IMB_moviecache.h"

#ifdef WITH_OPENEXR
#  include "intern/openexr/openexr_multi.h"
#endif

#include "DNA_packedFile_types.h"
#include "DNA_scene_types.h"
#include "DNA_object_types.h"
#include "DNA_camera_types.h"
#include "DNA_sequence_types.h"
#include "DNA_userdef_types.h"
#include "DNA_brush_types.h"
#include "DNA_mesh_types.h"
#include "DNA_meshdata_types.h"

#include "BLI_blenlib.h"
#include "BLI_math_vector.h"
#include "BLI_threads.h"
#include "BLI_timecode.h"  /* for stamp timecode format */
#include "BLI_utildefines.h"

#include "BKE_bmfont.h"
#include "BKE_colortools.h"
#include "BKE_global.h"
#include "BKE_icons.h"
#include "BKE_image.h"
#include "BKE_library.h"
#include "BKE_main.h"
#include "BKE_packedFile.h"
#include "BKE_scene.h"
#include "BKE_node.h"
#include "BKE_sequencer.h" /* seq_foreground_frame_get() */

#include "BLF_api.h"

#include "PIL_time.h"

#include "RE_pipeline.h"

#include "GPU_draw.h"

#include "BLI_sys_types.h" // for intptr_t support

/* for image user iteration */
#include "DNA_node_types.h"
#include "DNA_space_types.h"
#include "DNA_screen_types.h"
#include "DNA_view3d_types.h"

#include "WM_api.h"

static SpinLock image_spin;

/* prototypes */
static size_t image_num_files(struct Image *ima);
static ImBuf *image_acquire_ibuf(Image *ima, ImageUser *iuser, void **lock_r);
static void image_update_views_format(Scene *scene, Image *ima);

/* max int, to indicate we don't store sequences in ibuf */
#define IMA_NO_INDEX    0x7FEFEFEF

/* quick lookup: supports 1 million frames, thousand passes */
#define IMA_MAKE_INDEX(frame, index)    ((frame) << 10) + index
#define IMA_INDEX_FRAME(index)          (index >> 10)
/*
#define IMA_INDEX_PASS(index)           (index & ~1023)
*/

/* ******** IMAGE CACHE ************* */

typedef struct ImageCacheKey {
	int index;
} ImageCacheKey;

static unsigned int imagecache_hashhash(const void *key_v)
{
	const ImageCacheKey *key = key_v;
	return key->index;
}

static bool imagecache_hashcmp(const void *a_v, const void *b_v)
{
	const ImageCacheKey *a = a_v;
	const ImageCacheKey *b = b_v;

	return (a->index != b->index);
}

static void imagecache_keydata(void *userkey, int *framenr, int *proxy, int *render_flags)
{
	ImageCacheKey *key = userkey;

	*framenr = IMA_INDEX_FRAME(key->index);
	*proxy = IMB_PROXY_NONE;
	*render_flags = 0;
}

static void imagecache_put(Image *image, int index, ImBuf *ibuf)
{
	ImageCacheKey key;

	if (image->cache == NULL) {
		// char cache_name[64];
		// BLI_snprintf(cache_name, sizeof(cache_name), "Image Datablock %s", image->id.name);

		image->cache = IMB_moviecache_create("Image Datablock Cache", sizeof(ImageCacheKey),
		                                     imagecache_hashhash, imagecache_hashcmp);
		IMB_moviecache_set_getdata_callback(image->cache, imagecache_keydata);
	}

	key.index = index;

	IMB_moviecache_put(image->cache, &key, ibuf);
}

static struct ImBuf *imagecache_get(Image *image, int index)
{
	if (image->cache) {
		ImageCacheKey key;
		key.index = index;
		return IMB_moviecache_get(image->cache, &key);
	}

	return NULL;
}

void BKE_images_init(void)
{
	BLI_spin_init(&image_spin);
}

void BKE_images_exit(void)
{
	BLI_spin_end(&image_spin);
}

/* ******** IMAGE PROCESSING ************* */

static void de_interlace_ng(struct ImBuf *ibuf) /* neogeo fields */
{
	struct ImBuf *tbuf1, *tbuf2;

	if (ibuf == NULL) return;
	if (ibuf->flags & IB_fields) return;
	ibuf->flags |= IB_fields;

	if (ibuf->rect) {
		/* make copies */
		tbuf1 = IMB_allocImBuf(ibuf->x, (ibuf->y >> 1), (unsigned char)32, (int)IB_rect);
		tbuf2 = IMB_allocImBuf(ibuf->x, (ibuf->y >> 1), (unsigned char)32, (int)IB_rect);

		ibuf->x *= 2;

		IMB_rectcpy(tbuf1, ibuf, 0, 0, 0, 0, ibuf->x, ibuf->y);
		IMB_rectcpy(tbuf2, ibuf, 0, 0, tbuf2->x, 0, ibuf->x, ibuf->y);

		ibuf->x /= 2;
		IMB_rectcpy(ibuf, tbuf1, 0, 0, 0, 0, tbuf1->x, tbuf1->y);
		IMB_rectcpy(ibuf, tbuf2, 0, tbuf2->y, 0, 0, tbuf2->x, tbuf2->y);

		IMB_freeImBuf(tbuf1);
		IMB_freeImBuf(tbuf2);
	}
	ibuf->y /= 2;
}

static void de_interlace_st(struct ImBuf *ibuf) /* standard fields */
{
	struct ImBuf *tbuf1, *tbuf2;

	if (ibuf == NULL) return;
	if (ibuf->flags & IB_fields) return;
	ibuf->flags |= IB_fields;

	if (ibuf->rect) {
		/* make copies */
		tbuf1 = IMB_allocImBuf(ibuf->x, (ibuf->y >> 1), (unsigned char)32, IB_rect);
		tbuf2 = IMB_allocImBuf(ibuf->x, (ibuf->y >> 1), (unsigned char)32, IB_rect);

		ibuf->x *= 2;

		IMB_rectcpy(tbuf1, ibuf, 0, 0, 0, 0, ibuf->x, ibuf->y);
		IMB_rectcpy(tbuf2, ibuf, 0, 0, tbuf2->x, 0, ibuf->x, ibuf->y);

		ibuf->x /= 2;
		IMB_rectcpy(ibuf, tbuf2, 0, 0, 0, 0, tbuf2->x, tbuf2->y);
		IMB_rectcpy(ibuf, tbuf1, 0, tbuf2->y, 0, 0, tbuf1->x, tbuf1->y);

		IMB_freeImBuf(tbuf1);
		IMB_freeImBuf(tbuf2);
	}
	ibuf->y /= 2;
}

void BKE_image_de_interlace(Image *ima, int odd)
{
	ImBuf *ibuf = BKE_image_acquire_ibuf(ima, NULL, NULL);
	if (ibuf) {
		if (odd)
			de_interlace_st(ibuf);
		else
			de_interlace_ng(ibuf);
	}
	BKE_image_release_ibuf(ima, ibuf, NULL);
}

/* ***************** ALLOC & FREE, DATA MANAGING *************** */

static void image_free_cached_frames(Image *image)
{
	if (image->cache) {
		IMB_moviecache_free(image->cache);
		image->cache = NULL;
	}
}

static void image_free_packedfiles(Image *ima)
{
	while (ima->packedfiles.last) {
		ImagePackedFile *imapf = ima->packedfiles.last;
		if (imapf->packedfile) {
			freePackedFile(imapf->packedfile);
		}
		BLI_remlink(&ima->packedfiles, imapf);
		MEM_freeN(imapf);
	}
}

void BKE_image_free_packedfiles(Image *ima)
{
	image_free_packedfiles(ima);
}

static void image_free_views(Image *ima)
{
	BLI_freelistN(&ima->views);
}

void BKE_image_free_views(Image *image)
{
	image_free_views(image);
}

static void image_free_anims(Image *ima)
{
	while (ima->anims.last) {
		ImageAnim *ia = ima->anims.last;
		if (ia->anim) {
			IMB_free_anim(ia->anim);
			ia->anim = NULL;
		}
		BLI_remlink(&ima->anims, ia);
		MEM_freeN(ia);
	}
}

/**
 * Simply free the image data from memory,
 * on display the image can load again (except for render buffers).
 */
void BKE_image_free_buffers(Image *ima)
{
	image_free_cached_frames(ima);

	image_free_anims(ima);

	if (ima->rr) {
		RE_FreeRenderResult(ima->rr);
		ima->rr = NULL;
	}

	if (!G.background) {
		/* Background mode doesn't use opnegl,
		 * so we can avoid freeing GPU images and save some
		 * time by skipping mutex lock.
		 */
		GPU_free_image(ima);
	}

	ima->ok = IMA_OK;
}

/* called by library too, do not free ima itself */
void BKE_image_free(Image *ima)
{
	int a;

	BKE_image_free_buffers(ima);

	image_free_packedfiles(ima);

	BKE_icon_delete(&ima->id);
	ima->id.icon_id = 0;

	BKE_previewimg_free(&ima->preview);

	for (a = 0; a < IMA_MAX_RENDER_SLOT; a++) {
		if (ima->renders[a]) {
			RE_FreeRenderResult(ima->renders[a]);
			ima->renders[a] = NULL;
		}
	}

	image_free_views(ima);
	MEM_freeN(ima->stereo3d_format);
}

/* only image block itself */
static Image *image_alloc(Main *bmain, const char *name, short source, short type)
{
	Image *ima;

	ima = BKE_libblock_alloc(bmain, ID_IM, name);
	if (ima) {
		ima->ok = IMA_OK;

		ima->xrep = ima->yrep = 1;
		ima->aspx = ima->aspy = 1.0;
		ima->gen_x = 1024; ima->gen_y = 1024;
		ima->gen_type = 1;   /* no defines yet? */

		ima->source = source;
		ima->type = type;

		if (source == IMA_SRC_VIEWER)
			ima->flag |= IMA_VIEW_AS_RENDER;

		BKE_color_managed_colorspace_settings_init(&ima->colorspace_settings);
		ima->stereo3d_format = MEM_callocN(sizeof(Stereo3dFormat), "Image Stereo Format");
	}

	return ima;
}

/* Get the ibuf from an image cache by it's index and frame.
 * Local use here only.
 *
 * Returns referenced image buffer if it exists, callee is to
 * call IMB_freeImBuf to de-reference the image buffer after
 * it's done handling it.
 */
static ImBuf *image_get_cached_ibuf_for_index_frame(Image *ima, int index, int frame)
{
	if (index != IMA_NO_INDEX) {
		index = IMA_MAKE_INDEX(frame, index);
	}

	return imagecache_get(ima, index);
}

/* no ima->ibuf anymore, but listbase */
static void image_assign_ibuf(Image *ima, ImBuf *ibuf, int index, int frame)
{
	if (ibuf) {
		if (index != IMA_NO_INDEX)
			index = IMA_MAKE_INDEX(frame, index);

		imagecache_put(ima, index, ibuf);
	}
}

static void copy_image_packedfiles(ListBase *lb_dst, const ListBase *lb_src)
{
	const ImagePackedFile *imapf_src;

	BLI_listbase_clear(lb_dst);
	for (imapf_src = lb_src->first; imapf_src; imapf_src = imapf_src->next) {
		ImagePackedFile *imapf_dst = MEM_mallocN(sizeof(ImagePackedFile), "Image Packed Files (copy)");
		BLI_strncpy(imapf_dst->filepath, imapf_src->filepath, sizeof(imapf_dst->filepath));

		if (imapf_src->packedfile)
			imapf_dst->packedfile = dupPackedFile(imapf_src->packedfile);

		BLI_addtail(lb_dst, imapf_dst);
	}
}

/* empty image block, of similar type and filename */
Image *BKE_image_copy(Main *bmain, Image *ima)
{
	Image *nima = image_alloc(bmain, ima->id.name + 2, ima->source, ima->type);

	BLI_strncpy(nima->name, ima->name, sizeof(ima->name));

	nima->flag = ima->flag;
	nima->tpageflag = ima->tpageflag;

	nima->gen_x = ima->gen_x;
	nima->gen_y = ima->gen_y;
	nima->gen_type = ima->gen_type;
	copy_v4_v4(nima->gen_color, ima->gen_color);

	nima->animspeed = ima->animspeed;

	nima->aspx = ima->aspx;
	nima->aspy = ima->aspy;

	BKE_color_managed_colorspace_settings_copy(&nima->colorspace_settings, &ima->colorspace_settings);

	copy_image_packedfiles(&nima->packedfiles, &ima->packedfiles);

	nima->stereo3d_format = MEM_dupallocN(ima->stereo3d_format);
	BLI_duplicatelist(&nima->views, &ima->views);

	if (ima->id.lib) {
		BKE_id_lib_local_paths(bmain, ima->id.lib, &nima->id);
	}

	return nima;
}

static void extern_local_image(Image *UNUSED(ima))
{
	/* Nothing to do: images don't link to other IDs. This function exists to
	 * match id_make_local pattern. */
}

void BKE_image_make_local(struct Image *ima)
{
	Main *bmain = G.main;
	Tex *tex;
	Brush *brush;
	Mesh *me;
	bool is_local = false, is_lib = false;

	/* - only lib users: do nothing
	 * - only local users: set flag
	 * - mixed: make copy
	 */

	if (ima->id.lib == NULL) return;

	/* Can't take short cut here: must check meshes at least because of bogus
	 * texface ID refs. - z0r */
#if 0
	if (ima->id.us == 1) {
		id_clear_lib_data(bmain, &ima->id);
		extern_local_image(ima);
		return;
	}
#endif

	for (tex = bmain->tex.first; tex; tex = tex->id.next) {
		if (tex->ima == ima) {
			if (tex->id.lib) is_lib = true;
			else is_local = true;
		}
	}
	for (brush = bmain->brush.first; brush; brush = brush->id.next) {
		if (brush->clone.image == ima) {
			if (brush->id.lib) is_lib = true;
			else is_local = true;
		}
	}
	for (me = bmain->mesh.first; me; me = me->id.next) {
		if (me->mtface) {
			MTFace *tface;
			int a, i;

			for (i = 0; i < me->fdata.totlayer; i++) {
				if (me->fdata.layers[i].type == CD_MTFACE) {
					tface = (MTFace *)me->fdata.layers[i].data;

					for (a = 0; a < me->totface; a++, tface++) {
						if (tface->tpage == ima) {
							if (me->id.lib) is_lib = true;
							else is_local = true;
						}
					}
				}
			}
		}

		if (me->mtpoly) {
			MTexPoly *mtpoly;
			int a, i;

			for (i = 0; i < me->pdata.totlayer; i++) {
				if (me->pdata.layers[i].type == CD_MTEXPOLY) {
					mtpoly = (MTexPoly *)me->pdata.layers[i].data;

					for (a = 0; a < me->totpoly; a++, mtpoly++) {
						if (mtpoly->tpage == ima) {
							if (me->id.lib) is_lib = true;
							else is_local = true;
						}
					}
				}
			}
		}

	}

	if (is_local && is_lib == false) {
		id_clear_lib_data(bmain, &ima->id);
		extern_local_image(ima);
	}
	else if (is_local && is_lib) {
		Image *ima_new = BKE_image_copy(bmain, ima);

		ima_new->id.us = 0;

		/* Remap paths of new ID using old library as base. */
		BKE_id_lib_local_paths(bmain, ima->id.lib, &ima_new->id);

		tex = bmain->tex.first;
		while (tex) {
			if (tex->id.lib == NULL) {
				if (tex->ima == ima) {
					tex->ima = ima_new;
					ima_new->id.us++;
					ima->id.us--;
				}
			}
			tex = tex->id.next;
		}
		brush = bmain->brush.first;
		while (brush) {
			if (brush->id.lib == NULL) {
				if (brush->clone.image == ima) {
					brush->clone.image = ima_new;
					ima_new->id.us++;
					ima->id.us--;
				}
			}
			brush = brush->id.next;
		}
		/* Transfer references in texfaces. Texfaces don't add to image ID
		 * user count *unless* there are no other users. See
		 * readfile.c:lib_link_mtface. */
		me = bmain->mesh.first;
		while (me) {
			if (me->mtface) {
				MTFace *tface;
				int a, i;

				for (i = 0; i < me->fdata.totlayer; i++) {
					if (me->fdata.layers[i].type == CD_MTFACE) {
						tface = (MTFace *)me->fdata.layers[i].data;

						for (a = 0; a < me->totface; a++, tface++) {
							if (tface->tpage == ima) {
								tface->tpage = ima_new;
								if (ima_new->id.us == 0) {
									tface->tpage->id.us = 1;
								}
								id_lib_extern((ID *)ima_new);
							}
						}
					}
				}
			}

			if (me->mtpoly) {
				MTexPoly *mtpoly;
				int a, i;

				for (i = 0; i < me->pdata.totlayer; i++) {
					if (me->pdata.layers[i].type == CD_MTEXPOLY) {
						mtpoly = (MTexPoly *)me->pdata.layers[i].data;

						for (a = 0; a < me->totpoly; a++, mtpoly++) {
							if (mtpoly->tpage == ima) {
								mtpoly->tpage = ima_new;
								if (ima_new->id.us == 0) {
									mtpoly->tpage->id.us = 1;
								}
								id_lib_extern((ID *)ima_new);
							}
						}
					}
				}
			}

			me = me->id.next;
		}
	}
}

void BKE_image_merge(Image *dest, Image *source)
{
	/* sanity check */
	if (dest && source && dest != source) {
		BLI_spin_lock(&image_spin);
		if (source->cache != NULL) {
			struct MovieCacheIter *iter;
			iter = IMB_moviecacheIter_new(source->cache);
			while (!IMB_moviecacheIter_done(iter)) {
				ImBuf *ibuf = IMB_moviecacheIter_getImBuf(iter);
				ImageCacheKey *key = IMB_moviecacheIter_getUserKey(iter);
				imagecache_put(dest, key->index, ibuf);
				IMB_moviecacheIter_step(iter);
			}
			IMB_moviecacheIter_free(iter);
		}
		BLI_spin_unlock(&image_spin);

		BKE_libblock_free(G.main, source);
	}
}

/* note, we could be clever and scale all imbuf's but since some are mipmaps its not so simple */
bool BKE_image_scale(Image *image, int width, int height)
{
	ImBuf *ibuf;
	void *lock;

	ibuf = BKE_image_acquire_ibuf(image, NULL, &lock);

	if (ibuf) {
		IMB_scaleImBuf(ibuf, width, height);
		ibuf->userflags |= IB_BITMAPDIRTY;
	}

	BKE_image_release_ibuf(image, ibuf, lock);

	return (ibuf != NULL);
}

static void image_init_color_management(Image *ima)
{
	ImBuf *ibuf;
	char name[FILE_MAX];

	BKE_image_user_file_path(NULL, ima, name);

	/* will set input color space to image format default's */
	ibuf = IMB_loadiffname(name, IB_test | IB_alphamode_detect, ima->colorspace_settings.name);

	if (ibuf) {
		if (ibuf->flags & IB_alphamode_premul)
			ima->alpha_mode = IMA_ALPHA_PREMUL;
		else
			ima->alpha_mode = IMA_ALPHA_STRAIGHT;

		IMB_freeImBuf(ibuf);
	}
}

char BKE_image_alpha_mode_from_extension_ex(const char *filepath)
{
	if (BLI_testextensie_n(filepath, ".exr", ".cin", ".dpx", ".hdr", NULL)) {
		return IMA_ALPHA_PREMUL;
	}
	else {
		return IMA_ALPHA_STRAIGHT;
	}
}

void BKE_image_alpha_mode_from_extension(Image *image)
{
	image->alpha_mode = BKE_image_alpha_mode_from_extension_ex(image->name);
}

Image *BKE_image_load(Main *bmain, const char *filepath)
{
	Image *ima;
	int file, len;
	const char *libname;
	char str[FILE_MAX];

	BLI_strncpy(str, filepath, sizeof(str));
	BLI_path_abs(str, bmain->name);

	/* exists? */
	file = BLI_open(str, O_BINARY | O_RDONLY, 0);
	if (file == -1)
		return NULL;
	close(file);

	/* create a short library name */
	len = strlen(filepath);

	while (len > 0 && filepath[len - 1] != '/' && filepath[len - 1] != '\\') len--;
	libname = filepath + len;

	ima = image_alloc(bmain, libname, IMA_SRC_FILE, IMA_TYPE_IMAGE);
	BLI_strncpy(ima->name, filepath, sizeof(ima->name));

	if (BLI_testextensie_array(filepath, imb_ext_movie))
		ima->source = IMA_SRC_MOVIE;

	image_init_color_management(ima);

	return ima;
}

/* checks if image was already loaded, then returns same image */
/* otherwise creates new. */
/* does not load ibuf itself */
/* pass on optional frame for #name images */
Image *BKE_image_load_exists_ex(const char *filepath, bool *r_exists)
{
	Image *ima;
	char str[FILE_MAX], strtest[FILE_MAX];

	BLI_strncpy(str, filepath, sizeof(str));
	BLI_path_abs(str, G.main->name);

	/* first search an identical image */
	for (ima = G.main->image.first; ima; ima = ima->id.next) {
		if (ima->source != IMA_SRC_VIEWER && ima->source != IMA_SRC_GENERATED) {
			BLI_strncpy(strtest, ima->name, sizeof(ima->name));
			BLI_path_abs(strtest, ID_BLEND_PATH(G.main, &ima->id));

			if (BLI_path_cmp(strtest, str) == 0) {
				if ((BKE_image_has_anim(ima) == false) ||
				    (ima->id.us == 0))
				{
					BLI_strncpy(ima->name, filepath, sizeof(ima->name));    /* for stringcode */
					ima->id.us++;                                       /* officially should not, it doesn't link here! */
					if (ima->ok == 0)
						ima->ok = IMA_OK;
					if (r_exists)
						*r_exists = true;
					return ima;
				}
			}
		}
	}

	if (r_exists)
		*r_exists = false;
	return BKE_image_load(G.main, filepath);
}

Image *BKE_image_load_exists(const char *filepath)
{
	return BKE_image_load_exists_ex(filepath, NULL);
}

static ImBuf *add_ibuf_size(unsigned int width, unsigned int height, const char *name, int depth, int floatbuf, short gen_type,
                            const float color[4], ColorManagedColorspaceSettings *colorspace_settings)
{
	ImBuf *ibuf;
	unsigned char *rect = NULL;
	float *rect_float = NULL;

	if (floatbuf) {
		ibuf = IMB_allocImBuf(width, height, depth, IB_rectfloat);

		if (colorspace_settings->name[0] == '\0') {
			const char *colorspace = IMB_colormanagement_role_colorspace_name_get(COLOR_ROLE_DEFAULT_FLOAT);

			BLI_strncpy(colorspace_settings->name, colorspace, sizeof(colorspace_settings->name));
		}

		if (ibuf != NULL) {
			rect_float = ibuf->rect_float;
			IMB_colormanagement_check_is_data(ibuf, colorspace_settings->name);
		}
	}
	else {
		ibuf = IMB_allocImBuf(width, height, depth, IB_rect);

		if (colorspace_settings->name[0] == '\0') {
			const char *colorspace = IMB_colormanagement_role_colorspace_name_get(COLOR_ROLE_DEFAULT_BYTE);

			BLI_strncpy(colorspace_settings->name, colorspace, sizeof(colorspace_settings->name));
		}

		if (ibuf != NULL) {
			rect = (unsigned char *)ibuf->rect;
			IMB_colormanagement_assign_rect_colorspace(ibuf, colorspace_settings->name);
		}
	}

	if (!ibuf) {
		return NULL;
	}

	BLI_strncpy(ibuf->name, name, sizeof(ibuf->name));
	ibuf->userflags |= IB_BITMAPDIRTY;

	switch (gen_type) {
		case IMA_GENTYPE_GRID:
			BKE_image_buf_fill_checker(rect, rect_float, width, height);
			break;
		case IMA_GENTYPE_GRID_COLOR:
			BKE_image_buf_fill_checker_color(rect, rect_float, width, height);
			break;
		default:
			BKE_image_buf_fill_color(rect, rect_float, width, height, color);
			break;
	}

	if (rect_float) {
		/* both byte and float buffers are filling in sRGB space, need to linearize float buffer after BKE_image_buf_fill* functions */

		IMB_buffer_float_from_float(rect_float, rect_float, ibuf->channels, IB_PROFILE_LINEAR_RGB, IB_PROFILE_SRGB,
		                            true, ibuf->x, ibuf->y, ibuf->x, ibuf->x);
	}

	return ibuf;
}

/* adds new image block, creates ImBuf and initializes color */
Image *BKE_image_add_generated(Main *bmain, unsigned int width, unsigned int height, const char *name, int depth, int floatbuf, short gen_type, const float color[4], const bool stereo3d)
{
	/* on save, type is changed to FILE in editsima.c */
	Image *ima = image_alloc(bmain, name, IMA_SRC_GENERATED, IMA_TYPE_UV_TEST);

	if (ima) {
		size_t view_id;
		const char *names[2] = {STEREO_LEFT_NAME, STEREO_RIGHT_NAME};

		/* BLI_strncpy(ima->name, name, FILE_MAX); */ /* don't do this, this writes in ain invalid filepath! */
		ima->gen_x = width;
		ima->gen_y = height;
		ima->gen_type = gen_type;
		ima->gen_flag |= (floatbuf ? IMA_GEN_FLOAT : 0);
		ima->gen_depth = depth;
		copy_v4_v4(ima->gen_color, color);

		for (view_id = 0; view_id < 2; view_id++) {
			ImBuf *ibuf;
			ImageView *iv;
			ibuf = add_ibuf_size(width, height, ima->name, depth, floatbuf, gen_type, color, &ima->colorspace_settings);
			image_assign_ibuf(ima, ibuf, stereo3d ? view_id : IMA_NO_INDEX, 0);

			/* image_assign_ibuf puts buffer to the cache, which increments user counter. */
			IMB_freeImBuf(ibuf);
			if (!stereo3d) break;

			iv = MEM_mallocN(sizeof(ImageView), "Viewer Image View");
			BLI_strncpy(iv->name, names[view_id], sizeof(iv->name));
			BLI_addtail(&ima->views, iv);
		}

		ima->ok = IMA_OK_LOADED;
		if (stereo3d)
			ima->flag |= IMA_IS_STEREO | IMA_IS_MULTIVIEW;
	}

	return ima;
}

/* creates an image image owns the imbuf passed */
Image *BKE_image_add_from_imbuf(ImBuf *ibuf)
{
	/* on save, type is changed to FILE in editsima.c */
	Image *ima;

	ima = image_alloc(G.main, BLI_path_basename(ibuf->name), IMA_SRC_FILE, IMA_TYPE_IMAGE);

	if (ima) {
		BLI_strncpy(ima->name, ibuf->name, FILE_MAX);
		image_assign_ibuf(ima, ibuf, IMA_NO_INDEX, 0);
		ima->ok = IMA_OK_LOADED;
	}

	return ima;
}

/* packs rects from memory as PNG
 * convert multiview images to R_IMF_VIEWS_INDIVIDUAL
 */
static void image_memorypack_multiview(Scene *scene, Image *ima)
{
	ImageView *iv;
	size_t i;
	const size_t totfiles = image_num_files(ima);

	image_free_packedfiles(ima);

	for (i = 0, iv = ima->views.first; iv; iv = iv->next, i++) {
		ImBuf *ibuf = image_get_cached_ibuf_for_index_frame(ima, i, 0);

		ibuf->ftype = PNG;
		ibuf->planes = R_IMF_PLANES_RGBA;

		/* if the image was a R_IMF_VIEWS_STEREO_3D we need to create
		 *  new names for the new individual views */
		if (totfiles == 1)
			BKE_scene_view_filepath_get(&scene->r, ima->name, iv->name, iv->filepath);

		IMB_saveiff(ibuf, iv->filepath, IB_rect | IB_mem);

		if (ibuf->encodedbuffer == NULL) {
			printf("memory save for pack error\n");
			IMB_freeImBuf(ibuf);
			image_free_packedfiles(ima);
			return;
		}
		else {
			ImagePackedFile *imapf;
			PackedFile *pf = MEM_callocN(sizeof(*pf), "PackedFile");

			pf->data = ibuf->encodedbuffer;
			pf->size = ibuf->encodedsize;

			imapf = MEM_mallocN(sizeof(ImagePackedFile), "Image PackedFile");
			BLI_strncpy(imapf->filepath, iv->filepath, sizeof(imapf->filepath));
			imapf->packedfile = pf;
			BLI_addtail(&ima->packedfiles, imapf);

			ibuf->encodedbuffer = NULL;
			ibuf->encodedsize = 0;
			ibuf->userflags &= ~IB_BITMAPDIRTY;
		}
		IMB_freeImBuf(ibuf);
	}

	if (ima->source == IMA_SRC_GENERATED) {
		ima->source = IMA_SRC_FILE;
		ima->type = IMA_TYPE_IMAGE;
	}
	ima->views_format = R_IMF_VIEWS_INDIVIDUAL;
}

/* packs rect from memory as PNG */
void BKE_image_memorypack(Scene *scene, Image *ima)
{
	ImBuf *ibuf;

	if ((ima->flag & IMA_IS_MULTIVIEW))
		return image_memorypack_multiview(scene, ima);

	ibuf = image_get_cached_ibuf_for_index_frame(ima, IMA_NO_INDEX, 0);

	if (ibuf == NULL)
		return;

	image_free_packedfiles(ima);

	ibuf->ftype = PNG;
	ibuf->planes = R_IMF_PLANES_RGBA;

	IMB_saveiff(ibuf, ibuf->name, IB_rect | IB_mem);
	if (ibuf->encodedbuffer == NULL) {
		printf("memory save for pack error\n");
	}
	else {
		ImagePackedFile *imapf;
		PackedFile *pf = MEM_callocN(sizeof(*pf), "PackedFile");

		pf->data = ibuf->encodedbuffer;
		pf->size = ibuf->encodedsize;

		imapf = MEM_mallocN(sizeof(ImagePackedFile), "Image PackedFile");
		BLI_strncpy(imapf->filepath, ima->name, sizeof(imapf->filepath));
		imapf->packedfile = pf;
		BLI_addtail(&ima->packedfiles, imapf);

		ibuf->encodedbuffer = NULL;
		ibuf->encodedsize = 0;
		ibuf->userflags &= ~IB_BITMAPDIRTY;

		if (ima->source == IMA_SRC_GENERATED) {
			ima->source = IMA_SRC_FILE;
			ima->type = IMA_TYPE_IMAGE;
		}
	}

	IMB_freeImBuf(ibuf);
}

void BKE_image_packfiles(ReportList *reports, Image *ima, const char *basepath)
{
	const size_t totfiles = image_num_files(ima);

	if (totfiles == 1) {
		ImagePackedFile *imapf = MEM_mallocN(sizeof(ImagePackedFile), "Image packed file");
		BLI_addtail(&ima->packedfiles, imapf);
		imapf->packedfile = newPackedFile(reports, ima->name, basepath);
		BLI_strncpy(imapf->filepath, ima->name, sizeof(imapf->filepath));
	}
	else {
		ImageView *iv;
		for (iv = ima->views.first; iv; iv = iv->next) {
			ImagePackedFile *imapf = MEM_mallocN(sizeof(ImagePackedFile), "Image packed file");
			BLI_addtail(&ima->packedfiles, imapf);

			imapf->packedfile = newPackedFile(reports, iv->filepath, basepath);
			BLI_strncpy(imapf->filepath, iv->filepath, sizeof(imapf->filepath));
		}
	}
}

void BKE_image_tag_time(Image *ima)
{
	ima->lastused = (int)PIL_check_seconds_timer();
}

#if 0
static void tag_all_images_time()
{
	Image *ima;
	int ctime = (int)PIL_check_seconds_timer();

	ima = G.main->image.first;
	while (ima) {
		if (ima->bindcode || ima->repbind || ima->ibufs.first) {
			ima->lastused = ctime;
		}
	}
}
#endif

static uintptr_t image_mem_size(Image *image)
{
	uintptr_t size = 0;

	/* viewers have memory depending on other rules, has no valid rect pointer */
	if (image->source == IMA_SRC_VIEWER)
		return 0;

	BLI_spin_lock(&image_spin);
	if (image->cache != NULL) {
		struct MovieCacheIter *iter = IMB_moviecacheIter_new(image->cache);

		while (!IMB_moviecacheIter_done(iter)) {
			ImBuf *ibuf = IMB_moviecacheIter_getImBuf(iter);
			ImBuf *ibufm;
			int level;

			if (ibuf->rect) {
				size += MEM_allocN_len(ibuf->rect);
			}
			if (ibuf->rect_float) {
				size += MEM_allocN_len(ibuf->rect_float);
			}

			for (level = 0; level < IB_MIPMAP_LEVELS; level++) {
				ibufm = ibuf->mipmap[level];
				if (ibufm) {
					if (ibufm->rect) {
						size += MEM_allocN_len(ibufm->rect);
					}
					if (ibufm->rect_float) {
						size += MEM_allocN_len(ibufm->rect_float);
					}
				}
			}

			IMB_moviecacheIter_step(iter);
		}
		IMB_moviecacheIter_free(iter);
	}
	BLI_spin_unlock(&image_spin);

	return size;
}

void BKE_image_print_memlist(void)
{
	Image *ima;
	uintptr_t size, totsize = 0;

	for (ima = G.main->image.first; ima; ima = ima->id.next)
		totsize += image_mem_size(ima);

	printf("\ntotal image memory len: %.3f MB\n", (double)totsize / (double)(1024 * 1024));

	for (ima = G.main->image.first; ima; ima = ima->id.next) {
		size = image_mem_size(ima);

		if (size)
			printf("%s len: %.3f MB\n", ima->id.name + 2, (double)size / (double)(1024 * 1024));
	}
}

static bool imagecache_check_dirty(ImBuf *ibuf, void *UNUSED(userkey), void *UNUSED(userdata))
{
	return (ibuf->userflags & IB_BITMAPDIRTY) == 0;
}

void BKE_image_free_all_textures(void)
{
#undef CHECK_FREED_SIZE

	Tex *tex;
	Image *ima;
#ifdef CHECK_FREED_SIZE
	uintptr_t tot_freed_size = 0;
#endif

	for (ima = G.main->image.first; ima; ima = ima->id.next)
		ima->id.flag &= ~LIB_DOIT;

	for (tex = G.main->tex.first; tex; tex = tex->id.next)
		if (tex->ima)
			tex->ima->id.flag |= LIB_DOIT;

	for (ima = G.main->image.first; ima; ima = ima->id.next) {
		if (ima->cache && (ima->id.flag & LIB_DOIT)) {
#ifdef CHECK_FREED_SIZE
			uintptr_t old_size = image_mem_size(ima);
#endif

			IMB_moviecache_cleanup(ima->cache, imagecache_check_dirty, NULL);

#ifdef CHECK_FREED_SIZE
			tot_freed_size += old_size - image_mem_size(ima);
#endif
		}
	}
#ifdef CHECK_FREED_SIZE
	printf("%s: freed total %lu MB\n", __func__, tot_freed_size / (1024 * 1024));
#endif
}

static bool imagecache_check_free_anim(ImBuf *ibuf, void *UNUSED(userkey), void *userdata)
{
	int except_frame = *(int *)userdata;
	return (ibuf->userflags & IB_BITMAPDIRTY) == 0 &&
	       (ibuf->index != IMA_NO_INDEX) &&
	       (except_frame != IMA_INDEX_FRAME(ibuf->index));
}

/* except_frame is weak, only works for seqs without offset... */
void BKE_image_free_anim_ibufs(Image *ima, int except_frame)
{
	BLI_spin_lock(&image_spin);
	if (ima->cache != NULL) {
		IMB_moviecache_cleanup(ima->cache, imagecache_check_free_anim, &except_frame);
	}
	BLI_spin_unlock(&image_spin);
}

void BKE_image_all_free_anim_ibufs(int cfra)
{
	Image *ima;

	for (ima = G.main->image.first; ima; ima = ima->id.next)
		if (BKE_image_is_animated(ima))
			BKE_image_free_anim_ibufs(ima, cfra);
}


/* *********** READ AND WRITE ************** */

int BKE_image_imtype_to_ftype(const char imtype)
{
	if (imtype == R_IMF_IMTYPE_TARGA)
		return TGA;
	else if (imtype == R_IMF_IMTYPE_RAWTGA)
		return RAWTGA;
	else if (imtype == R_IMF_IMTYPE_IRIS)
		return IMAGIC;
#ifdef WITH_HDR
	else if (imtype == R_IMF_IMTYPE_RADHDR)
		return RADHDR;
#endif
	else if (imtype == R_IMF_IMTYPE_PNG)
		return PNG | 15;
#ifdef WITH_DDS
	else if (imtype == R_IMF_IMTYPE_DDS)
		return DDS;
#endif
	else if (imtype == R_IMF_IMTYPE_BMP)
		return BMP;
#ifdef WITH_TIFF
	else if (imtype == R_IMF_IMTYPE_TIFF)
		return TIF;
#endif
	else if (imtype == R_IMF_IMTYPE_OPENEXR || imtype == R_IMF_IMTYPE_MULTILAYER)
		return OPENEXR;
#ifdef WITH_CINEON
	else if (imtype == R_IMF_IMTYPE_CINEON)
		return CINEON;
	else if (imtype == R_IMF_IMTYPE_DPX)
		return DPX;
#endif
#ifdef WITH_OPENJPEG
	else if (imtype == R_IMF_IMTYPE_JP2)
		return JP2;
#endif
	else
		return JPG | 90;
}

char BKE_image_ftype_to_imtype(const int ftype)
{
	if (ftype == 0)
		return R_IMF_IMTYPE_TARGA;
	else if (ftype == IMAGIC)
		return R_IMF_IMTYPE_IRIS;
#ifdef WITH_HDR
	else if (ftype & RADHDR)
		return R_IMF_IMTYPE_RADHDR;
#endif
	else if (ftype & PNG)
		return R_IMF_IMTYPE_PNG;
#ifdef WITH_DDS
	else if (ftype & DDS)
		return R_IMF_IMTYPE_DDS;
#endif
	else if (ftype & BMP)
		return R_IMF_IMTYPE_BMP;
#ifdef WITH_TIFF
	else if (ftype & TIF)
		return R_IMF_IMTYPE_TIFF;
#endif
	else if (ftype & OPENEXR)
		return R_IMF_IMTYPE_OPENEXR;
#ifdef WITH_CINEON
	else if (ftype & CINEON)
		return R_IMF_IMTYPE_CINEON;
	else if (ftype & DPX)
		return R_IMF_IMTYPE_DPX;
#endif
	else if (ftype & TGA)
		return R_IMF_IMTYPE_TARGA;
	else if (ftype & RAWTGA)
		return R_IMF_IMTYPE_RAWTGA;
#ifdef WITH_OPENJPEG
	else if (ftype & JP2)
		return R_IMF_IMTYPE_JP2;
#endif
	else
		return R_IMF_IMTYPE_JPEG90;
}


bool BKE_imtype_is_movie(const char imtype)
{
	switch (imtype) {
		case R_IMF_IMTYPE_AVIRAW:
		case R_IMF_IMTYPE_AVIJPEG:
		case R_IMF_IMTYPE_QUICKTIME:
		case R_IMF_IMTYPE_FFMPEG:
		case R_IMF_IMTYPE_H264:
		case R_IMF_IMTYPE_THEORA:
		case R_IMF_IMTYPE_XVID:
		case R_IMF_IMTYPE_FRAMESERVER:
			return true;
	}
	return false;
}

int BKE_imtype_supports_zbuf(const char imtype)
{
	switch (imtype) {
		case R_IMF_IMTYPE_IRIZ:
		case R_IMF_IMTYPE_OPENEXR: /* but not R_IMF_IMTYPE_MULTILAYER */
			return 1;
	}
	return 0;
}

int BKE_imtype_supports_compress(const char imtype)
{
	switch (imtype) {
		case R_IMF_IMTYPE_PNG:
			return 1;
	}
	return 0;
}

int BKE_imtype_supports_quality(const char imtype)
{
	switch (imtype) {
		case R_IMF_IMTYPE_JPEG90:
		case R_IMF_IMTYPE_JP2:
		case R_IMF_IMTYPE_AVIJPEG:
			return 1;
	}
	return 0;
}

int BKE_imtype_requires_linear_float(const char imtype)
{
	switch (imtype) {
		case R_IMF_IMTYPE_CINEON:
		case R_IMF_IMTYPE_DPX:
		case R_IMF_IMTYPE_RADHDR:
		case R_IMF_IMTYPE_OPENEXR:
		case R_IMF_IMTYPE_MULTILAYER:
			return true;
	}
	return 0;
}

char BKE_imtype_valid_channels(const char imtype, bool write_file)
{
	char chan_flag = IMA_CHAN_FLAG_RGB; /* assume all support rgb */

	/* alpha */
	switch (imtype) {
		case R_IMF_IMTYPE_BMP:
			if (write_file) break;
			/* fall-through */
		case R_IMF_IMTYPE_TARGA:
		case R_IMF_IMTYPE_IRIS:
		case R_IMF_IMTYPE_PNG:
		case R_IMF_IMTYPE_RADHDR:
		case R_IMF_IMTYPE_TIFF:
		case R_IMF_IMTYPE_OPENEXR:
		case R_IMF_IMTYPE_MULTILAYER:
		case R_IMF_IMTYPE_DDS:
		case R_IMF_IMTYPE_JP2:
		case R_IMF_IMTYPE_QUICKTIME:
		case R_IMF_IMTYPE_DPX:
			chan_flag |= IMA_CHAN_FLAG_ALPHA;
			break;
	}

	/* bw */
	switch (imtype) {
		case R_IMF_IMTYPE_PNG:
		case R_IMF_IMTYPE_JPEG90:
		case R_IMF_IMTYPE_TARGA:
		case R_IMF_IMTYPE_RAWTGA:
		case R_IMF_IMTYPE_TIFF:
		case R_IMF_IMTYPE_IRIS:
			chan_flag |= IMA_CHAN_FLAG_BW;
			break;
	}

	return chan_flag;
}

char BKE_imtype_valid_depths(const char imtype)
{
	switch (imtype) {
		case R_IMF_IMTYPE_RADHDR:
			return R_IMF_CHAN_DEPTH_32;
		case R_IMF_IMTYPE_TIFF:
			return R_IMF_CHAN_DEPTH_8 | R_IMF_CHAN_DEPTH_16;
		case R_IMF_IMTYPE_OPENEXR:
			return R_IMF_CHAN_DEPTH_16 | R_IMF_CHAN_DEPTH_32;
		case R_IMF_IMTYPE_MULTILAYER:
			return R_IMF_CHAN_DEPTH_32;
		/* eeh, cineon does some strange 10bits per channel */
		case R_IMF_IMTYPE_DPX:
			return R_IMF_CHAN_DEPTH_8 | R_IMF_CHAN_DEPTH_10 | R_IMF_CHAN_DEPTH_12 | R_IMF_CHAN_DEPTH_16;
		case R_IMF_IMTYPE_CINEON:
			return R_IMF_CHAN_DEPTH_10;
		case R_IMF_IMTYPE_JP2:
			return R_IMF_CHAN_DEPTH_8 | R_IMF_CHAN_DEPTH_12 | R_IMF_CHAN_DEPTH_16;
		case R_IMF_IMTYPE_PNG:
			return R_IMF_CHAN_DEPTH_8 | R_IMF_CHAN_DEPTH_16;
		/* most formats are 8bit only */
		default:
			return R_IMF_CHAN_DEPTH_8;
	}
}


/* string is from command line --render-format arg, keep in sync with
 * creator.c help info */
char BKE_imtype_from_arg(const char *imtype_arg)
{
	if      (!strcmp(imtype_arg, "TGA")) return R_IMF_IMTYPE_TARGA;
	else if (!strcmp(imtype_arg, "IRIS")) return R_IMF_IMTYPE_IRIS;
#ifdef WITH_DDS
	else if (!strcmp(imtype_arg, "DDS")) return R_IMF_IMTYPE_DDS;
#endif
	else if (!strcmp(imtype_arg, "JPEG")) return R_IMF_IMTYPE_JPEG90;
	else if (!strcmp(imtype_arg, "IRIZ")) return R_IMF_IMTYPE_IRIZ;
	else if (!strcmp(imtype_arg, "RAWTGA")) return R_IMF_IMTYPE_RAWTGA;
	else if (!strcmp(imtype_arg, "AVIRAW")) return R_IMF_IMTYPE_AVIRAW;
	else if (!strcmp(imtype_arg, "AVIJPEG")) return R_IMF_IMTYPE_AVIJPEG;
	else if (!strcmp(imtype_arg, "PNG")) return R_IMF_IMTYPE_PNG;
	else if (!strcmp(imtype_arg, "QUICKTIME")) return R_IMF_IMTYPE_QUICKTIME;
	else if (!strcmp(imtype_arg, "BMP")) return R_IMF_IMTYPE_BMP;
#ifdef WITH_HDR
	else if (!strcmp(imtype_arg, "HDR")) return R_IMF_IMTYPE_RADHDR;
#endif
#ifdef WITH_TIFF
	else if (!strcmp(imtype_arg, "TIFF")) return R_IMF_IMTYPE_TIFF;
#endif
#ifdef WITH_OPENEXR
	else if (!strcmp(imtype_arg, "EXR")) return R_IMF_IMTYPE_OPENEXR;
	else if (!strcmp(imtype_arg, "MULTILAYER")) return R_IMF_IMTYPE_MULTILAYER;
#endif
	else if (!strcmp(imtype_arg, "MPEG")) return R_IMF_IMTYPE_FFMPEG;
	else if (!strcmp(imtype_arg, "FRAMESERVER")) return R_IMF_IMTYPE_FRAMESERVER;
#ifdef WITH_CINEON
	else if (!strcmp(imtype_arg, "CINEON")) return R_IMF_IMTYPE_CINEON;
	else if (!strcmp(imtype_arg, "DPX")) return R_IMF_IMTYPE_DPX;
#endif
#ifdef WITH_OPENJPEG
	else if (!strcmp(imtype_arg, "JP2")) return R_IMF_IMTYPE_JP2;
#endif
	else return R_IMF_IMTYPE_INVALID;
}

static bool image_path_ensure_ext(char *string, const char imtype, const ImageFormatData *im_format)
{
	const char *extension = NULL;
	const char *extension_test;
	(void)im_format;  /* may be unused, depends on build options */

	if (imtype == R_IMF_IMTYPE_IRIS) {
		if (!BLI_testextensie(string, extension_test = ".rgb"))
			extension = extension_test;
	}
	else if (imtype == R_IMF_IMTYPE_IRIZ) {
		if (!BLI_testextensie(string, extension_test = ".rgb"))
			extension = extension_test;
	}
#ifdef WITH_HDR
	else if (imtype == R_IMF_IMTYPE_RADHDR) {
		if (!BLI_testextensie(string, extension_test = ".hdr"))
			extension = extension_test;
	}
#endif
	else if (ELEM(imtype, R_IMF_IMTYPE_PNG, R_IMF_IMTYPE_FFMPEG, R_IMF_IMTYPE_H264, R_IMF_IMTYPE_THEORA, R_IMF_IMTYPE_XVID)) {
		if (!BLI_testextensie(string, extension_test = ".png"))
			extension = extension_test;
	}
#ifdef WITH_DDS
	else if (imtype == R_IMF_IMTYPE_DDS) {
		if (!BLI_testextensie(string, extension_test = ".dds"))
			extension = extension_test;
	}
#endif
	else if (ELEM(imtype, R_IMF_IMTYPE_TARGA, R_IMF_IMTYPE_RAWTGA)) {
		if (!BLI_testextensie(string, extension_test = ".tga"))
			extension = extension_test;
	}
	else if (imtype == R_IMF_IMTYPE_BMP) {
		if (!BLI_testextensie(string, extension_test = ".bmp"))
			extension = extension_test;
	}
#ifdef WITH_TIFF
	else if (imtype == R_IMF_IMTYPE_TIFF) {
		if (!BLI_testextensie_n(string, extension_test = ".tif", ".tiff", NULL)) {
			extension = extension_test;
		}
	}
#endif
#ifdef WITH_OPENIMAGEIO
	else if (imtype == R_IMF_IMTYPE_PSD) {
		if (!BLI_testextensie(string, extension_test = ".psd"))
			extension = extension_test;
	}
#endif
#ifdef WITH_OPENEXR
	else if (imtype == R_IMF_IMTYPE_OPENEXR || imtype == R_IMF_IMTYPE_MULTILAYER) {
		if (!BLI_testextensie(string, extension_test = ".exr"))
			extension = extension_test;
	}
#endif
#ifdef WITH_CINEON
	else if (imtype == R_IMF_IMTYPE_CINEON) {
		if (!BLI_testextensie(string, extension_test = ".cin"))
			extension = extension_test;
	}
	else if (imtype == R_IMF_IMTYPE_DPX) {
		if (!BLI_testextensie(string, extension_test = ".dpx"))
			extension = extension_test;
	}
#endif
#ifdef WITH_OPENJPEG
	else if (imtype == R_IMF_IMTYPE_JP2) {
		if (im_format) {
			if (im_format->jp2_codec == R_IMF_JP2_CODEC_JP2) {
				if (!BLI_testextensie(string, extension_test = ".jp2"))
					extension = extension_test;
			}
			else if (im_format->jp2_codec == R_IMF_JP2_CODEC_J2K) {
				if (!BLI_testextensie(string, extension_test = ".j2c"))
					extension = extension_test;
			}
			else
				BLI_assert(!"Unsupported jp2 codec was specified in im_format->jp2_codec");
		}
		else {
			if (!BLI_testextensie(string, extension_test = ".jp2"))
				extension = extension_test;
		}
	}
#endif
	else { //   R_IMF_IMTYPE_AVIRAW, R_IMF_IMTYPE_AVIJPEG, R_IMF_IMTYPE_JPEG90, R_IMF_IMTYPE_QUICKTIME etc
		if (!(BLI_testextensie_n(string, extension_test = ".jpg", ".jpeg", NULL)))
			extension = extension_test;
	}

	if (extension) {
		/* prefer this in many cases to avoid .png.tga, but in certain cases it breaks */
		/* remove any other known image extension */
		if (BLI_testextensie_array(string, imb_ext_image) ||
		    (G.have_quicktime && BLI_testextensie_array(string, imb_ext_image_qt)))
		{
			return BLI_replace_extension(string, FILE_MAX, extension);
		}
		else {
			return BLI_ensure_extension(string, FILE_MAX, extension);
		}

	}
	else {
		return false;
	}
}

bool BKE_image_path_ensure_ext_from_imformat(char *string, const ImageFormatData *im_format)
{
	return image_path_ensure_ext(string, im_format->imtype, im_format);
}

bool BKE_image_path_ensure_ext_from_imtype(char *string, const char imtype)
{
	return image_path_ensure_ext(string, imtype, NULL);
}

void BKE_imformat_defaults(ImageFormatData *im_format)
{
	memset(im_format, 0, sizeof(*im_format));
	im_format->planes = R_IMF_PLANES_RGBA;
	im_format->imtype = R_IMF_IMTYPE_PNG;
	im_format->depth = R_IMF_CHAN_DEPTH_8;
	im_format->quality = 90;
	im_format->compress = 15;

	BKE_color_managed_display_settings_init(&im_format->display_settings);
	BKE_color_managed_view_settings_init(&im_format->view_settings);
}

void BKE_imbuf_to_image_format(struct ImageFormatData *im_format, const ImBuf *imbuf)
{
	int ftype        = imbuf->ftype & ~IB_CUSTOM_FLAGS_MASK;
	int custom_flags = imbuf->ftype & IB_CUSTOM_FLAGS_MASK;

	BKE_imformat_defaults(im_format);

	/* file type */

	if (ftype == IMAGIC)
		im_format->imtype = R_IMF_IMTYPE_IRIS;

#ifdef WITH_HDR
	else if (ftype == RADHDR)
		im_format->imtype = R_IMF_IMTYPE_RADHDR;
#endif

	else if (ftype == PNG) {
		im_format->imtype = R_IMF_IMTYPE_PNG;

		if (custom_flags & PNG_16BIT)
			im_format->depth = R_IMF_CHAN_DEPTH_16;
	}

#ifdef WITH_DDS
	else if (ftype == DDS)
		im_format->imtype = R_IMF_IMTYPE_DDS;
#endif

	else if (ftype == BMP)
		im_format->imtype = R_IMF_IMTYPE_BMP;

#ifdef WITH_TIFF
	else if (ftype == TIF) {
		im_format->imtype = R_IMF_IMTYPE_TIFF;
		if (custom_flags & TIF_16BIT)
			im_format->depth = R_IMF_CHAN_DEPTH_16;
	}
#endif

#ifdef WITH_OPENEXR
	else if (ftype == OPENEXR) {
		im_format->imtype = R_IMF_IMTYPE_OPENEXR;
		if (custom_flags & OPENEXR_HALF)
			im_format->depth = R_IMF_CHAN_DEPTH_16;
		if (custom_flags & OPENEXR_COMPRESS)
			im_format->exr_codec = R_IMF_EXR_CODEC_ZIP;  // Can't determine compression
		if (imbuf->zbuf_float)
			im_format->flag |= R_IMF_FLAG_ZBUF;
	}
#endif

#ifdef WITH_CINEON
	else if (ftype == CINEON)
		im_format->imtype = R_IMF_IMTYPE_CINEON;
	else if (ftype == DPX)
		im_format->imtype = R_IMF_IMTYPE_DPX;
#endif

	else if (ftype == TGA) {
		im_format->imtype = R_IMF_IMTYPE_TARGA;
	}
	else if (ftype == RAWTGA) {
		im_format->imtype = R_IMF_IMTYPE_RAWTGA;
	}

#ifdef WITH_OPENJPEG
	else if (ftype & JP2) {
		im_format->imtype = R_IMF_IMTYPE_JP2;
		im_format->quality = custom_flags & ~JPG_MSK;

		if (ftype & JP2_16BIT)
			im_format->depth = R_IMF_CHAN_DEPTH_16;
		else if (ftype & JP2_12BIT)
			im_format->depth = R_IMF_CHAN_DEPTH_12;

		if (ftype & JP2_YCC)
			im_format->jp2_flag |= R_IMF_JP2_FLAG_YCC;

		if (ftype & JP2_CINE) {
			im_format->jp2_flag |= R_IMF_JP2_FLAG_CINE_PRESET;
			if (ftype & JP2_CINE_48FPS)
				im_format->jp2_flag |= R_IMF_JP2_FLAG_CINE_48;
		}

		if (ftype & JP2_JP2)
			im_format->jp2_codec = R_IMF_JP2_CODEC_JP2;
		else if (ftype & JP2_J2K)
			im_format->jp2_codec = R_IMF_JP2_CODEC_J2K;
		else
			BLI_assert(!"Unsupported jp2 codec was specified in file type");
	}
#endif

	else {
		im_format->imtype = R_IMF_IMTYPE_JPEG90;
		im_format->quality = custom_flags & ~JPG_MSK;
	}

	/* planes */
	/* TODO(sergey): Channels doesn't correspond actual planes used for image buffer
	 *               For example byte buffer will have 4 channels but it might easily
	 *               be BW or RGB image.
	 *
	 *               Need to use im_format->planes = imbuf->planes instead?
	 */
	switch (imbuf->channels) {
		case 0:
		case 4: im_format->planes = R_IMF_PLANES_RGBA;
			break;
		case 3: im_format->planes = R_IMF_PLANES_RGB;
			break;
		case 1: im_format->planes = R_IMF_PLANES_BW;
			break;
		default: im_format->planes = R_IMF_PLANES_RGB;
			break;
	}

}


#define STAMP_NAME_SIZE ((MAX_ID_NAME - 2) + 16)
/* could allow access externally - 512 is for long names,
 * STAMP_NAME_SIZE is for id names, allowing them some room for description */
typedef struct StampData {
	char file[512];
	char note[512];
	char date[512];
	char marker[512];
	char time[512];
	char frame[512];
	char camera[STAMP_NAME_SIZE];
	char cameralens[STAMP_NAME_SIZE];
	char scene[STAMP_NAME_SIZE];
	char strip[STAMP_NAME_SIZE];
	char rendertime[STAMP_NAME_SIZE];
} StampData;
#undef STAMP_NAME_SIZE

static void stampdata(Scene *scene, Object *camera, StampData *stamp_data, int do_prefix)
{
	char text[256];
	struct tm *tl;
	time_t t;

	if (scene->r.stamp & R_STAMP_FILENAME) {
		BLI_snprintf(stamp_data->file, sizeof(stamp_data->file), do_prefix ? "File %s" : "%s", G.relbase_valid ? G.main->name : "<untitled>");
	}
	else {
		stamp_data->file[0] = '\0';
	}

	if (scene->r.stamp & R_STAMP_NOTE) {
		/* Never do prefix for Note */
		BLI_snprintf(stamp_data->note, sizeof(stamp_data->note), "%s", scene->r.stamp_udata);
	}
	else {
		stamp_data->note[0] = '\0';
	}

	if (scene->r.stamp & R_STAMP_DATE) {
		t = time(NULL);
		tl = localtime(&t);
		BLI_snprintf(text, sizeof(text), "%04d/%02d/%02d %02d:%02d:%02d", tl->tm_year + 1900, tl->tm_mon + 1, tl->tm_mday, tl->tm_hour, tl->tm_min, tl->tm_sec);
		BLI_snprintf(stamp_data->date, sizeof(stamp_data->date), do_prefix ? "Date %s" : "%s", text);
	}
	else {
		stamp_data->date[0] = '\0';
	}

	if (scene->r.stamp & R_STAMP_MARKER) {
		const char *name = BKE_scene_find_last_marker_name(scene, CFRA);

		if (name) BLI_strncpy(text, name, sizeof(text));
		else BLI_strncpy(text, "<none>", sizeof(text));

		BLI_snprintf(stamp_data->marker, sizeof(stamp_data->marker), do_prefix ? "Marker %s" : "%s", text);
	}
	else {
		stamp_data->marker[0] = '\0';
	}

	if (scene->r.stamp & R_STAMP_TIME) {
		const short timecode_style = USER_TIMECODE_SMPTE_FULL;
		BLI_timecode_string_from_time(text, sizeof(text), 0, FRA2TIME(scene->r.cfra), FPS, timecode_style);
		BLI_snprintf(stamp_data->time, sizeof(stamp_data->time), do_prefix ? "Timecode %s" : "%s", text);
	}
	else {
		stamp_data->time[0] = '\0';
	}

	if (scene->r.stamp & R_STAMP_FRAME) {
		char fmtstr[32];
		int digits = 1;

		if (scene->r.efra > 9)
			digits = 1 + (int) log10(scene->r.efra);

		BLI_snprintf(fmtstr, sizeof(fmtstr), do_prefix ? "Frame %%0%di" : "%%0%di", digits);
		BLI_snprintf(stamp_data->frame, sizeof(stamp_data->frame), fmtstr, scene->r.cfra);
	}
	else {
		stamp_data->frame[0] = '\0';
	}

	if (scene->r.stamp & R_STAMP_CAMERA) {
		BLI_snprintf(stamp_data->camera, sizeof(stamp_data->camera), do_prefix ? "Camera %s" : "%s", camera ? camera->id.name + 2 : "<none>");
	}
	else {
		stamp_data->camera[0] = '\0';
	}

	if (scene->r.stamp & R_STAMP_CAMERALENS) {
		if (camera && camera->type == OB_CAMERA) {
			BLI_snprintf(text, sizeof(text), "%.2f", ((Camera *)camera->data)->lens);
		}
		else {
			BLI_strncpy(text, "<none>", sizeof(text));
		}

		BLI_snprintf(stamp_data->cameralens, sizeof(stamp_data->cameralens), do_prefix ? "Lens %s" : "%s", text);
	}
	else {
		stamp_data->cameralens[0] = '\0';
	}

	if (scene->r.stamp & R_STAMP_SCENE) {
		BLI_snprintf(stamp_data->scene, sizeof(stamp_data->scene), do_prefix ? "Scene %s" : "%s", scene->id.name + 2);
	}
	else {
		stamp_data->scene[0] = '\0';
	}

	if (scene->r.stamp & R_STAMP_SEQSTRIP) {
		Sequence *seq = BKE_sequencer_foreground_frame_get(scene, scene->r.cfra);

		if (seq) BLI_strncpy(text, seq->name + 2, sizeof(text));
		else BLI_strncpy(text, "<none>", sizeof(text));

		BLI_snprintf(stamp_data->strip, sizeof(stamp_data->strip), do_prefix ? "Strip %s" : "%s", text);
	}
	else {
		stamp_data->strip[0] = '\0';
	}

	{
		Render *re = RE_GetRender(scene->id.name);
		RenderStats *stats = re ? RE_GetStats(re) : NULL;

		if (stats && (scene->r.stamp & R_STAMP_RENDERTIME)) {
			BLI_timestr(stats->lastframetime, text, sizeof(text));

			BLI_snprintf(stamp_data->rendertime, sizeof(stamp_data->rendertime), do_prefix ? "RenderTime %s" : "%s", text);
		}
		else {
			stamp_data->rendertime[0] = '\0';
		}
	}
}

void BKE_image_stamp_buf(
        Scene *scene, Object *camera,
        unsigned char *rect, float *rectf, int width, int height, int channels)
{
	struct StampData stamp_data;
	float w, h, pad;
	int x, y, y_ofs;
	float h_fixed;
	const int mono = blf_mono_font_render; // XXX
	struct ColorManagedDisplay *display;
	const char *display_device;

	/* this could be an argument if we want to operate on non linear float imbuf's
	 * for now though this is only used for renders which use scene settings */

#define TEXT_SIZE_CHECK(str, w, h) \
	((str[0]) && ((void)(h = h_fixed), (w = BLF_width(mono, str, sizeof(str)))))

#define BUFF_MARGIN_X 2
#define BUFF_MARGIN_Y 1

	if (!rect && !rectf)
		return;

	display_device = scene->display_settings.display_device;
	display = IMB_colormanagement_display_get_named(display_device);

	stampdata(scene, camera, &stamp_data, 1);

	/* TODO, do_versions */
	if (scene->r.stamp_font_id < 8)
		scene->r.stamp_font_id = 12;

	/* set before return */
	BLF_size(mono, scene->r.stamp_font_id, 72);

	BLF_buffer(mono, rectf, rect, width, height, channels, display);
	BLF_buffer_col(mono, scene->r.fg_stamp[0], scene->r.fg_stamp[1], scene->r.fg_stamp[2], 1.0);
	pad = BLF_width_max(mono);

	/* use 'h_fixed' rather than 'h', aligns better */
	h_fixed = BLF_height_max(mono);
	y_ofs = -BLF_descender(mono);

	x = 0;
	y = height;

	if (TEXT_SIZE_CHECK(stamp_data.file, w, h)) {
		/* Top left corner */
		y -= h;

		/* also a little of space to the background. */
		buf_rectfill_area(rect, rectf, width, height, scene->r.bg_stamp, display,
		                  x - BUFF_MARGIN_X, y - BUFF_MARGIN_Y, w + BUFF_MARGIN_X, y + h + BUFF_MARGIN_Y);

		/* and draw the text. */
		BLF_position(mono, x, y + y_ofs, 0.0);
		BLF_draw_buffer(mono, stamp_data.file);

		/* the extra pixel for background. */
		y -= BUFF_MARGIN_Y * 2;
	}

	/* Top left corner, below File */
	if (TEXT_SIZE_CHECK(stamp_data.note, w, h)) {
		y -= h;

		/* and space for background. */
		buf_rectfill_area(rect, rectf, width, height, scene->r.bg_stamp, display,
		                  0, y - BUFF_MARGIN_Y, w + BUFF_MARGIN_X, y + h + BUFF_MARGIN_Y);

		BLF_position(mono, x, y + y_ofs, 0.0);
		BLF_draw_buffer(mono, stamp_data.note);

		/* the extra pixel for background. */
		y -= BUFF_MARGIN_Y * 2;
	}

	/* Top left corner, below File (or Note) */
	if (TEXT_SIZE_CHECK(stamp_data.date, w, h)) {
		y -= h;

		/* and space for background. */
		buf_rectfill_area(rect, rectf, width, height, scene->r.bg_stamp, display,
		                  0, y - BUFF_MARGIN_Y, w + BUFF_MARGIN_X, y + h + BUFF_MARGIN_Y);

		BLF_position(mono, x, y + y_ofs, 0.0);
		BLF_draw_buffer(mono, stamp_data.date);

		/* the extra pixel for background. */
		y -= BUFF_MARGIN_Y * 2;
	}

	/* Top left corner, below File, Date or Note */
	if (TEXT_SIZE_CHECK(stamp_data.rendertime, w, h)) {
		y -= h;

		/* and space for background. */
		buf_rectfill_area(rect, rectf, width, height, scene->r.bg_stamp, display,
		                  0, y - BUFF_MARGIN_Y, w + BUFF_MARGIN_X, y + h + BUFF_MARGIN_Y);

		BLF_position(mono, x, y + y_ofs, 0.0);
		BLF_draw_buffer(mono, stamp_data.rendertime);
	}

	x = 0;
	y = 0;

	/* Bottom left corner, leaving space for timing */
	if (TEXT_SIZE_CHECK(stamp_data.marker, w, h)) {

		/* extra space for background. */
		buf_rectfill_area(rect, rectf, width, height, scene->r.bg_stamp,  display,
		                  x - BUFF_MARGIN_X, y - BUFF_MARGIN_Y, w + BUFF_MARGIN_X, y + h + BUFF_MARGIN_Y);

		/* and pad the text. */
		BLF_position(mono, x, y + y_ofs, 0.0);
		BLF_draw_buffer(mono, stamp_data.marker);

		/* space width. */
		x += w + pad;
	}

	/* Left bottom corner */
	if (TEXT_SIZE_CHECK(stamp_data.time, w, h)) {

		/* extra space for background */
		buf_rectfill_area(rect, rectf, width, height, scene->r.bg_stamp, display,
		                  x - BUFF_MARGIN_X, y, x + w + BUFF_MARGIN_X, y + h + BUFF_MARGIN_Y);

		/* and pad the text. */
		BLF_position(mono, x, y + y_ofs, 0.0);
		BLF_draw_buffer(mono, stamp_data.time);

		/* space width. */
		x += w + pad;
	}

	if (TEXT_SIZE_CHECK(stamp_data.frame, w, h)) {

		/* extra space for background. */
		buf_rectfill_area(rect, rectf, width, height, scene->r.bg_stamp, display,
		                  x - BUFF_MARGIN_X, y - BUFF_MARGIN_Y, x + w + BUFF_MARGIN_X, y + h + BUFF_MARGIN_Y);

		/* and pad the text. */
		BLF_position(mono, x, y + y_ofs, 0.0);
		BLF_draw_buffer(mono, stamp_data.frame);

		/* space width. */
		x += w + pad;
	}

	if (TEXT_SIZE_CHECK(stamp_data.camera, w, h)) {

		/* extra space for background. */
		buf_rectfill_area(rect, rectf, width, height, scene->r.bg_stamp, display,
		                  x - BUFF_MARGIN_X, y - BUFF_MARGIN_Y, x + w + BUFF_MARGIN_X, y + h + BUFF_MARGIN_Y);
		BLF_position(mono, x, y + y_ofs, 0.0);
		BLF_draw_buffer(mono, stamp_data.camera);

		/* space width. */
		x += w + pad;
	}

	if (TEXT_SIZE_CHECK(stamp_data.cameralens, w, h)) {

		/* extra space for background. */
		buf_rectfill_area(rect, rectf, width, height, scene->r.bg_stamp, display,
		                  x - BUFF_MARGIN_X, y - BUFF_MARGIN_Y, x + w + BUFF_MARGIN_X, y + h + BUFF_MARGIN_Y);
		BLF_position(mono, x, y + y_ofs, 0.0);
		BLF_draw_buffer(mono, stamp_data.cameralens);
	}

	if (TEXT_SIZE_CHECK(stamp_data.scene, w, h)) {

		/* Bottom right corner, with an extra space because blenfont is too strict! */
		x = width - w - 2;

		/* extra space for background. */
		buf_rectfill_area(rect, rectf, width, height, scene->r.bg_stamp, display,
		                  x - BUFF_MARGIN_X, y - BUFF_MARGIN_Y, x + w + BUFF_MARGIN_X, y + h + BUFF_MARGIN_Y);

		/* and pad the text. */
		BLF_position(mono, x, y + y_ofs, 0.0);
		BLF_draw_buffer(mono, stamp_data.scene);
	}

	if (TEXT_SIZE_CHECK(stamp_data.strip, w, h)) {

		/* Top right corner, with an extra space because blenfont is too strict! */
		x = width - w - pad;
		y = height - h;

		/* extra space for background. */
		buf_rectfill_area(rect, rectf, width, height, scene->r.bg_stamp, display,
		                  x - BUFF_MARGIN_X, y - BUFF_MARGIN_Y, x + w + BUFF_MARGIN_X, y + h + BUFF_MARGIN_Y);

		BLF_position(mono, x, y + y_ofs, 0.0);
		BLF_draw_buffer(mono, stamp_data.strip);
	}

	/* cleanup the buffer. */
	BLF_buffer(mono, NULL, NULL, 0, 0, 0, NULL);

#undef TEXT_SIZE_CHECK
#undef BUFF_MARGIN_X
#undef BUFF_MARGIN_Y
}

void BKE_imbuf_stamp_info(Scene *scene, Object *camera, struct ImBuf *ibuf)
{
	struct StampData stamp_data;

	if (!ibuf) return;

	/* fill all the data values, no prefix */
	stampdata(scene, camera, &stamp_data, 0);

	if (stamp_data.file[0]) IMB_metadata_change_field(ibuf, "File",        stamp_data.file);
	if (stamp_data.note[0]) IMB_metadata_change_field(ibuf, "Note",        stamp_data.note);
	if (stamp_data.date[0]) IMB_metadata_change_field(ibuf, "Date",        stamp_data.date);
	if (stamp_data.marker[0]) IMB_metadata_change_field(ibuf, "Marker",    stamp_data.marker);
	if (stamp_data.time[0]) IMB_metadata_change_field(ibuf, "Time",        stamp_data.time);
	if (stamp_data.frame[0]) IMB_metadata_change_field(ibuf, "Frame",      stamp_data.frame);
	if (stamp_data.camera[0]) IMB_metadata_change_field(ibuf, "Camera",    stamp_data.camera);
	if (stamp_data.cameralens[0]) IMB_metadata_change_field(ibuf, "Lens",  stamp_data.cameralens);
	if (stamp_data.scene[0]) IMB_metadata_change_field(ibuf, "Scene",      stamp_data.scene);
	if (stamp_data.strip[0]) IMB_metadata_change_field(ibuf, "Strip",      stamp_data.strip);
	if (stamp_data.rendertime[0]) IMB_metadata_change_field(ibuf, "RenderTime", stamp_data.rendertime);
}

bool BKE_imbuf_alpha_test(ImBuf *ibuf)
{
	int tot;
	if (ibuf->rect_float) {
		const float *buf = ibuf->rect_float;
		for (tot = ibuf->x * ibuf->y; tot--; buf += 4) {
			if (buf[3] < 1.0f) {
				return true;
			}
		}
	}
	else if (ibuf->rect) {
		unsigned char *buf = (unsigned char *)ibuf->rect;
		for (tot = ibuf->x * ibuf->y; tot--; buf += 4) {
			if (buf[3] != 255) {
				return true;
			}
		}
	}

	return false;
}

/* note: imf->planes is ignored here, its assumed the image channels
 * are already set */
void BKE_imbuf_write_prepare(ImBuf *ibuf, ImageFormatData *imf)
{
	char imtype = imf->imtype;
	char compress = imf->compress;
	char quality = imf->quality;

	if (imtype == R_IMF_IMTYPE_IRIS) {
		ibuf->ftype = IMAGIC;
	}
#ifdef WITH_HDR
	else if (imtype == R_IMF_IMTYPE_RADHDR) {
		ibuf->ftype = RADHDR;
	}
#endif
	else if (ELEM(imtype, R_IMF_IMTYPE_PNG, R_IMF_IMTYPE_FFMPEG, R_IMF_IMTYPE_H264, R_IMF_IMTYPE_THEORA, R_IMF_IMTYPE_XVID)) {
		ibuf->ftype = PNG;

		if (imtype == R_IMF_IMTYPE_PNG) {
			if (imf->depth == R_IMF_CHAN_DEPTH_16)
				ibuf->ftype |= PNG_16BIT;

			ibuf->ftype |= compress;
		}

	}
#ifdef WITH_DDS
	else if (imtype == R_IMF_IMTYPE_DDS) {
		ibuf->ftype = DDS;
	}
#endif
	else if (imtype == R_IMF_IMTYPE_BMP) {
		ibuf->ftype = BMP;
	}
#ifdef WITH_TIFF
	else if (imtype == R_IMF_IMTYPE_TIFF) {
		ibuf->ftype = TIF;

		if (imf->depth == R_IMF_CHAN_DEPTH_16)
			ibuf->ftype |= TIF_16BIT;
	}
#endif
#ifdef WITH_OPENEXR
	else if (ELEM(imtype, R_IMF_IMTYPE_OPENEXR, R_IMF_IMTYPE_MULTILAYER)) {
		ibuf->ftype = OPENEXR;
		if (imf->depth == R_IMF_CHAN_DEPTH_16)
			ibuf->ftype |= OPENEXR_HALF;
		ibuf->ftype |= (imf->exr_codec & OPENEXR_COMPRESS);

		if (!(imf->flag & R_IMF_FLAG_ZBUF))
			ibuf->zbuf_float = NULL;    /* signal for exr saving */

	}
#endif
#ifdef WITH_CINEON
	else if (imtype == R_IMF_IMTYPE_CINEON) {
		ibuf->ftype = CINEON;
		if (imf->cineon_flag & R_IMF_CINEON_FLAG_LOG) {
			ibuf->ftype |= CINEON_LOG;
		}
		if (imf->depth == R_IMF_CHAN_DEPTH_16) {
			ibuf->ftype |= CINEON_16BIT;
		}
		else if (imf->depth == R_IMF_CHAN_DEPTH_12) {
			ibuf->ftype |= CINEON_12BIT;
		}
		else if (imf->depth == R_IMF_CHAN_DEPTH_10) {
			ibuf->ftype |= CINEON_10BIT;
		}
	}
	else if (imtype == R_IMF_IMTYPE_DPX) {
		ibuf->ftype = DPX;
		if (imf->cineon_flag & R_IMF_CINEON_FLAG_LOG) {
			ibuf->ftype |= CINEON_LOG;
		}
		if (imf->depth == R_IMF_CHAN_DEPTH_16) {
			ibuf->ftype |= CINEON_16BIT;
		}
		else if (imf->depth == R_IMF_CHAN_DEPTH_12) {
			ibuf->ftype |= CINEON_12BIT;
		}
		else if (imf->depth == R_IMF_CHAN_DEPTH_10) {
			ibuf->ftype |= CINEON_10BIT;
		}
	}
#endif
	else if (imtype == R_IMF_IMTYPE_TARGA) {
		ibuf->ftype = TGA;
	}
	else if (imtype == R_IMF_IMTYPE_RAWTGA) {
		ibuf->ftype = RAWTGA;
	}
#ifdef WITH_OPENJPEG
	else if (imtype == R_IMF_IMTYPE_JP2) {
		if (quality < 10) quality = 90;
		ibuf->ftype = JP2 | quality;

		if (imf->depth == R_IMF_CHAN_DEPTH_16) {
			ibuf->ftype |= JP2_16BIT;
		}
		else if (imf->depth == R_IMF_CHAN_DEPTH_12) {
			ibuf->ftype |= JP2_12BIT;
		}

		if (imf->jp2_flag & R_IMF_JP2_FLAG_YCC) {
			ibuf->ftype |= JP2_YCC;
		}

		if (imf->jp2_flag & R_IMF_JP2_FLAG_CINE_PRESET) {
			ibuf->ftype |= JP2_CINE;
			if (imf->jp2_flag & R_IMF_JP2_FLAG_CINE_48)
				ibuf->ftype |= JP2_CINE_48FPS;
		}

		if (imf->jp2_codec == R_IMF_JP2_CODEC_JP2)
			ibuf->ftype |= JP2_JP2;
		else if (imf->jp2_codec == R_IMF_JP2_CODEC_J2K)
			ibuf->ftype |= JP2_J2K;
		else
			BLI_assert(!"Unsupported jp2 codec was specified in im_format->jp2_codec");
	}
#endif
	else {
		/* R_IMF_IMTYPE_JPEG90, etc. default we save jpegs */
		if (quality < 10) quality = 90;
		ibuf->ftype = JPG | quality;
	}
}

int BKE_imbuf_write(ImBuf *ibuf, const char *name, ImageFormatData *imf)
{
	int ok;

	BKE_imbuf_write_prepare(ibuf, imf);

	BLI_make_existing_file(name);

	ok = IMB_saveiff(ibuf, name, IB_rect | IB_zbuf | IB_zbuffloat);
	if (ok == 0) {
		perror(name);
	}

	return(ok);
}

/* same as BKE_imbuf_write() but crappy workaround not to permanently modify
 * _some_, values in the imbuf */
int BKE_imbuf_write_as(ImBuf *ibuf, const char *name, ImageFormatData *imf,
                       const bool save_copy)
{
	ImBuf ibuf_back = *ibuf;
	int ok;

	/* all data is rgba anyway,
	 * this just controls how to save for some formats */
	ibuf->planes = imf->planes;

	ok = BKE_imbuf_write(ibuf, name, imf);

	if (save_copy) {
		/* note that we are not restoring _all_ settings */
		ibuf->planes = ibuf_back.planes;
		ibuf->ftype =  ibuf_back.ftype;
	}

	return ok;
}

int BKE_imbuf_write_stamp(Scene *scene, struct Object *camera, ImBuf *ibuf, const char *name, struct ImageFormatData *imf)
{
	if (scene && scene->r.stamp & R_STAMP_ALL)
		BKE_imbuf_stamp_info(scene, camera, ibuf);

	return BKE_imbuf_write(ibuf, name, imf);
}


<<<<<<< HEAD
static void do_makepicstring(char *string, const char *base, const char *relbase, int frame, const char imtype,
                             const ImageFormatData *im_format, const short use_ext, const short use_frames, const char *view)
=======
static void image_path_makepicstring(
        char *string, const char *base, const char *relbase, int frame, const char imtype,
        const ImageFormatData *im_format, const short use_ext, const short use_frames)
>>>>>>> d036ad55
{
	if (string == NULL) return;
	BLI_strncpy(string, base, FILE_MAX - 10);   /* weak assumption */
	BLI_path_abs(string, relbase);

	if (use_frames)
		BLI_path_frame(string, frame, 4);

	BLI_path_view(string, view);

	if (use_ext)
		image_path_ensure_ext(string, imtype, im_format);
}

<<<<<<< HEAD
void BKE_makepicstring(char *string, const char *base, const char *relbase, int frame,
                       const ImageFormatData *im_format, const bool use_ext, const bool use_frames, const char *view)
{
	do_makepicstring(string, base, relbase, frame, im_format->imtype, im_format, use_ext, use_frames, view);
}

void BKE_makepicstring_from_type(char *string, const char *base, const char *relbase, int frame,
                                 const char imtype, const bool use_ext, const bool use_frames, const char *view)
{
	do_makepicstring(string, base, relbase, frame, imtype, NULL, use_ext, use_frames, view);
=======
void BKE_image_path_from_imformat(
        char *string, const char *base, const char *relbase, int frame,
        const ImageFormatData *im_format, const bool use_ext, const bool use_frames)
{
	image_path_makepicstring(string, base, relbase, frame, im_format->imtype, im_format, use_ext, use_frames);
}

void BKE_image_path_from_imtype(
        char *string, const char *base, const char *relbase, int frame,
        const char imtype, const bool use_ext, const bool use_frames)
{
	image_path_makepicstring(string, base, relbase, frame, imtype, NULL, use_ext, use_frames);
>>>>>>> d036ad55
}

/* used by sequencer too */
struct anim *openanim(const char *name, int flags, int streamindex, char colorspace[IMA_MAX_SPACE])
{
	struct anim *anim;
	struct ImBuf *ibuf;

	anim = IMB_open_anim(name, flags, streamindex, colorspace);
	if (anim == NULL) return NULL;

	ibuf = IMB_anim_absolute(anim, 0, IMB_TC_NONE, IMB_PROXY_NONE);
	if (ibuf == NULL) {
		if (BLI_exists(name))
			printf("not an anim: %s\n", name);
		else
			printf("anim file doesn't exist: %s\n", name);
		IMB_free_anim(anim);
		return NULL;
	}
	IMB_freeImBuf(ibuf);

	return(anim);
}

/* ************************* New Image API *************** */


/* Notes about Image storage
 * - packedfile
 *   -> written in .blend
 * - filename
 *   -> written in .blend
 * - movie
 *   -> comes from packedfile or filename
 * - renderresult
 *   -> comes from packedfile or filename
 * - listbase
 *   -> ibufs from exrhandle
 * - flipbook array
 *   -> ibufs come from movie, temporary renderresult or sequence
 * - ibuf
 *   -> comes from packedfile or filename or generated
 */


/* forces existence of 1 Image for renderout or nodes, returns Image */
/* name is only for default, when making new one */
Image *BKE_image_verify_viewer(int type, const char *name)
{
	Image *ima;

	for (ima = G.main->image.first; ima; ima = ima->id.next)
		if (ima->source == IMA_SRC_VIEWER)
			if (ima->type == type)
				break;

	if (ima == NULL)
		ima = image_alloc(G.main, name, IMA_SRC_VIEWER, type);

	/* happens on reload, imagewindow cannot be image user when hidden*/
	if (ima->id.us == 0)
		id_us_plus(&ima->id);

	return ima;
}

static void image_viewer_create_views(const RenderData *rd, Image *ima)
{
	SceneRenderView *srv;
	ImageView *iv;
	for (srv = rd->views.first; srv; srv = srv->next) {
		if (BKE_scene_render_view_active(rd, srv) == false)
			continue;
		iv = MEM_mallocN(sizeof(ImageView), "Viewer Image View");
		BLI_strncpy(iv->name, srv->name, sizeof(iv->name));
		BLI_addtail(&ima->views, iv);
	}
}

/* Reset the image cache and views when the Viewer Nodes views don't match the scene views */
void BKE_image_verify_viewer_views(const RenderData *rd, Image *ima, ImageUser *iuser)
{
	bool do_reset;

	BLI_lock_thread(LOCK_DRAW_IMAGE);

	if (BKE_scene_is_stereo3d(rd)) {
		ima->flag |= IMA_IS_STEREO;
		ima->flag |= IMA_IS_MULTIVIEW;
	}
	else {
		ima->flag &= ~IMA_IS_STEREO;
		ima->flag &= ~IMA_IS_MULTIVIEW;
		iuser->flag &= ~IMA_SHOW_STEREO;
	}

	/* see if all scene render views are in the image view list */
	do_reset = (BKE_scene_num_views_get(rd) != BLI_listbase_count(&ima->views));
	if (!do_reset) {
		SceneRenderView *srv;
		ImageView *iv;

		for (iv = ima->views.first; iv; iv = iv->next) {
			srv = BLI_findstring(&rd->views, iv->name, offsetof(SceneRenderView, name));
			if ((srv == NULL) || (BKE_scene_render_view_active(rd, srv) == false)) {
				do_reset = true;
				break;
			}
		}
	}

	if (do_reset) {
		image_free_cached_frames(ima);
		BKE_image_free_views(ima);

		/* add new views */
		image_viewer_create_views(rd, ima);
	}

	BLI_unlock_thread(LOCK_DRAW_IMAGE);
}

void BKE_image_assign_ibuf(Image *ima, ImBuf *ibuf)
{
	image_assign_ibuf(ima, ibuf, IMA_NO_INDEX, 0);
}

void BKE_image_walk_all_users(const Main *mainp, void *customdata,
                              void callback(Image *ima, ImageUser *iuser, void *customdata))
{
	wmWindowManager *wm;
	wmWindow *win;
	Tex *tex;

	/* texture users */
	for (tex = mainp->tex.first; tex; tex = tex->id.next) {
		if (tex->type == TEX_IMAGE && tex->ima) {
			callback(tex->ima, &tex->iuser, customdata);
		}
	}

	/* image window, compo node users */
	for (wm = mainp->wm.first; wm; wm = wm->id.next) { /* only 1 wm */
		for (win = wm->windows.first; win; win = win->next) {
			ScrArea *sa;
			for (sa = win->screen->areabase.first; sa; sa = sa->next) {
				if (sa->spacetype == SPACE_VIEW3D) {
					View3D *v3d = sa->spacedata.first;
					BGpic *bgpic;
					for (bgpic = v3d->bgpicbase.first; bgpic; bgpic = bgpic->next) {
						callback(bgpic->ima, &bgpic->iuser, customdata);
					}
				}
				else if (sa->spacetype == SPACE_IMAGE) {
					SpaceImage *sima = sa->spacedata.first;
					callback(sima->image, &sima->iuser, customdata);
				}
				else if (sa->spacetype == SPACE_NODE) {
					SpaceNode *snode = sa->spacedata.first;
					if (snode->nodetree && snode->nodetree->type == NTREE_COMPOSIT) {
						bNode *node;
						for (node = snode->nodetree->nodes.first; node; node = node->next) {
							if (node->id && node->type == CMP_NODE_IMAGE) {
								Image *ima = (Image *)node->id;
								ImageUser *iuser = node->storage;
								callback(ima, iuser, customdata);
							}
						}
					}
				}
			}
		}
	}
}

static void image_tag_frame_recalc(Image *ima, ImageUser *iuser, void *customdata)
{
	Image *changed_image = customdata;

	if (ima == changed_image && BKE_image_is_animated(ima)) {
		iuser->flag |= IMA_NEED_FRAME_RECALC;
	}
}

static void image_init_imageuser(Image *ima, ImageUser *iuser)
{
	RenderResult *rr = ima->rr;

	iuser->multi_index = 0;
	iuser->layer = iuser->pass = iuser->view = 0;
	iuser->passtype = SCE_PASS_COMBINED;

	if (rr) {
		RenderLayer *rl = rr->layers.first;

		if (rl) {
			RenderPass *rp = rl->passes.first;

			if (rp)
				iuser->passtype = rp->passtype;
		}

		BKE_image_multilayer_index(rr, iuser);
	}
}

void BKE_image_init_imageuser(Image *ima, ImageUser *iuser)
{
	return image_init_imageuser(ima, iuser);
}

void BKE_image_signal(Image *ima, ImageUser *iuser, int signal)
{
	if (ima == NULL)
		return;

	BLI_spin_lock(&image_spin);

	switch (signal) {
		case IMA_SIGNAL_FREE:
			BKE_image_free_buffers(ima);

			if (iuser) {
				iuser->ok = 1;
				if (iuser->scene) {
					image_update_views_format(iuser->scene, ima);
				}
			}
			break;
		case IMA_SIGNAL_SRC_CHANGE:
			if (ima->type == IMA_TYPE_UV_TEST)
				if (ima->source != IMA_SRC_GENERATED)
					ima->type = IMA_TYPE_IMAGE;

			if (ima->source == IMA_SRC_GENERATED) {
				if (ima->gen_x == 0 || ima->gen_y == 0) {
					ImBuf *ibuf = image_get_cached_ibuf_for_index_frame(ima, IMA_NO_INDEX, 0);
					if (ibuf) {
						ima->gen_x = ibuf->x;
						ima->gen_y = ibuf->y;
						IMB_freeImBuf(ibuf);
					}
				}

				/* Changing source type to generated will likely change file format
				 * used by generated image buffer. Saving different file format to
				 * the old name might confuse other applications.
				 *
				 * Here we ensure original image path wouldn't be used when saving
				 * generated image.
				 */
				ima->name[0] = '\0';
			}

#if 0
			/* force reload on first use, but not for multilayer, that makes nodes and buttons in ui drawing fail */
			if (ima->type != IMA_TYPE_MULTILAYER)
				BKE_image_free_buffers(ima);
#else
			/* image buffers for non-sequence multilayer will share buffers with RenderResult,
			 * however sequence multilayer will own buffers. Such logic makes switching from
			 * single multilayer file to sequence completely unstable
			 * since changes in nodes seems this workaround isn't needed anymore, all sockets
			 * are nicely detecting anyway, but freeing buffers always here makes multilayer
			 * sequences behave stable
			 */
			BKE_image_free_buffers(ima);
#endif

			ima->ok = 1;
			if (iuser)
				iuser->ok = 1;

			BKE_image_walk_all_users(G.main, ima, image_tag_frame_recalc);

			break;

		case IMA_SIGNAL_RELOAD:
			/* try to repack file */
			if (BKE_image_has_packedfile(ima)) {
				const size_t totfiles = image_num_files(ima);

				if (totfiles != BLI_listbase_count_ex(&ima->packedfiles, totfiles + 1)) {
					/* in case there are new available files to be loaded */
					image_free_packedfiles(ima);
					BKE_image_packfiles(NULL, ima, ID_BLEND_PATH(G.main, &ima->id));
				}
				else {
					ImagePackedFile *imapf;
					for (imapf = ima->packedfiles.first; imapf; imapf = imapf->next) {
						PackedFile *pf;
						pf = newPackedFile(NULL, imapf->filepath, ID_BLEND_PATH(G.main, &ima->id));
						if (pf) {
							freePackedFile(imapf->packedfile);
							imapf->packedfile = pf;
						}
						else {
							printf("ERROR: Image \"%s\" not available. Keeping packed image\n", imapf->filepath);
						}
					}
				}

				if (BKE_image_has_packedfile(ima))
					BKE_image_free_buffers(ima);
			}
			else
				BKE_image_free_buffers(ima);

			if (iuser) {
				iuser->ok = 1;
				if (iuser->scene) {
					image_update_views_format(iuser->scene, ima);
				}
			}

			break;
		case IMA_SIGNAL_USER_NEW_IMAGE:
			if (iuser) {
				iuser->ok = 1;
				if (ima->source == IMA_SRC_FILE || ima->source == IMA_SRC_SEQUENCE) {
					if (ima->type == IMA_TYPE_MULTILAYER) {
						image_init_imageuser(ima, iuser);
					}
				}
			}
			break;
		case IMA_SIGNAL_COLORMANAGE:
			BKE_image_free_buffers(ima);

			ima->ok = 1;

			if (iuser)
				iuser->ok = 1;

			break;
	}

	BLI_spin_unlock(&image_spin);

	/* don't use notifiers because they are not 100% sure to succeeded
	 * this also makes sure all scenes are accounted for. */
	{
		Scene *scene;
		for (scene = G.main->scene.first; scene; scene = scene->id.next) {
			if (scene->nodetree) {
				nodeUpdateID(scene->nodetree, &ima->id);
			}
		}
	}
}

/* if layer or pass changes, we need an index for the imbufs list */
/* note it is called for rendered results, but it doesnt use the index! */
/* and because rendered results use fake layer/passes, don't correct for wrong indices here */
RenderPass *BKE_image_multilayer_index(RenderResult *rr, ImageUser *iuser)
{
	RenderLayer *rl;
	RenderPass *rpass = NULL;

	if (rr == NULL)
		return NULL;

	if (iuser) {
		short index = 0, rv_index, rl_index = 0, rp_index;
		bool is_stereo = (iuser->flag & IMA_SHOW_STEREO) && RE_RenderResult_is_stereo(rr);

		rv_index = is_stereo ? iuser->multiview_eye : iuser->view;

		for (rl = rr->layers.first; rl; rl = rl->next, rl_index++) {
			rp_index = 0;

			for (rpass = rl->passes.first; rpass; rpass = rpass->next, index++, rp_index++) {
				if (iuser->layer == rl_index &&
				    iuser->passtype == rpass->passtype &&
				    rv_index == rpass->view_id)
				{
					break;
				}
			}
			if (rpass)
				break;
		}

		if (rpass) {
			iuser->multi_index = index;
			iuser->pass = rp_index;
		}
		else {
			iuser->multi_index = 0;
			iuser->pass = 0;
		}
	}
	if (rpass == NULL) {
		rl = rr->layers.first;
		if (rl)
			rpass = rl->passes.first;
	}

	return rpass;
}

void BKE_image_multiview_index(Image *ima, ImageUser *iuser)
{
	if (iuser) {
		bool is_stereo = (ima->flag & IMA_IS_STEREO) && (iuser->flag & IMA_SHOW_STEREO);
		if (is_stereo) {
			iuser->multi_index = iuser->multiview_eye;
		}
		else {
			if ((iuser->view < 0) || (iuser->view >= BLI_listbase_count_ex(&ima->views, iuser->view + 1))) {
				iuser->multi_index = iuser->view = 0;
			}
			else {
				iuser->multi_index = iuser->view;
			}
		}
	}
}

/* if layer or pass changes, we need an index for the imbufs list */
/* note it is called for rendered results, but it doesnt use the index! */
/* and because rendered results use fake layer/passes, don't correct for wrong indices here */
bool BKE_image_is_multilayer(Image *ima)
{
	if (ELEM(ima->source, IMA_SRC_FILE, IMA_SRC_SEQUENCE)) {
		if (ima->type == IMA_TYPE_MULTILAYER) {
			return true;
		}
	}
	else if (ima->source == IMA_SRC_VIEWER) {
		if (ima->type == IMA_TYPE_R_RESULT) {
			return true;
		}
	}
	return false;
}

static void image_init_multilayer_multiview_flag(Image *ima, RenderResult *rr)
{
	if (rr) {
		if (RE_RenderResult_is_stereo(rr)) {
			ima->flag |= IMA_IS_STEREO;
			ima->flag |= IMA_IS_MULTIVIEW;
		}
		else {
			ima->flag &= ~IMA_IS_STEREO;
			if (BLI_listbase_count_ex(&rr->views, 2) > 1)
				ima->flag |= IMA_IS_MULTIVIEW;
			else
				ima->flag &= IMA_IS_MULTIVIEW;
		}
	}
	else {
		ima->flag &= ~IMA_IS_STEREO;
		ima->flag &= ~IMA_IS_MULTIVIEW;
	}
}

RenderResult *BKE_image_acquire_renderresult(Scene *scene, Image *ima)
{
	RenderResult *rr = NULL;
	if (ima->rr) {
		rr = ima->rr;
	}
	else if (ima->type == IMA_TYPE_R_RESULT) {
		if (ima->render_slot == ima->last_render_slot)
			rr = RE_AcquireResultRead(RE_GetRender(scene->id.name));
		else
			rr = ima->renders[ima->render_slot];

		/* set proper multiview flag */
		image_init_multilayer_multiview_flag(ima, rr);
	}

	return rr;
}

void BKE_image_release_renderresult(Scene *scene, Image *ima)
{
	if (ima->rr) {
		/* pass */
	}
	else if (ima->type == IMA_TYPE_R_RESULT) {
		if (ima->render_slot == ima->last_render_slot)
			RE_ReleaseResult(RE_GetRender(scene->id.name));
	}
}

bool BKE_image_is_openexr(struct Image *ima)
{
#ifdef WITH_OPENEXR
	if (ELEM(ima->source, IMA_SRC_FILE, IMA_SRC_SEQUENCE)) {
		return BLI_testextensie(ima->name, ".exr");
	}
#else
	UNUSED_VARS(ima);
#endif
	return false;
}

void BKE_image_backup_render(Scene *scene, Image *ima)
{
	/* called right before rendering, ima->renders contains render
	 * result pointers for everything but the current render */
	Render *re = RE_GetRender(scene->id.name);
	int slot = ima->render_slot, last = ima->last_render_slot;

	if (slot != last) {
		if (ima->renders[slot]) {
			RE_FreeRenderResult(ima->renders[slot]);
			ima->renders[slot] = NULL;
		}

		ima->renders[last] = NULL;
		RE_SwapResult(re, &ima->renders[last]);
	}

	ima->last_render_slot = slot;
}

/**************************** multiview save openexr *********************************/
#ifdef WITH_OPENEXR
static const char *image_get_view_cb(void *base, const size_t view_id)
{
	Image *ima = base;
	ImageView *iv = BLI_findlink(&ima->views, view_id);
	return iv ? iv->name : "";
}
#endif  /* WITH_OPENEXR */

#ifdef WITH_OPENEXR
static ImBuf *image_get_buffer_cb(void *base, const size_t view_id)
{
	Image *ima = base;
	ImageUser iuser = {0};

	iuser.view = view_id;
	iuser.ok = 1;

	BKE_image_multiview_index(ima, &iuser);

	return image_acquire_ibuf(ima, &iuser, NULL);
}
#endif  /* WITH_OPENEXR */

bool BKE_image_save_openexr_multiview(Image *ima, ImBuf *ibuf, const char *filepath, const int flags)
{
#ifdef WITH_OPENEXR
	char name[FILE_MAX];
	bool ok;

	BLI_strncpy(name, filepath, sizeof(name));
	BLI_path_abs(name, G.main->name);

	ibuf->userdata = ima;
	ok = IMB_exr_multiview_save(ibuf, name, flags, BLI_listbase_count(&ima->views), image_get_view_cb, image_get_buffer_cb);
	ibuf->userdata = NULL;

	return ok;
#else
	UNUSED_VARS(ima, ibuf, filepath, flags);
	return false;
#endif
}

/**************************** multiview load openexr *********************************/

#ifdef WITH_OPENEXR
static void image_add_view_cb(void *base, const char *str)
{
	Image *ima = base;
	ImageView *iv;

	iv = MEM_mallocN(sizeof(ImageView), "Viewer Image View");
	BLI_strncpy(iv->name, str, sizeof(iv->name));

	/* For stereo drawing we need to ensure:
	 * STEREO_LEFT_NAME  == STEREO_LEFT_ID and
	 * STEREO_RIGHT_NAME == STEREO_RIGHT_ID */

	if (STREQ(str, STEREO_LEFT_NAME)) {
		BLI_addhead(&ima->views, iv);
	}
	else if (STREQ(str, STEREO_RIGHT_NAME)) {
		ImageView *left_iv = BLI_findstring(&ima->views, STEREO_LEFT_NAME, offsetof(ImageView, name));

		if (left_iv == NULL) {
			BLI_addhead(&ima->views, iv);
		}
		else {
			BLI_insertlinkafter(&ima->views, left_iv, iv);
		}
	}
	else {
		BLI_addtail(&ima->views, iv);
	}
}

static void image_add_buffer_cb(void *base, const char *str, ImBuf *ibuf, const int frame)
{
	Image *ima = base;
	size_t id;
	bool predivide = (ima->alpha_mode == IMA_ALPHA_PREMUL);
	const char *colorspace = ima->colorspace_settings.name;
	const char *to_colorspace = IMB_colormanagement_role_colorspace_name_get(COLOR_ROLE_SCENE_LINEAR);
	
	if (ibuf == NULL)
		return;
	
	id = BLI_findstringindex(&ima->views, str, offsetof(ImageView, name));
	
	if (id == -1)
		return;

	if (ibuf->channels >= 3)
		IMB_colormanagement_transform(ibuf->rect_float, ibuf->x, ibuf->y, ibuf->channels,
		                              colorspace, to_colorspace, predivide);

	image_assign_ibuf(ima, ibuf, id, frame);
	IMB_freeImBuf(ibuf);
}
#endif  /* WITH_OPENEXR */

#ifdef WITH_OPENEXR
static void image_update_multiview_flags(Image *ima)
{
	if (BLI_listbase_count_ex(&ima->views, 2) > 1) {
		ima->flag |= IMA_IS_MULTIVIEW;

		if (BLI_findstring(&ima->views, STEREO_LEFT_NAME, offsetof(ImageView, name)) &&
		    BLI_findstring(&ima->views, STEREO_RIGHT_NAME, offsetof(ImageView, name)))
		{
			ima->flag |= IMA_IS_STEREO;
		}
		else {
			ima->flag &= ~IMA_IS_STEREO;
		}
	}
	else {
		ima->flag &= ~IMA_IS_STEREO;
		ima->flag &= ~IMA_IS_MULTIVIEW;
	}
}
#endif  /* WITH_OPENEXR */

/* after imbuf load, openexr type can return with a exrhandle open */
/* in that case we have to build a render-result */
#ifdef WITH_OPENEXR
static void image_create_multiview(Image *ima, ImBuf *ibuf, const int frame)
{
	image_free_views(ima);

	IMB_exr_multiview_convert(ibuf->userdata, ima, image_add_view_cb, image_add_buffer_cb, frame);

	image_update_multiview_flags(ima);

	IMB_exr_close(ibuf->userdata);
}
#endif  /* WITH_OPENEXR */

/* after imbuf load, openexr type can return with a exrhandle open */
/* in that case we have to build a render-result */
#ifdef WITH_OPENEXR
static void image_create_multilayer(Image *ima, ImBuf *ibuf, int framenr)
{
	const char *colorspace = ima->colorspace_settings.name;
	bool predivide = (ima->alpha_mode == IMA_ALPHA_PREMUL);

	ima->rr = RE_MultilayerConvert(ibuf->userdata, colorspace, predivide, ibuf->x, ibuf->y);

	IMB_exr_close(ibuf->userdata);

	ibuf->userdata = NULL;
	if (ima->rr)
		ima->rr->framenr = framenr;

	/* set proper multiview flag */
	image_init_multilayer_multiview_flag(ima, ima->rr);
}
#endif  /* WITH_OPENEXR */

/* common stuff to do with images after loading */
static void image_initialize_after_load(Image *ima, ImBuf *ibuf)
{
	/* preview is NULL when it has never been used as an icon before */
	if (G.background == 0 && ima->preview == NULL)
		BKE_icon_changed(BKE_icon_getid(&ima->id));

	/* fields */
	if (ima->flag & IMA_FIELDS) {
		if (ima->flag & IMA_STD_FIELD) de_interlace_st(ibuf);
		else de_interlace_ng(ibuf);
	}
	/* timer */
	BKE_image_tag_time(ima);

	ima->ok = IMA_OK_LOADED;
}

static int imbuf_alpha_flags_for_image(Image *ima)
{
	int flag = 0;

	if (ima->flag & IMA_IGNORE_ALPHA)
		flag |= IB_ignore_alpha;
	else if (ima->alpha_mode == IMA_ALPHA_PREMUL)
		flag |= IB_alphamode_premul;

	return flag;
}

/* the number of files will vary according to the stereo format */
static size_t image_num_files(Image *ima)
{
	const bool is_multiview = (ima->flag & IMA_IS_MULTIVIEW) != 0;

	if (!is_multiview) {
		return 1;
	}
	else if (ima->views_format == R_IMF_VIEWS_STEREO_3D) {
		return 1;
	}
	/* R_IMF_VIEWS_INDIVIDUAL */
	else {
		return BLI_listbase_count(&ima->views);
	}
}

static ImBuf *image_load_sequence_file(Image *ima, ImageUser *iuser, int frame)
{
	struct ImBuf **ibuf_arr;
	struct ImBuf *r_ibuf;
	char **filepath_arr;
	bool assign = false;
	int flag;
	const bool is_multiview = (ima->flag & IMA_IS_MULTIVIEW) != 0;
	const size_t totfiles = image_num_files(ima);
	const size_t totviews = is_multiview ? BLI_listbase_count(&ima->views) : 1;
	size_t i;

	ibuf_arr = MEM_mallocN(sizeof(ImBuf *) * totviews, "Image Views sequence Imbufs");
	filepath_arr = MEM_mallocN(sizeof(char *) * totviews, "Image sequence filepaths");
	for (i = 0; i < totfiles; i++)
		filepath_arr[i] = MEM_mallocN(sizeof(char) * FILE_MAX, "Image sequence filepath");

	/* XXX temp stuff? */
	if (ima->lastframe != frame)
		ima->tpageflag |= IMA_TPAGE_REFRESH;

	ima->lastframe = frame;

	flag = IB_rect | IB_multilayer;
	flag |= imbuf_alpha_flags_for_image(ima);

	for (i = 0; i < totfiles; i++) {
		ImageUser iuser_t;

		if (iuser)
			iuser_t = *iuser;
		else
			iuser_t.framenr = ima->lastframe;

		iuser_t.view = i;

		/* get the correct filepath */
		BKE_image_user_file_path(&iuser_t, ima, filepath_arr[i]);

		/* read ibuf */
		ibuf_arr[i] = IMB_loadiffname(filepath_arr[i], flag, ima->colorspace_settings.name);

#if 0
		if (ibuf_arr[i]) {
			printf(AT " loaded %s\n", filepath_arr[i]);
		}
		else {
			printf(AT " missed %s\n", filepath_arr[i]);
		}
#endif
	}

	for (i = 0; i < totfiles; i++) {
		if (ibuf_arr[i]) {
#ifdef WITH_OPENEXR
			if (ibuf_arr[i]->ftype == OPENEXR && ibuf_arr[i]->userdata) {
				/* handle singlelayer multiview case assign ibuf based on available views */
				if (IMB_exr_has_singlelayer_multiview(ibuf_arr[i]->userdata)) {
					image_create_multiview(ima, ibuf_arr[i], frame);
					IMB_freeImBuf(ibuf_arr[i]);
					ibuf_arr[i] = NULL;
				}
				else if (IMB_exr_has_multilayer(ibuf_arr[i]->userdata)) {
					/* handle multilayer case, don't assign ibuf. will be handled in BKE_image_acquire_ibuf */
					image_create_multilayer(ima, ibuf_arr[i], frame);
					ima->type = IMA_TYPE_MULTILAYER;
					IMB_freeImBuf(ibuf_arr[i]);
					ibuf_arr[i] = NULL;
				}
			}
			else {
				image_initialize_after_load(ima, ibuf_arr[i]);
				assign = true;
			}
#else
			image_initialize_after_load(ima, ibuf_arr[i]);
			assign = true;
#endif
		}
		else
			ima->ok = 0;
	}

	if ((ima->flag & IMA_IS_STEREO) && ima->views_format == R_IMF_VIEWS_STEREO_3D)
		IMB_ImBufFromStereo(ima->stereo3d_format, &ibuf_arr[0], &ibuf_arr[1]);

	if (assign) {
		for (i = 0; i < totviews; i++)
			image_assign_ibuf(ima, ibuf_arr[i], i, frame);
	}

	/* return the original requested ImBuf */
	r_ibuf = ibuf_arr[is_multiview ? (iuser ? iuser->multi_index : 0) : 0];

	/* "remove" the others (decrease their refcount) */
	for (i = 0; i < totviews; i++) {
		if (ibuf_arr[i] != r_ibuf) {
			IMB_freeImBuf(ibuf_arr[i]);
		}
	}

	if (iuser)
		iuser->ok = ima->ok;

	/* cleanup */
	MEM_freeN(ibuf_arr);
	for (i = 0; i < totfiles; i++) {
		MEM_freeN(filepath_arr[i]);
	}
	MEM_freeN(filepath_arr);

	return r_ibuf;
}

static ImBuf *image_load_sequence_multilayer(Image *ima, ImageUser *iuser, int frame)
{
	struct ImBuf *ibuf = NULL;

	/* either we load from RenderResult, or we have to load a new one */

	/* check for new RenderResult */
	if (ima->rr == NULL || frame != ima->rr->framenr) {
		if (ima->rr) {
			/* Cached image buffers shares pointers with render result,
			 * need to ensure there's no image buffers are hanging around
			 * with dead links after freeing the render result.
			 */
			image_free_cached_frames(ima);
			RE_FreeRenderResult(ima->rr);
			ima->rr = NULL;
		}

		ibuf = image_load_sequence_file(ima, iuser, frame);

		if (ibuf) { /* actually an error */
			ima->type = IMA_TYPE_IMAGE;
			printf("error, multi is normal image\n");
		}
	}
	if (ima->rr) {
		RenderPass *rpass = BKE_image_multilayer_index(ima->rr, iuser);

		if (rpass) {
			// printf("load from pass %s\n", rpass->name);
			/* since we free  render results, we copy the rect */
			ibuf = IMB_allocImBuf(ima->rr->rectx, ima->rr->recty, 32, 0);
			ibuf->rect_float = MEM_dupallocN(rpass->rect);
			ibuf->flags |= IB_rectfloat;
			ibuf->mall = IB_rectfloat;
			ibuf->channels = rpass->channels;

			image_initialize_after_load(ima, ibuf);
			image_assign_ibuf(ima, ibuf, iuser ? iuser->multi_index : 0, frame);

		}
		// else printf("pass not found\n");
	}
	else
		ima->ok = 0;

	if (iuser)
		iuser->ok = ima->ok;

	return ibuf;
}


static ImBuf *image_load_movie_file(Image *ima, ImageUser *iuser, int frame)
{
	struct ImBuf **ibuf_arr;
	struct ImBuf *r_ibuf;
	const bool is_multiview = (ima->flag & IMA_IS_MULTIVIEW) != 0;
	const size_t totfiles = image_num_files(ima);
	const size_t totviews = is_multiview ? BLI_listbase_count(&ima->views) : 1;
	size_t i;
	ImageAnim *ia;

	ibuf_arr = MEM_mallocN(sizeof(ImBuf *) * totviews, "Image Views (movie) Imbufs");

	if ((BKE_image_has_anim(ima) == false) ||
	    totfiles != BLI_listbase_count_ex(&ima->anims, totfiles + 1))
	{
		image_free_anims(ima);

		for (i = 0; i < totfiles; i++) {
			char str[FILE_MAX];
			ImageUser iuser_t;

			/* allocate the ImageAnim */
			ia = MEM_mallocN(sizeof(ImageAnim), "Image Anim");
			BLI_addtail(&ima->anims, ia);

			if (iuser)
				iuser_t = *iuser;
			else
				iuser_t.framenr = ima->lastframe;

			iuser_t.view = i;

			BKE_image_user_file_path(&iuser_t, ima, str);

			/* FIXME: make several stream accessible in image editor, too*/
			ia->anim = openanim(str, IB_rect, 0, ima->colorspace_settings.name);

			/* let's initialize this user */
			if (ia->anim && iuser && iuser->frames == 0)
				iuser->frames = IMB_anim_get_duration(ia->anim,
			                                          IMB_TC_RECORD_RUN);
		}
	}

	if (BKE_image_has_anim(ima)) {
		for (i = 0, ia = ima->anims.first; ia; ia = ia->next, i++) {
			int dur = IMB_anim_get_duration(ia->anim,
			                                IMB_TC_RECORD_RUN);
			int fra = frame - 1;

			if (fra < 0) fra = 0;
			if (fra > (dur - 1)) fra = dur - 1;
			ibuf_arr[i] = IMB_makeSingleUser(
			                             IMB_anim_absolute(ia->anim, fra,
			                             IMB_TC_RECORD_RUN,
			                             IMB_PROXY_NONE));
			if (ibuf_arr[i])
				image_initialize_after_load(ima, ibuf_arr[i]);
		}

		if ((ima->flag & IMA_IS_STEREO) && ima->views_format == R_IMF_VIEWS_STEREO_3D)
			IMB_ImBufFromStereo(ima->stereo3d_format, &ibuf_arr[0], &ibuf_arr[1]);

		for (i = 0; i < totviews; i++) {
			if (ibuf_arr[i]) {
				image_assign_ibuf(ima, ibuf_arr[i], i, frame);
			}
			else
				ima->ok = 0;
		}
	}
	else
		ima->ok = 0;

	/* return the original requested ImBuf */
	r_ibuf = ibuf_arr[is_multiview ? (iuser ? iuser->multi_index : 0) : 0];

	/* "remove" the others (decrease their refcount) */
	for (i = 0; i < totviews; i++) {
		if (ibuf_arr[i] != r_ibuf) {
			IMB_freeImBuf(ibuf_arr[i]);
		}
	}

	if (iuser)
		iuser->ok = ima->ok;

	/* cleanup */
	MEM_freeN(ibuf_arr);

	return r_ibuf;
}

/* warning, 'iuser' can be NULL */
static ImBuf *image_load_image_file(Image *ima, ImageUser *iuser, int cfra)
{
	struct ImBuf **ibuf_arr;
	struct ImBuf *r_ibuf;
	char **filepath_arr;
	bool assign = false;
	int flag;
	const bool is_multiview = (ima->flag & IMA_IS_MULTIVIEW) != 0;
	const size_t totfiles = image_num_files(ima);
	const size_t totviews = is_multiview ? BLI_listbase_count(&ima->views) : 1;
	const bool has_packed = BKE_image_has_packedfile(ima);
	size_t i;

	/* always ensure clean ima */
	BKE_image_free_buffers(ima);

	ibuf_arr = MEM_mallocN(sizeof(ImBuf *) * totviews, "Image Views Imbufs");
	filepath_arr = MEM_mallocN(sizeof(char *) * totviews, "Image filepaths");
	for (i = 0; i < totfiles; i++)
		filepath_arr[i] = MEM_mallocN(sizeof(char) * FILE_MAX, "Image filepath");

	/* is there a PackedFile with this image ? */
	if (has_packed) {
		ImagePackedFile *imapf;

		flag = IB_rect | IB_multilayer;
		flag |= imbuf_alpha_flags_for_image(ima);

		/* XXX what to do */
		BLI_assert(totfiles == BLI_listbase_count_ex(&ima->packedfiles, totfiles + 1));

		for (i = 0, imapf = ima->packedfiles.first; imapf; imapf = imapf->next, i++) {
			ibuf_arr[i] = IMB_ibImageFromMemory(
			        (unsigned char *)imapf->packedfile->data, imapf->packedfile->size, flag,
			        ima->colorspace_settings.name, "<packed data>");
		}
	}
	else {
		flag = IB_rect | IB_multilayer | IB_metadata;
		flag |= imbuf_alpha_flags_for_image(ima);

		/* get the correct filepath */
		BKE_image_user_frame_calc(iuser, cfra, 0);

		for (i = 0; i < totfiles; i++) {
			ImageUser iuser_t;

			if (iuser)
				iuser_t = *iuser;
			else
				iuser_t.framenr = ima->lastframe;

			iuser_t.view = i;

			BKE_image_user_file_path(&iuser_t, ima, filepath_arr[i]);

			/* read ibuf */
			ibuf_arr[i] = IMB_loadiffname(filepath_arr[i], flag, ima->colorspace_settings.name);
		}
	}

	for (i = 0; i < totfiles; i++) {
		if (ibuf_arr[i]) {
#ifdef WITH_OPENEXR
			if (ibuf_arr[i]->ftype == OPENEXR && ibuf_arr[i]->userdata) {
				/* handle singlelayer multiview case assign ibuf based on available views */
				if (IMB_exr_has_singlelayer_multiview(ibuf_arr[i]->userdata)) {
					image_create_multiview(ima, ibuf_arr[i], cfra);
					IMB_freeImBuf(ibuf_arr[i]);
					ibuf_arr[i] = NULL;
				}
				else if (IMB_exr_has_multilayer(ibuf_arr[i]->userdata)) {
					/* handle multilayer case, don't assign ibuf. will be handled in BKE_image_acquire_ibuf */
					image_create_multilayer(ima, ibuf_arr[i], cfra);
					ima->type = IMA_TYPE_MULTILAYER;
					IMB_freeImBuf(ibuf_arr[i]);
					ibuf_arr[i] = NULL;
				}
			}
			else {
				image_initialize_after_load(ima, ibuf_arr[i]);
				assign = true;

				/* check if the image is a font image... */
				detectBitmapFont(ibuf_arr[i]);

				/* make packed file for autopack */
				if ((has_packed == false) && (G.fileflags & G_AUTOPACK)) {
					ImagePackedFile *imapf;
					imapf = MEM_mallocN(sizeof(ImagePackedFile), "Image Packefile");
					BLI_strncpy(imapf->filepath, filepath_arr[i], sizeof(imapf->filepath));
					imapf->packedfile = newPackedFile(NULL, filepath_arr[i], ID_BLEND_PATH(G.main, &ima->id));
					BLI_addtail(&ima->packedfiles, imapf);
				}
			}
#else
			image_initialize_after_load(ima, ibuf_arr[i]);
			assign = true;
#endif
		}
		else
			ima->ok = 0;
	}

	if ((ima->flag & IMA_IS_STEREO) && ima->views_format == R_IMF_VIEWS_STEREO_3D)
		IMB_ImBufFromStereo(ima->stereo3d_format, &ibuf_arr[0], &ibuf_arr[1]);

	if (assign) {
		if (!is_multiview)
			image_assign_ibuf(ima, ibuf_arr[0], IMA_NO_INDEX, 0);
		else
			for (i = 0; i < totviews; i++)
				image_assign_ibuf(ima, ibuf_arr[i], i, 0);
	}

	/* return the original requested ImBuf */
	r_ibuf = ibuf_arr[is_multiview ? (iuser ? iuser->multi_index : 0) : 0];

	/* "remove" the others (decrease their refcount) */
	for (i = 0; i < totviews; i++) {
		if (ibuf_arr[i] != r_ibuf) {
			IMB_freeImBuf(ibuf_arr[i]);
		}
	}

	if (iuser)
		iuser->ok = ima->ok;

	/* cleanup */
	MEM_freeN(ibuf_arr);
	for (i = 0; i < totfiles; i++)
		MEM_freeN(filepath_arr[i]);
	MEM_freeN(filepath_arr);

	return r_ibuf;
}

static ImBuf *image_get_ibuf_multilayer(Image *ima, ImageUser *iuser)
{
	ImBuf *ibuf = NULL;

	if (ima->rr == NULL) {
		ibuf = image_load_image_file(ima, iuser, 0);
		if (ibuf) { /* actually an error */
			ima->type = IMA_TYPE_IMAGE;
			return ibuf;
		}
	}
	if (ima->rr) {
		RenderPass *rpass = BKE_image_multilayer_index(ima->rr, iuser);

		if (rpass) {
			ibuf = IMB_allocImBuf(ima->rr->rectx, ima->rr->recty, 32, 0);

			image_initialize_after_load(ima, ibuf);

			ibuf->rect_float = rpass->rect;
			ibuf->flags |= IB_rectfloat;
			ibuf->channels = rpass->channels;

			image_assign_ibuf(ima, ibuf, iuser ? iuser->multi_index : IMA_NO_INDEX, 0);
		}
	}

	if (ibuf == NULL)
		ima->ok = 0;
	if (iuser)
		iuser->ok = ima->ok;

	return ibuf;
}


/* showing RGBA result itself (from compo/sequence) or
 * like exr, using layers etc */
/* always returns a single ibuf, also during render progress */
static ImBuf *image_get_render_result(Image *ima, ImageUser *iuser, void **lock_r)
{
	Render *re;
	RenderResult rres;
	float *rectf, *rectz;
	unsigned int *rect;
	float dither;
	int channels, layer, passtype;
	ImBuf *ibuf;
	int from_render = (ima->render_slot == ima->last_render_slot);
	int actview;
	bool byte_buffer_in_display_space = false;

	if (!(iuser && iuser->scene))
		return NULL;

	/* if we the caller is not going to release the lock, don't give the image */
	if (!lock_r)
		return NULL;

	re = RE_GetRender(iuser->scene->id.name);

	channels = 4;
	layer = iuser->layer;
	passtype = iuser->passtype;
	actview = iuser->view;

	if ((ima->flag & IMA_IS_STEREO) && (iuser->flag & IMA_SHOW_STEREO))
		actview = iuser->multiview_eye;

	if (from_render) {
		RE_AcquireResultImage(re, &rres, actview);
	}
	else if (ima->renders[ima->render_slot]) {
		rres = *(ima->renders[ima->render_slot]);
		rres.have_combined = RE_RenderViewGetRectf(&rres, actview) != NULL;
	}
	else
		memset(&rres, 0, sizeof(RenderResult));

	if (!(rres.rectx > 0 && rres.recty > 0)) {
		if (from_render)
			RE_ReleaseResultImage(re);
		return NULL;
	}

	/* release is done in BKE_image_release_ibuf using lock_r */
	if (from_render) {
		BLI_lock_thread(LOCK_VIEWER);
		*lock_r = re;
	}

	/* this gives active layer, composite or sequence result */
	rect = (unsigned int *)rres.rect32;
	rectf = rres.rectf;
	rectz = rres.rectz;
	dither = iuser->scene->r.dither_intensity;

	/* combined layer gets added as first layer */
	if (rres.have_combined && layer == 0) {
		/* pass */
	}
	else if (rect && layer == 0) {
		/* rect32 is set when there's a Sequence pass, this pass seems
		 * to have layer=0 (this is from image_buttons.c)
		 * in this case we ignore float buffer, because it could have
		 * hung from previous pass which was float
		 */
		rectf = NULL;
	}
	else if (rres.layers.first) {
		RenderLayer *rl = BLI_findlink(&rres.layers, layer - (rres.have_combined ? 1 : 0));
		if (rl) {
			RenderPass *rpass;

			for (rpass = rl->passes.first; rpass; rpass = rpass->next) {
				if (passtype == rpass->passtype &&
				    actview == rpass->view_id)
				{
					break;
				}
			}

			if (rpass) {
				channels = rpass->channels;
				rectf = rpass->rect;
				dither = 0.0f; /* don't dither passes */
			}

			for (rpass = rl->passes.first; rpass; rpass = rpass->next)
				if (rpass->passtype == SCE_PASS_Z)
					rectz = rpass->rect;
		}
	}

	ibuf = image_get_cached_ibuf_for_index_frame(ima, IMA_NO_INDEX, 0);

	/* make ibuf if needed, and initialize it */
	if (ibuf == NULL) {
		ibuf = IMB_allocImBuf(rres.rectx, rres.recty, 32, 0);
		image_assign_ibuf(ima, ibuf, IMA_NO_INDEX, 0);
	}

	/* Set color space settings for a byte buffer.
	 *
	 * This is mainly to make it so color management treats byte buffer
	 * from render result with Save Buffers enabled as final display buffer
	 * and doesnt' apply any color management on it.
	 *
	 * For other cases we need to be sure it stays to default byte buffer space.
	 */
	if (ibuf->rect != rect) {
		if (byte_buffer_in_display_space) {
			const char *colorspace =
				IMB_colormanagement_get_display_colorspace_name(&iuser->scene->view_settings,
			                                                    &iuser->scene->display_settings);
			IMB_colormanagement_assign_rect_colorspace(ibuf, colorspace);
		}
		else {
			const char *colorspace = IMB_colormanagement_role_colorspace_name_get(COLOR_ROLE_DEFAULT_BYTE);
			IMB_colormanagement_assign_rect_colorspace(ibuf, colorspace);
		}
	}

	/* invalidate color managed buffers if render result changed */
	BLI_lock_thread(LOCK_COLORMANAGE);
	if (ibuf->x != rres.rectx || ibuf->y != rres.recty || ibuf->rect_float != rectf) {
		ibuf->userflags |= IB_DISPLAY_BUFFER_INVALID;
	}

	ibuf->x = rres.rectx;
	ibuf->y = rres.recty;

	if (rect) {
		imb_freerectImBuf(ibuf);
		ibuf->rect = rect;
	}
	else {
		/* byte buffer of render result has been freed, make sure image buffers
		 * does not reference to this buffer anymore
		 * need check for whether byte buffer was allocated and owned by image itself
		 * or if it's reusing buffer from render result
		 */
		if ((ibuf->mall & IB_rect) == 0)
			ibuf->rect = NULL;
	}

	if (rectf) {
		ibuf->rect_float = rectf;
		ibuf->flags |= IB_rectfloat;
		ibuf->channels = channels;
	}
	else {
		ibuf->rect_float = NULL;
		ibuf->flags &= ~IB_rectfloat;
	}

	if (rectz) {
		ibuf->zbuf_float = rectz;
		ibuf->flags |= IB_zbuffloat;
	}
	else {
		ibuf->zbuf_float = NULL;
		ibuf->flags &= ~IB_zbuffloat;
	}

	BLI_unlock_thread(LOCK_COLORMANAGE);

	ibuf->dither = dither;

	ima->ok = IMA_OK_LOADED;

	return ibuf;
}

static size_t image_get_multiview_index(Image *ima, ImageUser *iuser)
{
	const bool is_multilayer = BKE_image_is_multilayer(ima);
	const bool is_backdrop = (ima->source == IMA_SRC_VIEWER) && (ima->type ==  IMA_TYPE_COMPOSITE) && (iuser == NULL);

	if (is_multilayer) {
		return iuser ? iuser->multi_index : IMA_NO_INDEX;
	}
	else if (is_backdrop) {
		if ((ima->flag & IMA_IS_STEREO)) {
			/* backdrop hackaround (since there is no iuser */
			return ima->eye;
		}
	}
	else if ((ima->flag & IMA_IS_MULTIVIEW)) {
		return iuser ? iuser->multi_index : 0;
	}

	return IMA_NO_INDEX;
}

static void image_get_frame_and_index(Image *ima, ImageUser *iuser, int *r_frame, int *r_index)
{
	int frame = 0, index = 0;
	index = image_get_multiview_index(ima, iuser);

	/* see if we already have an appropriate ibuf, with image source and type */
	if (ima->source == IMA_SRC_MOVIE) {
		frame = iuser ? iuser->framenr : ima->lastframe;
	}
	else if (ima->source == IMA_SRC_SEQUENCE) {
		if (ima->type == IMA_TYPE_IMAGE) {
			frame = iuser ? iuser->framenr : ima->lastframe;
		}
		else if (ima->type == IMA_TYPE_MULTILAYER) {
			frame = iuser ? iuser->framenr : ima->lastframe;
		}
	}

	*r_frame = frame;
	*r_index = index;
}

/* Get the ibuf from an image cache for a given image user.
 *
 * Returns referenced image buffer if it exists, callee is to
 * call IMB_freeImBuf to de-reference the image buffer after
 * it's done handling it.
 */
static ImBuf *image_get_cached_ibuf(Image *ima, ImageUser *iuser, int *r_frame, int *r_index)
{
	ImBuf *ibuf = NULL;
	int frame = 0, index = 0;

	index = image_get_multiview_index(ima, iuser);

	/* see if we already have an appropriate ibuf, with image source and type */
	if (ima->source == IMA_SRC_MOVIE) {
		frame = iuser ? iuser->framenr : ima->lastframe;
		ibuf = image_get_cached_ibuf_for_index_frame(ima, index, frame);
		/* XXX temp stuff? */
		if (ima->lastframe != frame)
			ima->tpageflag |= IMA_TPAGE_REFRESH;
		ima->lastframe = frame;
	}
	else if (ima->source == IMA_SRC_SEQUENCE) {
		if (ima->type == IMA_TYPE_IMAGE) {
			frame = iuser ? iuser->framenr : ima->lastframe;
			ibuf = image_get_cached_ibuf_for_index_frame(ima, index, frame);

			/* XXX temp stuff? */
			if (ima->lastframe != frame) {
				ima->tpageflag |= IMA_TPAGE_REFRESH;
			}
			ima->lastframe = frame;
		}
		else if (ima->type == IMA_TYPE_MULTILAYER) {
			frame = iuser ? iuser->framenr : ima->lastframe;
			ibuf = image_get_cached_ibuf_for_index_frame(ima, index, frame);
		}
	}
	else if (ima->source == IMA_SRC_FILE) {
		if (ima->type == IMA_TYPE_IMAGE)
			ibuf = image_get_cached_ibuf_for_index_frame(ima, index, 0);
		else if (ima->type == IMA_TYPE_MULTILAYER)
			ibuf = image_get_cached_ibuf_for_index_frame(ima, index, 0);
	}
	else if (ima->source == IMA_SRC_GENERATED) {
		ibuf = image_get_cached_ibuf_for_index_frame(ima, index, 0);
	}
	else if (ima->source == IMA_SRC_VIEWER) {
		/* always verify entirely, not that this shouldn't happen
		 * as part of texture sampling in rendering anyway, so not
		 * a big bottleneck */
	}

	if (r_frame)
		*r_frame = frame;

	if (r_index)
		*r_index = index;

	return ibuf;
}

BLI_INLINE bool image_quick_test(Image *ima, ImageUser *iuser)
{
	if (ima == NULL)
		return false;

	if (iuser) {
		if (iuser->ok == 0)
			return false;
	}
	else if (ima->ok == 0)
		return false;

	return true;
}

/* Checks optional ImageUser and verifies/creates ImBuf.
 *
 * not thread-safe, so callee should worry about thread locks
 */
static ImBuf *image_acquire_ibuf(Image *ima, ImageUser *iuser, void **lock_r)
{
	ImBuf *ibuf = NULL;
	int frame = 0, index = 0;

	if (lock_r)
		*lock_r = NULL;

	/* quick reject tests */
	if (!image_quick_test(ima, iuser))
		return NULL;

	ibuf = image_get_cached_ibuf(ima, iuser, &frame, &index);

	if (ibuf == NULL) {
		/* we are sure we have to load the ibuf, using source and type */
		if (ima->source == IMA_SRC_MOVIE) {
			/* source is from single file, use flipbook to store ibuf */
			ibuf = image_load_movie_file(ima, iuser, frame);
		}
		else if (ima->source == IMA_SRC_SEQUENCE) {
			if (ima->type == IMA_TYPE_IMAGE) {
				/* regular files, ibufs in flipbook, allows saving */
				ibuf = image_load_sequence_file(ima, iuser, frame);
			}
			/* no else; on load the ima type can change */
			if (ima->type == IMA_TYPE_MULTILAYER) {
				/* only 1 layer/pass stored in imbufs, no exrhandle anim storage, no saving */
				ibuf = image_load_sequence_multilayer(ima, iuser, frame);
			}
		}
		else if (ima->source == IMA_SRC_FILE) {

			if (ima->type == IMA_TYPE_IMAGE)
				ibuf = image_load_image_file(ima, iuser, frame);  /* cfra only for '#', this global is OK */
			/* no else; on load the ima type can change */
			if (ima->type == IMA_TYPE_MULTILAYER)
				/* keeps render result, stores ibufs in listbase, allows saving */
				ibuf = image_get_ibuf_multilayer(ima, iuser);
		}
		else if (ima->source == IMA_SRC_GENERATED) {
			/* generated is: ibuf is allocated dynamically */
			/* UV testgrid or black or solid etc */
			if (ima->gen_x == 0) ima->gen_x = 1024;
			if (ima->gen_y == 0) ima->gen_y = 1024;
			if (ima->gen_depth == 0) ima->gen_depth = 24;
			ibuf = add_ibuf_size(ima->gen_x, ima->gen_y, ima->name, ima->gen_depth, (ima->gen_flag & IMA_GEN_FLOAT) != 0, ima->gen_type,
			                     ima->gen_color, &ima->colorspace_settings);
			image_assign_ibuf(ima, ibuf, index, 0);
			ima->ok = IMA_OK_LOADED;
		}
		else if (ima->source == IMA_SRC_VIEWER) {
			if (ima->type == IMA_TYPE_R_RESULT) {
				/* always verify entirely, and potentially
				 * returns pointer to release later */
				ibuf = image_get_render_result(ima, iuser, lock_r);
			}
			else if (ima->type == IMA_TYPE_COMPOSITE) {
				/* requires lock/unlock, otherwise don't return image */
				if (lock_r) {
					/* unlock in BKE_image_release_ibuf */
					BLI_lock_thread(LOCK_VIEWER);
					*lock_r = ima;

					/* XXX anim play for viewer nodes not yet supported */
					frame = 0; // XXX iuser ? iuser->framenr : 0;
					ibuf = image_get_cached_ibuf_for_index_frame(ima, index, frame);

					if (!ibuf) {
						/* Composite Viewer, all handled in compositor */
						/* fake ibuf, will be filled in compositor */
						ibuf = IMB_allocImBuf(256, 256, 32, IB_rect | IB_rectfloat);
						image_assign_ibuf(ima, ibuf, index, frame);
					}
				}
			}
		}

		/* We only want movies and sequences to be memory limited. */
		if (ibuf != NULL && !ELEM(ima->source, IMA_SRC_MOVIE, IMA_SRC_SEQUENCE)) {
			ibuf->userflags |= IB_PERSISTENT;
		}
	}

	BKE_image_tag_time(ima);

	return ibuf;
}

/* return image buffer for given image and user
 *
 * - will lock render result if image type is render result and lock is not NULL
 * - will return NULL if image type if render or composite result and lock is NULL
 *
 * references the result, BKE_image_release_ibuf should be used to de-reference
 */
ImBuf *BKE_image_acquire_ibuf(Image *ima, ImageUser *iuser, void **lock_r)
{
	ImBuf *ibuf;

	BLI_spin_lock(&image_spin);

	ibuf = image_acquire_ibuf(ima, iuser, lock_r);

	BLI_spin_unlock(&image_spin);

	return ibuf;
}

void BKE_image_release_ibuf(Image *ima, ImBuf *ibuf, void *lock)
{
	if (lock) {
		/* for getting image during threaded render / compositing, need to release */
		if (lock == ima) {
			BLI_unlock_thread(LOCK_VIEWER); /* viewer image */
		}
		else if (lock) {
			RE_ReleaseResultImage(lock); /* render result */
			BLI_unlock_thread(LOCK_VIEWER); /* view image imbuf */
		}
	}

	if (ibuf) {
		BLI_spin_lock(&image_spin);
		IMB_freeImBuf(ibuf);
		BLI_spin_unlock(&image_spin);
	}
}

/* checks whether there's an image buffer for given image and user */
bool BKE_image_has_ibuf(Image *ima, ImageUser *iuser)
{
	ImBuf *ibuf;

	/* quick reject tests */
	if (!image_quick_test(ima, iuser))
		return false;

	BLI_spin_lock(&image_spin);

	ibuf = image_get_cached_ibuf(ima, iuser, NULL, NULL);

	if (!ibuf)
		ibuf = image_acquire_ibuf(ima, iuser, NULL);

	BLI_spin_unlock(&image_spin);

	IMB_freeImBuf(ibuf);

	return ibuf != NULL;
}

/* ******** Pool for image buffers ********  */

typedef struct ImagePoolEntry {
	struct ImagePoolEntry *next, *prev;
	Image *image;
	ImBuf *ibuf;
	int index;
	int frame;
} ImagePoolEntry;

typedef struct ImagePool {
	ListBase image_buffers;
} ImagePool;

ImagePool *BKE_image_pool_new(void)
{
	ImagePool *pool = MEM_callocN(sizeof(ImagePool), "Image Pool");

	return pool;
}

void BKE_image_pool_free(ImagePool *pool)
{
	ImagePoolEntry *entry, *next_entry;

	/* use single lock to dereference all the image buffers */
	BLI_spin_lock(&image_spin);

	for (entry = pool->image_buffers.first; entry; entry = next_entry) {
		next_entry = entry->next;

		if (entry->ibuf)
			IMB_freeImBuf(entry->ibuf);

		MEM_freeN(entry);
	}

	BLI_spin_unlock(&image_spin);

	MEM_freeN(pool);
}

BLI_INLINE ImBuf *image_pool_find_entry(ImagePool *pool, Image *image, int frame, int index, bool *found)
{
	ImagePoolEntry *entry;

	*found = false;

	for (entry = pool->image_buffers.first; entry; entry = entry->next) {
		if (entry->image == image && entry->frame == frame && entry->index == index) {
			*found = true;
			return entry->ibuf;
		}
	}

	return NULL;
}

ImBuf *BKE_image_pool_acquire_ibuf(Image *ima, ImageUser *iuser, ImagePool *pool)
{
	ImBuf *ibuf;
	int index, frame;
	bool found;

	if (!image_quick_test(ima, iuser))
		return NULL;

	if (pool == NULL) {
		/* pool could be NULL, in this case use general acquire function */
		return BKE_image_acquire_ibuf(ima, iuser, NULL);
	}

	image_get_frame_and_index(ima, iuser, &frame, &index);

	ibuf = image_pool_find_entry(pool, ima, frame, index, &found);
	if (found)
		return ibuf;

	BLI_spin_lock(&image_spin);

	ibuf = image_pool_find_entry(pool, ima, frame, index, &found);

	/* will also create entry even in cases image buffer failed to load,
	 * prevents trying to load the same buggy file multiple times
	 */
	if (!found) {
		ImagePoolEntry *entry;

		ibuf = image_acquire_ibuf(ima, iuser, NULL);

		entry = MEM_callocN(sizeof(ImagePoolEntry), "Image Pool Entry");
		entry->image = ima;
		entry->frame = frame;
		entry->index = index;
		entry->ibuf = ibuf;

		BLI_addtail(&pool->image_buffers, entry);
	}

	BLI_spin_unlock(&image_spin);

	return ibuf;
}

void BKE_image_pool_release_ibuf(Image *ima, ImBuf *ibuf, ImagePool *pool)
{
	/* if pool wasn't actually used, use general release stuff,
	 * for pools image buffers will be dereferenced on pool free
	 */
	if (pool == NULL) {
		BKE_image_release_ibuf(ima, ibuf, NULL);
	}
}

int BKE_image_user_frame_get(const ImageUser *iuser, int cfra, int fieldnr, bool *r_is_in_range)
{
	const int len = (iuser->fie_ima * iuser->frames) / 2;

	if (r_is_in_range) {
		*r_is_in_range = false;
	}

	if (len == 0) {
		return 0;
	}
	else {
		int framenr;
		cfra = cfra - iuser->sfra + 1;

		/* cyclic */
		if (iuser->cycl) {
			cfra = ((cfra) % len);
			if (cfra < 0) cfra += len;
			if (cfra == 0) cfra = len;

			if (r_is_in_range) {
				*r_is_in_range = true;
			}
		}

		if (cfra < 0) {
			cfra = 0;
		}
		else if (cfra > len) {
			cfra = len;
		}
		else {
			if (r_is_in_range) {
				*r_is_in_range = true;
			}
		}

		/* convert current frame to current field */
		cfra = 2 * (cfra);
		if (fieldnr) cfra++;

		/* transform to images space */
		framenr = (cfra + iuser->fie_ima - 2) / iuser->fie_ima;
		if (framenr > iuser->frames) framenr = iuser->frames;

		if (iuser->cycl) {
			framenr = ((framenr) % len);
			while (framenr < 0) framenr += len;
			if (framenr == 0) framenr = len;
		}

		/* important to apply after else we cant loop on frames 100 - 110 for eg. */
		framenr += iuser->offset;

		return framenr;
	}
}

void BKE_image_user_frame_calc(ImageUser *iuser, int cfra, int fieldnr)
{
	if (iuser) {
		bool is_in_range;
		const int framenr = BKE_image_user_frame_get(iuser, cfra, fieldnr, &is_in_range);

		if (is_in_range) {
			iuser->flag |= IMA_USER_FRAME_IN_RANGE;
		}
		else {
			iuser->flag &= ~IMA_USER_FRAME_IN_RANGE;
		}

		/* allows image users to handle redraws */
		if (iuser->flag & IMA_ANIM_ALWAYS)
			if (framenr != iuser->framenr)
				iuser->flag |= IMA_ANIM_REFRESHED;

		iuser->framenr = framenr;
		if (iuser->ok == 0) iuser->ok = 1;
	}
}

void BKE_image_user_check_frame_calc(ImageUser *iuser, int cfra, int fieldnr)
{
	if ((iuser->flag & IMA_ANIM_ALWAYS) || (iuser->flag & IMA_NEED_FRAME_RECALC)) {
		BKE_image_user_frame_calc(iuser, cfra, fieldnr);

		iuser->flag &= ~IMA_NEED_FRAME_RECALC;
	}
}

/* goes over all ImageUsers, and sets frame numbers if auto-refresh is set */
static void image_update_frame(struct Image *UNUSED(ima), struct ImageUser *iuser, void *customdata)
{
	int cfra = *(int *)customdata;

	BKE_image_user_check_frame_calc(iuser, cfra, 0);
}

void BKE_image_update_frame(const Main *bmain, int cfra)
{
	BKE_image_walk_all_users(bmain, &cfra, image_update_frame);
}

void BKE_image_user_file_path(ImageUser *iuser, Image *ima, char *filepath)
{
	if ((ima->flag & IMA_IS_MULTIVIEW) && (ima->rr == NULL)) {
		ImageView *iv = BLI_findlink(&ima->views, iuser->view);
		BLI_strncpy(filepath, iv->filepath, FILE_MAX);
	}
	else {
		BLI_strncpy(filepath, ima->name, FILE_MAX);
	}

	if (ima->source == IMA_SRC_SEQUENCE) {
		char head[FILE_MAX], tail[FILE_MAX];
		unsigned short numlen;
		int frame = iuser ? iuser->framenr : ima->lastframe;

		BLI_stringdec(filepath, head, tail, &numlen);
		BLI_stringenc(filepath, head, tail, numlen, frame);
	}

	BLI_path_abs(filepath, ID_BLEND_PATH(G.main, &ima->id));
}

bool BKE_image_has_alpha(struct Image *image)
{
	ImBuf *ibuf;
	void *lock;
	int planes;

	ibuf = BKE_image_acquire_ibuf(image, NULL, &lock);
	planes = (ibuf ? ibuf->planes : 0);
	BKE_image_release_ibuf(image, ibuf, lock);

	if (planes == 32)
		return true;
	else
		return false;
}

void BKE_image_get_size(Image *image, ImageUser *iuser, int *width, int *height)
{
	ImBuf *ibuf = NULL;
	void *lock;

	ibuf = BKE_image_acquire_ibuf(image, iuser, &lock);

	if (ibuf && ibuf->x > 0 && ibuf->y > 0) {
		*width = ibuf->x;
		*height = ibuf->y;
	}
	else {
		*width  = IMG_SIZE_FALLBACK;
		*height = IMG_SIZE_FALLBACK;
	}

	BKE_image_release_ibuf(image, ibuf, lock);
}

void BKE_image_get_size_fl(Image *image, ImageUser *iuser, float size[2])
{
	int width, height;
	BKE_image_get_size(image, iuser, &width, &height);

	size[0] = (float)width;
	size[1] = (float)height;

}

void BKE_image_get_aspect(Image *image, float *aspx, float *aspy)
{
	*aspx = 1.0;

	/* x is always 1 */
	if (image)
		*aspy = image->aspy / image->aspx;
	else
		*aspy = 1.0f;
}

unsigned char *BKE_image_get_pixels_for_frame(struct Image *image, int frame)
{
	ImageUser iuser = {NULL};
	void *lock;
	ImBuf *ibuf;
	unsigned char *pixels = NULL;

	iuser.framenr = frame;
	iuser.ok = true;

	ibuf = BKE_image_acquire_ibuf(image, &iuser, &lock);

	if (ibuf) {
		pixels = (unsigned char *) ibuf->rect;

		if (pixels)
			pixels = MEM_dupallocN(pixels);

		BKE_image_release_ibuf(image, ibuf, lock);
	}

	if (!pixels)
		return NULL;

	return pixels;
}

float *BKE_image_get_float_pixels_for_frame(struct Image *image, int frame)
{
	ImageUser iuser = {NULL};
	void *lock;
	ImBuf *ibuf;
	float *pixels = NULL;

	iuser.framenr = frame;
	iuser.ok = true;

	ibuf = BKE_image_acquire_ibuf(image, &iuser, &lock);

	if (ibuf) {
		pixels = ibuf->rect_float;

		if (pixels)
			pixels = MEM_dupallocN(pixels);

		BKE_image_release_ibuf(image, ibuf, lock);
	}

	if (!pixels)
		return NULL;

	return pixels;
}

int BKE_image_sequence_guess_offset(Image *image)
{
	unsigned short numlen;
	char head[FILE_MAX], tail[FILE_MAX];
	char num[FILE_MAX] = {0};

	BLI_stringdec(image->name, head, tail, &numlen);
	BLI_strncpy(num, image->name + strlen(head), numlen + 1);

	return atoi(num);
}

bool BKE_image_has_anim(Image *ima)
{
	return (BLI_listbase_is_empty(&ima->anims) == false);
}

bool BKE_image_has_packedfile(Image *ima)
{
	return (BLI_listbase_is_empty(&ima->packedfiles) == false);
}

/**
 * Checks the image buffer changes (not keyframed values)
 *
 * to see if we need to call #BKE_image_user_check_frame_calc
 */
bool BKE_image_is_animated(Image *image)
{
	return ELEM(image->source, IMA_SRC_MOVIE, IMA_SRC_SEQUENCE);
}

bool BKE_image_is_dirty(Image *image)
{
	bool is_dirty = false;

	BLI_spin_lock(&image_spin);
	if (image->cache != NULL) {
		struct MovieCacheIter *iter = IMB_moviecacheIter_new(image->cache);

		while (!IMB_moviecacheIter_done(iter)) {
			ImBuf *ibuf = IMB_moviecacheIter_getImBuf(iter);
			if (ibuf->userflags & IB_BITMAPDIRTY) {
				is_dirty = true;
				break;
			}
			IMB_moviecacheIter_step(iter);
		}
		IMB_moviecacheIter_free(iter);
	}
	BLI_spin_unlock(&image_spin);

	return is_dirty;
}

void BKE_image_file_format_set(Image *image, int ftype)
{
#if 0
	ImBuf *ibuf = BKE_image_acquire_ibuf(image, NULL, NULL);
	if (ibuf) {
		ibuf->ftype = ftype;
	}
	BKE_image_release_ibuf(image, ibuf, NULL);
#endif

	BLI_spin_lock(&image_spin);
	if (image->cache != NULL) {
		struct MovieCacheIter *iter = IMB_moviecacheIter_new(image->cache);

		while (!IMB_moviecacheIter_done(iter)) {
			ImBuf *ibuf = IMB_moviecacheIter_getImBuf(iter);
			ibuf->ftype = ftype;
			IMB_moviecacheIter_step(iter);
		}
		IMB_moviecacheIter_free(iter);
	}
	BLI_spin_unlock(&image_spin);
}

bool BKE_image_has_loaded_ibuf(Image *image)
{
	bool has_loaded_ibuf = false;

	BLI_spin_lock(&image_spin);
	if (image->cache != NULL) {
		struct MovieCacheIter *iter = IMB_moviecacheIter_new(image->cache);

		while (!IMB_moviecacheIter_done(iter)) {
			has_loaded_ibuf = true;
			break;
		}
		IMB_moviecacheIter_free(iter);
	}
	BLI_spin_unlock(&image_spin);

	return has_loaded_ibuf;
}

/* References the result, BKE_image_release_ibuf is to be called to de-reference.
 * Use lock=NULL when calling BKE_image_release_ibuf().
 */
ImBuf *BKE_image_get_ibuf_with_name(Image *image, const char *name)
{
	ImBuf *ibuf = NULL;

	BLI_spin_lock(&image_spin);
	if (image->cache != NULL) {
		struct MovieCacheIter *iter = IMB_moviecacheIter_new(image->cache);

		while (!IMB_moviecacheIter_done(iter)) {
			ImBuf *current_ibuf = IMB_moviecacheIter_getImBuf(iter);
			if (STREQ(current_ibuf->name, name)) {
				ibuf = current_ibuf;
				IMB_refImBuf(ibuf);
				break;
			}
			IMB_moviecacheIter_step(iter);
		}
		IMB_moviecacheIter_free(iter);
	}
	BLI_spin_unlock(&image_spin);

	return ibuf;
}

/* References the result, BKE_image_release_ibuf is to be called to de-reference.
 * Use lock=NULL when calling BKE_image_release_ibuf().
 *
 * TODO(sergey): This is actually "get first entry from the cache", which is
 *               not so much predictable. But using first loaded image buffer
 *               was also malicious logic and all the areas which uses this
 *               function are to be re-considered.
 */
ImBuf *BKE_image_get_first_ibuf(Image *image)
{
	ImBuf *ibuf = NULL;

	BLI_spin_lock(&image_spin);
	if (image->cache != NULL) {
		struct MovieCacheIter *iter = IMB_moviecacheIter_new(image->cache);

		while (!IMB_moviecacheIter_done(iter)) {
			ibuf = IMB_moviecacheIter_getImBuf(iter);
			IMB_refImBuf(ibuf);
			break;
		}
		IMB_moviecacheIter_free(iter);
	}
	BLI_spin_unlock(&image_spin);

	return ibuf;
}

static void image_update_views_format(Scene *scene, Image *ima)
{
	SceneRenderView *srv;
	ImageView *iv;
	const bool is_multiview = (scene->r.scemode & R_MULTIVIEW) != 0;

	/* reset the image views */
	BKE_image_free_views(ima);

	if (!is_multiview) {
		goto monoview;
	}
	else if (ima->views_format == R_IMF_VIEWS_STEREO_3D) {
		size_t i;
		const char *names[2] = {STEREO_LEFT_NAME, STEREO_RIGHT_NAME};

		ima->flag |= IMA_IS_MULTIVIEW;
		ima->flag |= IMA_IS_STEREO;

		for (i = 0; i < 2; i++) {
			iv = MEM_mallocN(sizeof(ImageView), "Image View Stereo (open)");
			BLI_strncpy(iv->name, names[i], sizeof(iv->name));
			BLI_strncpy(iv->filepath, ima->name, sizeof(iv->filepath));
			BLI_addtail(&ima->views, iv);
		}

		ima->views_format = R_IMF_VIEWS_STEREO_3D;
		return;
	}
	else {
		/* R_IMF_VIEWS_INDIVIDUAL */
		char prefix[FILE_MAX] = {'\0'};
		char *name = ima->name;
		char *ext = NULL;

		BKE_scene_view_prefix_get(scene, name, prefix, &ext);

		if (prefix[0] == '\0') {
			goto monoview;
		}

		/* create all the image views */
		for (srv = scene->r.views.first; srv; srv = srv->next) {
			if (BKE_scene_render_view_active(&scene->r, srv)) {
				iv = MEM_mallocN(sizeof(ImageView), "Image View (open)");
				BLI_strncpy(iv->name, srv->name, sizeof(iv->name));

				BLI_snprintf(iv->filepath, sizeof(iv->filepath), "%s%s%s", prefix, srv->suffix, ext);
				BLI_addtail(&ima->views, iv);
			}
		}

		/* check if the files are all available */
		for (iv = ima->views.first; iv; iv = iv->next) {
			int file;
			char str[FILE_MAX];

			BLI_strncpy(str, iv->filepath, sizeof(str));
			BLI_path_abs(str, G.main->name);

			/* exists? */
			file = BLI_open(str, O_BINARY | O_RDONLY, 0);
			if (file == -1) {
				ImageView *iv_del = iv;
				iv = iv_del->prev;
				BLI_remlink(&ima->views, iv_del);
				MEM_freeN(iv_del);
			}
			close(file);
		}

		/* all good */
		if (BLI_listbase_count_ex(&ima->views, 2) > 1) {
			ima->flag |= IMA_IS_MULTIVIEW;
			if (BKE_scene_is_stereo3d(&scene->r))
				ima->flag |= IMA_IS_STEREO;
		}
		else {
monoview:
			ima->flag &= IMA_IS_STEREO;
			ima->flag &= IMA_IS_MULTIVIEW;
			BKE_image_free_views(ima);
		}

		/* monoview and multiview rely on individual images */
		ima->views_format = R_IMF_VIEWS_INDIVIDUAL;
	}
}<|MERGE_RESOLUTION|>--- conflicted
+++ resolved
@@ -1425,7 +1425,7 @@
 	else return R_IMF_IMTYPE_INVALID;
 }
 
-static bool image_path_ensure_ext(char *string, const char imtype, const ImageFormatData *im_format)
+static bool do_add_image_extension(char *string, const char imtype, const ImageFormatData *im_format)
 {
 	const char *extension = NULL;
 	const char *extension_test;
@@ -1535,14 +1535,14 @@
 	}
 }
 
-bool BKE_image_path_ensure_ext_from_imformat(char *string, const ImageFormatData *im_format)
-{
-	return image_path_ensure_ext(string, im_format->imtype, im_format);
-}
-
-bool BKE_image_path_ensure_ext_from_imtype(char *string, const char imtype)
-{
-	return image_path_ensure_ext(string, imtype, NULL);
+int BKE_image_path_ensure_ext_from_imformat(char *string, const ImageFormatData *im_format)
+{
+	return do_add_image_extension(string, im_format->imtype, im_format);
+}
+
+int BKE_image_path_ensure_ext_from_imtype(char *string, const char imtype)
+{
+	return do_add_image_extension(string, imtype, NULL);
 }
 
 void BKE_imformat_defaults(ImageFormatData *im_format)
@@ -1818,9 +1818,7 @@
 	}
 }
 
-void BKE_image_stamp_buf(
-        Scene *scene, Object *camera,
-        unsigned char *rect, float *rectf, int width, int height, int channels)
+void BKE_image_stamp_buf(Scene *scene, Object *camera, unsigned char *rect, float *rectf, int width, int height, int channels)
 {
 	struct StampData stamp_data;
 	float w, h, pad;
@@ -2250,14 +2248,8 @@
 }
 
 
-<<<<<<< HEAD
 static void do_makepicstring(char *string, const char *base, const char *relbase, int frame, const char imtype,
                              const ImageFormatData *im_format, const short use_ext, const short use_frames, const char *view)
-=======
-static void image_path_makepicstring(
-        char *string, const char *base, const char *relbase, int frame, const char imtype,
-        const ImageFormatData *im_format, const short use_ext, const short use_frames)
->>>>>>> d036ad55
 {
 	if (string == NULL) return;
 	BLI_strncpy(string, base, FILE_MAX - 10);   /* weak assumption */
@@ -2269,34 +2261,21 @@
 	BLI_path_view(string, view);
 
 	if (use_ext)
-		image_path_ensure_ext(string, imtype, im_format);
-}
-
-<<<<<<< HEAD
-void BKE_makepicstring(char *string, const char *base, const char *relbase, int frame,
-                       const ImageFormatData *im_format, const bool use_ext, const bool use_frames, const char *view)
-{
-	do_makepicstring(string, base, relbase, frame, im_format->imtype, im_format, use_ext, use_frames, view);
-}
-
-void BKE_makepicstring_from_type(char *string, const char *base, const char *relbase, int frame,
-                                 const char imtype, const bool use_ext, const bool use_frames, const char *view)
-{
-	do_makepicstring(string, base, relbase, frame, imtype, NULL, use_ext, use_frames, view);
-=======
+		do_add_image_extension(string, imtype, im_format);
+}
+
 void BKE_image_path_from_imformat(
         char *string, const char *base, const char *relbase, int frame,
-        const ImageFormatData *im_format, const bool use_ext, const bool use_frames)
-{
-	image_path_makepicstring(string, base, relbase, frame, im_format->imtype, im_format, use_ext, use_frames);
+        const ImageFormatData *im_format, const bool use_ext, const bool use_frames, const char *view)
+{
+	do_makepicstring(string, base, relbase, frame, im_format->imtype, im_format, use_ext, use_frames, view);
 }
 
 void BKE_image_path_from_imtype(
         char *string, const char *base, const char *relbase, int frame,
-        const char imtype, const bool use_ext, const bool use_frames)
-{
-	image_path_makepicstring(string, base, relbase, frame, imtype, NULL, use_ext, use_frames);
->>>>>>> d036ad55
+        const char imtype, const bool use_ext, const bool use_frames, const char *view)
+{
+	do_makepicstring(string, base, relbase, frame, imtype, NULL, use_ext, use_frames, view);
 }
 
 /* used by sequencer too */
