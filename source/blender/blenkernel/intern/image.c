--- conflicted
+++ resolved
@@ -2979,23 +2979,6 @@
             BLI_findstring(&ima->views, STEREO_RIGHT_NAME, offsetof(ImageView, name)));
 }
 
-<<<<<<< HEAD
-static void image_view_from_render_view(ImageView *iv_dst, RenderView *rv_src)
-{
-	BLI_strncpy(iv_dst->name, rv_src->name, sizeof(iv_dst->name));
-}
-
-static void image_init_multilayer_multiview(Image *ima, RenderResult *rr)
-{
-	BKE_image_free_views(ima);
-	if (rr) {
-		RenderView *rv_src;
-		for (rv_src = rr->views.first; rv_src; rv_src = rv_src->next) {
-			ImageView *iv_dst;
-			iv_dst = MEM_callocN(sizeof(ImageView), "Viewer Image View");
-			image_view_from_render_view(iv_dst, rv_src);
-			BLI_addhead(&ima->views, iv_dst);
-=======
 static void image_init_multilayer_multiview(Image *ima, RenderResult *rr)
 {
 	/* update image views from render views, but only if they actually changed,
@@ -3008,13 +2991,10 @@
 		bool modified = false;
 		for (; rv; rv = rv->next, iv = iv->next) {
 			modified |= !STREQ(rv->name, iv->name);
->>>>>>> f6c11062
 		}
 		if (!modified)
 			return;
 	}
-<<<<<<< HEAD
-=======
 
 	BKE_image_free_views(ima);
 
@@ -3025,7 +3005,6 @@
 			BLI_addtail(&ima->views, iv);
 		}
 	}
->>>>>>> f6c11062
 }
 
 
@@ -3358,11 +3337,7 @@
 {
 	struct ImBuf *ibuf = NULL;
 	const bool is_multiview = BKE_image_is_multiview(ima);
-<<<<<<< HEAD
-	const size_t totfiles = image_num_files(ima);
-=======
 	const int totfiles = image_num_files(ima);
->>>>>>> f6c11062
 	bool assign = false;
 
 	if (!is_multiview) {
@@ -3519,13 +3494,8 @@
 {
 	struct ImBuf *ibuf = NULL;
 	const bool is_multiview = BKE_image_is_multiview(ima);
-<<<<<<< HEAD
-	const size_t totfiles = image_num_files(ima);
-	size_t i;
-=======
 	const int totfiles = image_num_files(ima);
 	int i;
->>>>>>> f6c11062
 
 	if (totfiles != BLI_listbase_count_ex(&ima->anims, totfiles + 1)) {
 		image_free_anims(ima);
@@ -3680,11 +3650,7 @@
 	struct ImBuf *ibuf = NULL;
 	bool assign = false;
 	const bool is_multiview = BKE_image_is_multiview(ima);
-<<<<<<< HEAD
-	const size_t totfiles = image_num_files(ima);
-=======
 	const int totfiles = image_num_files(ima);
->>>>>>> f6c11062
 	bool has_packed = BKE_image_has_packedfile(ima);
 
 	/* always ensure clean ima */
