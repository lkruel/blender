/*
 * ***** BEGIN GPL LICENSE BLOCK *****
 *
 * This program is free software; you can redistribute it and/or
 * modify it under the terms of the GNU General Public License
 * as published by the Free Software Foundation; either version 2
 * of the License, or (at your option) any later version.
 *
 * This program is distributed in the hope that it will be useful,
 * but WITHOUT ANY WARRANTY; without even the implied warranty of
 * MERCHANTABILITY or FITNESS FOR A PARTICULAR PURPOSE.  See the
 * GNU General Public License for more details.
 *
 * You should have received a copy of the GNU General Public License
 * along with this program; if not, write to the Free Software Foundation,
 * Inc., 51 Franklin Street, Fifth Floor, Boston, MA 02110-1301, USA.
 *
 * ***** END GPL LICENSE BLOCK *****
 */

/** \file blender/blenkernel/intern/object_deform.c
 *  \ingroup bke
 */

#include <stdlib.h>
#include <string.h>

#include "MEM_guardedalloc.h"

#include "BLT_translation.h"

#include "BLI_utildefines.h"
#include "BLI_ghash.h"
#include "BLI_listbase.h"
#include "BLI_string_utils.h"

#include "DNA_armature_types.h"
#include "DNA_cloth_types.h"
#include "DNA_curve_types.h"
#include "DNA_lattice_types.h"
#include "DNA_meshdata_types.h"
#include "DNA_mesh_types.h"
#include "DNA_modifier_types.h"
#include "DNA_object_types.h"
#include "DNA_object_force.h"
#include "DNA_particle_types.h"
#include "DNA_scene_types.h"

#include "BKE_action.h"
#include "BKE_deform.h"
#include "BKE_editmesh.h"
#include "BKE_object_deform.h"  /* own include */
#include "BKE_object.h"
#include "BKE_mesh.h"
#include "BKE_modifier.h"
#include "BKE_gpencil.h"

/** \name Misc helpers
 * \{ */

static Lattice *object_defgroup_lattice_get(ID *id)
{
	Lattice *lt = (Lattice *)id;
	BLI_assert(GS(id->name) == ID_LT);
	return (lt->editlatt) ? lt->editlatt->latt : lt;
}

/**
 * Update users of vgroups from this object, according to given map.
 *
 * Use it when you remove or reorder vgroups in the object.
 *
 * \param map an array mapping old indices to new indices.
 */
void BKE_object_defgroup_remap_update_users(Object *ob, int *map)
{
	ModifierData *md;
	ParticleSystem *psys;
	int a;

	/* these cases don't use names to refer to vertex groups, so when
	 * they get removed the numbers get out of sync, this corrects that */

	if (ob->soft) {
		ob->soft->vertgroup = map[ob->soft->vertgroup];
	}

	for (md = ob->modifiers.first; md; md = md->next) {
		if (md->type == eModifierType_Explode) {
			ExplodeModifierData *emd = (ExplodeModifierData *)md;
			emd->vgroup = map[emd->vgroup];
		}
		else if (md->type == eModifierType_Cloth) {
			ClothModifierData *clmd = (ClothModifierData *)md;
			ClothSimSettings *clsim = clmd->sim_parms;

			if (clsim) {
				clsim->vgroup_mass = map[clsim->vgroup_mass];
				clsim->vgroup_bend = map[clsim->vgroup_bend];
				clsim->vgroup_struct = map[clsim->vgroup_struct];
			}
		}
	}

	for (psys = ob->particlesystem.first; psys; psys = psys->next) {
		for (a = 0; a < PSYS_TOT_VG; a++) {
			psys->vgroup[a] = map[psys->vgroup[a]];
		}
	}
}
/** \} */


/** \name Group creation
 * \{ */

/**
 * Add a vgroup of given name to object. *Does not* handle MDeformVert data at all!
 */
bDeformGroup *BKE_object_defgroup_add_name(Object *ob, const char *name)
{
	bDeformGroup *defgroup;

	if (!ob || !OB_TYPE_SUPPORT_VGROUP(ob->type))
		return NULL;

	defgroup = BKE_defgroup_new(ob, name);

	ob->actdef = BLI_listbase_count(&ob->defbase);

	return defgroup;
}

/**
 * Add a vgroup of default name to object. *Does not* handle MDeformVert data at all!
 */
bDeformGroup *BKE_object_defgroup_add(Object *ob) 
{
	return BKE_object_defgroup_add_name(ob, DATA_("Group"));
}

/**
 * Create MDeformVert data for given ID. Work in Object mode only.
 */
MDeformVert *BKE_object_defgroup_data_create(ID *id)
{
	if (GS(id->name) == ID_ME) {
		Mesh *me = (Mesh *)id;
		me->dvert = CustomData_add_layer(&me->vdata, CD_MDEFORMVERT, CD_CALLOC, NULL, me->totvert);
		return me->dvert;
	}
	else if (GS(id->name) == ID_LT) {
		Lattice *lt = (Lattice *)id;
		lt->dvert = MEM_callocN(sizeof(MDeformVert) * lt->pntsu * lt->pntsv * lt->pntsw, "lattice deformVert");
		return lt->dvert;
	}

	return NULL;
}
/** \} */


/** \name Group clearing
 * \{ */

/**
 * Remove all verts (or only selected ones) from given vgroup. Work in Object and Edit modes.
 *
 * \param use_selection: Only operate on selection.
 * \return True if any vertex was removed, false otherwise.
 */
bool BKE_object_defgroup_clear(Object *ob, bDeformGroup *dg, const bool use_selection)
{
	MDeformVert *dv;
	const int def_nr = BLI_findindex(&ob->defbase, dg);
	bool changed = false;

	if (ob->type == OB_MESH) {
		Mesh *me = ob->data;

		if (me->edit_btmesh) {
			BMEditMesh *em = me->edit_btmesh;
			const int cd_dvert_offset = CustomData_get_offset(&em->bm->vdata, CD_MDEFORMVERT);

			if (cd_dvert_offset != -1) {
				BMVert *eve;
				BMIter iter;

				BM_ITER_MESH (eve, &iter, em->bm, BM_VERTS_OF_MESH) {
					dv = BM_ELEM_CD_GET_VOID_P(eve, cd_dvert_offset);

					if (dv && dv->dw && (!use_selection || BM_elem_flag_test(eve, BM_ELEM_SELECT))) {
						MDeformWeight *dw = defvert_find_index(dv, def_nr);
						defvert_remove_group(dv, dw); /* dw can be NULL */
						changed = true;
					}
				}
			}
		}
		else {
			if (me->dvert) {
				MVert *mv;
				int i;

				mv = me->mvert;
				dv = me->dvert;

				for (i = 0; i < me->totvert; i++, mv++, dv++) {
					if (dv->dw && (!use_selection || (mv->flag & SELECT))) {
						MDeformWeight *dw = defvert_find_index(dv, def_nr);
						defvert_remove_group(dv, dw);  /* dw can be NULL */
						changed = true;
					}
				}
			}
		}
	}
	else if (ob->type == OB_LATTICE) {
		Lattice *lt = object_defgroup_lattice_get((ID *)(ob->data));

		if (lt->dvert) {
			BPoint *bp;
			int i, tot = lt->pntsu * lt->pntsv * lt->pntsw;

			for (i = 0, bp = lt->def; i < tot; i++, bp++) {
				if (!use_selection || (bp->f1 & SELECT)) {
					MDeformWeight *dw;

					dv = &lt->dvert[i];

					dw = defvert_find_index(dv, def_nr);
					defvert_remove_group(dv, dw);  /* dw can be NULL */
					changed = true;
				}
			}
		}
	}

	return changed;
}

/**
 * Remove all verts (or only selected ones) from all vgroups. Work in Object and Edit modes.
 *
 * \param use_selection: Only operate on selection.
 * \return True if any vertex was removed, false otherwise.
 */
bool BKE_object_defgroup_clear_all(Object *ob, const bool use_selection)
{
	bDeformGroup *dg;
	bool changed = false;

	for (dg = ob->defbase.first; dg; dg = dg->next) {
		if (BKE_object_defgroup_clear(ob, dg, use_selection)) {
			changed = true;
		}
	}

	return changed;
}
/** \} */


/** \name Group removal
 * \{ */

static void object_defgroup_remove_update_users(Object *ob, const int idx)
{
	int i, defbase_tot = BLI_listbase_count(&ob->defbase) + 1;
	int *map = MEM_mallocN(sizeof(int) * defbase_tot, "vgroup del");

	map[idx] = map[0] = 0;
	for (i = 1; i < idx; i++) {
		map[i] = i;
	}
	for (i = idx + 1; i < defbase_tot; i++) {
		map[i] = i - 1;
	}

	BKE_object_defgroup_remap_update_users(ob, map);
	MEM_freeN(map);
}

static void object_defgroup_remove_common(Object *ob, bDeformGroup *dg, const int def_nr)
{
	object_defgroup_remove_update_users(ob, def_nr + 1);

	/* Remove the group */
	BLI_freelinkN(&ob->defbase, dg);

	/* Update the active deform index if necessary */
	if (ob->actdef > def_nr)
		ob->actdef--;

	/* remove all dverts */
	if (BLI_listbase_is_empty(&ob->defbase)) {
		if (ob->type == OB_MESH) {
			Mesh *me = ob->data;
			CustomData_free_layer_active(&me->vdata, CD_MDEFORMVERT, me->totvert);
			me->dvert = NULL;
		}
		else if (ob->type == OB_LATTICE) {
			Lattice *lt = object_defgroup_lattice_get((ID *)(ob->data));
			if (lt->dvert) {
				MEM_freeN(lt->dvert);
				lt->dvert = NULL;
			}
		}
	}
	else if (ob->actdef < 1) {  /* Keep a valid active index if we still have some vgroups. */
		ob->actdef = 1;
	}
}

static void object_defgroup_remove_object_mode(Object *ob, bDeformGroup *dg)
{
	MDeformVert *dvert_array = NULL;
	int dvert_tot = 0;
	const int def_nr = BLI_findindex(&ob->defbase, dg);

	BLI_assert(def_nr != -1);

	BKE_object_defgroup_array_get(ob->data, &dvert_array, &dvert_tot);

	if (dvert_array) {
		int i, j;
		MDeformVert *dv;
		for (i = 0, dv = dvert_array; i < dvert_tot; i++, dv++) {
			MDeformWeight *dw;

			dw = defvert_find_index(dv, def_nr);
			defvert_remove_group(dv, dw); /* dw can be NULL */

			/* inline, make into a function if anything else needs to do this */
			for (j = 0; j < dv->totweight; j++) {
				if (dv->dw[j].def_nr > def_nr) {
					dv->dw[j].def_nr--;
				}
			}
			/* done */
		}
	}

	object_defgroup_remove_common(ob, dg, def_nr);
}

static void object_defgroup_remove_edit_mode(Object *ob, bDeformGroup *dg)
{
	int i;
	const int def_nr = BLI_findindex(&ob->defbase, dg);

	BLI_assert(def_nr != -1);

	/* Make sure that no verts are using this group - if none were removed, we can skip next per-vert update. */
	if (!BKE_object_defgroup_clear(ob, dg, false)) {
		/* Nothing to do. */
	}
	/* Else, make sure that any groups with higher indices are adjusted accordingly */
	else if (ob->type == OB_MESH) {
		Mesh *me = ob->data;
		BMEditMesh *em = me->edit_btmesh;
		const int cd_dvert_offset = CustomData_get_offset(&em->bm->vdata, CD_MDEFORMVERT);

		BMIter iter;
		BMVert *eve;
		MDeformVert *dvert;

		BM_ITER_MESH (eve, &iter, em->bm, BM_VERTS_OF_MESH) {
			dvert = BM_ELEM_CD_GET_VOID_P(eve, cd_dvert_offset);

			if (dvert) {
				for (i = 0; i < dvert->totweight; i++) {
					if (dvert->dw[i].def_nr > def_nr) {
						dvert->dw[i].def_nr--;
					}
				}
			}
		}
	}
	else if (ob->type == OB_LATTICE) {
		Lattice *lt = ((Lattice *)(ob->data))->editlatt->latt;
		BPoint *bp;
		MDeformVert *dvert = lt->dvert;
		int a, tot;

		if (dvert) {
			tot = lt->pntsu * lt->pntsv * lt->pntsw;
			for (a = 0, bp = lt->def; a < tot; a++, bp++, dvert++) {
				for (i = 0; i < dvert->totweight; i++) {
					if (dvert->dw[i].def_nr > def_nr) {
						dvert->dw[i].def_nr--;
					}
				}
			}
		}
	}

	object_defgroup_remove_common(ob, dg, def_nr);
}

/**
 * Remove given vgroup from object. Work in Object and Edit modes.
 */
void BKE_object_defgroup_remove(Object *ob, bDeformGroup *defgroup)
{
	if ((ob) && (ob->type == OB_GPENCIL)) {
		BKE_gpencil_vgroup_remove(ob, defgroup);
	}
	else {
		if (BKE_object_is_in_editmode_vgroup(ob))
			object_defgroup_remove_edit_mode(ob, defgroup);
		else
			object_defgroup_remove_object_mode(ob, defgroup);

<<<<<<< HEAD
		BKE_mesh_batch_cache_dirty(ob->data, BKE_MESH_BATCH_DIRTY_NOCHECK);
	}
=======
	BKE_mesh_batch_cache_dirty(ob->data, BKE_MESH_BATCH_DIRTY_ALL);
>>>>>>> cb4884f5
}

/**
 * Remove all vgroups from object. Work in Object and Edit modes.
 * When only_unlocked=true, locked vertex groups are not removed.
 */
void BKE_object_defgroup_remove_all_ex(struct Object *ob, bool only_unlocked)
{
	bDeformGroup *dg = (bDeformGroup *)ob->defbase.first;
	const bool edit_mode = BKE_object_is_in_editmode_vgroup(ob);

	if (dg) {
		while (dg) {
			bDeformGroup *next_dg = dg->next;

			if (!only_unlocked || (dg->flag & DG_LOCK_WEIGHT) == 0) {
				if (edit_mode)
					object_defgroup_remove_edit_mode(ob, dg);
				else
					object_defgroup_remove_object_mode(ob, dg);
			}

			dg = next_dg;
		}
	}
	else {  /* ob->defbase is empty... */
		/* remove all dverts */
		if (ob->type == OB_MESH) {
			Mesh *me = ob->data;
			CustomData_free_layer_active(&me->vdata, CD_MDEFORMVERT, me->totvert);
			me->dvert = NULL;
		}
		else if (ob->type == OB_LATTICE) {
			Lattice *lt = object_defgroup_lattice_get((ID *)(ob->data));
			if (lt->dvert) {
				MEM_freeN(lt->dvert);
				lt->dvert = NULL;
			}
		}
		/* Fix counters/indices */
		ob->actdef = 0;
	}
}

/**
 * Remove all vgroups from object. Work in Object and Edit modes.
 */
void BKE_object_defgroup_remove_all(struct Object *ob)
{
	BKE_object_defgroup_remove_all_ex(ob, false);
}


/**
 * Get MDeformVert vgroup data from given object. Should only be used in Object mode.
 *
 * \return True if the id type supports weights.
 */
bool BKE_object_defgroup_array_get(ID *id, MDeformVert **dvert_arr, int *dvert_tot)
{
	if (id) {
		switch (GS(id->name)) {
			case ID_ME:
			{
				Mesh *me = (Mesh *)id;
				*dvert_arr = me->dvert;
				*dvert_tot = me->totvert;
				return true;
			}
			case ID_LT:
			{
				Lattice *lt = object_defgroup_lattice_get(id);
				*dvert_arr = lt->dvert;
				*dvert_tot = lt->pntsu * lt->pntsv * lt->pntsw;
				return true;
			}
		}
	}

	*dvert_arr = NULL;
	*dvert_tot = 0;
	return false;
}
/** \} */

/* --- functions for getting vgroup aligned maps --- */

/**
 * gets the status of "flag" for each bDeformGroup
 * in ob->defbase and returns an array containing them
 */
bool *BKE_object_defgroup_lock_flags_get(Object *ob, const int defbase_tot)
{
	bool is_locked = false;
	int i;
	//int defbase_tot = BLI_listbase_count(&ob->defbase);
	bool *lock_flags = MEM_mallocN(defbase_tot * sizeof(bool), "defflags");
	bDeformGroup *defgroup;

	for (i = 0, defgroup = ob->defbase.first; i < defbase_tot && defgroup; defgroup = defgroup->next, i++) {
		lock_flags[i] = ((defgroup->flag & DG_LOCK_WEIGHT) != 0);
		is_locked |= lock_flags[i];
	}
	if (is_locked) {
		return lock_flags;
	}

	MEM_freeN(lock_flags);
	return NULL;
}

bool *BKE_object_defgroup_validmap_get(Object *ob, const int defbase_tot)
{
	bDeformGroup *dg;
	ModifierData *md;
	bool *defgroup_validmap;
	GHash *gh;
	int i, step1 = 1;
	//int defbase_tot = BLI_listbase_count(&ob->defbase);
	VirtualModifierData virtualModifierData;

	if (BLI_listbase_is_empty(&ob->defbase)) {
		return NULL;
	}

	gh = BLI_ghash_str_new_ex(__func__, defbase_tot);

	/* add all names to a hash table */
	for (dg = ob->defbase.first; dg; dg = dg->next) {
		BLI_ghash_insert(gh, dg->name, NULL);
	}

	BLI_assert(BLI_ghash_size(gh) == defbase_tot);

	/* now loop through the armature modifiers and identify deform bones */
	for (md = ob->modifiers.first; md; md = !md->next && step1 ? (step1 = 0), modifiers_getVirtualModifierList(ob, &virtualModifierData) : md->next) {
		if (!(md->mode & (eModifierMode_Realtime | eModifierMode_Virtual)))
			continue;

		if (md->type == eModifierType_Armature) {
			ArmatureModifierData *amd = (ArmatureModifierData *) md;

			if (amd->object && amd->object->pose) {
				bPose *pose = amd->object->pose;
				bPoseChannel *chan;

				for (chan = pose->chanbase.first; chan; chan = chan->next) {
					void **val_p;
					if (chan->bone->flag & BONE_NO_DEFORM)
						continue;

					val_p = BLI_ghash_lookup_p(gh, chan->name);
					if (val_p) {
						*val_p = SET_INT_IN_POINTER(1);
					}
				}
			}
		}
	}

	defgroup_validmap = MEM_mallocN(sizeof(*defgroup_validmap) * defbase_tot, "wpaint valid map");

	/* add all names to a hash table */
	for (dg = ob->defbase.first, i = 0; dg; dg = dg->next, i++) {
		defgroup_validmap[i] = (BLI_ghash_lookup(gh, dg->name) != NULL);
	}

	BLI_assert(i == BLI_ghash_size(gh));

	BLI_ghash_free(gh, NULL, NULL);

	return defgroup_validmap;
}

/* Returns total selected vgroups,
 * wpi.defbase_sel is assumed malloc'd, all values are set */
bool *BKE_object_defgroup_selected_get(Object *ob, int defbase_tot, int *r_dg_flags_sel_tot)
{
	bool *dg_selection = MEM_mallocN(defbase_tot * sizeof(bool), __func__);
	bDeformGroup *defgroup;
	unsigned int i;
	Object *armob = BKE_object_pose_armature_get(ob);
	(*r_dg_flags_sel_tot) = 0;

	if (armob) {
		bPose *pose = armob->pose;
		for (i = 0, defgroup = ob->defbase.first; i < defbase_tot && defgroup; defgroup = defgroup->next, i++) {
			bPoseChannel *pchan = BKE_pose_channel_find_name(pose, defgroup->name);
			if (pchan && (pchan->bone->flag & BONE_SELECTED)) {
				dg_selection[i] = true;
				(*r_dg_flags_sel_tot) += 1;
			}
			else {
				dg_selection[i] = false;
			}
		}
	}
	else {
		memset(dg_selection, false, sizeof(*dg_selection) * defbase_tot);
	}

	return dg_selection;
}

/* Marks mirror vgroups in output and counts them. Output and counter assumed to be already initialized.
 * Designed to be usable after BKE_object_defgroup_selected_get to extend selection to mirror.
 */
void BKE_object_defgroup_mirror_selection(
        struct Object *ob, int defbase_tot, const bool *dg_selection,
        bool *dg_flags_sel, int *r_dg_flags_sel_tot)
{
	bDeformGroup *defgroup;
	unsigned int i;
	int i_mirr;

	for (i = 0, defgroup = ob->defbase.first; i < defbase_tot && defgroup; defgroup = defgroup->next, i++) {
		if (dg_selection[i]) {
			char name_flip[MAXBONENAME];

			BLI_string_flip_side_name(name_flip, defgroup->name, false, sizeof(name_flip));
			i_mirr = STREQ(name_flip, defgroup->name) ? i : defgroup_name_index(ob, name_flip);

			if ((i_mirr >= 0 && i_mirr < defbase_tot) && (dg_flags_sel[i_mirr] == false)) {
				dg_flags_sel[i_mirr] = true;
				(*r_dg_flags_sel_tot) += 1;
			}
		}
	}
}

/**
 * Return the subset type of the Vertex Group Selection
 */
bool *BKE_object_defgroup_subset_from_select_type(
        Object *ob, eVGroupSelect subset_type, int *r_defgroup_tot, int *r_subset_count)
{
	bool *defgroup_validmap = NULL;
	*r_defgroup_tot = BLI_listbase_count(&ob->defbase);

	switch (subset_type) {
		case WT_VGROUP_ACTIVE:
		{
			const int def_nr_active = ob->actdef - 1;
			defgroup_validmap = MEM_mallocN(*r_defgroup_tot * sizeof(*defgroup_validmap), __func__);
			memset(defgroup_validmap, false, *r_defgroup_tot * sizeof(*defgroup_validmap));
			if ((def_nr_active >= 0) && (def_nr_active < *r_defgroup_tot)) {
				*r_subset_count = 1;
				defgroup_validmap[def_nr_active] = true;
			}
			else {
				*r_subset_count = 0;
			}
			break;
		}
		case WT_VGROUP_BONE_SELECT:
		{
			defgroup_validmap = BKE_object_defgroup_selected_get(ob, *r_defgroup_tot, r_subset_count);
			break;
		}
		case WT_VGROUP_BONE_DEFORM:
		{
			int i;
			defgroup_validmap = BKE_object_defgroup_validmap_get(ob, *r_defgroup_tot);
			*r_subset_count = 0;
			for (i = 0; i < *r_defgroup_tot; i++) {
				if (defgroup_validmap[i] == true) {
					*r_subset_count += 1;
				}
			}
			break;
		}
		case WT_VGROUP_BONE_DEFORM_OFF:
		{
			int i;
			defgroup_validmap = BKE_object_defgroup_validmap_get(ob, *r_defgroup_tot);
			*r_subset_count = 0;
			for (i = 0; i < *r_defgroup_tot; i++) {
				defgroup_validmap[i] = !defgroup_validmap[i];
				if (defgroup_validmap[i] == true) {
					*r_subset_count += 1;
				}
			}
			break;
		}
		case WT_VGROUP_ALL:
		default:
		{
			defgroup_validmap = MEM_mallocN(*r_defgroup_tot * sizeof(*defgroup_validmap), __func__);
			memset(defgroup_validmap, true, *r_defgroup_tot * sizeof(*defgroup_validmap));
			*r_subset_count = *r_defgroup_tot;
			break;
		}
	}

	return defgroup_validmap;
}

/**
 * store indices from the defgroup_validmap (faster lookups in some cases)
 */
void BKE_object_defgroup_subset_to_index_array(
        const bool *defgroup_validmap, const int defgroup_tot, int *r_defgroup_subset_map)
{
	int i, j = 0;
	for (i = 0; i < defgroup_tot; i++) {
		if (defgroup_validmap[i]) {
			r_defgroup_subset_map[j++] = i;
		}
	}
}
<|MERGE_RESOLUTION|>--- conflicted
+++ resolved
@@ -412,12 +412,7 @@
 		else
 			object_defgroup_remove_object_mode(ob, defgroup);
 
-<<<<<<< HEAD
-		BKE_mesh_batch_cache_dirty(ob->data, BKE_MESH_BATCH_DIRTY_NOCHECK);
-	}
-=======
 	BKE_mesh_batch_cache_dirty(ob->data, BKE_MESH_BATCH_DIRTY_ALL);
->>>>>>> cb4884f5
 }
 
 /**
