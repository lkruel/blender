--- conflicted
+++ resolved
@@ -4980,37 +4980,21 @@
     fmd->domain->timesteps_maximum = 4;
 
     /* display options */
-<<<<<<< HEAD
-    mmd->domain->axis_slice_method = AXIS_SLICE_SINGLE;
-    mmd->domain->slice_axis = 0;
-    mmd->domain->interp_method = VOLUME_INTERP_RAW;
-    mmd->domain->draw_velocity = false;
-    mmd->domain->slice_per_voxel = 5.0f;
-    mmd->domain->slice_depth = 0.5f;
-    mmd->domain->display_thickness = 1.0f;
-    mmd->domain->show_gridlines = false;
-    mmd->domain->coba = NULL;
-    mmd->domain->grid_scale = 1.0f;
-    mmd->domain->vector_scale = 1.0f;
-    mmd->domain->vector_draw_type = VECTOR_DRAW_NEEDLE;
-    mmd->domain->vector_draw_grid_type = VECTOR_DRAW_GRID_FLUID_VELOCITY;
-    mmd->domain->use_coba = false;
-    mmd->domain->coba_field = FLUID_DOMAIN_FIELD_DENSITY;
-=======
-    fmd->domain->slice_method = FLUID_DOMAIN_SLICE_VIEW_ALIGNED;
-    fmd->domain->axis_slice_method = AXIS_SLICE_FULL;
+    fmd->domain->axis_slice_method = AXIS_SLICE_SINGLE;
     fmd->domain->slice_axis = 0;
-    fmd->domain->interp_method = 0;
+    fmd->domain->interp_method = VOLUME_INTERP_RAW;
     fmd->domain->draw_velocity = false;
     fmd->domain->slice_per_voxel = 5.0f;
     fmd->domain->slice_depth = 0.5f;
     fmd->domain->display_thickness = 1.0f;
+    fmd->domain->show_gridlines = false;
     fmd->domain->coba = NULL;
+    fmd->domain->grid_scale = 1.0f;
     fmd->domain->vector_scale = 1.0f;
     fmd->domain->vector_draw_type = VECTOR_DRAW_NEEDLE;
+    fmd->domain->vector_draw_grid_type = VECTOR_DRAW_GRID_FLUID_VELOCITY;
     fmd->domain->use_coba = false;
     fmd->domain->coba_field = FLUID_DOMAIN_FIELD_DENSITY;
->>>>>>> b0da7808
 
     /* -- Deprecated / unsed options (below)-- */
 
@@ -5236,26 +5220,6 @@
     tfds->timesteps_maximum = fds->timesteps_maximum;
 
     /* display options */
-<<<<<<< HEAD
-    tmds->axis_slice_method = mds->axis_slice_method;
-    tmds->slice_axis = mds->slice_axis;
-    tmds->interp_method = mds->interp_method;
-    tmds->draw_velocity = mds->draw_velocity;
-    tmds->slice_per_voxel = mds->slice_per_voxel;
-    tmds->slice_depth = mds->slice_depth;
-    tmds->display_thickness = mds->display_thickness;
-    tmds->show_gridlines = mds->show_gridlines;
-    if (mds->coba) {
-      tmds->coba = MEM_dupallocN(mds->coba);
-    }
-    tmds->vector_scale = mds->vector_scale;
-    tmds->vector_draw_type = mds->vector_draw_type;
-    tmds->vector_draw_grid_type = mds->vector_draw_grid_type;
-    tmds->use_coba = mds->use_coba;
-    tmds->coba_field = mds->coba_field;
-    tmds->grid_scale = mds->grid_scale;
-=======
-    tfds->slice_method = fds->slice_method;
     tfds->axis_slice_method = fds->axis_slice_method;
     tfds->slice_axis = fds->slice_axis;
     tfds->interp_method = fds->interp_method;
@@ -5263,14 +5227,16 @@
     tfds->slice_per_voxel = fds->slice_per_voxel;
     tfds->slice_depth = fds->slice_depth;
     tfds->display_thickness = fds->display_thickness;
+    tfds->show_gridlines = fds->show_gridlines;
     if (fds->coba) {
       tfds->coba = MEM_dupallocN(fds->coba);
     }
     tfds->vector_scale = fds->vector_scale;
     tfds->vector_draw_type = fds->vector_draw_type;
+    tfds->vector_draw_grid_type = fds->vector_draw_grid_type;
     tfds->use_coba = fds->use_coba;
     tfds->coba_field = fds->coba_field;
->>>>>>> b0da7808
+    tfds->grid_scale = fds->grid_scale;
 
     /* -- Deprecated / unsed options (below)-- */
 
