--- conflicted
+++ resolved
@@ -152,8 +152,6 @@
 	text->undo_buf = MEM_mallocN(text->undo_len, "undo buf");
 }
 
-<<<<<<< HEAD
-=======
 /**
  * Free (or release) any data used by this text (does not free the text itself).
  *
@@ -161,7 +159,6 @@
  * \param do_id_user When \a true, ID datablocks used (referenced) by this text are 'released'
  *                   (their user count is decreased).
  */
->>>>>>> 794a977b
 void BKE_text_free(Text *text, const bool UNUSED(do_id_user))
 {
 	TextLine *tmp;
