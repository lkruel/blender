/*
 * ***** BEGIN GPL LICENSE BLOCK *****
 *
 * This program is free software; you can redistribute it and/or
 * modify it under the terms of the GNU General Public License
 * as published by the Free Software Foundation; either version 2
 * of the License, or (at your option) any later version.
 *
 * This program is distributed in the hope that it will be useful,
 * but WITHOUT ANY WARRANTY; without even the implied warranty of
 * MERCHANTABILITY or FITNESS FOR A PARTICULAR PURPOSE.  See the
 * GNU General Public License for more details.
 *
 * You should have received a copy of the GNU General Public License
 * along with this program; if not, write to the Free Software Foundation,
 * Inc., 51 Franklin Street, Fifth Floor, Boston, MA 02110-1301, USA.
 *
 * The Original Code is Copyright (C) Blender Foundation
 * All rights reserved.
 *
 * Contributor(s): Daniel Genrich
 *
 * ***** END GPL LICENSE BLOCK *****
 */

/** \file blender/blenkernel/intern/cloth.c
 *  \ingroup bke
 */


#include "MEM_guardedalloc.h"

#include "DNA_cloth_types.h"
#include "DNA_scene_types.h"
#include "DNA_object_types.h"
#include "DNA_meshdata_types.h"

#include "BLI_utildefines.h"
#include "BLI_math.h"
#include "BLI_edgehash.h"
#include "BLI_linklist.h"

#include "BKE_cdderivedmesh.h"
#include "BKE_cloth.h"
#include "BKE_effect.h"
#include "BKE_global.h"
#include "BKE_modifier.h"
#include "BKE_pointcache.h"

#include "BPH_mass_spring.h"

// #include "PIL_time.h"  /* timing for debug prints */

/* ********** cloth engine ******* */
/* Prototypes for internal functions.
 */
static void cloth_to_object (Object *ob,  ClothModifierData *clmd, float (*vertexCos)[3]);
static void cloth_from_mesh ( ClothModifierData *clmd, DerivedMesh *dm );
static int cloth_from_object(Object *ob, ClothModifierData *clmd, DerivedMesh *dm, float framenr, int first);
static void cloth_update_springs( ClothModifierData *clmd );
static int cloth_build_springs ( ClothModifierData *clmd, DerivedMesh *dm );
static void cloth_apply_vgroup ( ClothModifierData *clmd, DerivedMesh *dm );

/******************************************************************************
 *
 * External interface called by modifier.c clothModifier functions.
 *
 ******************************************************************************/
/**
 * cloth_init - creates a new cloth simulation.
 *
 * 1. create object
 * 2. fill object with standard values or with the GUI settings if given
 */
void cloth_init(ClothModifierData *clmd )
{	
	/* Initialize our new data structure to reasonable values. */
	clmd->sim_parms->gravity[0] = 0.0;
	clmd->sim_parms->gravity[1] = 0.0;
	clmd->sim_parms->gravity[2] = -9.81;
	clmd->sim_parms->structural = 15.0;
	clmd->sim_parms->shear = 15.0;
	clmd->sim_parms->bending = 0.5;
	clmd->sim_parms->bending_damping = 0.5;
	clmd->sim_parms->Cdis = 5.0; 
	clmd->sim_parms->Cvi = 1.0;
	clmd->sim_parms->mass = 0.3f;
	clmd->sim_parms->stepsPerFrame = 5;
	clmd->sim_parms->flags = 0;
	clmd->sim_parms->solver_type = 0;
	clmd->sim_parms->maxspringlen = 10;
	clmd->sim_parms->vgroup_mass = 0;
	clmd->sim_parms->vgroup_shrink = 0;
	clmd->sim_parms->shrink_min = 0.0f; /* min amount the fabric will shrink by 0.0 = no shrinking, 1.0 = shrink to nothing*/
	clmd->sim_parms->avg_spring_len = 0.0;
	clmd->sim_parms->presets = 2; /* cotton as start setting */
	clmd->sim_parms->timescale = 1.0f; /* speed factor, describes how fast cloth moves */
	clmd->sim_parms->reset = 0;
	clmd->sim_parms->vel_damping = 1.0f; /* 1.0 = no damping, 0.0 = fully dampened */
	
	clmd->coll_parms->self_friction = 5.0;
	clmd->coll_parms->friction = 5.0;
	clmd->coll_parms->loop_count = 2;
	clmd->coll_parms->epsilon = 0.015f;
	clmd->coll_parms->flags = CLOTH_COLLSETTINGS_FLAG_ENABLED;
	clmd->coll_parms->collision_list = NULL;
	clmd->coll_parms->self_loop_count = 1.0;
	clmd->coll_parms->selfepsilon = 0.75;
	clmd->coll_parms->vgroup_selfcol = 0;

	/* These defaults are copied from softbody.c's
	 * softbody_calc_forces() function.
	 */
	clmd->sim_parms->eff_force_scale = 1000.0;
	clmd->sim_parms->eff_wind_scale = 250.0;

	// also from softbodies
	clmd->sim_parms->maxgoal = 1.0f;
	clmd->sim_parms->mingoal = 0.0f;
	clmd->sim_parms->defgoal = 0.0f;
	clmd->sim_parms->goalspring = 1.0f;
	clmd->sim_parms->goalfrict = 0.0f;
	clmd->sim_parms->velocity_smooth = 0.0f;

	clmd->sim_parms->voxel_cell_size = 0.1f;

	if (!clmd->sim_parms->effector_weights)
		clmd->sim_parms->effector_weights = BKE_add_effector_weights(NULL);

	if (clmd->point_cache)
		clmd->point_cache->step = 1;
}

static BVHTree *bvhselftree_build_from_cloth (ClothModifierData *clmd, float epsilon)
{
	unsigned int i;
	BVHTree *bvhtree;
	Cloth *cloth;
	ClothVertex *verts;
	float co[12];

	if (!clmd)
		return NULL;

	cloth = clmd->clothObject;

	if (!cloth)
		return NULL;
	
	verts = cloth->verts;
	
	// in the moment, return zero if no faces there
	if (!cloth->numverts)
		return NULL;
	
	// create quadtree with k=26
	bvhtree = BLI_bvhtree_new(cloth->numverts, epsilon, 4, 6);
	
	// fill tree
	for (i = 0; i < cloth->numverts; i++, verts++) {
		copy_v3_v3(&co[0*3], verts->xold);
		
		BLI_bvhtree_insert(bvhtree, i, co, 1);
	}
	
	// balance tree
	BLI_bvhtree_balance(bvhtree);
	
	return bvhtree;
}

static BVHTree *bvhtree_build_from_cloth (ClothModifierData *clmd, float epsilon)
{
	unsigned int i;
	BVHTree *bvhtree;
	Cloth *cloth;
	ClothVertex *verts;
	MFace *mfaces;
	float co[12];

	if (!clmd)
		return NULL;

	cloth = clmd->clothObject;

	if (!cloth)
		return NULL;
	
	verts = cloth->verts;
	mfaces = cloth->mfaces;
	
	/* in the moment, return zero if no faces there */
	if (!cloth->numfaces)
		return NULL;

	/* create quadtree with k=26 */
	bvhtree = BLI_bvhtree_new(cloth->numfaces, epsilon, 4, 26);

	/* fill tree */
	for (i = 0; i < cloth->numfaces; i++, mfaces++) {
		copy_v3_v3(&co[0*3], verts[mfaces->v1].xold);
		copy_v3_v3(&co[1*3], verts[mfaces->v2].xold);
		copy_v3_v3(&co[2*3], verts[mfaces->v3].xold);

		if (mfaces->v4)
			copy_v3_v3(&co[3*3], verts[mfaces->v4].xold);

		BLI_bvhtree_insert(bvhtree, i, co, (mfaces->v4 ? 4 : 3));
	}

	/* balance tree */
	BLI_bvhtree_balance(bvhtree);
	
	return bvhtree;
}

void bvhtree_update_from_cloth(ClothModifierData *clmd, int moving)
{	
	unsigned int i = 0;
	Cloth *cloth = clmd->clothObject;
	BVHTree *bvhtree = cloth->bvhtree;
	ClothVertex *verts = cloth->verts;
	MFace *mfaces;
	float co[12], co_moving[12];
	bool ret = false;
	
	if (!bvhtree)
		return;
	
	mfaces = cloth->mfaces;
	
	// update vertex position in bvh tree
	if (verts && mfaces) {
		for (i = 0; i < cloth->numfaces; i++, mfaces++) {
			copy_v3_v3(&co[0*3], verts[mfaces->v1].txold);
			copy_v3_v3(&co[1*3], verts[mfaces->v2].txold);
			copy_v3_v3(&co[2*3], verts[mfaces->v3].txold);
			
			if (mfaces->v4)
				copy_v3_v3(&co[3*3], verts[mfaces->v4].txold);
		
			// copy new locations into array
			if (moving) {
				// update moving positions
				copy_v3_v3(&co_moving[0*3], verts[mfaces->v1].tx);
				copy_v3_v3(&co_moving[1*3], verts[mfaces->v2].tx);
				copy_v3_v3(&co_moving[2*3], verts[mfaces->v3].tx);
				
				if (mfaces->v4)
					copy_v3_v3(&co_moving[3*3], verts[mfaces->v4].tx);
				
				ret = BLI_bvhtree_update_node(bvhtree, i, co, co_moving, (mfaces->v4 ? 4 : 3));
			}
			else {
				ret = BLI_bvhtree_update_node(bvhtree, i, co, NULL, (mfaces->v4 ? 4 : 3));
			}
			
			// check if tree is already full
			if (!ret)
				break;
		}
		
		BLI_bvhtree_update_tree(bvhtree);
	}
}

void bvhselftree_update_from_cloth(ClothModifierData *clmd, int moving)
{	
	unsigned int i = 0;
	Cloth *cloth = clmd->clothObject;
	BVHTree *bvhtree = cloth->bvhselftree;
	ClothVertex *verts = cloth->verts;
	MFace *mfaces;
	float co[12], co_moving[12];
	int ret = 0;
	
	if (!bvhtree)
		return;
	
	mfaces = cloth->mfaces;

	// update vertex position in bvh tree
	if (verts && mfaces) {
		for (i = 0; i < cloth->numverts; i++, verts++) {
			copy_v3_v3(&co[0*3], verts->txold);

			// copy new locations into array
			if (moving) {
				// update moving positions
				copy_v3_v3(&co_moving[0*3], verts->tx);

				ret = BLI_bvhtree_update_node(bvhtree, i, co, co_moving, 1);
			}
			else {
				ret = BLI_bvhtree_update_node(bvhtree, i, co, NULL, 1);
			}

			// check if tree is already full
			if (!ret)
				break;
		}
		
		BLI_bvhtree_update_tree(bvhtree);
	}
}

static int do_init_cloth(Object *ob, ClothModifierData *clmd, DerivedMesh *result, int framenr)
{
	PointCache *cache;

	cache= clmd->point_cache;

	/* initialize simulation data if it didn't exist already */
	if (clmd->clothObject == NULL) {
		if (!cloth_from_object(ob, clmd, result, framenr, 1)) {
			BKE_ptcache_invalidate(cache);
			modifier_setError(&(clmd->modifier), "Can't initialize cloth");
			return 0;
		}
	
		if (clmd->clothObject == NULL) {
			BKE_ptcache_invalidate(cache);
			modifier_setError(&(clmd->modifier), "Null cloth object");
			return 0;
		}
	
		BKE_cloth_solver_set_positions(clmd);

		clmd->clothObject->last_frame= MINFRAME-1;
	}

	return 1;
}

static int do_step_cloth(Object *ob, ClothModifierData *clmd, DerivedMesh *result, int framenr)
{
	ClothVertex *verts = NULL;
	Cloth *cloth;
	ListBase *effectors = NULL;
	MVert *mvert;
	unsigned int i = 0;
	int ret = 0;

	/* simulate 1 frame forward */
	cloth = clmd->clothObject;
	verts = cloth->verts;
	mvert = result->getVertArray(result);

	/* force any pinned verts to their constrained location. */
	for (i = 0; i < clmd->clothObject->numverts; i++, verts++) {
		/* save the previous position. */
		copy_v3_v3(verts->xold, verts->xconst);
		copy_v3_v3(verts->txold, verts->x);

		/* Get the current position. */
		copy_v3_v3(verts->xconst, mvert[i].co);
		mul_m4_v3(ob->obmat, verts->xconst);
	}

	effectors = pdInitEffectors(clmd->scene, ob, NULL, clmd->sim_parms->effector_weights, true);

	/* Support for dynamic vertex groups, changing from frame to frame */
	cloth_apply_vgroup ( clmd, result );
	cloth_update_springs( clmd );
	
	// TIMEIT_START(cloth_step)

	/* call the solver. */
	ret = BPH_cloth_solve(ob, framenr, clmd, effectors);

	// TIMEIT_END(cloth_step)

	pdEndEffectors(&effectors);

	// printf ( "%f\n", ( float ) tval() );
	
	return ret;
}

#if 0
static DerivedMesh *cloth_to_triangles(DerivedMesh *dm)
{
	DerivedMesh *result = NULL;
	unsigned int i = 0, j = 0;
	unsigned int quads = 0, numfaces = dm->getNumTessFaces(dm);
	MFace *mface = dm->getTessFaceArray(dm);
	MFace *mface2 = NULL;

	/* calc faces */
	for (i = 0; i < numfaces; i++) {
		if (mface[i].v4) {
			quads++;
		}
	}
		
	result = CDDM_from_template(dm, dm->getNumVerts(dm), 0, numfaces + quads, 0, 0);

	DM_copy_vert_data(dm, result, 0, 0, dm->getNumVerts(dm));
	DM_copy_tessface_data(dm, result, 0, 0, numfaces);

	DM_ensure_tessface(result);
	mface2 = result->getTessFaceArray(result);

	for (i = 0, j = numfaces; i < numfaces; i++) {
		// DG TODO: is this necessary?
		mface2[i].v1 = mface[i].v1;
		mface2[i].v2 = mface[i].v2;
		mface2[i].v3 = mface[i].v3;

		mface2[i].v4 = 0;
		//test_index_face(&mface2[i], &result->faceData, i, 3);

		if (mface[i].v4) {
			DM_copy_tessface_data(dm, result, i, j, 1);

			mface2[j].v1 = mface[i].v1;
			mface2[j].v2 = mface[i].v3;
			mface2[j].v3 = mface[i].v4;
			mface2[j].v4 = 0;
			//test_index_face(&mface2[j], &result->faceData, j, 3);

			j++;
		}
	}

	CDDM_calc_edges_tessface(result);
	CDDM_tessfaces_to_faces(result); /* builds ngon faces from tess (mface) faces */

	return result;
}
#endif

/************************************************
 * clothModifier_do - main simulation function
 ************************************************/
void clothModifier_do(ClothModifierData *clmd, Scene *scene, Object *ob, DerivedMesh *dm, float (*vertexCos)[3])
{
	PointCache *cache;
	PTCacheID pid;
	float timescale;
	int framenr, startframe, endframe;
	int cache_result;

	clmd->scene= scene;	/* nice to pass on later :) */
	framenr= (int)scene->r.cfra;
	cache= clmd->point_cache;

	BKE_ptcache_id_from_cloth(&pid, ob, clmd);
	BKE_ptcache_id_time(&pid, scene, framenr, &startframe, &endframe, &timescale);
	clmd->sim_parms->timescale= timescale;

	if (clmd->sim_parms->reset || (clmd->clothObject && dm->getNumVerts(dm) != clmd->clothObject->numverts)) {
		clmd->sim_parms->reset = 0;
		cloth_free_modifier(clmd);
		
		cache->state.flag |= PTC_STATE_OUTDATED;
		BKE_ptcache_id_reset(scene, &pid, PTCACHE_RESET_OUTDATED);
		BKE_ptcache_validate(cache, 0);
		cache->state.last_exact= 0;
		cache->state.flag &= ~PTC_STATE_REDO_NEEDED;
	}
	
	// unused in the moment, calculated separately in implicit.c
	clmd->sim_parms->dt = clmd->sim_parms->timescale / clmd->sim_parms->stepsPerFrame;

	/* simulation is only active during a specific period */
	if (framenr < startframe) {
		BKE_ptcache_invalidate(cache);
		return;
	}
	else if (framenr > endframe) {
		framenr= endframe;
	}

	/* initialize simulation data if it didn't exist already */
	if (!do_init_cloth(ob, clmd, dm, framenr))
		return;

<<<<<<< HEAD
	if ((framenr == startframe) && (clmd->sim_parms->preroll == 0)) {
		cloth_free_modifier(clmd);

=======
	if (framenr == startframe) {
>>>>>>> d70c7c06
		BKE_ptcache_id_reset(scene, &pid, PTCACHE_RESET_OUTDATED);
		BKE_ptcache_validate(cache, framenr);
		cache->state.flag &= ~PTC_STATE_REDO_NEEDED;

		do_init_cloth(ob, clmd, dm, framenr);
		clmd->clothObject->last_frame= framenr;
		return;
	}

	/* try to read from cache */
	cache_result = BKE_ptcache_read(&pid, (float)framenr+scene->r.subframe);

	if (cache_result == PTCACHE_READ_EXACT || cache_result == PTCACHE_READ_INTERPOLATED) {
		BKE_cloth_solver_set_positions(clmd);
		cloth_to_object (ob, clmd, vertexCos);

		BKE_ptcache_validate(cache, framenr);

		if (cache_result == PTCACHE_READ_INTERPOLATED && cache->state.flag & PTC_STATE_REDO_NEEDED)
			BKE_ptcache_write(&pid, framenr);

		clmd->clothObject->last_frame= framenr;

		return;
	}
	else if (cache_result==PTCACHE_READ_OLD) {
		BKE_cloth_solver_set_positions(clmd);
	}

	if (framenr!=clmd->clothObject->last_frame+1)
		return;

	/* if on second frame, write cache for first frame */
	if (cache->state.simframe == startframe && (cache->state.flag & PTC_STATE_OUTDATED || cache->state.last_exact==0))
		BKE_ptcache_write(&pid, startframe);

	clmd->sim_parms->timescale *= framenr - cache->state.simframe;

	/* do simulation */
	BKE_ptcache_validate(cache, framenr);

	if (!do_step_cloth(ob, clmd, dm, framenr)) {
		BKE_ptcache_invalidate(cache);
	}
	else
		BKE_ptcache_write(&pid, framenr);

	cloth_to_object (ob, clmd, vertexCos);
	clmd->clothObject->last_frame= framenr;
}

/* frees all */
void cloth_free_modifier(ClothModifierData *clmd )
{
	Cloth	*cloth = NULL;
	
	if ( !clmd )
		return;

	cloth = clmd->clothObject;

	
	if ( cloth ) {
		BPH_cloth_solver_free(clmd);

		// Free the verts.
		if ( cloth->verts != NULL )
			MEM_freeN ( cloth->verts );

		cloth->verts = NULL;
		cloth->numverts = 0;

		// Free the springs.
		if ( cloth->springs != NULL ) {
			LinkNode *search = cloth->springs;
			while (search) {
				ClothSpring *spring = search->link;
						
				MEM_freeN ( spring );
				search = search->next;
			}
			BLI_linklist_free(cloth->springs, NULL);
		
			cloth->springs = NULL;
		}

		cloth->springs = NULL;
		cloth->numsprings = 0;

		// free BVH collision tree
		if ( cloth->bvhtree )
			BLI_bvhtree_free ( cloth->bvhtree );
		
		if ( cloth->bvhselftree )
			BLI_bvhtree_free ( cloth->bvhselftree );

		// we save our faces for collision objects
		if ( cloth->mfaces )
			MEM_freeN ( cloth->mfaces );
		
		if (cloth->edgeset)
			BLI_edgeset_free(cloth->edgeset);
		
		
		/*
		if (clmd->clothObject->facemarks)
		MEM_freeN(clmd->clothObject->facemarks);
		*/
		MEM_freeN ( cloth );
		clmd->clothObject = NULL;
	}
}

/* frees all */
void cloth_free_modifier_extern(ClothModifierData *clmd )
{
	Cloth	*cloth = NULL;
	if (G.debug_value > 0)
		printf("cloth_free_modifier_extern\n");
	
	if ( !clmd )
		return;

	cloth = clmd->clothObject;
	
	if ( cloth ) {
		if (G.debug_value > 0)
			printf("cloth_free_modifier_extern in\n");

		BPH_cloth_solver_free(clmd);

		// Free the verts.
		if ( cloth->verts != NULL )
			MEM_freeN ( cloth->verts );

		cloth->verts = NULL;
		cloth->numverts = 0;

		// Free the springs.
		if ( cloth->springs != NULL ) {
			LinkNode *search = cloth->springs;
			while (search) {
				ClothSpring *spring = search->link;

				MEM_freeN ( spring );
				search = search->next;
			}
			BLI_linklist_free(cloth->springs, NULL);

			cloth->springs = NULL;
		}

		cloth->springs = NULL;
		cloth->numsprings = 0;

		// free BVH collision tree
		if ( cloth->bvhtree )
			BLI_bvhtree_free ( cloth->bvhtree );
		
		if ( cloth->bvhselftree )
			BLI_bvhtree_free ( cloth->bvhselftree );

		// we save our faces for collision objects
		if ( cloth->mfaces )
			MEM_freeN ( cloth->mfaces );

		if (cloth->edgeset)
			BLI_edgeset_free(cloth->edgeset);


		/*
		if (clmd->clothObject->facemarks)
		MEM_freeN(clmd->clothObject->facemarks);
		*/
		MEM_freeN ( cloth );
		clmd->clothObject = NULL;
	}
}

/******************************************************************************
 *
 * Internal functions.
 *
 ******************************************************************************/

/**
 * cloth_to_object - copies the deformed vertices to the object.
 *
 **/
static void cloth_to_object (Object *ob,  ClothModifierData *clmd, float (*vertexCos)[3])
{
	unsigned int	i = 0;
	Cloth *cloth = clmd->clothObject;

	if (clmd->clothObject) {
		/* inverse matrix is not uptodate... */
		invert_m4_m4(ob->imat, ob->obmat);

		for (i = 0; i < cloth->numverts; i++) {
			copy_v3_v3 (vertexCos[i], cloth->verts[i].x);
			mul_m4_v3(ob->imat, vertexCos[i]);	/* cloth is in global coords */
		}
	}
}


int cloth_uses_vgroup(ClothModifierData *clmd)
{
	return (((clmd->sim_parms->flags & CLOTH_SIMSETTINGS_FLAG_SCALING ) || 
		(clmd->sim_parms->flags & CLOTH_SIMSETTINGS_FLAG_GOAL ) ||
		(clmd->coll_parms->flags & CLOTH_COLLSETTINGS_FLAG_SELF)) && 
		((clmd->sim_parms->vgroup_mass>0) || 
		(clmd->sim_parms->vgroup_struct>0)||
		(clmd->sim_parms->vgroup_bend>0)  ||
		(clmd->sim_parms->vgroup_shrink>0) ||
		(clmd->coll_parms->vgroup_selfcol>0)));
}

/**
 * cloth_apply_vgroup - applies a vertex group as specified by type
 *
 **/
/* can be optimized to do all groups in one loop */
static void cloth_apply_vgroup ( ClothModifierData *clmd, DerivedMesh *dm )
{
	int i = 0;
	int j = 0;
	MDeformVert *dvert = NULL;
	Cloth *clothObj = NULL;
	int numverts;
	/* float goalfac = 0; */ /* UNUSED */
	ClothVertex *verts = NULL;

	if (!clmd || !dm) return;

	clothObj = clmd->clothObject;

	numverts = dm->getNumVerts (dm);

	verts = clothObj->verts;
	
	if (cloth_uses_vgroup(clmd)) {
		for ( i = 0; i < numverts; i++, verts++ ) {

			/* Reset Goal values to standard */
			if ( clmd->sim_parms->flags & CLOTH_SIMSETTINGS_FLAG_GOAL )
				verts->goal= clmd->sim_parms->defgoal;
			else
				verts->goal= 0.0f;

			/* Reset vertex flags */
			verts->flags &= ~CLOTH_VERT_FLAG_PINNED;
			verts->flags &= ~CLOTH_VERT_FLAG_NOSELFCOLL;

			dvert = dm->getVertData ( dm, i, CD_MDEFORMVERT );
			if ( dvert ) {
				for ( j = 0; j < dvert->totweight; j++ ) {
					if (( dvert->dw[j].def_nr == (clmd->sim_parms->vgroup_mass-1)) && (clmd->sim_parms->flags & CLOTH_SIMSETTINGS_FLAG_GOAL )) {
						verts->goal = dvert->dw [j].weight;

						/* goalfac= 1.0f; */ /* UNUSED */
						
						// Kicking goal factor to simplify things...who uses that anyway?
						// ABS ( clmd->sim_parms->maxgoal - clmd->sim_parms->mingoal );
						
						verts->goal  = pow4f(verts->goal);
						if ( verts->goal >= SOFTGOALSNAP )
							verts->flags |= CLOTH_VERT_FLAG_PINNED;
					}
					
					if (clmd->sim_parms->flags & CLOTH_SIMSETTINGS_FLAG_SCALING ) {
						if ( dvert->dw[j].def_nr == (clmd->sim_parms->vgroup_struct-1)) {
							verts->struct_stiff = dvert->dw [j].weight;
							verts->shear_stiff = dvert->dw [j].weight;
						}
						
						if ( dvert->dw[j].def_nr == (clmd->sim_parms->vgroup_bend-1)) {
							verts->bend_stiff = dvert->dw [j].weight;
						}
					}

					if (clmd->coll_parms->flags & CLOTH_COLLSETTINGS_FLAG_SELF ) {
						if ( dvert->dw[j].def_nr == (clmd->coll_parms->vgroup_selfcol-1)) {
							if (dvert->dw [j].weight > 0.0f) {
								verts->flags |= CLOTH_VERT_FLAG_NOSELFCOLL;
							}
						}

					if (clmd->sim_parms->vgroup_shrink > 0 )
					{
						if ( dvert->dw[j].def_nr == (clmd->sim_parms->vgroup_shrink-1))
						{
							verts->shrink_factor = clmd->sim_parms->shrink_min*(1.0f-dvert->dw[j].weight)+clmd->sim_parms->shrink_max*dvert->dw [j].weight; // linear interpolation between min and max shrink factor based on weight
						}
					}
					else {
						verts->shrink_factor = clmd->sim_parms->shrink_min;
					}

					}
				}
			}
		}
	}
}


static int cloth_from_object(Object *ob, ClothModifierData *clmd, DerivedMesh *dm, float UNUSED(framenr), int first)
{
	int i = 0;
	MVert *mvert = NULL;
	ClothVertex *verts = NULL;
	float (*shapekey_rest)[3] = NULL;
	float tnull[3] = {0, 0, 0};
	Cloth *cloth = NULL;
	float maxdist = 0;

	// If we have a clothObject, free it. 
	if ( clmd->clothObject != NULL ) {
		cloth_free_modifier ( clmd );
		if (G.debug_value > 0)
			printf("cloth_free_modifier cloth_from_object\n");
	}

	// Allocate a new cloth object.
	clmd->clothObject = MEM_callocN ( sizeof ( Cloth ), "cloth" );
	if ( clmd->clothObject ) {
		clmd->clothObject->old_solver_type = 255;
		// clmd->clothObject->old_collision_type = 255;
		cloth = clmd->clothObject;
		clmd->clothObject->edgeset = NULL;
	}
	else if (!clmd->clothObject) {
		modifier_setError(&(clmd->modifier), "Out of memory on allocating clmd->clothObject");
		return 0;
	}

	// mesh input objects need DerivedMesh
	if ( !dm )
		return 0;

	cloth_from_mesh ( clmd, dm );

	// create springs
	clmd->clothObject->springs = NULL;
	clmd->clothObject->numsprings = -1;

	if ( clmd->sim_parms->shapekey_rest )
		shapekey_rest = dm->getVertDataArray ( dm, CD_CLOTH_ORCO );

	mvert = dm->getVertArray (dm);

	verts = clmd->clothObject->verts;

	// set initial values
	for ( i = 0; i < dm->getNumVerts(dm); i++, verts++ ) {
		if (first) {
			copy_v3_v3(verts->x, mvert[i].co);

			mul_m4_v3(ob->obmat, verts->x);

			if ( shapekey_rest ) {
				verts->xrest= shapekey_rest[i];
				mul_m4_v3(ob->obmat, verts->xrest);
			}
			else
				verts->xrest = verts->x;
		}
		
		/* no GUI interface yet */
		verts->mass = clmd->sim_parms->mass; 
		verts->impulse_count = 0;

		if ( clmd->sim_parms->flags & CLOTH_SIMSETTINGS_FLAG_GOAL )
			verts->goal= clmd->sim_parms->defgoal;
		else
			verts->goal= 0.0f;

		verts->flags = 0;
		copy_v3_v3 ( verts->xold, verts->x );
		copy_v3_v3 ( verts->xconst, verts->x );
		copy_v3_v3 ( verts->txold, verts->x );
		copy_v3_v3 ( verts->tx, verts->x );
		mul_v3_fl(verts->v, 0.0f);

		verts->impulse_count = 0;
		copy_v3_v3 ( verts->impulse, tnull );
	}
	
	// apply / set vertex groups
	// has to be happen before springs are build!
	cloth_apply_vgroup (clmd, dm);

	if ( !cloth_build_springs ( clmd, dm ) ) {
		cloth_free_modifier ( clmd );
		modifier_setError(&(clmd->modifier), "Cannot build springs");
		printf("cloth_free_modifier cloth_build_springs\n");
		return 0;
	}
	
	for ( i = 0; i < dm->getNumVerts(dm); i++) {
		if ((!(cloth->verts[i].flags & CLOTH_VERT_FLAG_PINNED)) && (cloth->verts[i].goal > ALMOST_ZERO)) {
			cloth_add_spring (clmd, i, i, 0.0, CLOTH_SPRING_TYPE_GOAL);
		}
	}
	
	// init our solver
	BPH_cloth_solver_init(ob, clmd);
	
	if (!first)
		BKE_cloth_solver_set_positions(clmd);

	clmd->clothObject->bvhtree = bvhtree_build_from_cloth ( clmd, MAX2(clmd->coll_parms->epsilon, clmd->coll_parms->distance_repel) );
	
	for (i = 0; i < dm->getNumVerts(dm); i++) {
		maxdist = MAX2(maxdist, clmd->coll_parms->selfepsilon* ( cloth->verts[i].avg_spring_len*2.0f));
	}
	
	clmd->clothObject->bvhselftree = bvhselftree_build_from_cloth ( clmd, maxdist );

	return 1;
}

static void cloth_from_mesh ( ClothModifierData *clmd, DerivedMesh *dm )
{
	unsigned int numverts = dm->getNumVerts (dm);
	unsigned int numfaces = dm->getNumTessFaces (dm);
	MFace *mface = dm->getTessFaceArray(dm);
	unsigned int i = 0;

	/* Allocate our vertices. */
	clmd->clothObject->numverts = numverts;
	clmd->clothObject->verts = MEM_callocN ( sizeof ( ClothVertex ) * clmd->clothObject->numverts, "clothVertex" );
	if ( clmd->clothObject->verts == NULL ) {
		cloth_free_modifier ( clmd );
		modifier_setError(&(clmd->modifier), "Out of memory on allocating clmd->clothObject->verts");
		printf("cloth_free_modifier clmd->clothObject->verts\n");
		return;
	}

	// save face information
	clmd->clothObject->numfaces = numfaces;
	clmd->clothObject->mfaces = MEM_callocN ( sizeof ( MFace ) * clmd->clothObject->numfaces, "clothMFaces" );
	if ( clmd->clothObject->mfaces == NULL ) {
		cloth_free_modifier ( clmd );
		modifier_setError(&(clmd->modifier), "Out of memory on allocating clmd->clothObject->mfaces");
		printf("cloth_free_modifier clmd->clothObject->mfaces\n");
		return;
	}
	for ( i = 0; i < numfaces; i++ )
		memcpy ( &clmd->clothObject->mfaces[i], &mface[i], sizeof ( MFace ) );

	/* Free the springs since they can't be correct if the vertices
	 * changed.
	 */
	if ( clmd->clothObject->springs != NULL )
		MEM_freeN ( clmd->clothObject->springs );

}

/***************************************************************************************
 * SPRING NETWORK BUILDING IMPLEMENTATION BEGIN
 ***************************************************************************************/

BLI_INLINE void spring_verts_ordered_set(ClothSpring *spring, int v0, int v1)
{
	if (v0 < v1) {
		spring->ij = v0;
		spring->kl = v1;
	}
	else {
		spring->ij = v1;
		spring->kl = v0;
	}
}

// be careful: implicit solver has to be resettet when using this one!
// --> only for implicit handling of this spring!
int cloth_add_spring(ClothModifierData *clmd, unsigned int indexA, unsigned int indexB, float restlength, int spring_type)
{
	Cloth *cloth = clmd->clothObject;
	ClothSpring *spring = NULL;
	
	if (cloth) {
		// TODO: look if this spring is already there
		
		spring = (ClothSpring *)MEM_callocN ( sizeof ( ClothSpring ), "cloth spring" );
		
		if (!spring)
			return 0;
		
		spring->ij = indexA;
		spring->kl = indexB;
		spring->restlen =  restlength;
		spring->type = spring_type;
		spring->flags = 0;
		spring->stiffness = 0;
		
		cloth->numsprings++;
	
		BLI_linklist_prepend ( &cloth->springs, spring );
		
		return 1;
	}
	return 0;
}

static void cloth_free_edgelist(LinkNode **edgelist, unsigned int numverts)
{
	if (edgelist) {
		unsigned int i;
		for (i = 0; i < numverts; i++) {
			BLI_linklist_free(edgelist[i], NULL);
		}

		MEM_freeN(edgelist);
	}
}

static void cloth_free_errorsprings(Cloth *cloth,  LinkNode **edgelist)
{
	if ( cloth->springs != NULL ) {
		LinkNode *search = cloth->springs;
		while (search) {
			ClothSpring *spring = search->link;
						
			MEM_freeN ( spring );
			search = search->next;
		}
		BLI_linklist_free(cloth->springs, NULL);
		
		cloth->springs = NULL;
	}

	cloth_free_edgelist(edgelist, cloth->numverts);
	
	if (cloth->edgeset) {
		BLI_edgeset_free(cloth->edgeset);
		cloth->edgeset = NULL;
	}
}

static void cloth_hair_update_bending_targets(ClothModifierData *clmd)
{
	Cloth *cloth = clmd->clothObject;
	LinkNode *search = NULL;
	float hair_frame[3][3], dir_old[3], dir_new[3];
	int prev_mn; /* to find hair chains */
	
	if (!clmd->hairdata)
		return;
	
	/* XXX Note: we need to propagate frames from the root up,
	 * but structural hair springs are stored in reverse order.
	 * The bending springs however are then inserted in the same
	 * order as vertices again ...
	 * This messy situation can be resolved when solver data is
	 * generated directly from a dedicated hair system.
	 */
	
	prev_mn = -1;
	for (search = cloth->springs; search; search = search->next) {
		ClothSpring *spring = search->link;
		ClothHairData *hair_ij, *hair_kl;
		bool is_root = spring->kl != prev_mn;
		
		if (spring->type != CLOTH_SPRING_TYPE_BENDING_ANG) {
			continue;
		}
		
		hair_ij = &clmd->hairdata[spring->ij];
		hair_kl = &clmd->hairdata[spring->kl];
		if (is_root) {
			/* initial hair frame from root orientation */
			copy_m3_m3(hair_frame, hair_ij->rot);
			/* surface normal is the initial direction,
			 * parallel transport then keeps it aligned to the hair direction
			 */
			copy_v3_v3(dir_new, hair_frame[2]);
		}
		
		copy_v3_v3(dir_old, dir_new);
		sub_v3_v3v3(dir_new, cloth->verts[spring->mn].x, cloth->verts[spring->kl].x);
		normalize_v3(dir_new);
		
#if 0
		if (clmd->debug_data && (spring->ij == 0 || spring->ij == 1)) {
			float a[3], b[3];
			
			copy_v3_v3(a, cloth->verts[spring->kl].x);
//			BKE_sim_debug_data_add_dot(clmd->debug_data, cloth_vert ? cloth_vert->x : key->co, 1, 1, 0, "frames", 8246, p, k);
			
			mul_v3_v3fl(b, hair_frame[0], clmd->sim_parms->avg_spring_len);
			BKE_sim_debug_data_add_vector(clmd->debug_data, a, b, 1, 0, 0, "frames", 8247, spring->kl, spring->mn);
			
			mul_v3_v3fl(b, hair_frame[1], clmd->sim_parms->avg_spring_len);
			BKE_sim_debug_data_add_vector(clmd->debug_data, a, b, 0, 1, 0, "frames", 8248, spring->kl, spring->mn);
			
			mul_v3_v3fl(b, hair_frame[2], clmd->sim_parms->avg_spring_len);
			BKE_sim_debug_data_add_vector(clmd->debug_data, a, b, 0, 0, 1, "frames", 8249, spring->kl, spring->mn);
		}
#endif
		
		/* get local targets for kl/mn vertices by putting rest targets into the current frame,
		 * then multiply with the rest length to get the actual goals
		 */
		
		mul_v3_m3v3(spring->target, hair_frame, hair_kl->rest_target);
		mul_v3_fl(spring->target, spring->restlen);
		
		/* move frame to next hair segment */
		cloth_parallel_transport_hair_frame(hair_frame, dir_old, dir_new);
		
		prev_mn = spring->mn;
	}
}

static void cloth_hair_update_bending_rest_targets(ClothModifierData *clmd)
{
	Cloth *cloth = clmd->clothObject;
	LinkNode *search = NULL;
	float hair_frame[3][3], dir_old[3], dir_new[3];
	int prev_mn; /* to find hair roots */
	
	if (!clmd->hairdata)
		return;
	
	/* XXX Note: we need to propagate frames from the root up,
	 * but structural hair springs are stored in reverse order.
	 * The bending springs however are then inserted in the same
	 * order as vertices again ...
	 * This messy situation can be resolved when solver data is
	 * generated directly from a dedicated hair system.
	 */
	
	prev_mn = -1;
	for (search = cloth->springs; search; search = search->next) {
		ClothSpring *spring = search->link;
		ClothHairData *hair_ij, *hair_kl;
		bool is_root = spring->kl != prev_mn;
		
		if (spring->type != CLOTH_SPRING_TYPE_BENDING_ANG) {
			continue;
		}
		
		hair_ij = &clmd->hairdata[spring->ij];
		hair_kl = &clmd->hairdata[spring->kl];
		if (is_root) {
			/* initial hair frame from root orientation */
			copy_m3_m3(hair_frame, hair_ij->rot);
			/* surface normal is the initial direction,
			 * parallel transport then keeps it aligned to the hair direction
			 */
			copy_v3_v3(dir_new, hair_frame[2]);
		}
		
		copy_v3_v3(dir_old, dir_new);
		sub_v3_v3v3(dir_new, cloth->verts[spring->mn].xrest, cloth->verts[spring->kl].xrest);
		normalize_v3(dir_new);
		
		/* dir expressed in the hair frame defines the rest target direction */
		copy_v3_v3(hair_kl->rest_target, dir_new);
		mul_transposed_m3_v3(hair_frame, hair_kl->rest_target);
		
		/* move frame to next hair segment */
		cloth_parallel_transport_hair_frame(hair_frame, dir_old, dir_new);
		
		prev_mn = spring->mn;
	}
}

/* update stiffness if vertex group values are changing from frame to frame */
static void cloth_update_springs( ClothModifierData *clmd )
{
	Cloth *cloth = clmd->clothObject;
	LinkNode *search = NULL;

	search = cloth->springs;
	while (search) {
		ClothSpring *spring = search->link;

		spring->stiffness = 0.0f;

		if (spring->type == CLOTH_SPRING_TYPE_STRUCTURAL) {
			spring->stiffness = (cloth->verts[spring->kl].struct_stiff + cloth->verts[spring->ij].struct_stiff) / 2.0f;
		}
		else if (spring->type == CLOTH_SPRING_TYPE_SHEAR) {
			spring->stiffness = (cloth->verts[spring->kl].shear_stiff + cloth->verts[spring->ij].shear_stiff) / 2.0f;
		}
		else if (spring->type == CLOTH_SPRING_TYPE_BENDING) {
			spring->stiffness = (cloth->verts[spring->kl].bend_stiff + cloth->verts[spring->ij].bend_stiff) / 2.0f;
		}
		else if (spring->type == CLOTH_SPRING_TYPE_BENDING_ANG) {
			ClothVertex *v1 = &cloth->verts[spring->ij];
			ClothVertex *v2 = &cloth->verts[spring->kl];
			if (clmd->hairdata) {
				/* copy extra hair data to generic cloth vertices */
				v1->bend_stiff = clmd->hairdata[spring->ij].bending_stiffness;
				v2->bend_stiff = clmd->hairdata[spring->kl].bending_stiffness;
			}
			spring->stiffness = (v1->bend_stiff + v2->bend_stiff) / 2.0f;
		}
		else if (spring->type == CLOTH_SPRING_TYPE_GOAL) {
			/* Warning: Appending NEW goal springs does not work because implicit solver would need reset! */

			/* Activate / Deactivate existing springs */
			if ((!(cloth->verts[spring->ij].flags & CLOTH_VERT_FLAG_PINNED)) &&
			    (cloth->verts[spring->ij].goal > ALMOST_ZERO))
			{
				spring->flags &= ~CLOTH_SPRING_FLAG_DEACTIVATE;
			}
			else {
				spring->flags |= CLOTH_SPRING_FLAG_DEACTIVATE;
			}
		}
		
		search = search->next;
	}
	
	cloth_hair_update_bending_targets(clmd);
}

BLI_INLINE void cross_identity_v3(float r[3][3], const float v[3])
{
	zero_m3(r);
	r[0][1] = v[2];
	r[0][2] = -v[1];
	r[1][0] = -v[2];
	r[1][2] = v[0];
	r[2][0] = v[1];
	r[2][1] = -v[0];
}

BLI_INLINE void madd_m3_m3fl(float r[3][3], float m[3][3], float f)
{
	r[0][0] += m[0][0] * f;
	r[0][1] += m[0][1] * f;
	r[0][2] += m[0][2] * f;
	r[1][0] += m[1][0] * f;
	r[1][1] += m[1][1] * f;
	r[1][2] += m[1][2] * f;
	r[2][0] += m[2][0] * f;
	r[2][1] += m[2][1] * f;
	r[2][2] += m[2][2] * f;
}

void cloth_parallel_transport_hair_frame(float mat[3][3], const float dir_old[3], const float dir_new[3])
{
	float rot[3][3];
	
	/* rotation between segments */
	rotation_between_vecs_to_mat3(rot, dir_old, dir_new);
	
	/* rotate the frame */
	mul_m3_m3m3(mat, rot, mat);
}

static int cloth_build_springs ( ClothModifierData *clmd, DerivedMesh *dm )
{
	Cloth *cloth = clmd->clothObject;
	ClothSpring *spring = NULL, *tspring = NULL, *tspring2 = NULL;
	unsigned int struct_springs = 0, shear_springs=0, bend_springs = 0;
	unsigned int i = 0;
	unsigned int numverts = (unsigned int)dm->getNumVerts (dm);
	unsigned int numedges = (unsigned int)dm->getNumEdges (dm);
	unsigned int numfaces = (unsigned int)dm->getNumTessFaces (dm);
	float shrink_factor;
	MEdge *medge = dm->getEdgeArray (dm);
	MFace *mface = dm->getTessFaceArray (dm);
	int index2 = 0; // our second vertex index
	LinkNode **edgelist = NULL;
	EdgeSet *edgeset = NULL;
	LinkNode *search = NULL, *search2 = NULL;
	
	// error handling
	if ( numedges==0 )
		return 0;

	/* NOTE: handling ownership of springs and edgeset is quite sloppy
	 * currently they are never initialized but assert just to be sure */
	BLI_assert(cloth->springs == NULL);
	BLI_assert(cloth->edgeset == NULL);

	cloth->springs = NULL;
	cloth->edgeset = NULL;

	edgelist = MEM_callocN ( sizeof (LinkNode *) * numverts, "cloth_edgelist_alloc" );
	
	if (!edgelist)
		return 0;

	// structural springs
	for ( i = 0; i < numedges; i++ ) {
		spring = (ClothSpring *)MEM_callocN ( sizeof ( ClothSpring ), "cloth spring" );

		if ( spring ) {
			spring_verts_ordered_set(spring, medge[i].v1, medge[i].v2);
			if (clmd->sim_parms->flags & CLOTH_SIMSETTINGS_FLAG_SEW && medge[i].flag & ME_LOOSEEDGE) {
				// handle sewing (loose edges will be pulled together)
				spring->restlen = 0.0f;
				spring->stiffness = 1.0f;
				spring->type = CLOTH_SPRING_TYPE_SEWING;
			}
			else {
				if (clmd->sim_parms->vgroup_shrink > 0)
					shrink_factor = 1.0f - ((cloth->verts[spring->ij].shrink_factor + cloth->verts[spring->kl].shrink_factor) / 2.0f);
				else
					shrink_factor = 1.0f - clmd->sim_parms->shrink_min;
				spring->restlen = len_v3v3(cloth->verts[spring->kl].xrest, cloth->verts[spring->ij].xrest) * shrink_factor;
				spring->stiffness = (cloth->verts[spring->kl].struct_stiff + cloth->verts[spring->ij].struct_stiff) / 2.0f;
				spring->type = CLOTH_SPRING_TYPE_STRUCTURAL;
			}
			clmd->sim_parms->avg_spring_len += spring->restlen;
			cloth->verts[spring->ij].avg_spring_len += spring->restlen;
			cloth->verts[spring->kl].avg_spring_len += spring->restlen;
			cloth->verts[spring->ij].spring_count++;
			cloth->verts[spring->kl].spring_count++;
			spring->flags = 0;
			struct_springs++;
			
			BLI_linklist_prepend ( &cloth->springs, spring );
		}
		else {
			cloth_free_errorsprings(cloth, edgelist);
			return 0;
		}
	}

	if (struct_springs > 0)
		clmd->sim_parms->avg_spring_len /= struct_springs;
	
	for (i = 0; i < numverts; i++) {
		cloth->verts[i].avg_spring_len = cloth->verts[i].avg_spring_len * 0.49f / ((float)cloth->verts[i].spring_count);
	}

	// shear springs
	for ( i = 0; i < numfaces; i++ ) {
		// triangle faces already have shear springs due to structural geometry
		if ( !mface[i].v4 )
			continue;

		spring = (ClothSpring *)MEM_callocN(sizeof(ClothSpring), "cloth spring");
		
		if (!spring) {
			cloth_free_errorsprings(cloth, edgelist);
			return 0;
		}

		spring_verts_ordered_set(spring, mface[i].v1, mface[i].v3);
		if (clmd->sim_parms->vgroup_shrink > 0)
			shrink_factor = 1.0f - ((cloth->verts[spring->ij].shrink_factor + cloth->verts[spring->kl].shrink_factor) / 2.0f);
		else
			shrink_factor = 1.0f - clmd->sim_parms->shrink_min;
		spring->restlen = len_v3v3(cloth->verts[spring->kl].xrest, cloth->verts[spring->ij].xrest) * shrink_factor;
		spring->type = CLOTH_SPRING_TYPE_SHEAR;
		spring->stiffness = (cloth->verts[spring->kl].shear_stiff + cloth->verts[spring->ij].shear_stiff) / 2.0f;

		BLI_linklist_append ( &edgelist[spring->ij], spring );
		BLI_linklist_append ( &edgelist[spring->kl], spring );
		shear_springs++;

		BLI_linklist_prepend ( &cloth->springs, spring );

		
		// if ( mface[i].v4 ) --> Quad face
		spring = (ClothSpring *)MEM_callocN ( sizeof ( ClothSpring ), "cloth spring" );
		
		if (!spring) {
			cloth_free_errorsprings(cloth, edgelist);
			return 0;
		}

		spring_verts_ordered_set(spring, mface[i].v2, mface[i].v4);
		if (clmd->sim_parms->vgroup_shrink > 0)
			shrink_factor = 1.0f - ((cloth->verts[spring->ij].shrink_factor + cloth->verts[spring->kl].shrink_factor) / 2.0f);
		else
			shrink_factor = 1.0f - clmd->sim_parms->shrink_min;
		spring->restlen = len_v3v3(cloth->verts[spring->kl].xrest, cloth->verts[spring->ij].xrest) * shrink_factor;
		spring->type = CLOTH_SPRING_TYPE_SHEAR;
		spring->stiffness = (cloth->verts[spring->kl].shear_stiff + cloth->verts[spring->ij].shear_stiff) / 2.0f;

		BLI_linklist_append ( &edgelist[spring->ij], spring );
		BLI_linklist_append ( &edgelist[spring->kl], spring );
		shear_springs++;

		BLI_linklist_prepend ( &cloth->springs, spring );
	}

	edgeset = BLI_edgeset_new_ex(__func__, numedges);
	cloth->edgeset = edgeset;

	if (numfaces) {
		// bending springs
		search2 = cloth->springs;
		for ( i = struct_springs; i < struct_springs+shear_springs; i++ ) {
			if ( !search2 )
				break;

			tspring2 = search2->link;
			search = edgelist[tspring2->kl];
			while ( search ) {
				tspring = search->link;
				index2 = ( ( tspring->ij==tspring2->kl ) ? ( tspring->kl ) : ( tspring->ij ) );

				// check for existing spring
				// check also if startpoint is equal to endpoint
				if ((index2 != tspring2->ij) &&
				    !BLI_edgeset_haskey(edgeset, tspring2->ij, index2))
				{
					spring = (ClothSpring *)MEM_callocN ( sizeof ( ClothSpring ), "cloth spring" );

					if (!spring) {
						cloth_free_errorsprings(cloth, edgelist);
						return 0;
					}

					spring_verts_ordered_set(spring, tspring2->ij, index2);
					spring->restlen = len_v3v3(cloth->verts[spring->kl].xrest, cloth->verts[spring->ij].xrest);
					spring->type = CLOTH_SPRING_TYPE_BENDING;
					spring->stiffness = (cloth->verts[spring->kl].bend_stiff + cloth->verts[spring->ij].bend_stiff) / 2.0f;
					BLI_edgeset_insert(edgeset, spring->ij, spring->kl);
					bend_springs++;

					BLI_linklist_prepend ( &cloth->springs, spring );
				}
				search = search->next;
			}
			search2 = search2->next;
		}
	}
	else if (struct_springs > 2) {
		if (G.debug_value != 1112) {
			search = cloth->springs;
			search2 = search->next;
			while (search && search2) {
				tspring = search->link;
				tspring2 = search2->link;
				
				if (tspring->ij == tspring2->kl) {
					spring = (ClothSpring *)MEM_callocN ( sizeof ( ClothSpring ), "cloth spring" );
					
					if (!spring) {
						cloth_free_errorsprings(cloth, edgelist);
						return 0;
					}
					
					spring->ij = tspring2->ij;
					spring->kl = tspring->ij;
					spring->mn = tspring->kl;
					spring->restlen = len_v3v3(cloth->verts[spring->kl].xrest, cloth->verts[spring->ij].xrest);
					spring->type = CLOTH_SPRING_TYPE_BENDING_ANG;
					spring->stiffness = (cloth->verts[spring->kl].bend_stiff + cloth->verts[spring->ij].bend_stiff) / 2.0f;
					bend_springs++;
					
					BLI_linklist_prepend ( &cloth->springs, spring );
				}
				
				search = search->next;
				search2 = search2->next;
			}
		}
		else {
			/* bending springs for hair strands */
			/* The current algorightm only goes through the edges in order of the mesh edges list	*/
			/* and makes springs between the outer vert of edges sharing a vertice. This works just */
			/* fine for hair, but not for user generated string meshes. This could/should be later	*/
			/* extended to work with non-ordered edges so that it can be used for general "rope		*/
			/* dynamics" without the need for the vertices or edges to be ordered through the length*/
			/* of the strands. -jahka */
			search = cloth->springs;
			search2 = search->next;
			while (search && search2) {
				tspring = search->link;
				tspring2 = search2->link;
				
				if (tspring->ij == tspring2->kl) {
					spring = (ClothSpring *)MEM_callocN ( sizeof ( ClothSpring ), "cloth spring" );
					
					if (!spring) {
						cloth_free_errorsprings(cloth, edgelist);
						return 0;
					}
					
					spring->ij = tspring2->ij;
					spring->kl = tspring->kl;
					spring->restlen = len_v3v3(cloth->verts[spring->kl].xrest, cloth->verts[spring->ij].xrest);
					spring->type = CLOTH_SPRING_TYPE_BENDING;
					spring->stiffness = (cloth->verts[spring->kl].bend_stiff + cloth->verts[spring->ij].bend_stiff) / 2.0f;
					bend_springs++;
					
					BLI_linklist_prepend ( &cloth->springs, spring );
				}
				
				search = search->next;
				search2 = search2->next;
			}
		}
		
		cloth_hair_update_bending_rest_targets(clmd);
	}
	
	/* note: the edges may already exist so run reinsert */

	/* insert other near springs in edgeset AFTER bending springs are calculated (for selfcolls) */
	for (i = 0; i < numedges; i++) { /* struct springs */
		BLI_edgeset_add(edgeset, medge[i].v1, medge[i].v2);
	}

	for (i = 0; i < numfaces; i++) { /* edge springs */
		if (mface[i].v4) {
			BLI_edgeset_add(edgeset, mface[i].v1, mface[i].v3);
			
			BLI_edgeset_add(edgeset, mface[i].v2, mface[i].v4);
		}
	}
	
	
	cloth->numsprings = struct_springs + shear_springs + bend_springs;
	
	cloth_free_edgelist(edgelist, numverts);

#if 0
	if (G.debug_value > 0)
		printf("avg_len: %f\n", clmd->sim_parms->avg_spring_len);
#endif

	return 1;

} /* cloth_build_springs */
/***************************************************************************************
 * SPRING NETWORK BUILDING IMPLEMENTATION END
 ***************************************************************************************/
<|MERGE_RESOLUTION|>--- conflicted
+++ resolved
@@ -476,13 +476,9 @@
 	if (!do_init_cloth(ob, clmd, dm, framenr))
 		return;
 
-<<<<<<< HEAD
-	if ((framenr == startframe) && (clmd->sim_parms->preroll == 0)) {
+	if (framenr == startframe) {
 		cloth_free_modifier(clmd);
 
-=======
-	if (framenr == startframe) {
->>>>>>> d70c7c06
 		BKE_ptcache_id_reset(scene, &pid, PTCACHE_RESET_OUTDATED);
 		BKE_ptcache_validate(cache, framenr);
 		cache->state.flag &= ~PTC_STATE_REDO_NEEDED;
