--- conflicted
+++ resolved
@@ -193,14 +193,11 @@
   if (mesh != nullptr) {
     BKE_mesh_wrapper_minmax(mesh, *r_min, *r_max);
   }
-<<<<<<< HEAD
-  /* TODO: Curve boundbox. */
-=======
   const Volume *volume = this->get_volume_for_read();
   if (volume != nullptr) {
     BKE_volume_min_max(volume, *r_min, *r_max);
   }
->>>>>>> 500045a0
+  /* TODO: Curve boundbox. */
 }
 
 std::ostream &operator<<(std::ostream &stream, const GeometrySet &geometry_set)
