/**
 * blenlib/BKE_key.h (mar-2001 nzc)
 *	
 * $Id$ 
 *
 * ***** BEGIN GPL LICENSE BLOCK *****
 *
 * This program is free software; you can redistribute it and/or
 * modify it under the terms of the GNU General Public License
 * as published by the Free Software Foundation; either version 2
 * of the License, or (at your option) any later version.
 *
 * This program is distributed in the hope that it will be useful,
 * but WITHOUT ANY WARRANTY; without even the implied warranty of
 * MERCHANTABILITY or FITNESS FOR A PARTICULAR PURPOSE.  See the
 * GNU General Public License for more details.
 *
 * You should have received a copy of the GNU General Public License
 * along with this program; if not, write to the Free Software Foundation,
 * Inc., 59 Temple Place - Suite 330, Boston, MA  02111-1307, USA.
 *
 * The Original Code is Copyright (C) 2001-2002 by NaN Holding BV.
 * All rights reserved.
 *
 * The Original Code is: all of this file.
 *
 * Contributor(s): none yet.
 *
 * ***** END GPL LICENSE BLOCK *****
 */
#ifndef BKE_KEY_H
#define BKE_KEY_H

struct Key;
struct KeyBlock;
struct ID;
struct ListBase;
struct Curve;
struct Object;
struct Scene;
struct Lattice;
struct Mesh;

/* Kernel prototypes */
#ifdef __cplusplus
extern "C" {
#endif

void free_key(struct Key *sc); 
struct Key *add_key(struct ID *id);
struct Key *copy_key(struct Key *key);
void make_local_key(struct Key *key);
void sort_keys(struct Key *key);

void key_curve_position_weights(float t, float *data, int type);
void key_curve_tangent_weights(float t, float *data, int type);
void key_curve_normal_weights(float t, float *data, int type);

/* only exported to curve.c! */
void cp_cu_key(struct Curve *cu, struct KeyBlock *kb, int start, int end);

int do_ob_key(struct Scene *scene, struct Object *ob);

struct Key *ob_get_key(struct Object *ob);
struct KeyBlock *ob_get_keyblock(struct Object *ob);
struct KeyBlock *key_get_keyblock(struct Key *key, int index);
struct KeyBlock *key_get_named_keyblock(struct Key *key, const char name[]);
<<<<<<< HEAD
=======
char *key_get_curValue_rnaPath(struct Key *key, struct KeyBlock *kb);
>>>>>>> 16c1a294
// needed for the GE
void do_rel_key(int start, int end, int tot, char *basispoin, struct Key *key, int mode);

#ifdef __cplusplus
};
#endif

#endif
<|MERGE_RESOLUTION|>--- conflicted
+++ resolved
@@ -65,10 +65,7 @@
 struct KeyBlock *ob_get_keyblock(struct Object *ob);
 struct KeyBlock *key_get_keyblock(struct Key *key, int index);
 struct KeyBlock *key_get_named_keyblock(struct Key *key, const char name[]);
-<<<<<<< HEAD
-=======
 char *key_get_curValue_rnaPath(struct Key *key, struct KeyBlock *kb);
->>>>>>> 16c1a294
 // needed for the GE
 void do_rel_key(int start, int end, int tot, char *basispoin, struct Key *key, int mode);
 
