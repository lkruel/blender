/*
 * ***** BEGIN GPL LICENSE BLOCK *****
 *
 * This program is free software; you can redistribute it and/or
 * modify it under the terms of the GNU General Public License
 * as published by the Free Software Foundation; either version 2
 * of the License, or (at your option) any later version.
 *
 * This program is distributed in the hope that it will be useful,
 * but WITHOUT ANY WARRANTY; without even the implied warranty of
 * MERCHANTABILITY or FITNESS FOR A PARTICULAR PURPOSE.  See the
 * GNU General Public License for more details.
 *
 * You should have received a copy of the GNU General Public License
 * along with this program; if not, write to the Free Software Foundation,
 * Inc., 51 Franklin Street, Fifth Floor, Boston, MA 02110-1301, USA.
 *
 * The Original Code is Copyright (C) 2001-2002 by NaN Holding BV.
 * All rights reserved.
 *
 * The Original Code is: all of this file.
 *
 * Contributor(s): none yet.
 *
 * ***** END GPL LICENSE BLOCK *****
 */
#ifndef __BKE_GLOBAL_H__
#define __BKE_GLOBAL_H__

/** \file BKE_global.h
 *  \ingroup bke
 *  \since March 2001
 *  \author nzc
 *  \section aboutglobal Global settings
 *   Global settings, handles, pointers. This is the root for finding
 *   any data in Blender. This block is not serialized, but built anew
 *   for every fresh Blender run.
 */

#include "DNA_listBase.h"

#ifdef __cplusplus
extern "C" {
#endif

/* forwards */
struct Main;

typedef struct Global {

	/* active pointers */
	struct Main *main;
	
	/* strings: lastsaved */
	char ima[1024], lib[1024]; /* 1024 = FILE_MAX */

	/* when set: G.main->name contains valid relative base path */
	bool relbase_valid;
	bool file_loaded;
	bool save_over;

	/* strings of recent opened files */
	struct ListBase recent_files;

	/* has escape been pressed or Ctrl+C pressed in background mode, used for render quit */
	bool is_break;

	bool background;
	bool factory_startup;

	short moving;

	/* to indicate render is busy, prevent renderwindow events etc */
	bool is_rendering;

	/* debug value, can be set from the UI and python, used for testing nonstandard features */
	short debug_value;

	/* saved to the blend file as FileGlobal.globalf,
	 * however this is now only used for runtime options */
	int f;

	/* debug flag, G_DEBUG, G_DEBUG_PYTHON & friends, set python or command line args */
	int debug;

	/* this variable is written to / read from FileGlobal->fileflags */
	int fileflags;

	/* message to use when autoexec fails */
	char autoexec_fail[200];
} Global;

/* **************** GLOBAL ********************* */

/* G.f */
#define G_RENDER_OGL    (1 <<  0)
#define G_SWAP_EXCHANGE (1 <<  1)
/* also uses G_FILE_AUTOPLAY */
/* #define G_RENDER_SHADOW	(1 <<  3) */ /* temp flag, removed */
#define G_BACKBUFSEL    (1 <<  4)
#define G_PICKSEL       (1 <<  5)

/* #define G_FACESELECT	(1 <<  8) use (mesh->editflag & ME_EDIT_PAINT_FACE_SEL) */

#define G_SCRIPT_AUTOEXEC (1 << 13)
#define G_SCRIPT_OVERRIDE_PREF (1 << 14) /* when this flag is set ignore the userprefs */
#define G_SCRIPT_AUTOEXEC_FAIL (1 << 15)
#define G_SCRIPT_AUTOEXEC_FAIL_QUIET (1 << 16)

/* #define G_NOFROZEN	(1 << 17) also removed */
/* #define G_GREASEPENCIL   (1 << 17)   also removed */

/* #define G_AUTOMATKEYS	(1 << 30)   also removed */

/* G.debug */
enum {
	G_DEBUG =           (1 << 0), /* general debug flag, print more info in unexpected cases */
	G_DEBUG_FFMPEG =    (1 << 1),
	G_DEBUG_PYTHON =    (1 << 2), /* extra python info */
	G_DEBUG_EVENTS =    (1 << 3), /* input/window/screen events */
	G_DEBUG_HANDLERS =  (1 << 4), /* events handling */
	G_DEBUG_WM =        (1 << 5), /* operator, undo */
	G_DEBUG_JOBS =      (1 << 6), /* jobs time profiling */
	G_DEBUG_FREESTYLE = (1 << 7), /* freestyle messages */
	G_DEBUG_DEPSGRAPH_BUILD      = (1 << 8),   /* depsgraph construction messages */
	G_DEBUG_DEPSGRAPH_EVAL       = (1 << 9),   /* depsgraph evaluation messages */
	G_DEBUG_DEPSGRAPH_TAG        = (1 << 10),  /* depsgraph tagging messages */
<<<<<<< HEAD
	G_DEBUG_DEPSGRAPH_NO_THREADS = (1 << 11),  /* single threaded depsgraph */
	G_DEBUG_DEPSGRAPH = (G_DEBUG_DEPSGRAPH_BUILD | G_DEBUG_DEPSGRAPH_EVAL | G_DEBUG_DEPSGRAPH_TAG),
	G_DEBUG_SIMDATA =   (1 << 12), /* sim debug data display */
	G_DEBUG_GPU_MEM =   (1 << 13), /* gpu memory in status bar */
	G_DEBUG_GPU =        (1 << 14), /* gpu debug */
	G_DEBUG_IO = (1 << 13),   /* IO Debugging (for Collada, ...)*/
	G_DEBUG_GPU_SHADERS = (1 << 15),   /* GLSL shaders */
=======
	G_DEBUG_DEPSGRAPH_TIME       = (1 << 11),  /* depsgraph timing statistics and messages */
	G_DEBUG_DEPSGRAPH_NO_THREADS = (1 << 12),  /* single threaded depsgraph */
	G_DEBUG_DEPSGRAPH = (G_DEBUG_DEPSGRAPH_BUILD |
	                     G_DEBUG_DEPSGRAPH_EVAL |
	                     G_DEBUG_DEPSGRAPH_TAG |
	                     G_DEBUG_DEPSGRAPH_TIME),
	G_DEBUG_SIMDATA =   (1 << 13), /* sim debug data display */
	G_DEBUG_GPU_MEM =   (1 << 14), /* gpu memory in status bar */
	G_DEBUG_GPU =       (1 << 15), /* gpu debug */
	G_DEBUG_IO = (1 << 16),   /* IO Debugging (for Collada, ...)*/
>>>>>>> 629d44e0
};

#define G_DEBUG_ALL  (G_DEBUG | G_DEBUG_FFMPEG | G_DEBUG_PYTHON | G_DEBUG_EVENTS | G_DEBUG_WM | G_DEBUG_JOBS | \
                      G_DEBUG_FREESTYLE | G_DEBUG_DEPSGRAPH | G_DEBUG_GPU_MEM | G_DEBUG_IO | G_DEBUG_GPU_SHADERS)


/* G.fileflags */

#define G_AUTOPACK               (1 << 0)
#define G_FILE_COMPRESS          (1 << 1)
#define G_FILE_AUTOPLAY          (1 << 2)

#ifdef DNA_DEPRECATED_ALLOW
#define G_FILE_ENABLE_ALL_FRAMES (1 << 3)               /* deprecated */
#define G_FILE_SHOW_DEBUG_PROPS  (1 << 4)               /* deprecated */
#define G_FILE_SHOW_FRAMERATE    (1 << 5)               /* deprecated */
/* #define G_FILE_SHOW_PROFILE   (1 << 6) */            /* deprecated */
/* #define G_FILE_LOCK           (1 << 7) */            /* deprecated */
/* #define G_FILE_SIGN           (1 << 8) */            /* deprecated */
#endif  /* DNA_DEPRECATED_ALLOW */

#define G_FILE_USERPREFS         (1 << 9)
#define G_FILE_NO_UI             (1 << 10)
#ifdef DNA_DEPRECATED_ALLOW
/* #define G_FILE_GAME_TO_IPO    (1 << 11) */           /* deprecated */
#define G_FILE_GAME_MAT          (1 << 12)              /* deprecated */
/* #define G_FILE_DISPLAY_LISTS  (1 << 13) */           /* deprecated */
#define G_FILE_SHOW_PHYSICS      (1 << 14)              /* deprecated */
#define G_FILE_GAME_MAT_GLSL     (1 << 15)              /* deprecated */
/* #define G_FILE_GLSL_NO_LIGHTS     (1 << 16) */       /* deprecated */
#define G_FILE_GLSL_NO_SHADERS   (1 << 17)              /* deprecated */
#define G_FILE_GLSL_NO_SHADOWS   (1 << 18)              /* deprecated */
#define G_FILE_GLSL_NO_RAMPS     (1 << 19)              /* deprecated */
#define G_FILE_GLSL_NO_NODES     (1 << 20)              /* deprecated */
#define G_FILE_GLSL_NO_EXTRA_TEX (1 << 21)              /* deprecated */
#define G_FILE_IGNORE_DEPRECATION_WARNINGS  (1 << 22)   /* deprecated */
#endif  /* DNA_DEPRECATED_ALLOW */

/* On read, use #FileGlobal.filename instead of the real location on-disk,
 * needed for recovering temp files so relative paths resolve */
#define G_FILE_RECOVER           (1 << 23)
/* On write, remap relative file paths to the new file location. */
#define G_FILE_RELATIVE_REMAP    (1 << 24)
/* On write, make backup `.blend1`, `.blend2` ... files, when the users preference is enabled */
#define G_FILE_HISTORY           (1 << 25)
/* BMesh option to save as older mesh format */
#define G_FILE_MESH_COMPAT       (1 << 26)
/* On write, restore paths after editing them (G_FILE_RELATIVE_REMAP) */
#define G_FILE_SAVE_COPY         (1 << 27)
#define G_FILE_GLSL_NO_ENV_LIGHTING (1 << 28)

#define G_FILE_FLAGS_RUNTIME (G_FILE_NO_UI | G_FILE_RELATIVE_REMAP | G_FILE_MESH_COMPAT | G_FILE_SAVE_COPY)

/* ENDIAN_ORDER: indicates what endianness the platform where the file was
 * written had. */
#if !defined(__BIG_ENDIAN__) && !defined(__LITTLE_ENDIAN__)
#  error Either __BIG_ENDIAN__ or __LITTLE_ENDIAN__ must be defined.
#endif

#define L_ENDIAN    1
#define B_ENDIAN    0

#ifdef __BIG_ENDIAN__
#  define ENDIAN_ORDER B_ENDIAN
#else
#  define ENDIAN_ORDER L_ENDIAN
#endif

/* G.moving, signals drawing in (3d) window to denote transform */
#define G_TRANSFORM_OBJ         1
#define G_TRANSFORM_EDIT        2
#define G_TRANSFORM_SEQ         4
#define G_TRANSFORM_FCURVES     8

/* Memory is allocated where? blender.c */
extern Global G;

#ifdef __cplusplus
}
#endif
	
#endif<|MERGE_RESOLUTION|>--- conflicted
+++ resolved
@@ -125,15 +125,6 @@
 	G_DEBUG_DEPSGRAPH_BUILD      = (1 << 8),   /* depsgraph construction messages */
 	G_DEBUG_DEPSGRAPH_EVAL       = (1 << 9),   /* depsgraph evaluation messages */
 	G_DEBUG_DEPSGRAPH_TAG        = (1 << 10),  /* depsgraph tagging messages */
-<<<<<<< HEAD
-	G_DEBUG_DEPSGRAPH_NO_THREADS = (1 << 11),  /* single threaded depsgraph */
-	G_DEBUG_DEPSGRAPH = (G_DEBUG_DEPSGRAPH_BUILD | G_DEBUG_DEPSGRAPH_EVAL | G_DEBUG_DEPSGRAPH_TAG),
-	G_DEBUG_SIMDATA =   (1 << 12), /* sim debug data display */
-	G_DEBUG_GPU_MEM =   (1 << 13), /* gpu memory in status bar */
-	G_DEBUG_GPU =        (1 << 14), /* gpu debug */
-	G_DEBUG_IO = (1 << 13),   /* IO Debugging (for Collada, ...)*/
-	G_DEBUG_GPU_SHADERS = (1 << 15),   /* GLSL shaders */
-=======
 	G_DEBUG_DEPSGRAPH_TIME       = (1 << 11),  /* depsgraph timing statistics and messages */
 	G_DEBUG_DEPSGRAPH_NO_THREADS = (1 << 12),  /* single threaded depsgraph */
 	G_DEBUG_DEPSGRAPH = (G_DEBUG_DEPSGRAPH_BUILD |
@@ -142,9 +133,9 @@
 	                     G_DEBUG_DEPSGRAPH_TIME),
 	G_DEBUG_SIMDATA =   (1 << 13), /* sim debug data display */
 	G_DEBUG_GPU_MEM =   (1 << 14), /* gpu memory in status bar */
-	G_DEBUG_GPU =       (1 << 15), /* gpu debug */
-	G_DEBUG_IO = (1 << 16),   /* IO Debugging (for Collada, ...)*/
->>>>>>> 629d44e0
+	G_DEBUG_GPU =        (1 << 15), /* gpu debug */
+	G_DEBUG_IO = (1 << 13),   /* IO Debugging (for Collada, ...)*/
+	G_DEBUG_GPU_SHADERS = (1 << 16),   /* GLSL shaders */
 };
 
 #define G_DEBUG_ALL  (G_DEBUG | G_DEBUG_FFMPEG | G_DEBUG_PYTHON | G_DEBUG_EVENTS | G_DEBUG_WM | G_DEBUG_JOBS | \
