--- conflicted
+++ resolved
@@ -95,11 +95,7 @@
 
 struct ListBase *which_libbase(struct Main *mainlib, short type);
 
-<<<<<<< HEAD
-#define MAX_LIBARRAY    36
-=======
 #define MAX_LIBARRAY    37
->>>>>>> c2f6ca31
 int set_listbasepointers(struct Main *main, struct ListBase *lb[MAX_LIBARRAY]);
 
 /* Main API */
