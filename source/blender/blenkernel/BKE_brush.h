/*
 * ***** BEGIN GPL LICENSE BLOCK *****
 *
 * This program is free software; you can redistribute it and/or
 * modify it under the terms of the GNU General Public License
 * as published by the Free Software Foundation; either version 2
 * of the License, or (at your option) any later version.
 *
 * This program is distributed in the hope that it will be useful,
 * but WITHOUT ANY WARRANTY; without even the implied warranty of
 * MERCHANTABILITY or FITNESS FOR A PARTICULAR PURPOSE.  See the
 * GNU General Public License for more details.
 *
 * You should have received a copy of the GNU General Public License
 * along with this program; if not, write to the Free Software Foundation,
 * Inc., 51 Franklin Street, Fifth Floor, Boston, MA 02110-1301, USA.
 *
 * ***** END GPL LICENSE BLOCK *****
 */

#ifndef __BKE_BRUSH_H__
#define __BKE_BRUSH_H__

/** \file BKE_brush.h
 *  \ingroup bke
 *
 * General operations for brushes.
 */

struct Brush;
struct ImBuf;
struct ImagePool;
struct Main;
struct Scene;
// enum CurveMappingPreset;


/* globals for brush execution */
void BKE_brush_system_init(void);
void BKE_brush_system_exit(void);

/* datablock functions */
<<<<<<< HEAD
void BKE_brush_init(struct Brush *brush);
struct Brush *BKE_brush_add(struct Main *bmain, const char *name);
=======
struct Brush *BKE_brush_add(struct Main *bmain, const char *name, short ob_mode);
struct Brush *BKE_brush_first_search(struct Main *bmain, short ob_mode);
>>>>>>> b899114a
struct Brush *BKE_brush_copy(struct Brush *brush);
void BKE_brush_make_local(struct Brush *brush);
void BKE_brush_free(struct Brush *brush);

void BKE_brush_sculpt_reset(struct Brush *brush);

/* image icon function */
struct ImBuf *get_brush_icon(struct Brush *brush);

/* brush library operations used by different paint panels */
int BKE_brush_texture_set_nr(struct Brush *brush, int nr);
int BKE_brush_texture_delete(struct Brush *brush);
int BKE_brush_clone_image_set_nr(struct Brush *brush, int nr);
int BKE_brush_clone_image_delete(struct Brush *brush);

/* jitter */
void BKE_brush_jitter_pos(const struct Scene *scene, struct Brush *brush,
                          const float pos[2], float jitterpos[2]);
void BKE_brush_randomize_texture_coords(struct UnifiedPaintSettings *ups, bool mask);

/* brush curve */
void BKE_brush_curve_preset(struct Brush *b, int preset);
float BKE_brush_curve_strength_clamped(struct Brush *br, float p, const float len);
float BKE_brush_curve_strength(struct Brush *br, float p, const float len);

/* sampling */
float BKE_brush_sample_tex_3D(const Scene *scene, struct Brush *br, const float point[3],
                              float rgba[4], const int thread, struct ImagePool *pool);
float BKE_brush_sample_masktex(const Scene *scene, struct Brush *br, const float point[2],
                               const int thread, struct ImagePool *pool);

/* texture */
unsigned int *BKE_brush_gen_texture_cache(struct Brush *br, int half_side, bool use_secondary);

/* radial control */
struct ImBuf *BKE_brush_gen_radial_control_imbuf(struct Brush *br, bool secondary);

/* unified strength size and color */

const float *BKE_brush_color_get(const struct Scene *scene, const struct Brush *brush);
const float *BKE_brush_secondary_color_get(const struct Scene *scene, const struct Brush *brush);
void BKE_brush_color_set(struct Scene *scene, struct Brush *brush, const float color[3]);

int  BKE_brush_size_get(const struct Scene *scene, const struct Brush *brush);
void BKE_brush_size_set(struct Scene *scene, struct Brush *brush, int value);

float BKE_brush_unprojected_radius_get(const struct Scene *scene, const struct Brush *brush);
void  BKE_brush_unprojected_radius_set(struct Scene *scene, struct Brush *brush, float value);

float BKE_brush_alpha_get(const struct Scene *scene, const struct Brush *brush);
void BKE_brush_alpha_set(Scene *scene, struct Brush *brush, float alpha);
float BKE_brush_weight_get(const Scene *scene, const struct Brush *brush);
void BKE_brush_weight_set(const Scene *scene, struct Brush *brush, float value);

int  BKE_brush_use_locked_size(const struct Scene *scene, const struct Brush *brush);
int  BKE_brush_use_alpha_pressure(const struct Scene *scene, const struct Brush *brush);
int  BKE_brush_use_size_pressure(const struct Scene *scene, const struct Brush *brush);

/* scale unprojected radius to reflect a change in the brush's 2D size */
void BKE_brush_scale_unprojected_radius(
        float *unprojected_radius,
        int new_brush_size,
        int old_brush_size);

/* scale brush size to reflect a change in the brush's unprojected radius */
void BKE_brush_scale_size(
        int *r_brush_size,
        float new_unprojected_radius,
        float old_unprojected_radius);

/* debugging only */
void BKE_brush_debug_print_state(struct Brush *br);

#endif
<|MERGE_RESOLUTION|>--- conflicted
+++ resolved
@@ -40,13 +40,9 @@
 void BKE_brush_system_exit(void);
 
 /* datablock functions */
-<<<<<<< HEAD
 void BKE_brush_init(struct Brush *brush);
-struct Brush *BKE_brush_add(struct Main *bmain, const char *name);
-=======
 struct Brush *BKE_brush_add(struct Main *bmain, const char *name, short ob_mode);
 struct Brush *BKE_brush_first_search(struct Main *bmain, short ob_mode);
->>>>>>> b899114a
 struct Brush *BKE_brush_copy(struct Brush *brush);
 void BKE_brush_make_local(struct Brush *brush);
 void BKE_brush_free(struct Brush *brush);
