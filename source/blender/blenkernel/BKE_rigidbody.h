--- conflicted
+++ resolved
@@ -42,17 +42,12 @@
 struct Depsgraph;
 struct Main;
 struct Object;
-<<<<<<< HEAD
 struct Group;
 struct Shard;
 struct FractureModifierData;
-struct Main;
 struct rbCollisionShape;
 struct rbContactPoint;
 struct ModifierData;
-=======
-struct Scene;
->>>>>>> 82c3fdd5
 
 /* -------------- */
 /* Memory Management */
