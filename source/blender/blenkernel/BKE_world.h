/*
 * ***** BEGIN GPL LICENSE BLOCK *****
 *
 * This program is free software; you can redistribute it and/or
 * modify it under the terms of the GNU General Public License
 * as published by the Free Software Foundation; either version 2
 * of the License, or (at your option) any later version.
 *
 * This program is distributed in the hope that it will be useful,
 * but WITHOUT ANY WARRANTY; without even the implied warranty of
 * MERCHANTABILITY or FITNESS FOR A PARTICULAR PURPOSE.  See the
 * GNU General Public License for more details.
 *
 * You should have received a copy of the GNU General Public License
 * along with this program; if not, write to the Free Software Foundation,
 * Inc., 51 Franklin Street, Fifth Floor, Boston, MA 02110-1301, USA.
 *
 * The Original Code is Copyright (C) 2001-2002 by NaN Holding BV.
 * All rights reserved.
 *
 * The Original Code is: all of this file.
 *
 * Contributor(s): none yet.
 *
 * ***** END GPL LICENSE BLOCK *****
 */
#ifndef __BKE_WORLD_H__
#define __BKE_WORLD_H__

/** \file BKE_world.h
 *  \ingroup bke
 *  \since March 2001
 *  \author nzc
 */

struct Main;
struct World;

void BKE_world_free(struct World *sc);
void BKE_world_init(struct World *wrld);
struct World *BKE_world_add(struct Main *bmain, const char *name);
void BKE_world_copy_data(struct Main *bmain, struct World *wrld_dst, const struct World *wrld_src, const int flag);
struct World *BKE_world_copy(struct Main *bmain, const struct World *wrld);
struct World *BKE_world_localize(struct World *wrld);
void BKE_world_make_local(struct Main *bmain, struct World *wrld, const bool lib_local);

<<<<<<< HEAD
#endif
=======
/* Evaluation. */

struct Depsgraph;

void BKE_world_eval(struct Depsgraph *depsgraph, struct World *world);

#endif
>>>>>>> c7675237
<|MERGE_RESOLUTION|>--- conflicted
+++ resolved
@@ -44,14 +44,4 @@
 struct World *BKE_world_localize(struct World *wrld);
 void BKE_world_make_local(struct Main *bmain, struct World *wrld, const bool lib_local);
 
-<<<<<<< HEAD
-#endif
-=======
-/* Evaluation. */
-
-struct Depsgraph;
-
-void BKE_world_eval(struct Depsgraph *depsgraph, struct World *world);
-
-#endif
->>>>>>> c7675237
+#endif