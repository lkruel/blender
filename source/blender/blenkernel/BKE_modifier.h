/*
 * ***** BEGIN GPL LICENSE BLOCK *****
 *
 * This program is free software; you can redistribute it and/or
 * modify it under the terms of the GNU General Public License
 * as published by the Free Software Foundation; either version 2
 * of the License, or (at your option) any later version.
 *
 * This program is distributed in the hope that it will be useful,
 * but WITHOUT ANY WARRANTY; without even the implied warranty of
 * MERCHANTABILITY or FITNESS FOR A PARTICULAR PURPOSE.  See the
 * GNU General Public License for more details.
 *
 * You should have received a copy of the GNU General Public License
 * along with this program; if not, write to the Free Software Foundation,
 * Inc., 51 Franklin Street, Fifth Floor, Boston, MA 02110-1301, USA.
 *
 * The Original Code is: all of this file.
 *
 * Contributor(s): none yet.
 *
 * ***** END GPL LICENSE BLOCK *****
 */
#ifndef __BKE_MODIFIER_H__
#define __BKE_MODIFIER_H__

/** \file BKE_modifier.h
 *  \ingroup bke
 */

#include "DNA_modifier_types.h"     /* needed for all enum typdefs */
#include "BLI_compiler_attrs.h"
#include "BKE_customdata.h"

struct ID;
struct Depsgraph;
struct DerivedMesh;
struct Mesh;
struct Object;
struct Scene;
struct ViewLayer;
struct ListBase;
struct bArmature;
struct Main;
struct ModifierData;
struct BMEditMesh;
struct DepsNodeHandle;

typedef enum {
	/* Should not be used, only for None modifier type */
	eModifierTypeType_None,

	/* Modifier only does deformation, implies that modifier
	 * type should have a valid deformVerts function. OnlyDeform
	 * style modifiers implicitly accept either mesh or CV
	 * input but should still declare flags appropriately.
	 */
	eModifierTypeType_OnlyDeform,

	eModifierTypeType_Constructive,
	eModifierTypeType_Nonconstructive,

	/* both deformVerts & applyModifier are valid calls
	 * used for particles modifier that doesn't actually modify the object
	 * unless it's a mesh and can be exploded -> curve can also emit particles
	 */
	eModifierTypeType_DeformOrConstruct,

	/* Like eModifierTypeType_Nonconstructive, but does not affect the geometry
	 * of the object, rather some of its CustomData layers.
	 * E.g. UVProject and WeightVG modifiers. */
	eModifierTypeType_NonGeometrical,
} ModifierTypeType;

typedef enum {
	eModifierTypeFlag_AcceptsMesh          = (1 << 0),
	eModifierTypeFlag_AcceptsCVs           = (1 << 1),
	eModifierTypeFlag_SupportsMapping      = (1 << 2),
	eModifierTypeFlag_SupportsEditmode     = (1 << 3),

	/* For modifiers that support editmode this determines if the
	 * modifier should be enabled by default in editmode. This should
	 * only be used by modifiers that are relatively speedy and
	 * also generally used in editmode, otherwise let the user enable
	 * it by hand.
	 */
	eModifierTypeFlag_EnableInEditmode     = (1 << 4),

	/* For modifiers that require original data and so cannot
	 * be placed after any non-deformative modifier.
	 */
	eModifierTypeFlag_RequiresOriginalData = (1 << 5),

	/* For modifiers that support pointcache, so we can check to see if it has files we need to deal with
	 */
	eModifierTypeFlag_UsesPointCache = (1 << 6),

	/* For physics modifiers, max one per type */
	eModifierTypeFlag_Single = (1 << 7),

	/* Some modifier can't be added manually by user */
	eModifierTypeFlag_NoUserAdd = (1 << 8),

	/* For modifiers that use CD_PREVIEW_MCOL for preview. */
	eModifierTypeFlag_UsesPreview = (1 << 9),
	eModifierTypeFlag_AcceptsLattice = (1 << 10),
} ModifierTypeFlag;

/* IMPORTANT! Keep ObjectWalkFunc and IDWalkFunc signatures compatible. */
typedef void (*ObjectWalkFunc)(void *userData, struct Object *ob, struct Object **obpoin, int cb_flag);
typedef void (*IDWalkFunc)(void *userData, struct Object *ob, struct ID **idpoin, int cb_flag);
typedef void (*TexWalkFunc)(void *userData, struct Object *ob, struct ModifierData *md, const char *propname);

typedef enum ModifierApplyFlag {
	MOD_APPLY_RENDER = 1 << 0,       /* Render time. */
	MOD_APPLY_USECACHE = 1 << 1,     /* Result of evaluation will be cached, so modifier might
	                                  * want to cache data for quick updates (used by subsurf) */
	MOD_APPLY_ORCO = 1 << 2,         /* Modifier evaluated for undeformed texture coordinates */
	MOD_APPLY_IGNORE_SIMPLIFY = 1 << 3, /* Ignore scene simplification flag and use subdivisions
	                                     * level set in multires modifier.
	                                     */
	MOD_APPLY_ALLOW_GPU = 1 << 4,  /* Allow modifier to be applied and stored in the GPU.
	                                * Used by the viewport in order to be able to have SS
	                                * happening on GPU.
	                                * Render pipeline (including viewport render) should
	                                * have DM on the CPU.
	                                */
} ModifierApplyFlag;

typedef struct ModifierUpdateDepsgraphContext {
	struct Scene *scene;
	struct Object *object;
	struct DepsNodeHandle *node;
} ModifierUpdateDepsgraphContext;

/* Contains the information for deformXXX and applyXXX functions below that
 * doesn't change between consecutive modifiers. */
typedef struct ModifierEvalContext {
	struct Depsgraph *depsgraph;
	struct Object *object;
	ModifierApplyFlag flag;
} ModifierEvalContext;


typedef struct ModifierTypeInfo {
	/* The user visible name for this modifier */
	char name[32];

	/* The DNA struct name for the modifier data type, used to
	 * write the DNA data out.
	 */
	char structName[32];

	/* The size of the modifier data type, used by allocation. */
	int structSize;

	ModifierTypeType type;
	ModifierTypeFlag flags;


	/********************* Non-optional functions *********************/

	/* Copy instance data for this modifier type. Should copy all user
	 * level settings to the target modifier.
	 */
	void (*copyData)(const struct ModifierData *md, struct ModifierData *target);


	/********************* Deform modifier functions *********************/ /* DEPRECATED */

	/* Only for deform types, should apply the deformation
	 * to the given vertex array. If the deformer requires information from
	 * the object it can obtain it from the derivedData argument if non-NULL,
	 * and otherwise the ob argument.
	 */
	void (*deformVerts_DM)(struct ModifierData *md, const struct ModifierEvalContext *ctx,
	                       struct DerivedMesh *derivedData,
	                       float (*vertexCos)[3], int numVerts);

	/* Like deformMatricesEM but called from object mode (for supporting modifiers in sculpt mode) */
	void (*deformMatrices_DM)(struct ModifierData *md, const struct ModifierEvalContext *ctx,
	                          struct DerivedMesh *derivedData,
	                          float (*vertexCos)[3], float (*defMats)[3][3], int numVerts);

	/* Like deformVerts but called during editmode (for supporting modifiers)
	 */
	void (*deformVertsEM_DM)(struct ModifierData *md, const struct ModifierEvalContext *ctx,
	                         struct BMEditMesh *editData,
	                         struct DerivedMesh *derivedData,
	                         float (*vertexCos)[3], int numVerts);

	/* Set deform matrix per vertex for crazyspace correction */
	void (*deformMatricesEM_DM)(struct ModifierData *md, const struct ModifierEvalContext *ctx,
	                         struct BMEditMesh *editData,
	                         struct DerivedMesh *derivedData,
	                         float (*vertexCos)[3], float (*defMats)[3][3], int numVerts);

	/********************* Non-deform modifier functions *********************/ /* DEPRECATED */

	/* For non-deform types: apply the modifier and return a derived
	 * data object (type is dependent on object type).
	 *
	 * The derivedData argument should always be non-NULL; the modifier
	 * should read the object data from the derived object instead of the
	 * actual object data.
	 *
	 * The modifier may reuse the derivedData argument (i.e. return it in
	 * modified form), but must not release it.
	 */
	struct DerivedMesh *(*applyModifier_DM)(struct ModifierData *md, const struct ModifierEvalContext *ctx,
	                                        struct DerivedMesh *derivedData);

	/* Like applyModifier but called during editmode (for supporting
	 * modifiers).
	 *
	 * The derived object that is returned must support the operations that
	 * are expected from editmode objects. The same qualifications regarding
	 * derivedData apply as for applyModifier.
	 */
	struct DerivedMesh *(*applyModifierEM_DM)(struct ModifierData *md, const struct ModifierEvalContext *ctx,
	                                          struct BMEditMesh *editData,
	                                          struct DerivedMesh *derivedData);


	/********************* Deform modifier functions *********************/

	/* Only for deform types, should apply the deformation
	 * to the given vertex array. If the deformer requires information from
	 * the object it can obtain it from the mesh argument if non-NULL,
	 * and otherwise the ob argument.
	 */
	void (*deformVerts)(struct ModifierData *md,  const struct ModifierEvalContext *ctx,
	                    struct Mesh *mesh, float (*vertexCos)[3], int numVerts);

	/* Like deformMatricesEM but called from object mode (for supporting modifiers in sculpt mode) */
	void (*deformMatrices)(struct ModifierData *md,  const struct ModifierEvalContext *ctx,
	                       struct Mesh *mesh, float (*vertexCos)[3], float (*defMats)[3][3], int numVerts);

	/* Like deformVerts but called during editmode (for supporting modifiers)
	 */
	void (*deformVertsEM)(struct ModifierData *md,  const struct ModifierEvalContext *ctx,
	                      struct BMEditMesh *editData,
	                      struct Mesh *mesh, float (*vertexCos)[3], int numVerts);

	/* Set deform matrix per vertex for crazyspace correction */
	void (*deformMatricesEM)(struct ModifierData *md,  const struct ModifierEvalContext *ctx,
	                         struct BMEditMesh *editData,
	                         struct Mesh *mesh, float (*vertexCos)[3], float (*defMats)[3][3], int numVerts);

	/********************* Non-deform modifier functions *********************/

	/* For non-deform types: apply the modifier and return a mesh object.
	 *
	 * The mesh argument should always be non-NULL; the modifier
	 * should read the object data from the mesh object instead of the
	 * actual object data. 
	 *
	 * The modifier may reuse the mesh argument (i.e. return it in
	 * modified form), but must not release it.
	 */
	struct Mesh *(*applyModifier)(struct ModifierData *md, const struct ModifierEvalContext *ctx,
	                              struct Mesh *mesh);

	/* Like applyModifier but called during editmode (for supporting
	 * modifiers).
	 * 
	 * The mesh object that is returned must support the operations that
	 * are expected from editmode objects. The same qualifications regarding
	 * mesh apply as for applyModifier.
	 */
	struct Mesh *(*applyModifierEM)(struct ModifierData *md, const struct ModifierEvalContext *ctx,
	                                struct BMEditMesh *editData,
	                                struct Mesh *mesh);


	/********************* Optional functions *********************/

	/* Initialize new instance data for this modifier type, this function
	 * should set modifier variables to their default values.
	 *
	 * This function is optional.
	 */
	void (*initData)(struct ModifierData *md);

	/* Should return a CustomDataMask indicating what data this
	 * modifier needs. If (mask & (1 << (layer type))) != 0, this modifier
	 * needs that custom data layer. This function's return value can change
	 * depending on the modifier's settings.
	 *
	 * Note that this means extra data (e.g. vertex groups) - it is assumed
	 * that all modifiers need mesh data and deform modifiers need vertex
	 * coordinates.
	 *
	 * Note that this limits the number of custom data layer types to 32.
	 *
	 * If this function is not present or it returns 0, it is assumed that
	 * no extra data is needed.
	 *
	 * This function is optional.
	 */
	CustomDataMask (*requiredDataMask)(struct Object *ob, struct ModifierData *md);

	/* Free internal modifier data variables, this function should
	 * not free the md variable itself.
	 *
	 * This function is optional.
	 */
	void (*freeData)(struct ModifierData *md);

	/* Return a boolean value indicating if this modifier is able to be
	 * calculated based on the modifier data. This is *not* regarding the
	 * md->flag, that is tested by the system, this is just if the data
	 * validates (for example, a lattice will return false if the lattice
	 * object is not defined).
	 *
	 * This function is optional (assumes never disabled if not present).
	 */
	bool (*isDisabled)(struct ModifierData *md, int userRenderParams);

<<<<<<< HEAD
=======
	/* Add the appropriate relations to the DEP graph depending on the
	 * modifier data.
	 *
	 * This function is optional.
	 */
	void (*updateDepgraph)(struct ModifierData *md,
	                       const ModifierUpdateDepsgraphContext *ctx);

>>>>>>> a24b4e60
	/* Add the appropriate relations to the dependency graph.
	 *
	 * This function is optional.
	 */
	void (*updateDepsgraph)(struct ModifierData *md,
	                        const ModifierUpdateDepsgraphContext *ctx);
 
	/* Should return true if the modifier needs to be recalculated on time
	 * changes.
	 *
	 * This function is optional (assumes false if not present).
	 */
	bool (*dependsOnTime)(struct ModifierData *md);


	/* True when a deform modifier uses normals, the requiredDataMask
	 * cant be used here because that refers to a normal layer where as
	 * in this case we need to know if the deform modifier uses normals.
	 *
	 * this is needed because applying 2 deform modifiers will give the
	 * second modifier bogus normals.
	 * */
	bool (*dependsOnNormals)(struct ModifierData *md);


	/* Should call the given walk function on with a pointer to each Object
	 * pointer that the modifier data stores. This is used for linking on file
	 * load and for unlinking objects or forwarding object references.
	 *
	 * This function is optional.
	 */
	void (*foreachObjectLink)(struct ModifierData *md, struct Object *ob,
	                          ObjectWalkFunc walk, void *userData);

	/* Should call the given walk function with a pointer to each ID
	 * pointer (i.e. each datablock pointer) that the modifier data
	 * stores. This is used for linking on file load and for
	 * unlinking datablocks or forwarding datablock references.
	 *
	 * This function is optional. If it is not present, foreachObjectLink
	 * will be used.
	 */
	void (*foreachIDLink)(struct ModifierData *md, struct Object *ob,
	                      IDWalkFunc walk, void *userData);

	/* Should call the given walk function for each texture that the
	 * modifier data stores. This is used for finding all textures in
	 * the context for the UI.
	 *
	 * This function is optional. If it is not present, it will be
	 * assumed the modifier has no textures.
	 */
	void (*foreachTexLink)(struct ModifierData *md, struct Object *ob,
	                       TexWalkFunc walk, void *userData);
} ModifierTypeInfo;

/* Initialize modifier's global data (type info and some common global storages). */
void BKE_modifier_init(void);

const ModifierTypeInfo *modifierType_getInfo(ModifierType type);

/* Modifier utility calls, do call through type pointer and return
 * default values if pointer is optional.
 */
struct ModifierData  *modifier_new(int type);
void          modifier_free_ex(struct ModifierData *md, const int flag);
void          modifier_free(struct ModifierData *md);

bool          modifier_unique_name(struct ListBase *modifiers, struct ModifierData *md);

void          modifier_copyData_generic(const struct ModifierData *md, struct ModifierData *target);
void          modifier_copyData(struct ModifierData *md, struct ModifierData *target);
void          modifier_copyData_ex(struct ModifierData *md, struct ModifierData *target, const int flag);
bool          modifier_dependsOnTime(struct ModifierData *md);
bool          modifier_supportsMapping(struct ModifierData *md);
bool          modifier_supportsCage(struct Scene *scene, struct ModifierData *md);
bool          modifier_couldBeCage(struct Scene *scene, struct ModifierData *md);
bool          modifier_isCorrectableDeformed(struct ModifierData *md);
bool          modifier_isSameTopology(ModifierData *md);
bool          modifier_isNonGeometrical(ModifierData *md);
bool          modifier_isEnabled(struct Scene *scene, struct ModifierData *md, int required_mode);
void          modifier_setError(struct ModifierData *md, const char *format, ...) ATTR_PRINTF_FORMAT(2, 3);
bool          modifier_isPreview(struct ModifierData *md);

void          modifiers_foreachObjectLink(struct Object *ob,
                                          ObjectWalkFunc walk,
                                          void *userData);
void          modifiers_foreachIDLink(struct Object *ob,
                                      IDWalkFunc walk,
                                      void *userData);
void          modifiers_foreachTexLink(struct Object *ob,
                                       TexWalkFunc walk,
                                       void *userData);

struct ModifierData  *modifiers_findByType(struct Object *ob, ModifierType type);
struct ModifierData  *modifiers_findByName(struct Object *ob, const char *name);
void          modifiers_clearErrors(struct Object *ob);
int           modifiers_getCageIndex(struct Scene *scene, struct Object *ob,
                                     int *r_lastPossibleCageIndex, bool is_virtual);

bool          modifiers_isModifierEnabled(struct Object *ob, int modifierType);
bool          modifiers_isSoftbodyEnabled(struct Object *ob);
bool          modifiers_isClothEnabled(struct Object *ob);
bool          modifiers_isParticleEnabled(struct Object *ob);

struct Object *modifiers_isDeformedByArmature(struct Object *ob);
struct Object *modifiers_isDeformedByMeshDeform(struct Object *ob);
struct Object *modifiers_isDeformedByLattice(struct Object *ob);
struct Object *modifiers_isDeformedByCurve(struct Object *ob);
bool          modifiers_usesArmature(struct Object *ob, struct bArmature *arm);
bool          modifiers_isCorrectableDeformed(struct Scene *scene, struct Object *ob);
void          modifier_freeTemporaryData(struct ModifierData *md);
bool          modifiers_isPreview(struct Object *ob);

typedef struct CDMaskLink {
	struct CDMaskLink *next;
	CustomDataMask mask;
} CDMaskLink;

/* Calculates and returns a linked list of CustomDataMasks indicating the
 * data required by each modifier in the stack pointed to by md for correct
 * evaluation, assuming the data indicated by dataMask is required at the
 * end of the stack.
 */
struct CDMaskLink *modifiers_calcDataMasks(struct Scene *scene,
                                           struct Object *ob,
                                           struct ModifierData *md,
                                           CustomDataMask dataMask,
                                           int required_mode,
                                           ModifierData *previewmd, CustomDataMask previewmask);
struct ModifierData *modifiers_getLastPreview(struct Scene *scene,
                                              struct ModifierData *md,
                                              int required_mode);

typedef struct VirtualModifierData {
	ArmatureModifierData amd;
	CurveModifierData cmd;
	LatticeModifierData lmd;
	ShapeKeyModifierData smd;
} VirtualModifierData;

struct ModifierData  *modifiers_getVirtualModifierList(struct Object *ob, struct VirtualModifierData *data);

/* ensure modifier correctness when changing ob->data */
void test_object_modifiers(struct Object *ob);

/* here for do_versions */
void modifier_mdef_compact_influences(struct ModifierData *md);

void        modifier_path_init(char *path, int path_maxlen, const char *name);
const char *modifier_path_relbase(struct Main *bmain, struct Object *ob);
const char *modifier_path_relbase_from_global(struct Object *ob);

/* wrappers for modifier callbacks that ensure valid normals */

struct DerivedMesh *modwrap_applyModifier(
        ModifierData *md, const struct ModifierEvalContext *ctx,
        struct DerivedMesh *dm);

struct DerivedMesh *modwrap_applyModifierEM(
        ModifierData *md, const struct ModifierEvalContext *ctx,
        struct BMEditMesh *em, struct DerivedMesh *dm);

void modwrap_deformVerts(
        ModifierData *md, const struct ModifierEvalContext *ctx,
        struct DerivedMesh *dm,
        float (*vertexCos)[3], int numVerts);

void modwrap_deformVertsEM(
        ModifierData *md, const struct ModifierEvalContext *ctx,
        struct BMEditMesh *em, struct DerivedMesh *dm,
        float (*vertexCos)[3], int numVerts);

/* wrappers for modifier callbacks that accept Mesh and select the proper implementation
 * depending on if the modifier has been ported to Mesh or is still using DerivedMesh
 */

void modifier_deformVerts(
        struct ModifierData *md, const struct ModifierEvalContext *ctx,
        struct Mesh *mesh, float (*vertexCos)[3], int numVerts);

void modifier_deformVerts_ensure_normals(
        struct ModifierData *md, const struct ModifierEvalContext *ctx,
        struct Mesh *mesh, float (*vertexCos)[3], int numVerts);

void modifier_deformMatrices(
        struct ModifierData *md, const struct ModifierEvalContext *ctx,
        struct Mesh *mesh, float (*vertexCos)[3], float (*defMats)[3][3], int numVerts);

void modifier_deformVertsEM(
        struct ModifierData *md, const struct ModifierEvalContext *ctx,
        struct BMEditMesh *editData, struct Mesh *mesh,
        float (*vertexCos)[3], int numVerts);

void modifier_deformMatricesEM(
        struct ModifierData *md, const struct ModifierEvalContext *ctx,
        struct BMEditMesh *editData, struct Mesh *mesh,
        float (*vertexCos)[3], float (*defMats)[3][3], int numVerts);

struct Mesh *modifier_applyModifier(
        struct ModifierData *md, const struct ModifierEvalContext *ctx,
        struct Mesh *mesh);

struct Mesh *modifier_applyModifier_ensure_normals(
        struct ModifierData *md, const struct ModifierEvalContext *ctx,
        struct Mesh *mesh);

struct Mesh *modifier_applyModifierEM(
        struct ModifierData *md, const struct ModifierEvalContext *ctx,
        struct BMEditMesh *editData, struct Mesh *mesh);

/* depricated variants of above that accept DerivedMesh */

void modifier_deformVerts_DM_deprecated(
        struct ModifierData *md, const struct ModifierEvalContext *ctx,
        struct DerivedMesh *dm, float (*vertexCos)[3], int numVerts);

void modifier_deformMatrices_DM_deprecated(
        struct ModifierData *md, const struct ModifierEvalContext *ctx,
        struct DerivedMesh *dm,
        float (*vertexCos)[3], float (*defMats)[3][3], int numVerts);

void modifier_deformVertsEM_DM_deprecated(
        struct ModifierData *md, const struct ModifierEvalContext *ctx,
        struct BMEditMesh *editData, struct DerivedMesh *dm,
        float (*vertexCos)[3], int numVerts);

void modifier_deformMatricesEM_DM_deprecated(
        struct ModifierData *md, const struct ModifierEvalContext *ctx,
        struct BMEditMesh *editData, struct DerivedMesh *dm,
        float (*vertexCos)[3], float (*defMats)[3][3], int numVerts);

struct DerivedMesh *modifier_applyModifier_DM_deprecated(
        struct ModifierData *md, const struct ModifierEvalContext *ctx,
        struct DerivedMesh *dm);

struct DerivedMesh *modifier_applyModifierEM_DM_deprecated(
        struct ModifierData *md, const struct ModifierEvalContext *ctx,
        struct BMEditMesh *editData, struct DerivedMesh *dm);

struct Mesh *BKE_modifier_get_evaluated_mesh_from_evaluated_object(
        struct Object *ob_eval, bool *r_free_mesh);

#endif
<|MERGE_RESOLUTION|>--- conflicted
+++ resolved
@@ -253,7 +253,7 @@
 	 *
 	 * The mesh argument should always be non-NULL; the modifier
 	 * should read the object data from the mesh object instead of the
-	 * actual object data. 
+	 * actual object data.
 	 *
 	 * The modifier may reuse the mesh argument (i.e. return it in
 	 * modified form), but must not release it.
@@ -263,7 +263,7 @@
 
 	/* Like applyModifier but called during editmode (for supporting
 	 * modifiers).
-	 * 
+	 *
 	 * The mesh object that is returned must support the operations that
 	 * are expected from editmode objects. The same qualifications regarding
 	 * mesh apply as for applyModifier.
@@ -317,24 +317,13 @@
 	 */
 	bool (*isDisabled)(struct ModifierData *md, int userRenderParams);
 
-<<<<<<< HEAD
-=======
-	/* Add the appropriate relations to the DEP graph depending on the
-	 * modifier data.
-	 *
-	 * This function is optional.
-	 */
-	void (*updateDepgraph)(struct ModifierData *md,
-	                       const ModifierUpdateDepsgraphContext *ctx);
-
->>>>>>> a24b4e60
 	/* Add the appropriate relations to the dependency graph.
 	 *
 	 * This function is optional.
 	 */
 	void (*updateDepsgraph)(struct ModifierData *md,
 	                        const ModifierUpdateDepsgraphContext *ctx);
- 
+
 	/* Should return true if the modifier needs to be recalculated on time
 	 * changes.
 	 *
