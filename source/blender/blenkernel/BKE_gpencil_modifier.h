--- conflicted
+++ resolved
@@ -294,25 +294,14 @@
 bool BKE_gpencil_has_time_modifiers(struct Object *ob);
 bool BKE_gpencil_has_transform_modifiers(struct Object *ob);
 
-<<<<<<< HEAD
-=======
 /* Stores the maximum calculation range in the whole modifier stack for line art so the cache can
  * cover everything that will be visible. */
->>>>>>> 28516020
 typedef struct GpencilLineartLimitInfo {
   char min_level;
   char max_level;
   short edge_types;
 } GpencilLineartLimitInfo;
 
-<<<<<<< HEAD
-void BKE_gpencil_get_lineart_modifier_limits(struct Object *ob,
-                                             struct GpencilLineartLimitInfo *info);
-
-void BKE_gpencil_set_lineart_global_limits(struct GpencilModifierData *md,
-                                           struct GpencilLineartLimitInfo *info);
-bool BKE_gpencil_is_first_lineart_in_stack(struct Object *ob, struct GpencilModifierData *md);
-=======
 GpencilLineartLimitInfo BKE_gpencil_get_lineart_modifier_limits(const struct Object *ob);
 
 void BKE_gpencil_set_lineart_modifier_limits(struct GpencilModifierData *md,
@@ -320,7 +309,6 @@
                                              const bool is_first_lineart);
 bool BKE_gpencil_is_first_lineart_in_stack(const struct Object *ob,
                                            const struct GpencilModifierData *md);
->>>>>>> 28516020
 
 void BKE_gpencil_lattice_init(struct Object *ob);
 void BKE_gpencil_lattice_clear(struct Object *ob);
