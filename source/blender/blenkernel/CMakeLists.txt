--- conflicted
+++ resolved
@@ -117,11 +117,8 @@
 	intern/font.c
 	intern/freestyle.c
 	intern/gpencil.c
-<<<<<<< HEAD
+	intern/gpencil_modifier.c
 	intern/groom.c
-=======
-	intern/gpencil_modifier.c
->>>>>>> dc2d841b
 	intern/hair.c
 	intern/hair_draw.c
 	intern/icons.c
@@ -270,11 +267,8 @@
 	BKE_freestyle.h
 	BKE_global.h
 	BKE_gpencil.h
-<<<<<<< HEAD
+	BKE_gpencil_modifier.h
 	BKE_groom.h
-=======
-	BKE_gpencil_modifier.h
->>>>>>> dc2d841b
 	BKE_hair.h
 	BKE_icons.h
 	BKE_idcode.h
