/*
 * This program is free software; you can redistribute it and/or
 * modify it under the terms of the GNU General Public License
 * as published by the Free Software Foundation; either version 2
 * of the License, or (at your option) any later version.
 *
 * This program is distributed in the hope that it will be useful,
 * but WITHOUT ANY WARRANTY; without even the implied warranty of
 * MERCHANTABILITY or FITNESS FOR A PARTICULAR PURPOSE.  See the
 * GNU General Public License for more details.
 *
 * You should have received a copy of the GNU General Public License
 * along with this program; if not, write to the Free Software Foundation,
 * Inc., 51 Franklin Street, Fifth Floor, Boston, MA 02110-1301, USA.
 *
 * The Original Code is Copyright (C) 2008, Blender Foundation
 * This is a new part of Blender
 */

#pragma once

/** \file
 * \ingroup bke
 */

#ifdef __cplusplus
extern "C" {
#endif

struct BoundBox;
struct Depsgraph;
struct Main;
struct Object;
struct Scene;
struct bGPDcurve;
struct bGPDframe;
struct bGPDspoint;
struct bGPDstroke;
struct bGPdata;

/* Object boundbox. */
bool BKE_gpencil_data_minmax(const struct bGPdata *gpd, float r_min[3], float r_max[3]);
bool BKE_gpencil_stroke_minmax(const struct bGPDstroke *gps,
                               const bool use_select,
                               float r_min[3],
                               float r_max[3]);

struct BoundBox *BKE_gpencil_boundbox_get(struct Object *ob);
void BKE_gpencil_centroid_3d(struct bGPdata *gpd, float r_centroid[3]);
void BKE_gpencil_stroke_boundingbox_calc(struct bGPDstroke *gps);

/* stroke geometry utilities */
void BKE_gpencil_stroke_normal(const struct bGPDstroke *gps, float r_normal[3]);
void BKE_gpencil_stroke_simplify_adaptive(struct bGPdata *gpd,
                                          struct bGPDstroke *gps,
                                          float epsilon);
void BKE_gpencil_stroke_simplify_fixed(struct bGPdata *gpd, struct bGPDstroke *gps);
void BKE_gpencil_stroke_subdivide(struct bGPdata *gpd,
                                  struct bGPDstroke *gps,
                                  int level,
                                  int type);
bool BKE_gpencil_stroke_trim(struct bGPdata *gpd, struct bGPDstroke *gps);
void BKE_gpencil_stroke_merge_distance(struct bGPdata *gpd,
                                       struct bGPDframe *gpf,
                                       struct bGPDstroke *gps,
                                       const float threshold,
                                       const bool use_unselected);

void BKE_gpencil_stroke_2d_flat(const struct bGPDspoint *points,
                                int totpoints,
                                float (*points2d)[2],
                                int *r_direction);
void BKE_gpencil_stroke_2d_flat_ref(const struct bGPDspoint *ref_points,
                                    int ref_totpoints,
                                    const struct bGPDspoint *points,
                                    int totpoints,
                                    float (*points2d)[2],
                                    const float scale,
                                    int *r_direction);
void BKE_gpencil_stroke_fill_triangulate(struct bGPDstroke *gps);
void BKE_gpencil_stroke_geometry_update(struct bGPdata *gpd, struct bGPDstroke *gps);
void BKE_gpencil_stroke_uv_update(struct bGPDstroke *gps);

void BKE_gpencil_transform(struct bGPdata *gpd, const float mat[4][4]);

typedef struct GPencilPointCoordinates {
  /* This is used when doing "move only origin" in object_data_transform.c.
   * pressure is needs to be stored here as it is tied to object scale. */
  float co[3];
  float pressure;
} GPencilPointCoordinates;

int BKE_gpencil_stroke_point_count(struct bGPdata *gpd);
void BKE_gpencil_point_coords_get(struct bGPdata *gpd, GPencilPointCoordinates *elem_data);
void BKE_gpencil_point_coords_apply(struct bGPdata *gpd, const GPencilPointCoordinates *elem_data);
void BKE_gpencil_point_coords_apply_with_mat4(struct bGPdata *gpd,
                                              const GPencilPointCoordinates *elem_data,
                                              const float mat[4][4]);

bool BKE_gpencil_stroke_sample(struct bGPdata *gpd,
                               struct bGPDstroke *gps,
                               const float dist,
                               const bool select);
bool BKE_gpencil_stroke_smooth(struct bGPDstroke *gps, int i, float inf);
bool BKE_gpencil_stroke_smooth_strength(struct bGPDstroke *gps, int point_index, float influence);
bool BKE_gpencil_stroke_smooth_thickness(struct bGPDstroke *gps, int point_index, float influence);
bool BKE_gpencil_stroke_smooth_uv(struct bGPDstroke *gps, int point_index, float influence);
bool BKE_gpencil_stroke_close(struct bGPDstroke *gps);
void BKE_gpencil_dissolve_points(struct bGPdata *gpd,
                                 struct bGPDframe *gpf,
                                 struct bGPDstroke *gps,
                                 const short tag);

bool BKE_gpencil_stroke_stretch(struct bGPDstroke *gps, const float dist, const float tip_length);
bool BKE_gpencil_stroke_trim_points(struct bGPDstroke *gps,
                                    const int index_from,
                                    const int index_to);
<<<<<<< HEAD
=======
struct bGPDstroke *BKE_gpencil_stroke_delete_tagged_points(struct bGPdata *gpd,
                                                           struct bGPDframe *gpf,
                                                           struct bGPDstroke *gps,
                                                           struct bGPDstroke *next_stroke,
                                                           int tag_flags,
                                                           bool select,
                                                           int limit);
void BKE_gpencil_curve_delete_tagged_points(struct bGPdata *gpd,
                                            struct bGPDframe *gpf,
                                            struct bGPDstroke *gps,
                                            struct bGPDstroke *next_stroke,
                                            struct bGPDcurve *gpc,
                                            int tag_flags);

void BKE_gpencil_stroke_flip(struct bGPDstroke *gps);
>>>>>>> c2f0ee01
bool BKE_gpencil_stroke_split(struct bGPdata *gpd,
                              struct bGPDframe *gpf,
                              struct bGPDstroke *gps,
                              const int before_index,
                              struct bGPDstroke **remaining_gps);
bool BKE_gpencil_stroke_shrink(struct bGPDstroke *gps, const float dist);

float BKE_gpencil_stroke_length(const struct bGPDstroke *gps, bool use_3d);
float BKE_gpencil_stroke_segment_length(const struct bGPDstroke *gps,
                                        const int start_index,
                                        const int end_index,
                                        bool use_3d);

void BKE_gpencil_stroke_set_random_color(struct bGPDstroke *gps);

void BKE_gpencil_stroke_join(struct bGPDstroke *gps_a,
                             struct bGPDstroke *gps_b,
                             const bool leave_gaps,
                             const bool fit_thickness);

bool BKE_gpencil_convert_mesh(struct Main *bmain,
                              struct Depsgraph *depsgraph,
                              struct Scene *scene,
                              struct Object *ob_gp,
                              struct Object *ob_mesh,
                              const float angle,
                              const int thickness,
                              const float offset,
                              const float matrix[4][4],
                              const int frame_offset,
                              const bool use_seams,
                              const bool use_faces);

void BKE_gpencil_stroke_uniform_subdivide(struct bGPdata *gpd,
                                          struct bGPDstroke *gps,
                                          const uint32_t target_number,
                                          const bool select);

#ifdef __cplusplus
}
#endif<|MERGE_RESOLUTION|>--- conflicted
+++ resolved
@@ -115,8 +115,6 @@
 bool BKE_gpencil_stroke_trim_points(struct bGPDstroke *gps,
                                     const int index_from,
                                     const int index_to);
-<<<<<<< HEAD
-=======
 struct bGPDstroke *BKE_gpencil_stroke_delete_tagged_points(struct bGPdata *gpd,
                                                            struct bGPDframe *gpf,
                                                            struct bGPDstroke *gps,
@@ -132,7 +130,6 @@
                                             int tag_flags);
 
 void BKE_gpencil_stroke_flip(struct bGPDstroke *gps);
->>>>>>> c2f0ee01
 bool BKE_gpencil_stroke_split(struct bGPdata *gpd,
                               struct bGPDframe *gpf,
                               struct bGPDstroke *gps,
