--- conflicted
+++ resolved
@@ -377,17 +377,7 @@
 	return 1;
 }
 
-<<<<<<< HEAD
-static void wm_operator_print(wmOperator *op)
-=======
-/* sets up the new context and calls 'wm_operator_invoke()' with poll_only */
-int WM_operator_poll_context(bContext *C, wmOperatorType *ot, int context)
-{
-	return wm_operator_call_internal(C, ot, NULL, NULL, context, TRUE);
-}
-
 static void wm_operator_print(bContext *C, wmOperator *op)
->>>>>>> 6d201907
 {
 	/* context is needed for enum function */
 	char *buf = WM_operator_pystring(C, op->type, op->ptr, 1);
@@ -690,7 +680,7 @@
 					}
 					else if(sa) {
 						winrect= &sa->totrct;
-					}
+				}
 
 					if(winrect) {
 						bounds[0]= winrect->xmin;
@@ -1722,7 +1712,7 @@
 									}
 									
 									action |= wm_handlers_do(C, event, &ar->handlers);
-
+									
 									/* fileread case (python), [#29489] */
 									if(CTX_wm_window(C)==NULL)
 										return;
