--- conflicted
+++ resolved
@@ -574,14 +574,6 @@
   /* In case a framebuffer is still bound from drawing the last eye. */
   GPU_framebuffer_restore();
 
-<<<<<<< HEAD
-=======
-  BKE_screen_view3d_shading_init(&shading);
-  shading.flag |= V3D_SHADING_WORLD_ORIENTATION;
-  shading.flag &= ~V3D_SHADING_SPECULAR_HIGHLIGHT;
-  shading.background_type = V3D_SHADING_BACKGROUND_WORLD;
-
->>>>>>> a18c254c
   ED_view3d_draw_offscreen_simple(CTX_data_ensure_evaluated_depsgraph(C),
                                   scene,
                                   &wm->xr.session_settings.shading,
