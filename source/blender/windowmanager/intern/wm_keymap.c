/*
 *
 * ***** BEGIN GPL LICENSE BLOCK *****
 *
 * This program is free software; you can redistribute it and/or
 * modify it under the terms of the GNU General Public License
 * as published by the Free Software Foundation; either version 2
 * of the License, or (at your option) any later version.
 *
 * This program is distributed in the hope that it will be useful,
 * but WITHOUT ANY WARRANTY; without even the implied warranty of
 * MERCHANTABILITY or FITNESS FOR A PARTICULAR PURPOSE.  See the
 * GNU General Public License for more details.
 *
 * You should have received a copy of the GNU General Public License
 * along with this program; if not, write to the Free Software Foundation,
 * Inc., 51 Franklin Street, Fifth Floor, Boston, MA 02110-1301, USA.
 *
 * The Original Code is Copyright (C) 2007 Blender Foundation.
 * All rights reserved.
 *
 *
 * Contributor(s): Blender Foundation
 *
 * ***** END GPL LICENSE BLOCK *****
 */

/** \file blender/windowmanager/intern/wm_keymap.c
 *  \ingroup wm
 *
 * Configurable key-maps - add/remove/find/compare/patch...
 */

#include <string.h>

#include "DNA_object_types.h"
#include "DNA_screen_types.h"
#include "DNA_space_types.h"
#include "DNA_userdef_types.h"
#include "DNA_windowmanager_types.h"
#include "DNA_workspace_types.h"

#include "MEM_guardedalloc.h"
#include "CLG_log.h"

#include "BLI_blenlib.h"
#include "BLI_utildefines.h"
#include "BLI_math.h"

#include "BKE_context.h"
#include "BKE_idprop.h"
#include "BKE_global.h"
#include "BKE_main.h"
#include "BKE_screen.h"
#include "BKE_workspace.h"

#include "BLT_translation.h"

#include "RNA_access.h"
#include "RNA_enum_types.h"

#include "WM_api.h"
#include "WM_types.h"
#include "wm_event_system.h"
#include "wm_event_types.h"

/******************************* Keymap Item **********************************
 * Item in a keymap, that maps from an event to an operator or modal map item */

static wmKeyMapItem *wm_keymap_item_copy(wmKeyMapItem *kmi)
{
	wmKeyMapItem *kmin = MEM_dupallocN(kmi);

	kmin->prev = kmin->next = NULL;
	kmin->flag &= ~KMI_UPDATE;

	if (kmin->properties) {
		kmin->ptr = MEM_callocN(sizeof(PointerRNA), "UserKeyMapItemPtr");
		WM_operator_properties_create(kmin->ptr, kmin->idname);

		kmin->properties = IDP_CopyProperty(kmin->properties);
		kmin->ptr->data = kmin->properties;
	}
	else {
		kmin->properties = NULL;
		kmin->ptr = NULL;
	}

	return kmin;
}

static void wm_keymap_item_free(wmKeyMapItem *kmi)
{
	/* not kmi itself */
	if (kmi->ptr) {
		WM_operator_properties_free(kmi->ptr);
		MEM_freeN(kmi->ptr);
		kmi->ptr = NULL;
		kmi->properties = NULL;
	}
}

static void wm_keymap_item_properties_set(wmKeyMapItem *kmi)
{
	WM_operator_properties_alloc(&(kmi->ptr), &(kmi->properties), kmi->idname);
	WM_operator_properties_sanitize(kmi->ptr, 1);
}

/**
 * Similar to #wm_keymap_item_properties_set but checks for the wmOperatorType having changed, see [#38042]
 */
static void wm_keymap_item_properties_update_ot(wmKeyMapItem *kmi)
{
	if (kmi->idname[0] == 0) {
		BLI_assert(kmi->ptr == NULL);
		return;
	}

	if (kmi->ptr == NULL) {
		wm_keymap_item_properties_set(kmi);
	}
	else {
		wmOperatorType *ot = WM_operatortype_find(kmi->idname, 0);
		if (ot) {
			if (ot->srna != kmi->ptr->type) {
				/* matches wm_keymap_item_properties_set but doesn't alloc new ptr */
				WM_operator_properties_create_ptr(kmi->ptr, ot);
				/* 'kmi->ptr->data' NULL'd above, keep using existing properties.
				 * Note: the operators property types may have changed,
				 * we will need a more comprehensive sanitize function to support this properly.
				 */
				if (kmi->properties) {
					kmi->ptr->data = kmi->properties;
				}
				WM_operator_properties_sanitize(kmi->ptr, 1);
			}
		}
		else {
			/* zombie keymap item */
			wm_keymap_item_free(kmi);
		}
	}
}

static void wm_keyconfig_properties_update_ot(ListBase *km_lb)
{
	wmKeyMap *km;
	wmKeyMapItem *kmi;

	for (km = km_lb->first; km; km = km->next) {
		wmKeyMapDiffItem *kmdi;

		for (kmi = km->items.first; kmi; kmi = kmi->next) {
			wm_keymap_item_properties_update_ot(kmi);
		}

		for (kmdi = km->diff_items.first; kmdi; kmdi = kmdi->next) {
			if (kmdi->add_item)
				wm_keymap_item_properties_update_ot(kmdi->add_item);
			if (kmdi->remove_item)
				wm_keymap_item_properties_update_ot(kmdi->remove_item);
		}
	}
}

static bool wm_keymap_item_equals_result(wmKeyMapItem *a, wmKeyMapItem *b)
{
	return (STREQ(a->idname, b->idname) &&
	        /* We do not really care about which Main we pass here, tbh. */
	        RNA_struct_equals(G_MAIN, a->ptr, b->ptr, RNA_EQ_UNSET_MATCH_NONE) &&
	        (a->flag & KMI_INACTIVE) == (b->flag & KMI_INACTIVE) &&
	        a->propvalue == b->propvalue);
}

static bool wm_keymap_item_equals(wmKeyMapItem *a, wmKeyMapItem *b)
{
	return (wm_keymap_item_equals_result(a, b) &&
	        a->type == b->type &&
	        a->val == b->val &&
	        a->shift == b->shift &&
	        a->ctrl == b->ctrl &&
	        a->alt == b->alt &&
	        a->oskey == b->oskey &&
	        a->keymodifier == b->keymodifier &&
	        a->maptype == b->maptype);
}

/* properties can be NULL, otherwise the arg passed is used and ownership is given to the kmi */
void WM_keymap_properties_reset(wmKeyMapItem *kmi, struct IDProperty *properties)
{
	if (LIKELY(kmi->ptr)) {
		WM_operator_properties_free(kmi->ptr);
		MEM_freeN(kmi->ptr);

		kmi->ptr = NULL;
	}

	kmi->properties = properties;

	wm_keymap_item_properties_set(kmi);
}

int WM_keymap_map_type_get(wmKeyMapItem *kmi)
{
	if (ISTIMER(kmi->type)) {
		return KMI_TYPE_TIMER;
	}
	if (ISKEYBOARD(kmi->type)) {
		return KMI_TYPE_KEYBOARD;
	}
	if (ISTWEAK(kmi->type)) {
		return KMI_TYPE_TWEAK;
	}
	if (ISMOUSE(kmi->type)) {
		return KMI_TYPE_MOUSE;
	}
	if (ISNDOF(kmi->type)) {
		return KMI_TYPE_NDOF;
	}
	if (kmi->type == KM_TEXTINPUT) {
		return KMI_TYPE_TEXTINPUT;
	}
	if (ELEM(kmi->type, TABLET_STYLUS, TABLET_ERASER)) {
		return KMI_TYPE_MOUSE;
	}
	return KMI_TYPE_KEYBOARD;
}


/**************************** Keymap Diff Item *********************************
 * Item in a diff keymap, used for saving diff of keymaps in user preferences */

static wmKeyMapDiffItem *wm_keymap_diff_item_copy(wmKeyMapDiffItem *kmdi)
{
	wmKeyMapDiffItem *kmdin = MEM_dupallocN(kmdi);

	kmdin->next = kmdin->prev = NULL;
	if (kmdi->add_item)
		kmdin->add_item = wm_keymap_item_copy(kmdi->add_item);
	if (kmdi->remove_item)
		kmdin->remove_item = wm_keymap_item_copy(kmdi->remove_item);

	return kmdin;
}

static void wm_keymap_diff_item_free(wmKeyMapDiffItem *kmdi)
{
	if (kmdi->remove_item) {
		wm_keymap_item_free(kmdi->remove_item);
		MEM_freeN(kmdi->remove_item);
	}
	if (kmdi->add_item) {
		wm_keymap_item_free(kmdi->add_item);
		MEM_freeN(kmdi->add_item);
	}
}

/***************************** Key Configuration ******************************
 * List of keymaps for all editors, modes, ... . There is a builtin default key
 * configuration, a user key configuration, and other preset configurations. */

wmKeyConfig *WM_keyconfig_new(wmWindowManager *wm, const char *idname)
{
	wmKeyConfig *keyconf;

	keyconf = MEM_callocN(sizeof(wmKeyConfig), "wmKeyConfig");
	BLI_strncpy(keyconf->idname, idname, sizeof(keyconf->idname));
	BLI_addtail(&wm->keyconfigs, keyconf);

	return keyconf;
}

wmKeyConfig *WM_keyconfig_new_user(wmWindowManager *wm, const char *idname)
{
	wmKeyConfig *keyconf = WM_keyconfig_new(wm, idname);

	keyconf->flag |= KEYCONF_USER;

	return keyconf;
}

bool WM_keyconfig_remove(wmWindowManager *wm, wmKeyConfig *keyconf)
{
	if (BLI_findindex(&wm->keyconfigs, keyconf) != -1) {
		if (STREQLEN(U.keyconfigstr, keyconf->idname, sizeof(U.keyconfigstr))) {
			BLI_strncpy(U.keyconfigstr, wm->defaultconf->idname, sizeof(U.keyconfigstr));
			WM_keyconfig_update_tag(NULL, NULL);
		}

		BLI_remlink(&wm->keyconfigs, keyconf);
		WM_keyconfig_free(keyconf);

		return true;
	}
	else {
		return false;
	}
}

void WM_keyconfig_free(wmKeyConfig *keyconf)
{
	wmKeyMap *km;

	while ((km = keyconf->keymaps.first)) {
		WM_keymap_free(km);
		BLI_freelinkN(&keyconf->keymaps, km);
	}

	MEM_freeN(keyconf);
}

static wmKeyConfig *WM_keyconfig_active(wmWindowManager *wm)
{
	wmKeyConfig *keyconf;

	/* first try from preset */
	keyconf = BLI_findstring(&wm->keyconfigs, U.keyconfigstr, offsetof(wmKeyConfig, idname));
	if (keyconf)
		return keyconf;

	/* otherwise use default */
	return wm->defaultconf;
}

void WM_keyconfig_set_active(wmWindowManager *wm, const char *idname)
{
	/* setting a different key configuration as active: we ensure all is
	 * updated properly before and after making the change */

	WM_keyconfig_update(wm);

	BLI_strncpy(U.keyconfigstr, idname, sizeof(U.keyconfigstr));

	WM_keyconfig_update_tag(NULL, NULL);
	WM_keyconfig_update(wm);
}

/********************************** Keymap *************************************
 * List of keymap items for one editor, mode, modal operator, ... */

static wmKeyMap *wm_keymap_new(const char *idname, int spaceid, int regionid)
{
	wmKeyMap *km = MEM_callocN(sizeof(struct wmKeyMap), "keymap list");

	BLI_strncpy(km->idname, idname, KMAP_MAX_NAME);
	km->spaceid = spaceid;
	km->regionid = regionid;

	{
		const char *owner_id = RNA_struct_state_owner_get();
		if (owner_id) {
			BLI_strncpy(km->owner_id, owner_id, sizeof(km->owner_id));
		}
	}
	return km;
}

static wmKeyMap *wm_keymap_copy(wmKeyMap *keymap)
{
	wmKeyMap *keymapn = MEM_dupallocN(keymap);
	wmKeyMapItem *kmi, *kmin;
	wmKeyMapDiffItem *kmdi, *kmdin;

	keymapn->modal_items = keymap->modal_items;
	keymapn->poll = keymap->poll;
	BLI_listbase_clear(&keymapn->items);
	keymapn->flag &= ~(KEYMAP_UPDATE | KEYMAP_EXPANDED);

	for (kmdi = keymap->diff_items.first; kmdi; kmdi = kmdi->next) {
		kmdin = wm_keymap_diff_item_copy(kmdi);
		BLI_addtail(&keymapn->items, kmdin);
	}

	for (kmi = keymap->items.first; kmi; kmi = kmi->next) {
		kmin = wm_keymap_item_copy(kmi);
		BLI_addtail(&keymapn->items, kmin);
	}

	return keymapn;
}

void WM_keymap_free(wmKeyMap *keymap)
{
	wmKeyMapItem *kmi;
	wmKeyMapDiffItem *kmdi;

	for (kmdi = keymap->diff_items.first; kmdi; kmdi = kmdi->next)
		wm_keymap_diff_item_free(kmdi);

	for (kmi = keymap->items.first; kmi; kmi = kmi->next)
		wm_keymap_item_free(kmi);

	BLI_freelistN(&keymap->diff_items);
	BLI_freelistN(&keymap->items);
}

bool WM_keymap_remove(wmKeyConfig *keyconf, wmKeyMap *keymap)
{
	if (BLI_findindex(&keyconf->keymaps, keymap) != -1) {

		WM_keymap_free(keymap);
		BLI_remlink(&keyconf->keymaps, keymap);
		MEM_freeN(keymap);

		return true;
	}
	else {
		return false;
	}
}


bool WM_keymap_poll(bContext *C, wmKeyMap *keymap)
{
	/* If we're tagged, only use compatible. */
	if (keymap->owner_id[0] != '\0') {
		const WorkSpace *workspace = CTX_wm_workspace(C);
		if (BKE_workspace_owner_id_check(workspace, keymap->owner_id) == false) {
			return false;
		}
	}

	if (keymap->poll != NULL) {
		return keymap->poll(C);
	}
	return true;
}

static void keymap_event_set(wmKeyMapItem *kmi, short type, short val, int modifier, short keymodifier)
{
	kmi->type = type;
	kmi->val = val;
	kmi->keymodifier = keymodifier;

	if (modifier == KM_ANY) {
		kmi->shift = kmi->ctrl = kmi->alt = kmi->oskey = KM_ANY;
	}
	else {
		kmi->shift = (modifier & KM_SHIFT) ? KM_MOD_FIRST : ((modifier & KM_SHIFT2) ? KM_MOD_SECOND : false);
		kmi->ctrl =  (modifier & KM_CTRL)  ? KM_MOD_FIRST : ((modifier & KM_CTRL2)  ? KM_MOD_SECOND : false);
		kmi->alt =   (modifier & KM_ALT)   ? KM_MOD_FIRST : ((modifier & KM_ALT2)   ? KM_MOD_SECOND : false);
		kmi->oskey = (modifier & KM_OSKEY) ? KM_MOD_FIRST : ((modifier & KM_OSKEY2) ? KM_MOD_SECOND : false);
	}
}

static void keymap_item_set_id(wmKeyMap *keymap, wmKeyMapItem *kmi)
{
	keymap->kmi_id++;
	if ((keymap->flag & KEYMAP_USER) == 0) {
		kmi->id = keymap->kmi_id;
	}
	else {
		kmi->id = -keymap->kmi_id; /* User defined keymap entries have negative ids */
	}
}

/* if item was added, then bail out */
wmKeyMapItem *WM_keymap_verify_item(wmKeyMap *keymap, const char *idname, int type, int val, int modifier, int keymodifier)
{
	wmKeyMapItem *kmi;

	for (kmi = keymap->items.first; kmi; kmi = kmi->next)
		if (STREQLEN(kmi->idname, idname, OP_MAX_TYPENAME))
			break;
	if (kmi == NULL) {
		kmi = MEM_callocN(sizeof(wmKeyMapItem), "keymap entry");

		BLI_addtail(&keymap->items, kmi);
		BLI_strncpy(kmi->idname, idname, OP_MAX_TYPENAME);

		keymap_item_set_id(keymap, kmi);

		keymap_event_set(kmi, type, val, modifier, keymodifier);
		wm_keymap_item_properties_set(kmi);
	}
	return kmi;
}

/* always add item */
wmKeyMapItem *WM_keymap_add_item(wmKeyMap *keymap, const char *idname, int type, int val, int modifier, int keymodifier)
{
	wmKeyMapItem *kmi = MEM_callocN(sizeof(wmKeyMapItem), "keymap entry");

	BLI_addtail(&keymap->items, kmi);
	BLI_strncpy(kmi->idname, idname, OP_MAX_TYPENAME);

	keymap_event_set(kmi, type, val, modifier, keymodifier);
	wm_keymap_item_properties_set(kmi);

	keymap_item_set_id(keymap, kmi);

	WM_keyconfig_update_tag(keymap, kmi);

	return kmi;
}

bool WM_keymap_remove_item(wmKeyMap *keymap, wmKeyMapItem *kmi)
{
	if (BLI_findindex(&keymap->items, kmi) != -1) {
		if (kmi->ptr) {
			WM_operator_properties_free(kmi->ptr);
			MEM_freeN(kmi->ptr);
		}
		BLI_freelinkN(&keymap->items, kmi);

		WM_keyconfig_update_tag(keymap, NULL);
		return true;
	}
	else {
		return false;
	}
}

/************************** Keymap Diff and Patch ****************************
 * Rather than saving the entire keymap for user preferences, we only save a
 * diff so that changes in the defaults get synced. This system is not perfect
 * but works better than overriding the keymap entirely when only few items
 * are changed. */

static void wm_keymap_addon_add(wmKeyMap *keymap, wmKeyMap *addonmap)
{
	wmKeyMapItem *kmi, *kmin;

	for (kmi = addonmap->items.first; kmi; kmi = kmi->next) {
		kmin = wm_keymap_item_copy(kmi);
		keymap_item_set_id(keymap, kmin);
		BLI_addhead(&keymap->items, kmin);
	}
}

static wmKeyMapItem *wm_keymap_find_item_equals(wmKeyMap *km, wmKeyMapItem *needle)
{
	wmKeyMapItem *kmi;

	for (kmi = km->items.first; kmi; kmi = kmi->next)
		if (wm_keymap_item_equals(kmi, needle))
			return kmi;

	return NULL;
}

static wmKeyMapItem *wm_keymap_find_item_equals_result(wmKeyMap *km, wmKeyMapItem *needle)
{
	wmKeyMapItem *kmi;

	for (kmi = km->items.first; kmi; kmi = kmi->next)
		if (wm_keymap_item_equals_result(kmi, needle))
			return kmi;

	return NULL;
}

static void wm_keymap_diff(wmKeyMap *diff_km, wmKeyMap *from_km, wmKeyMap *to_km, wmKeyMap *orig_km, wmKeyMap *addon_km)
{
	wmKeyMapItem *kmi, *to_kmi, *orig_kmi;
	wmKeyMapDiffItem *kmdi;

	for (kmi = from_km->items.first; kmi; kmi = kmi->next) {
		to_kmi = WM_keymap_item_find_id(to_km, kmi->id);

		if (!to_kmi) {
			/* remove item */
			kmdi = MEM_callocN(sizeof(wmKeyMapDiffItem), "wmKeyMapDiffItem");
			kmdi->remove_item = wm_keymap_item_copy(kmi);
			BLI_addtail(&diff_km->diff_items, kmdi);
		}
		else if (to_kmi && !wm_keymap_item_equals(kmi, to_kmi)) {
			/* replace item */
			kmdi = MEM_callocN(sizeof(wmKeyMapDiffItem), "wmKeyMapDiffItem");
			kmdi->remove_item = wm_keymap_item_copy(kmi);
			kmdi->add_item = wm_keymap_item_copy(to_kmi);
			BLI_addtail(&diff_km->diff_items, kmdi);
		}

		/* sync expanded flag back to original so we don't loose it on repatch */
		if (to_kmi) {
			orig_kmi = WM_keymap_item_find_id(orig_km, kmi->id);

			if (!orig_kmi && addon_km)
				orig_kmi = wm_keymap_find_item_equals(addon_km, kmi);

			if (orig_kmi) {
				orig_kmi->flag &= ~KMI_EXPANDED;
				orig_kmi->flag |= (to_kmi->flag & KMI_EXPANDED);
			}
		}
	}

	for (kmi = to_km->items.first; kmi; kmi = kmi->next) {
		if (kmi->id < 0) {
			/* add item */
			kmdi = MEM_callocN(sizeof(wmKeyMapDiffItem), "wmKeyMapDiffItem");
			kmdi->add_item = wm_keymap_item_copy(kmi);
			BLI_addtail(&diff_km->diff_items, kmdi);
		}
	}
}

static void wm_keymap_patch(wmKeyMap *km, wmKeyMap *diff_km)
{
	wmKeyMapDiffItem *kmdi;
	wmKeyMapItem *kmi_remove, *kmi_add;

	for (kmdi = diff_km->diff_items.first; kmdi; kmdi = kmdi->next) {
		/* find item to remove */
		kmi_remove = NULL;
		if (kmdi->remove_item) {
			kmi_remove = wm_keymap_find_item_equals(km, kmdi->remove_item);
			if (!kmi_remove)
				kmi_remove = wm_keymap_find_item_equals_result(km, kmdi->remove_item);
		}

		/* add item */
		if (kmdi->add_item) {
			/* Do not re-add an already existing keymap item! See T42088. */
			/* We seek only for exact copy here! See T42137. */
			kmi_add = wm_keymap_find_item_equals(km, kmdi->add_item);

			/* If kmi_add is same as kmi_remove (can happen in some cases, typically when we got kmi_remove
			 * from wm_keymap_find_item_equals_result()), no need to add or remove anything, see T45579. */
			/* Note: This typically happens when we apply user-defined keymap diff to a base one that was exported
			 *       with that customized keymap already. In that case:
			 *         - wm_keymap_find_item_equals(km, kmdi->remove_item) finds nothing (because actual shortcut of
			 *           current base does not match kmdi->remove_item any more).
			 *         - wm_keymap_find_item_equals_result(km, kmdi->remove_item) finds the current kmi from
			 *           base keymap (because it does exactly the same thing).
			 *         - wm_keymap_find_item_equals(km, kmdi->add_item) finds the same kmi, since base keymap was
			 *           exported with that user-defined shortcut already!
			 *       Maybe we should rather keep user-defined keymaps specific to a given base one? */
			if (kmi_add != NULL && kmi_add == kmi_remove) {
				kmi_remove = NULL;
			}
			/* only if nothing to remove or item to remove found */
			else if (!kmi_add && (!kmdi->remove_item || kmi_remove)) {
				kmi_add = wm_keymap_item_copy(kmdi->add_item);
				kmi_add->flag |= KMI_USER_MODIFIED;

				if (kmi_remove) {
					kmi_add->flag &= ~KMI_EXPANDED;
					kmi_add->flag |= (kmi_remove->flag & KMI_EXPANDED);
					kmi_add->id = kmi_remove->id;
					BLI_insertlinkbefore(&km->items, kmi_remove, kmi_add);
				}
				else {
					keymap_item_set_id(km, kmi_add);
					BLI_addtail(&km->items, kmi_add);
				}
			}
		}

		/* remove item */
		if (kmi_remove) {
			wm_keymap_item_free(kmi_remove);
			BLI_freelinkN(&km->items, kmi_remove);
		}
	}
}

static wmKeyMap *wm_keymap_patch_update(ListBase *lb, wmKeyMap *defaultmap, wmKeyMap *addonmap, wmKeyMap *usermap)
{
	wmKeyMap *km;
	int expanded = 0;

	/* remove previous keymap in list, we will replace it */
	km = WM_keymap_list_find(lb, defaultmap->idname, defaultmap->spaceid, defaultmap->regionid);
	if (km) {
		expanded = (km->flag & (KEYMAP_EXPANDED | KEYMAP_CHILDREN_EXPANDED));
		WM_keymap_free(km);
		BLI_freelinkN(lb, km);
	}

	/* copy new keymap from an existing one */
	if (usermap && !(usermap->flag & KEYMAP_DIFF)) {
		/* for compatibility with old user preferences with non-diff
		 * keymaps we override the original entirely */
		wmKeyMapItem *kmi, *orig_kmi;

		km = wm_keymap_copy(usermap);

		/* try to find corresponding id's for items */
		for (kmi = km->items.first; kmi; kmi = kmi->next) {
			orig_kmi = wm_keymap_find_item_equals(defaultmap, kmi);
			if (!orig_kmi)
				orig_kmi = wm_keymap_find_item_equals_result(defaultmap, kmi);

			if (orig_kmi)
				kmi->id = orig_kmi->id;
			else
				kmi->id = -(km->kmi_id++);
		}

		km->flag |= KEYMAP_UPDATE; /* update again to create diff */
	}
	else
		km = wm_keymap_copy(defaultmap);

	/* add addon keymap items */
	if (addonmap)
		wm_keymap_addon_add(km, addonmap);

	/* tag as being user edited */
	if (usermap)
		km->flag |= KEYMAP_USER_MODIFIED;
	km->flag |= KEYMAP_USER | expanded;

	/* apply user changes of diff keymap */
	if (usermap && (usermap->flag & KEYMAP_DIFF))
		wm_keymap_patch(km, usermap);

	/* add to list */
	BLI_addtail(lb, km);

	return km;
}

static void wm_keymap_diff_update(ListBase *lb, wmKeyMap *defaultmap, wmKeyMap *addonmap, wmKeyMap *km)
{
	wmKeyMap *diffmap, *prevmap, *origmap;

	/* create temporary default + addon keymap for diff */
	origmap = defaultmap;

	if (addonmap) {
		defaultmap = wm_keymap_copy(defaultmap);
		wm_keymap_addon_add(defaultmap, addonmap);
	}

	/* remove previous diff keymap in list, we will replace it */
	prevmap = WM_keymap_list_find(lb, km->idname, km->spaceid, km->regionid);
	if (prevmap) {
		WM_keymap_free(prevmap);
		BLI_freelinkN(lb, prevmap);
	}

	/* create diff keymap */
	diffmap = wm_keymap_new(km->idname, km->spaceid, km->regionid);
	diffmap->flag |= KEYMAP_DIFF;
	if (defaultmap->flag & KEYMAP_MODAL)
		diffmap->flag |= KEYMAP_MODAL;
	wm_keymap_diff(diffmap, defaultmap, km, origmap, addonmap);

	/* add to list if not empty */
	if (diffmap->diff_items.first) {
		BLI_addtail(lb, diffmap);
	}
	else {
		WM_keymap_free(diffmap);
		MEM_freeN(diffmap);
	}

	/* free temporary default map */
	if (addonmap) {
		WM_keymap_free(defaultmap);
		MEM_freeN(defaultmap);
	}
}

/* ****************** storage in WM ************ */

/* name id's are for storing general or multiple keymaps,
 * space/region ids are same as DNA_space_types.h */
/* gets freed in wm.c */

wmKeyMap *WM_keymap_list_find(ListBase *lb, const char *idname, int spaceid, int regionid)
{
	wmKeyMap *km;

	for (km = lb->first; km; km = km->next)
		if (km->spaceid == spaceid && km->regionid == regionid)
			if (STREQLEN(idname, km->idname, KMAP_MAX_NAME))
				return km;

	return NULL;
}

wmKeyMap *WM_keymap_ensure(wmKeyConfig *keyconf, const char *idname, int spaceid, int regionid)
{
	wmKeyMap *km = WM_keymap_list_find(&keyconf->keymaps, idname, spaceid, regionid);

	if (km == NULL) {
		km = wm_keymap_new(idname, spaceid, regionid);
		BLI_addtail(&keyconf->keymaps, km);

		WM_keyconfig_update_tag(km, NULL);
	}

	return km;
}

wmKeyMap *WM_keymap_find_all(const bContext *C, const char *idname, int spaceid, int regionid)
{
	wmWindowManager *wm = CTX_wm_manager(C);

	return WM_keymap_list_find(&wm->userconf->keymaps, idname, spaceid, regionid);
}

/* ****************** modal keymaps ************ */

/* modal maps get linked to a running operator, and filter the keys before sending to modal() callback */

wmKeyMap *WM_modalkeymap_add(wmKeyConfig *keyconf, const char *idname, const EnumPropertyItem *items)
{
	wmKeyMap *km = WM_keymap_ensure(keyconf, idname, 0, 0);
	km->flag |= KEYMAP_MODAL;
	km->modal_items = items;

	if (!items) {
		/* init modal items from default config */
		wmWindowManager *wm = G_MAIN->wm.first;
		if (wm->defaultconf) {
			wmKeyMap *defaultkm = WM_keymap_list_find(&wm->defaultconf->keymaps, km->idname, 0, 0);

			if (defaultkm) {
				km->modal_items = defaultkm->modal_items;
				km->poll = defaultkm->poll;
			}
		}
	}

	return km;
}

wmKeyMap *WM_modalkeymap_get(wmKeyConfig *keyconf, const char *idname)
{
	wmKeyMap *km;

	for (km = keyconf->keymaps.first; km; km = km->next)
		if (km->flag & KEYMAP_MODAL)
			if (STREQLEN(idname, km->idname, KMAP_MAX_NAME))
				break;

	return km;
}


wmKeyMapItem *WM_modalkeymap_add_item(wmKeyMap *km, int type, int val, int modifier, int keymodifier, int value)
{
	wmKeyMapItem *kmi = MEM_callocN(sizeof(wmKeyMapItem), "keymap entry");

	BLI_addtail(&km->items, kmi);
	kmi->propvalue = value;

	keymap_event_set(kmi, type, val, modifier, keymodifier);

	keymap_item_set_id(km, kmi);

	WM_keyconfig_update_tag(km, kmi);

	return kmi;
}

wmKeyMapItem *WM_modalkeymap_add_item_str(wmKeyMap *km, int type, int val, int modifier, int keymodifier, const char *value)
{
	wmKeyMapItem *kmi = MEM_callocN(sizeof(wmKeyMapItem), "keymap entry");

	BLI_addtail(&km->items, kmi);
	BLI_strncpy(kmi->propvalue_str, value, sizeof(kmi->propvalue_str));

	keymap_event_set(kmi, type, val, modifier, keymodifier);

	keymap_item_set_id(km, kmi);

	WM_keyconfig_update_tag(km, kmi);

	return kmi;
}

static wmKeyMapItem *wm_modalkeymap_find_propvalue_iter(wmKeyMap *km, wmKeyMapItem *kmi, const int propvalue)
{
	if (km->flag & KEYMAP_MODAL) {
		kmi = kmi ? kmi->next : km->items.first;
		for (; kmi; kmi = kmi->next) {
			if (kmi->propvalue == propvalue) {
				return kmi;
			}
		}
	}
	else {
		BLI_assert(!"called with non modal keymap");
	}

	return NULL;
}

wmKeyMapItem *WM_modalkeymap_find_propvalue(wmKeyMap *km, const int propvalue)
{
	return wm_modalkeymap_find_propvalue_iter(km, NULL, propvalue);
}

void WM_modalkeymap_assign(wmKeyMap *km, const char *opname)
{
	wmOperatorType *ot = WM_operatortype_find(opname, 0);

	if (ot) {
		ot->modalkeymap = km;
	}
	else {
		CLOG_ERROR(WM_LOG_KEYMAPS, "unknown operator '%s'", opname);
	}
}

static void wm_user_modal_keymap_set_items(wmWindowManager *wm, wmKeyMap *km)
{
	/* here we convert propvalue string values delayed, due to python keymaps
	 * being created before the actual modal keymaps, so no modal_items */
	wmKeyMap *defaultkm;
	wmKeyMapItem *kmi;
	int propvalue;

	if (km && (km->flag & KEYMAP_MODAL) && !km->modal_items) {
		if (wm->defaultconf == NULL) {
			return;
		}

		defaultkm = WM_keymap_list_find(&wm->defaultconf->keymaps, km->idname, 0, 0);

		if (!defaultkm)
			return;

		km->modal_items = defaultkm->modal_items;
		km->poll = defaultkm->poll;

		for (kmi = km->items.first; kmi; kmi = kmi->next) {
			if (kmi->propvalue_str[0]) {
				if (RNA_enum_value_from_id(km->modal_items, kmi->propvalue_str, &propvalue))
					kmi->propvalue = propvalue;
				kmi->propvalue_str[0] = '\0';
			}
		}
	}
}

/* ***************** get string from key events **************** */

const char *WM_key_event_string(const short type, const bool compact)
{
	const EnumPropertyItem *it;
	const int i = RNA_enum_from_value(rna_enum_event_type_items, (int)type);

	if (i == -1) {
		return "";
	}
	it = &rna_enum_event_type_items[i];

	/* We first try enum items' description (abused as shortname here), and fall back to usual name if empty. */
	if (compact && it->description[0]) {
		/* XXX No context for enum descriptions... In practice shall not be an issue though. */
		return IFACE_(it->description);
	}

	return CTX_IFACE_(BLT_I18NCONTEXT_UI_EVENTS, it->name);
}

/* TODO: also support (some) value, like e.g. double-click? */
int WM_keymap_item_raw_to_string(
        const short shift, const short ctrl, const short alt, const short oskey,
        const short keymodifier, const short val, const short type, const bool compact,
        char *result, const int result_len)
{
#define ADD_SEP if (p != buf) *p++ = ' '; (void)0

	char buf[128];
	char *p = buf;

	buf[0] = '\0';

	/* TODO: support order (KM_SHIFT vs. KM_SHIFT2) ? */
	if (shift == KM_ANY &&
	    ctrl == KM_ANY &&
	    alt == KM_ANY &&
	    oskey == KM_ANY)
	{
		/* Don't show anything for any mapping. */
	}
	else {
		if (shift) {
			ADD_SEP;
			p += BLI_strcpy_rlen(p, IFACE_("Shift"));
		}

		if (ctrl) {
			ADD_SEP;
			p += BLI_strcpy_rlen(p, IFACE_("Ctrl"));
		}

		if (alt) {
			ADD_SEP;
			p += BLI_strcpy_rlen(p, IFACE_("Alt"));
		}

		if (oskey) {
			ADD_SEP;
			p += BLI_strcpy_rlen(p, IFACE_("Cmd"));
		}
	}

	if (keymodifier) {
		ADD_SEP;
		p += BLI_strcpy_rlen(p, WM_key_event_string(keymodifier, compact));
	}

	if (type) {
		ADD_SEP;
		if (val == KM_DBL_CLICK) {
			p += BLI_strcpy_rlen(p, IFACE_("dbl-"));
		}
		p += BLI_strcpy_rlen(p, WM_key_event_string(type, compact));
	}

	/* We assume size of buf is enough to always store any possible shortcut, but let's add a debug check about it! */
	BLI_assert(p - buf < sizeof(buf));

	/* We need utf8 here, otherwise we may 'cut' some unicode chars like arrows... */
	return BLI_strncpy_utf8_rlen(result, buf, result_len);

#undef ADD_SEP
}

int WM_keymap_item_to_string(
        wmKeyMapItem *kmi, const bool compact,
        char *result, const int result_len)
{
	return WM_keymap_item_raw_to_string(
	        kmi->shift, kmi->ctrl, kmi->alt, kmi->oskey, kmi->keymodifier, kmi->val, kmi->type,
	        compact, result, result_len);
}

int WM_modalkeymap_items_to_string(
        wmKeyMap *km, const int propvalue, const bool compact,
        char *result, const int result_len)
{
	int totlen = 0;
	bool add_sep = false;

	if (km) {
		wmKeyMapItem *kmi;

		/* Find all shortcuts related to that propvalue! */
		for (kmi = WM_modalkeymap_find_propvalue(km, propvalue);
		     kmi && totlen < (result_len - 2);
		     kmi = wm_modalkeymap_find_propvalue_iter(km, kmi, propvalue))
		{
			if (add_sep) {
				result[totlen++] = '/';
				result[totlen] = '\0';
			}
			else {
				add_sep = true;
			}
			totlen += WM_keymap_item_to_string(kmi, compact, &result[totlen], result_len - totlen);
		}
	}

	return totlen;
}

int WM_modalkeymap_operator_items_to_string(
        wmOperatorType *ot, const int propvalue, const bool compact,
        char *result, const int result_len)
{
	return WM_modalkeymap_items_to_string(ot->modalkeymap, propvalue, compact, result, result_len);
}

char *WM_modalkeymap_operator_items_to_string_buf(
        wmOperatorType *ot, const int propvalue, const bool compact,
        const int max_len, int *r_available_len, char **r_result)
{
	char *ret = *r_result;

	if (*r_available_len > 1) {
		int used_len = WM_modalkeymap_operator_items_to_string(
		        ot, propvalue, compact, ret, min_ii(*r_available_len, max_len)) + 1;

		*r_available_len -= used_len;
		*r_result += used_len;
		if (*r_available_len == 0) {
			(*r_result)--;  /* So that *result keeps pointing on a valid char, we'll stay on it anyway. */
		}
	}
	else {
		*ret = '\0';
	}

	return ret;
}

static wmKeyMapItem *wm_keymap_item_find_handlers(
        const bContext *C, ListBase *handlers, const char *opname, int UNUSED(opcontext),
        IDProperty *properties, const bool is_strict, const bool is_hotkey,
        wmKeyMap **r_keymap)
{
	wmWindowManager *wm = CTX_wm_manager(C);
	wmEventHandler *handler;
	wmKeyMap *keymap;
	wmKeyMapItem *kmi;

	/* find keymap item in handlers */
	for (handler = handlers->first; handler; handler = handler->next) {
		keymap = WM_keymap_active(wm, handler->keymap);

		if (keymap && WM_keymap_poll((bContext *)C, keymap)) {
			for (kmi = keymap->items.first; kmi; kmi = kmi->next) {
				/* skip disabled keymap items [T38447] */
				if (kmi->flag & KMI_INACTIVE)
					continue;

				if (STREQ(kmi->idname, opname) && WM_key_event_string(kmi->type, false)[0]) {
					if (is_hotkey) {
						if (!ISHOTKEY(kmi->type))
							continue;
					}

					if (properties) {
						/* example of debugging keymaps */
#if 0
						if (kmi->ptr) {
							if (STREQ("MESH_OT_rip_move", opname)) {
								printf("OPERATOR\n");
								IDP_print(properties);
								printf("KEYMAP\n");
								IDP_print(kmi->ptr->data);
							}
						}
#endif

						if (kmi->ptr && IDP_EqualsProperties_ex(properties, kmi->ptr->data, is_strict)) {
							if (r_keymap) *r_keymap = keymap;
							return kmi;
						}
						/* Debug only, helps spotting mismatches between menu entries and shortcuts! */
						else if (G.debug & G_DEBUG_WM) {
							if (is_strict && kmi->ptr) {
								wmOperatorType *ot = WM_operatortype_find(opname, true);
								if (ot) {
									/* make a copy of the properties and set unset ones to their default values. */
									PointerRNA opptr;
									IDProperty *properties_default = IDP_CopyProperty(kmi->ptr->data);

									RNA_pointer_create(NULL, ot->srna, properties_default, &opptr);
									WM_operator_properties_default(&opptr, true);

									if (IDP_EqualsProperties_ex(properties, properties_default, is_strict)) {
										char kmi_str[128];
										WM_keymap_item_to_string(kmi, false, kmi_str, sizeof(kmi_str));
										/* Note gievn properties could come from other things than menu entry... */
										printf("%s: Some set values in menu entry match default op values, "
										       "this might not be desired!\n", opname);
										printf("\tkm: '%s', kmi: '%s'\n", keymap->idname, kmi_str);
#ifndef NDEBUG
#ifdef WITH_PYTHON
										printf("OPERATOR\n");
										IDP_print(properties);
										printf("KEYMAP\n");
										IDP_print(kmi->ptr->data);
#endif
#endif
										printf("\n");
									}

									IDP_FreeProperty(properties_default);
									MEM_freeN(properties_default);
								}
							}
						}
					}
					else {
						if (r_keymap) *r_keymap = keymap;
						return kmi;
					}
				}
			}
		}
	}

	/* ensure un-initialized keymap is never used */
	if (r_keymap) *r_keymap = NULL;
	return NULL;
}

static wmKeyMapItem *wm_keymap_item_find_props(
        const bContext *C, const char *opname, int opcontext,
        IDProperty *properties, const bool is_strict, const bool is_hotkey,
        wmKeyMap **r_keymap)
{
	wmWindow *win = CTX_wm_window(C);
	ScrArea *sa = CTX_wm_area(C);
	ARegion *ar = CTX_wm_region(C);
	wmKeyMapItem *found = NULL;

	/* look into multiple handler lists to find the item */
	if (win) {
		found = wm_keymap_item_find_handlers(
		        C, &win->modalhandlers, opname, opcontext, properties, is_strict, is_hotkey, r_keymap);
		if (found == NULL) {
			found = wm_keymap_item_find_handlers(
			        C, &win->handlers, opname, opcontext, properties, is_strict, is_hotkey, r_keymap);
		}
	}

	if (sa && found == NULL)
		found = wm_keymap_item_find_handlers(C, &sa->handlers, opname, opcontext, properties, is_strict, is_hotkey, r_keymap);

	if (found == NULL) {
		if (ELEM(opcontext, WM_OP_EXEC_REGION_WIN, WM_OP_INVOKE_REGION_WIN)) {
			if (sa) {
				if (!(ar && ar->regiontype == RGN_TYPE_WINDOW))
					ar = BKE_area_find_region_type(sa, RGN_TYPE_WINDOW);

				if (ar)
					found = wm_keymap_item_find_handlers(C, &ar->handlers, opname, opcontext, properties, is_strict, is_hotkey, r_keymap);
			}
		}
		else if (ELEM(opcontext, WM_OP_EXEC_REGION_CHANNELS, WM_OP_INVOKE_REGION_CHANNELS)) {
			if (!(ar && ar->regiontype == RGN_TYPE_CHANNELS))
				ar = BKE_area_find_region_type(sa, RGN_TYPE_CHANNELS);

			if (ar)
				found = wm_keymap_item_find_handlers(C, &ar->handlers, opname, opcontext, properties, is_strict, is_hotkey, r_keymap);
		}
		else if (ELEM(opcontext, WM_OP_EXEC_REGION_PREVIEW, WM_OP_INVOKE_REGION_PREVIEW)) {
			if (!(ar && ar->regiontype == RGN_TYPE_PREVIEW))
				ar = BKE_area_find_region_type(sa, RGN_TYPE_PREVIEW);

			if (ar)
				found = wm_keymap_item_find_handlers(C, &ar->handlers, opname, opcontext, properties, is_strict, is_hotkey, r_keymap);
		}
		else {
			if (ar)
				found = wm_keymap_item_find_handlers(C, &ar->handlers, opname, opcontext, properties, is_strict, is_hotkey, r_keymap);
		}
	}

	return found;
}

static wmKeyMapItem *wm_keymap_item_find(
        const bContext *C, const char *opname, int opcontext,
        IDProperty *properties, const bool is_hotkey, bool is_strict,
        wmKeyMap **r_keymap)
{
	wmKeyMapItem *found;

	/* XXX Hack! Macro operators in menu entry have their whole props defined, which is not the case for
	 *     relevant keymap entries. Could be good to check and harmonize this, but for now always
	 *     compare non-strict in this case.
	 */
	wmOperatorType *ot = WM_operatortype_find(opname, true);
	if (ot) {
		is_strict = is_strict && ((ot->flag & OPTYPE_MACRO) == 0);
	}

	found = wm_keymap_item_find_props(C, opname, opcontext, properties, is_strict, is_hotkey, r_keymap);

	/* This block is *only* useful in one case: when op uses an enum menu in its prop member
	 * (then, we want to rerun a comparison with that 'prop' unset). Note this remains brittle,
	 * since now any enum prop may be used in UI (specified by name), ot->prop is not so much used...
	 * Otherwise:
	 *     * If non-strict, unset properties always match set ones in IDP_EqualsProperties_ex.
	 *     * If strict, unset properties never match set ones in IDP_EqualsProperties_ex,
	 *       and we do not want that to change (else we get things like T41757)!
	 * ...so in either case, re-running a comparison with unset props set to default is useless.
	 */
	if (!found && properties) {
		if (ot && ot->prop) {  /* XXX Shall we also check ot->prop is actually an enum? */
			/* make a copy of the properties and unset the 'ot->prop' one if set. */
			PointerRNA opptr;
			IDProperty *properties_temp = IDP_CopyProperty(properties);

			RNA_pointer_create(NULL, ot->srna, properties_temp, &opptr);

			if (RNA_property_is_set(&opptr, ot->prop)) {
				/* for operator that has enum menu, unset it so its value does not affect comparison result */
				RNA_property_unset(&opptr, ot->prop);

				found = wm_keymap_item_find_props(C, opname, opcontext, properties_temp,
				                                  is_strict, is_hotkey, r_keymap);
			}

			IDP_FreeProperty(properties_temp);
			MEM_freeN(properties_temp);
		}
	}

	/* Debug only, helps spotting mismatches between menu entries and shortcuts! */
	if (G.debug & G_DEBUG_WM) {
		if (!found && is_strict && properties) {
			wmKeyMap *km;
			wmKeyMapItem *kmi;
			if (ot) {
				/* make a copy of the properties and set unset ones to their default values. */
				PointerRNA opptr;
				IDProperty *properties_default = IDP_CopyProperty(properties);

				RNA_pointer_create(NULL, ot->srna, properties_default, &opptr);
				WM_operator_properties_default(&opptr, true);

				kmi = wm_keymap_item_find_props(C, opname, opcontext, properties_default, is_strict, is_hotkey, &km);
				if (kmi) {
					char kmi_str[128];
					WM_keymap_item_to_string(kmi, false, kmi_str, sizeof(kmi_str));
					printf("%s: Some set values in keymap entry match default op values, "
					       "this might not be desired!\n", opname);
					printf("\tkm: '%s', kmi: '%s'\n", km->idname, kmi_str);
#ifndef NDEBUG
#ifdef WITH_PYTHON
					printf("OPERATOR\n");
					IDP_print(properties);
					printf("KEYMAP\n");
					IDP_print(kmi->ptr->data);
#endif
#endif
					printf("\n");
				}

				IDP_FreeProperty(properties_default);
				MEM_freeN(properties_default);
			}
		}
	}

	return found;
}

char *WM_key_event_operator_string(
        const bContext *C, const char *opname, int opcontext,
        IDProperty *properties, const bool is_strict,
        char *result, const int result_len)
{
	wmKeyMapItem *kmi = wm_keymap_item_find(C, opname, opcontext, properties, false, is_strict, NULL);

	if (kmi) {
		WM_keymap_item_to_string(kmi, false, result, result_len);
		return result;
	}

	return NULL;
}

wmKeyMapItem *WM_key_event_operator(
        const bContext *C, const char *opname, int opcontext,
        IDProperty *properties, const bool is_hotkey,
        wmKeyMap **r_keymap)
{
	return wm_keymap_item_find(C, opname, opcontext, properties, is_hotkey, true, r_keymap);
}

bool WM_keymap_item_compare(wmKeyMapItem *k1, wmKeyMapItem *k2)
{
	int k1type, k2type;

	if (k1->flag & KMI_INACTIVE || k2->flag & KMI_INACTIVE)
		return 0;

	/* take event mapping into account */
	k1type = WM_userdef_event_map(k1->type);
	k2type = WM_userdef_event_map(k2->type);

	if (k1type != KM_ANY && k2type != KM_ANY && k1type != k2type)
		return 0;

	if (k1->val != KM_ANY && k2->val != KM_ANY) {
		/* take click, press, release conflict into account */
		if (k1->val == KM_CLICK && ELEM(k2->val, KM_PRESS, KM_RELEASE, KM_CLICK) == 0)
			return 0;
		if (k2->val == KM_CLICK && ELEM(k1->val, KM_PRESS, KM_RELEASE, KM_CLICK) == 0)
			return 0;
		if (k1->val != k2->val)
			return 0;
	}

	if (k1->shift != KM_ANY && k2->shift != KM_ANY && k1->shift != k2->shift)
		return 0;

	if (k1->ctrl != KM_ANY && k2->ctrl != KM_ANY && k1->ctrl != k2->ctrl)
		return 0;

	if (k1->alt != KM_ANY && k2->alt != KM_ANY && k1->alt != k2->alt)
		return 0;

	if (k1->oskey != KM_ANY && k2->oskey != KM_ANY && k1->oskey != k2->oskey)
		return 0;

	if (k1->keymodifier != k2->keymodifier)
		return 0;

	return 1;
}

/************************* Update Final Configuration *************************
 * On load or other changes, the final user key configuration is rebuilt from
 * the preset, addon and user preferences keymaps. We also test if the final
 * configuration changed and write the changes to the user preferences. */

/* so operator removal can trigger update */
enum {
	WM_KEYMAP_UPDATE_RECONFIGURE    = (1 << 0),

	/* ensure all wmKeyMap have their operator types validated after removing an operator */
	WM_KEYMAP_UPDATE_OPERATORTYPE   = (1 << 1),
};

static char wm_keymap_update_flag = 0;

void WM_keyconfig_update_tag(wmKeyMap *km, wmKeyMapItem *kmi)
{
	/* quick tag to do delayed keymap updates */
	wm_keymap_update_flag |= WM_KEYMAP_UPDATE_RECONFIGURE;

	if (km)
		km->flag |= KEYMAP_UPDATE;
	if (kmi)
		kmi->flag |= KMI_UPDATE;
}

void WM_keyconfig_update_operatortype(void)
{
	wm_keymap_update_flag |= WM_KEYMAP_UPDATE_OPERATORTYPE;
}

static bool wm_keymap_test_and_clear_update(wmKeyMap *km)
{
	wmKeyMapItem *kmi;
	int update;

	update = (km->flag & KEYMAP_UPDATE);
	km->flag &= ~KEYMAP_UPDATE;

	for (kmi = km->items.first; kmi; kmi = kmi->next) {
		update = update || (kmi->flag & KMI_UPDATE);
		kmi->flag &= ~KMI_UPDATE;
	}

	return (update != 0);
}

static wmKeyMap *wm_keymap_preset(wmWindowManager *wm, wmKeyMap *km)
{
	wmKeyConfig *keyconf = WM_keyconfig_active(wm);
	wmKeyMap *keymap;

	keymap = WM_keymap_list_find(&keyconf->keymaps, km->idname, km->spaceid, km->regionid);
	if (!keymap && wm->defaultconf)
		keymap = WM_keymap_list_find(&wm->defaultconf->keymaps, km->idname, km->spaceid, km->regionid);

	return keymap;
}

void WM_keyconfig_update(wmWindowManager *wm)
{
	wmKeyMap *km, *defaultmap, *addonmap, *usermap, *kmn;
	wmKeyMapItem *kmi;
	wmKeyMapDiffItem *kmdi;
	bool compat_update = false;

	if (G.background)
		return;

	if (wm_keymap_update_flag == 0)
		return;

	if (wm_keymap_update_flag & WM_KEYMAP_UPDATE_OPERATORTYPE) {
		/* an operatortype has been removed, this wont happen often
		 * but when it does we have to check _every_ keymap item */
		wmKeyConfig *kc;

		ListBase *keymaps_lb[] = {
		    &U.user_keymaps,
		    &wm->userconf->keymaps,
		    &wm->defaultconf->keymaps,
		    &wm->addonconf->keymaps,
		    NULL};

		int i;

		for (i = 0; keymaps_lb[i]; i++) {
			wm_keyconfig_properties_update_ot(keymaps_lb[i]);
		}

		for (kc = wm->keyconfigs.first; kc; kc = kc->next) {
			wm_keyconfig_properties_update_ot(&kc->keymaps);
		}

		wm_keymap_update_flag &= ~WM_KEYMAP_UPDATE_OPERATORTYPE;
	}


	if (wm_keymap_update_flag == 0)
		return;


	/* update operator properties for non-modal user keymaps */
	for (km = U.user_keymaps.first; km; km = km->next) {
		if ((km->flag & KEYMAP_MODAL) == 0) {
			for (kmdi = km->diff_items.first; kmdi; kmdi = kmdi->next) {
				if (kmdi->add_item)
					wm_keymap_item_properties_set(kmdi->add_item);
				if (kmdi->remove_item)
					wm_keymap_item_properties_set(kmdi->remove_item);
			}

			for (kmi = km->items.first; kmi; kmi = kmi->next)
				wm_keymap_item_properties_set(kmi);
		}
	}

	/* update U.user_keymaps with user key configuration changes */
	for (km = wm->userconf->keymaps.first; km; km = km->next) {
		/* only diff if the user keymap was modified */
		if (wm_keymap_test_and_clear_update(km)) {
			/* find keymaps */
			defaultmap = wm_keymap_preset(wm, km);
			addonmap = WM_keymap_list_find(&wm->addonconf->keymaps, km->idname, km->spaceid, km->regionid);

			/* diff */
			if (defaultmap)
				wm_keymap_diff_update(&U.user_keymaps, defaultmap, addonmap, km);
		}
	}

	/* create user key configuration from preset + addon + user preferences */
	for (km = wm->defaultconf->keymaps.first; km; km = km->next) {
		/* find keymaps */
		defaultmap = wm_keymap_preset(wm, km);
		addonmap = WM_keymap_list_find(&wm->addonconf->keymaps, km->idname, km->spaceid, km->regionid);
		usermap = WM_keymap_list_find(&U.user_keymaps, km->idname, km->spaceid, km->regionid);

		wm_user_modal_keymap_set_items(wm, defaultmap);

		/* add */
		kmn = wm_keymap_patch_update(&wm->userconf->keymaps, defaultmap, addonmap, usermap);

		if (kmn) {
			kmn->modal_items = km->modal_items;
			kmn->poll = km->poll;
		}

		/* in case of old non-diff keymaps, force extra update to create diffs */
		compat_update = compat_update || (usermap && !(usermap->flag & KEYMAP_DIFF));

	}

	wm_keymap_update_flag &= ~WM_KEYMAP_UPDATE_RECONFIGURE;

	BLI_assert(wm_keymap_update_flag == 0);

	if (compat_update) {
		WM_keyconfig_update_tag(NULL, NULL);
		WM_keyconfig_update(wm);
	}
}

/********************************* Event Handling *****************************
 * Handlers have pointers to the keymap in the default configuration. During
 * event handling this function is called to get the keymap from the final
 * configuration. */

wmKeyMap *WM_keymap_active(wmWindowManager *wm, wmKeyMap *keymap)
{
	wmKeyMap *km;

	if (!keymap)
		return NULL;

	/* first user defined keymaps */
	km = WM_keymap_list_find(&wm->userconf->keymaps, keymap->idname, keymap->spaceid, keymap->regionid);

	if (km)
		return km;

	return keymap;
}

/******************************* Keymap Editor ********************************
 * In the keymap editor the user key configuration is edited. */

void WM_keymap_restore_item_to_default(bContext *C, wmKeyMap *keymap, wmKeyMapItem *kmi)
{
	wmWindowManager *wm = CTX_wm_manager(C);
	wmKeyMap *defaultmap, *addonmap;
	wmKeyMapItem *orig;

	if (!keymap)
		return;

	/* construct default keymap from preset + addons */
	defaultmap = wm_keymap_preset(wm, keymap);
	addonmap = WM_keymap_list_find(&wm->addonconf->keymaps, keymap->idname, keymap->spaceid, keymap->regionid);

	if (addonmap) {
		defaultmap = wm_keymap_copy(defaultmap);
		wm_keymap_addon_add(defaultmap, addonmap);
	}

	/* find original item */
	orig = WM_keymap_item_find_id(defaultmap, kmi->id);

	if (orig) {
		/* restore to original */
		if (!STREQ(orig->idname, kmi->idname)) {
			BLI_strncpy(kmi->idname, orig->idname, sizeof(kmi->idname));
			WM_keymap_properties_reset(kmi, NULL);
		}

		if (orig->properties) {
			if (kmi->properties) {
				IDP_FreeProperty(kmi->properties);
				MEM_freeN(kmi->properties);
				kmi->properties = NULL;
			}

			kmi->properties = IDP_CopyProperty(orig->properties);
			kmi->ptr->data = kmi->properties;
		}

		kmi->propvalue = orig->propvalue;
		kmi->type = orig->type;
		kmi->val = orig->val;
		kmi->shift = orig->shift;
		kmi->ctrl = orig->ctrl;
		kmi->alt = orig->alt;
		kmi->oskey = orig->oskey;
		kmi->keymodifier = orig->keymodifier;
		kmi->maptype = orig->maptype;

		WM_keyconfig_update_tag(keymap, kmi);
	}

	/* free temporary keymap */
	if (addonmap) {
		WM_keymap_free(defaultmap);
		MEM_freeN(defaultmap);
	}
}

void WM_keymap_restore_to_default(wmKeyMap *keymap, bContext *C)
{
	wmWindowManager *wm = CTX_wm_manager(C);
	wmKeyMap *usermap;

	/* remove keymap from U.user_keymaps and update */
	usermap = WM_keymap_list_find(&U.user_keymaps, keymap->idname, keymap->spaceid, keymap->regionid);

	if (usermap) {
		WM_keymap_free(usermap);
		BLI_freelinkN(&U.user_keymaps, usermap);

		WM_keyconfig_update_tag(NULL, NULL);
		WM_keyconfig_update(wm);
	}
}

wmKeyMapItem *WM_keymap_item_find_id(wmKeyMap *keymap, int id)
{
	wmKeyMapItem *kmi;

	for (kmi = keymap->items.first; kmi; kmi = kmi->next) {
		if (kmi->id == id) {
			return kmi;
		}
	}

	return NULL;
}

<<<<<<< HEAD
/* Guess an appropriate keymap from the operator name */
/* Needs to be kept up to date with Keymap and Operator naming */
wmKeyMap *WM_keymap_guess_opname(const bContext *C, const char *opname)
{
	/* Op types purposely skipped  for now:
	 *     BRUSH_OT
	 *     BOID_OT
	 *     BUTTONS_OT
	 *     CONSTRAINT_OT
	 *     PAINT_OT
	 *     ED_OT
	 *     FLUID_OT
	 *     TEXTURE_OT
	 *     UI_OT
	 *     VIEW2D_OT
	 *     WORLD_OT
	 */

	wmKeyMap *km = NULL;
	SpaceLink *sl = CTX_wm_space_data(C);

	/* Window */
	if (STRPREFIX(opname, "WM_OT")) {
		km = WM_keymap_find_all(C, "Window", 0, 0);
	}
	/* Screen & Render */
	else if (STRPREFIX(opname, "SCREEN_OT") ||
	         STRPREFIX(opname, "RENDER_OT") ||
	         STRPREFIX(opname, "SOUND_OT") ||
	         STRPREFIX(opname, "SCENE_OT"))
	{
		km = WM_keymap_find_all(C, "Screen", 0, 0);
	}
	/* Grease Pencil */
	else if (STRPREFIX(opname, "GPENCIL_OT")) {
		km = WM_keymap_find_all(C, "Grease Pencil", 0, 0);
	}
	/* Markers */
	else if (STRPREFIX(opname, "MARKER_OT")) {
		km = WM_keymap_find_all(C, "Markers", 0, 0);
	}
	/* Import/Export*/
	else if (STRPREFIX(opname, "IMPORT_") ||
	         STRPREFIX(opname, "EXPORT_"))
	{
		km = WM_keymap_find_all(C, "Window", 0, 0);
	}


	/* 3D View */
	else if (STRPREFIX(opname, "VIEW3D_OT")) {
		km = WM_keymap_find_all(C, "3D View", sl->spacetype, 0);
	}
	else if (STRPREFIX(opname, "OBJECT_OT")) {
		/* exception, this needs to work outside object mode too */
		if (STRPREFIX(opname, "OBJECT_OT_mode_set"))
			km = WM_keymap_find_all(C, "Object Non-modal", 0, 0);
		else
			km = WM_keymap_find_all(C, "Object Mode", 0, 0);
	}
	/* Object mode related */
	else if (STRPREFIX(opname, "GROUP_OT") ||
	         STRPREFIX(opname, "MATERIAL_OT") ||
	         STRPREFIX(opname, "PTCACHE_OT") ||
	         STRPREFIX(opname, "RIGIDBODY_OT"))
	{
		km = WM_keymap_find_all(C, "Object Mode", 0, 0);
	}

	/* Editing Modes */
	else if (STRPREFIX(opname, "MESH_OT")) {
		km = WM_keymap_find_all(C, "Mesh", 0, 0);

		/* some mesh operators are active in object mode too, like add-prim */
		if (km && !WM_keymap_poll((bContext *)C, km)) {
			km = WM_keymap_find_all(C, "Object Mode", 0, 0);
		}
	}
	else if (STRPREFIX(opname, "CURVE_OT") ||
	         STRPREFIX(opname, "SURFACE_OT"))
	{
		km = WM_keymap_find_all(C, "Curve", 0, 0);

		/* some curve operators are active in object mode too, like add-prim */
		if (km && !WM_keymap_poll((bContext *)C, km)) {
			km = WM_keymap_find_all(C, "Object Mode", 0, 0);
		}
	}
	else if (STRPREFIX(opname, "ARMATURE_OT") ||
	         STRPREFIX(opname, "SKETCH_OT"))
	{
		km = WM_keymap_find_all(C, "Armature", 0, 0);
	}
	else if (STRPREFIX(opname, "POSE_OT") ||
	         STRPREFIX(opname, "POSELIB_OT"))
	{
		km = WM_keymap_find_all(C, "Pose", 0, 0);
	}
	else if (STRPREFIX(opname, "SCULPT_OT")) {
		switch (CTX_data_mode_enum(C)) {
			case OB_MODE_SCULPT:
				km = WM_keymap_find_all(C, "Sculpt", 0, 0);
				break;
			case OB_MODE_EDIT:
				km = WM_keymap_find_all(C, "UV Sculpt", 0, 0);
				break;
		}
	}
	else if (STRPREFIX(opname, "MBALL_OT")) {
		km = WM_keymap_find_all(C, "Metaball", 0, 0);

		/* some mball operators are active in object mode too, like add-prim */
		if (km && !WM_keymap_poll((bContext *)C, km)) {
			km = WM_keymap_find_all(C, "Object Mode", 0, 0);
		}
	}
	else if (STRPREFIX(opname, "LATTICE_OT")) {
		km = WM_keymap_find_all(C, "Lattice", 0, 0);
	}
	else if (STRPREFIX(opname, "PARTICLE_OT")) {
		km = WM_keymap_find_all(C, "Particle", 0, 0);
	}
	else if (STRPREFIX(opname, "HAIR_OT")) {
		km = WM_keymap_find_all(C, "Hair", 0, 0);
	}
	else if (STRPREFIX(opname, "FONT_OT")) {
		km = WM_keymap_find_all(C, "Font", 0, 0);
	}
	/* Paint Face Mask */
	else if (STRPREFIX(opname, "PAINT_OT_face_select")) {
		km = WM_keymap_find_all(C, "Face Mask", 0, 0);
	}
	else if (STRPREFIX(opname, "PAINT_OT")) {
		/* check for relevant mode */
		switch (CTX_data_mode_enum(C)) {
			case OB_MODE_WEIGHT_PAINT:
				km = WM_keymap_find_all(C, "Weight Paint", 0, 0);
				break;
			case OB_MODE_VERTEX_PAINT:
				km = WM_keymap_find_all(C, "Vertex Paint", 0, 0);
				break;
			case OB_MODE_TEXTURE_PAINT:
				km = WM_keymap_find_all(C, "Image Paint", 0, 0);
				break;
		}
	}
	/* Image Editor */
	else if (STRPREFIX(opname, "IMAGE_OT")) {
		km = WM_keymap_find_all(C, "Image", sl->spacetype, 0);
	}
	/* Clip Editor */
	else if (STRPREFIX(opname, "CLIP_OT")) {
		km = WM_keymap_find_all(C, "Clip", sl->spacetype, 0);
	}
	else if (STRPREFIX(opname, "MASK_OT")) {
		km = WM_keymap_find_all(C, "Mask Editing", 0, 0);
	}
	/* UV Editor */
	else if (STRPREFIX(opname, "UV_OT")) {
		/* Hack to allow using UV unwrapping ops from 3DView/editmode.
		 * Mesh keymap is probably not ideal, but best place I could find to put those. */
		if (sl->spacetype == SPACE_VIEW3D) {
			km = WM_keymap_find_all(C, "Mesh", 0, 0);
			if (km && !WM_keymap_poll((bContext *)C, km)) {
				km = NULL;
			}
		}
		if (!km) {
			km = WM_keymap_find_all(C, "UV Editor", 0, 0);
		}
	}
	/* Node Editor */
	else if (STRPREFIX(opname, "NODE_OT")) {
		km = WM_keymap_find_all(C, "Node Editor", sl->spacetype, 0);
	}
	/* Animation Editor Channels */
	else if (STRPREFIX(opname, "ANIM_OT_channels")) {
		km = WM_keymap_find_all(C, "Animation Channels", 0, 0);
	}
	/* Animation Generic - after channels */
	else if (STRPREFIX(opname, "ANIM_OT")) {
		km = WM_keymap_find_all(C, "Animation", 0, 0);
	}
	/* Graph Editor */
	else if (STRPREFIX(opname, "GRAPH_OT")) {
		km = WM_keymap_find_all(C, "Graph Editor", sl->spacetype, 0);
	}
	/* Dopesheet Editor */
	else if (STRPREFIX(opname, "ACTION_OT")) {
		km = WM_keymap_find_all(C, "Dopesheet", sl->spacetype, 0);
	}
	/* NLA Editor */
	else if (STRPREFIX(opname, "NLA_OT")) {
		km = WM_keymap_find_all(C, "NLA Editor", sl->spacetype, 0);
	}
	/* Script */
	else if (STRPREFIX(opname, "SCRIPT_OT")) {
		km = WM_keymap_find_all(C, "Script", sl->spacetype, 0);
	}
	/* Text */
	else if (STRPREFIX(opname, "TEXT_OT")) {
		km = WM_keymap_find_all(C, "Text", sl->spacetype, 0);
	}
	/* Sequencer */
	else if (STRPREFIX(opname, "SEQUENCER_OT")) {
		km = WM_keymap_find_all(C, "Sequencer", sl->spacetype, 0);
	}
	/* Console */
	else if (STRPREFIX(opname, "CONSOLE_OT")) {
		km = WM_keymap_find_all(C, "Console", sl->spacetype, 0);
	}
	/* Console */
	else if (STRPREFIX(opname, "INFO_OT")) {
		km = WM_keymap_find_all(C, "Info", sl->spacetype, 0);
	}
	/* File browser */
	else if (STRPREFIX(opname, "FILE_OT")) {
		km = WM_keymap_find_all(C, "File Browser", sl->spacetype, 0);
	}
	/* Logic Editor */
	else if (STRPREFIX(opname, "LOGIC_OT")) {
		km = WM_keymap_find_all(C, "Logic Editor", sl->spacetype, 0);
	}
	/* Outliner */
	else if (STRPREFIX(opname, "OUTLINER_OT")) {
		km = WM_keymap_find_all(C, "Outliner", sl->spacetype, 0);
	}
	/* Transform */
	else if (STRPREFIX(opname, "TRANSFORM_OT")) {
		/* check for relevant editor */
		switch (sl->spacetype) {
			case SPACE_VIEW3D:
				km = WM_keymap_find_all(C, "3D View", sl->spacetype, 0);
				break;
			case SPACE_IPO:
				km = WM_keymap_find_all(C, "Graph Editor", sl->spacetype, 0);
				break;
			case SPACE_ACTION:
				km = WM_keymap_find_all(C, "Dopesheet", sl->spacetype, 0);
				break;
			case SPACE_NLA:
				km = WM_keymap_find_all(C, "NLA Editor", sl->spacetype, 0);
				break;
			case SPACE_IMAGE:
				km = WM_keymap_find_all(C, "UV Editor", 0, 0);
				break;
			case SPACE_NODE:
				km = WM_keymap_find_all(C, "Node Editor", sl->spacetype, 0);
				break;
			case SPACE_SEQ:
				km = WM_keymap_find_all(C, "Sequencer", sl->spacetype, 0);
				break;
		}
	}

	return km;
}

=======
>>>>>>> ed7f6b51
const char *WM_bool_as_string(bool test)
{
	return test ? IFACE_("ON") : IFACE_("OFF");
}<|MERGE_RESOLUTION|>--- conflicted
+++ resolved
@@ -1662,267 +1662,6 @@
 	return NULL;
 }
 
-<<<<<<< HEAD
-/* Guess an appropriate keymap from the operator name */
-/* Needs to be kept up to date with Keymap and Operator naming */
-wmKeyMap *WM_keymap_guess_opname(const bContext *C, const char *opname)
-{
-	/* Op types purposely skipped  for now:
-	 *     BRUSH_OT
-	 *     BOID_OT
-	 *     BUTTONS_OT
-	 *     CONSTRAINT_OT
-	 *     PAINT_OT
-	 *     ED_OT
-	 *     FLUID_OT
-	 *     TEXTURE_OT
-	 *     UI_OT
-	 *     VIEW2D_OT
-	 *     WORLD_OT
-	 */
-
-	wmKeyMap *km = NULL;
-	SpaceLink *sl = CTX_wm_space_data(C);
-
-	/* Window */
-	if (STRPREFIX(opname, "WM_OT")) {
-		km = WM_keymap_find_all(C, "Window", 0, 0);
-	}
-	/* Screen & Render */
-	else if (STRPREFIX(opname, "SCREEN_OT") ||
-	         STRPREFIX(opname, "RENDER_OT") ||
-	         STRPREFIX(opname, "SOUND_OT") ||
-	         STRPREFIX(opname, "SCENE_OT"))
-	{
-		km = WM_keymap_find_all(C, "Screen", 0, 0);
-	}
-	/* Grease Pencil */
-	else if (STRPREFIX(opname, "GPENCIL_OT")) {
-		km = WM_keymap_find_all(C, "Grease Pencil", 0, 0);
-	}
-	/* Markers */
-	else if (STRPREFIX(opname, "MARKER_OT")) {
-		km = WM_keymap_find_all(C, "Markers", 0, 0);
-	}
-	/* Import/Export*/
-	else if (STRPREFIX(opname, "IMPORT_") ||
-	         STRPREFIX(opname, "EXPORT_"))
-	{
-		km = WM_keymap_find_all(C, "Window", 0, 0);
-	}
-
-
-	/* 3D View */
-	else if (STRPREFIX(opname, "VIEW3D_OT")) {
-		km = WM_keymap_find_all(C, "3D View", sl->spacetype, 0);
-	}
-	else if (STRPREFIX(opname, "OBJECT_OT")) {
-		/* exception, this needs to work outside object mode too */
-		if (STRPREFIX(opname, "OBJECT_OT_mode_set"))
-			km = WM_keymap_find_all(C, "Object Non-modal", 0, 0);
-		else
-			km = WM_keymap_find_all(C, "Object Mode", 0, 0);
-	}
-	/* Object mode related */
-	else if (STRPREFIX(opname, "GROUP_OT") ||
-	         STRPREFIX(opname, "MATERIAL_OT") ||
-	         STRPREFIX(opname, "PTCACHE_OT") ||
-	         STRPREFIX(opname, "RIGIDBODY_OT"))
-	{
-		km = WM_keymap_find_all(C, "Object Mode", 0, 0);
-	}
-
-	/* Editing Modes */
-	else if (STRPREFIX(opname, "MESH_OT")) {
-		km = WM_keymap_find_all(C, "Mesh", 0, 0);
-
-		/* some mesh operators are active in object mode too, like add-prim */
-		if (km && !WM_keymap_poll((bContext *)C, km)) {
-			km = WM_keymap_find_all(C, "Object Mode", 0, 0);
-		}
-	}
-	else if (STRPREFIX(opname, "CURVE_OT") ||
-	         STRPREFIX(opname, "SURFACE_OT"))
-	{
-		km = WM_keymap_find_all(C, "Curve", 0, 0);
-
-		/* some curve operators are active in object mode too, like add-prim */
-		if (km && !WM_keymap_poll((bContext *)C, km)) {
-			km = WM_keymap_find_all(C, "Object Mode", 0, 0);
-		}
-	}
-	else if (STRPREFIX(opname, "ARMATURE_OT") ||
-	         STRPREFIX(opname, "SKETCH_OT"))
-	{
-		km = WM_keymap_find_all(C, "Armature", 0, 0);
-	}
-	else if (STRPREFIX(opname, "POSE_OT") ||
-	         STRPREFIX(opname, "POSELIB_OT"))
-	{
-		km = WM_keymap_find_all(C, "Pose", 0, 0);
-	}
-	else if (STRPREFIX(opname, "SCULPT_OT")) {
-		switch (CTX_data_mode_enum(C)) {
-			case OB_MODE_SCULPT:
-				km = WM_keymap_find_all(C, "Sculpt", 0, 0);
-				break;
-			case OB_MODE_EDIT:
-				km = WM_keymap_find_all(C, "UV Sculpt", 0, 0);
-				break;
-		}
-	}
-	else if (STRPREFIX(opname, "MBALL_OT")) {
-		km = WM_keymap_find_all(C, "Metaball", 0, 0);
-
-		/* some mball operators are active in object mode too, like add-prim */
-		if (km && !WM_keymap_poll((bContext *)C, km)) {
-			km = WM_keymap_find_all(C, "Object Mode", 0, 0);
-		}
-	}
-	else if (STRPREFIX(opname, "LATTICE_OT")) {
-		km = WM_keymap_find_all(C, "Lattice", 0, 0);
-	}
-	else if (STRPREFIX(opname, "PARTICLE_OT")) {
-		km = WM_keymap_find_all(C, "Particle", 0, 0);
-	}
-	else if (STRPREFIX(opname, "HAIR_OT")) {
-		km = WM_keymap_find_all(C, "Hair", 0, 0);
-	}
-	else if (STRPREFIX(opname, "FONT_OT")) {
-		km = WM_keymap_find_all(C, "Font", 0, 0);
-	}
-	/* Paint Face Mask */
-	else if (STRPREFIX(opname, "PAINT_OT_face_select")) {
-		km = WM_keymap_find_all(C, "Face Mask", 0, 0);
-	}
-	else if (STRPREFIX(opname, "PAINT_OT")) {
-		/* check for relevant mode */
-		switch (CTX_data_mode_enum(C)) {
-			case OB_MODE_WEIGHT_PAINT:
-				km = WM_keymap_find_all(C, "Weight Paint", 0, 0);
-				break;
-			case OB_MODE_VERTEX_PAINT:
-				km = WM_keymap_find_all(C, "Vertex Paint", 0, 0);
-				break;
-			case OB_MODE_TEXTURE_PAINT:
-				km = WM_keymap_find_all(C, "Image Paint", 0, 0);
-				break;
-		}
-	}
-	/* Image Editor */
-	else if (STRPREFIX(opname, "IMAGE_OT")) {
-		km = WM_keymap_find_all(C, "Image", sl->spacetype, 0);
-	}
-	/* Clip Editor */
-	else if (STRPREFIX(opname, "CLIP_OT")) {
-		km = WM_keymap_find_all(C, "Clip", sl->spacetype, 0);
-	}
-	else if (STRPREFIX(opname, "MASK_OT")) {
-		km = WM_keymap_find_all(C, "Mask Editing", 0, 0);
-	}
-	/* UV Editor */
-	else if (STRPREFIX(opname, "UV_OT")) {
-		/* Hack to allow using UV unwrapping ops from 3DView/editmode.
-		 * Mesh keymap is probably not ideal, but best place I could find to put those. */
-		if (sl->spacetype == SPACE_VIEW3D) {
-			km = WM_keymap_find_all(C, "Mesh", 0, 0);
-			if (km && !WM_keymap_poll((bContext *)C, km)) {
-				km = NULL;
-			}
-		}
-		if (!km) {
-			km = WM_keymap_find_all(C, "UV Editor", 0, 0);
-		}
-	}
-	/* Node Editor */
-	else if (STRPREFIX(opname, "NODE_OT")) {
-		km = WM_keymap_find_all(C, "Node Editor", sl->spacetype, 0);
-	}
-	/* Animation Editor Channels */
-	else if (STRPREFIX(opname, "ANIM_OT_channels")) {
-		km = WM_keymap_find_all(C, "Animation Channels", 0, 0);
-	}
-	/* Animation Generic - after channels */
-	else if (STRPREFIX(opname, "ANIM_OT")) {
-		km = WM_keymap_find_all(C, "Animation", 0, 0);
-	}
-	/* Graph Editor */
-	else if (STRPREFIX(opname, "GRAPH_OT")) {
-		km = WM_keymap_find_all(C, "Graph Editor", sl->spacetype, 0);
-	}
-	/* Dopesheet Editor */
-	else if (STRPREFIX(opname, "ACTION_OT")) {
-		km = WM_keymap_find_all(C, "Dopesheet", sl->spacetype, 0);
-	}
-	/* NLA Editor */
-	else if (STRPREFIX(opname, "NLA_OT")) {
-		km = WM_keymap_find_all(C, "NLA Editor", sl->spacetype, 0);
-	}
-	/* Script */
-	else if (STRPREFIX(opname, "SCRIPT_OT")) {
-		km = WM_keymap_find_all(C, "Script", sl->spacetype, 0);
-	}
-	/* Text */
-	else if (STRPREFIX(opname, "TEXT_OT")) {
-		km = WM_keymap_find_all(C, "Text", sl->spacetype, 0);
-	}
-	/* Sequencer */
-	else if (STRPREFIX(opname, "SEQUENCER_OT")) {
-		km = WM_keymap_find_all(C, "Sequencer", sl->spacetype, 0);
-	}
-	/* Console */
-	else if (STRPREFIX(opname, "CONSOLE_OT")) {
-		km = WM_keymap_find_all(C, "Console", sl->spacetype, 0);
-	}
-	/* Console */
-	else if (STRPREFIX(opname, "INFO_OT")) {
-		km = WM_keymap_find_all(C, "Info", sl->spacetype, 0);
-	}
-	/* File browser */
-	else if (STRPREFIX(opname, "FILE_OT")) {
-		km = WM_keymap_find_all(C, "File Browser", sl->spacetype, 0);
-	}
-	/* Logic Editor */
-	else if (STRPREFIX(opname, "LOGIC_OT")) {
-		km = WM_keymap_find_all(C, "Logic Editor", sl->spacetype, 0);
-	}
-	/* Outliner */
-	else if (STRPREFIX(opname, "OUTLINER_OT")) {
-		km = WM_keymap_find_all(C, "Outliner", sl->spacetype, 0);
-	}
-	/* Transform */
-	else if (STRPREFIX(opname, "TRANSFORM_OT")) {
-		/* check for relevant editor */
-		switch (sl->spacetype) {
-			case SPACE_VIEW3D:
-				km = WM_keymap_find_all(C, "3D View", sl->spacetype, 0);
-				break;
-			case SPACE_IPO:
-				km = WM_keymap_find_all(C, "Graph Editor", sl->spacetype, 0);
-				break;
-			case SPACE_ACTION:
-				km = WM_keymap_find_all(C, "Dopesheet", sl->spacetype, 0);
-				break;
-			case SPACE_NLA:
-				km = WM_keymap_find_all(C, "NLA Editor", sl->spacetype, 0);
-				break;
-			case SPACE_IMAGE:
-				km = WM_keymap_find_all(C, "UV Editor", 0, 0);
-				break;
-			case SPACE_NODE:
-				km = WM_keymap_find_all(C, "Node Editor", sl->spacetype, 0);
-				break;
-			case SPACE_SEQ:
-				km = WM_keymap_find_all(C, "Sequencer", sl->spacetype, 0);
-				break;
-		}
-	}
-
-	return km;
-}
-
-=======
->>>>>>> ed7f6b51
 const char *WM_bool_as_string(bool test)
 {
 	return test ? IFACE_("ON") : IFACE_("OFF");
