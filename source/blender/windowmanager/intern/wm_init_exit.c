--- conflicted
+++ resolved
@@ -180,12 +180,8 @@
 extern wchar_t *copybufinfo;
 
 	// XXX copy/paste buffer stuff...
-<<<<<<< HEAD
 extern void free_anim_copybuf();
-=======
-extern void free_anim_copybuf(); 
 extern void free_posebuf(); 
->>>>>>> a9347734
 
 /* called in creator.c even... tsk, split this! */
 void WM_exit(bContext *C)
@@ -251,12 +247,8 @@
 	BLF_exit();
 
 	RE_FreeAllRender();
-<<<<<<< HEAD
-
-=======
 	RE_engines_exit();
 	
->>>>>>> a9347734
 //	free_txt_data();
 
 //	sound_exit_audio();
