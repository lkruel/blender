--- conflicted
+++ resolved
@@ -279,11 +279,8 @@
 	BKE_userdef_free();
 
 	RNA_exit();
-<<<<<<< HEAD
-=======
-	
+
 	wm_ghost_exit();
->>>>>>> 8aa33834
 
 	CTX_free(C);
 
