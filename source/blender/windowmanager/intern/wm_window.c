--- conflicted
+++ resolved
@@ -2489,21 +2489,20 @@
    * So we should call this function only on the main thread.
    */
   BLI_assert(BLI_thread_is_main());
-<<<<<<< HEAD
-  BLI_assert(GPU_framebuffer_active_get() == NULL);
-  GHOST_TDrawingContextType type = (G.debug & G_DEBUG_VK_CONTEXT) ?
-                                       GHOST_kDrawingContextTypeVulkan :
-                                       GHOST_kDrawingContextTypeOpenGL;
-  return GHOST_CreateOpenGLContext(g_system, type);
-=======
   BLI_assert(GPU_framebuffer_active_get() == GPU_framebuffer_back_get());
+  GHOST_TDrawingContextType type = GHOST_kDrawingContextTypeOpenGL;
+
+#ifdef WITH_VULKAN
+  if (G.debug & G_DEBUG_VK_CONTEXT) {
+    type = GHOST_kDrawingContextTypeVulkan;
+  }
+#endif
 
   GHOST_GLSettings glSettings = {0};
   if (G.debug & G_DEBUG_GPU) {
     glSettings.flags |= GHOST_glDebugContext;
   }
-  return GHOST_CreateOpenGLContext(g_system, glSettings);
->>>>>>> fe5efccd
+  return GHOST_CreateOpenGLContext(g_system, type, glSettings);
 }
 
 void WM_opengl_context_dispose(void *context)
