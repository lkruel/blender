--- conflicted
+++ resolved
@@ -187,11 +187,10 @@
   }
 }
 
-<<<<<<< HEAD
-static void wm_region_test_gizmo_do_draw(bContext *C, ScrArea *sa, ARegion *ar, bool tag_redraw)
-=======
-static void wm_region_test_gizmo_do_draw(ARegion *region, bool tag_redraw)
->>>>>>> f73a6c51
+static void wm_region_test_gizmo_do_draw(bContext *C,
+                                         ScrArea *sa,
+                                         ARegion *region,
+                                         bool tag_redraw)
 {
   if (region->gizmo_map == NULL) {
     return;
@@ -205,10 +204,10 @@
       ARegion *ctx_ar = CTX_wm_region(C);
 
       CTX_wm_area_set(C, sa);
-      CTX_wm_region_set(C, ar);
+      CTX_wm_region_set(C, region);
 
       if (WM_gizmo_group_type_poll(C, gzgroup->type)) {
-        ED_region_tag_redraw_editor_overlays(ar);
+        ED_region_tag_redraw_editor_overlays(region);
       }
 
       /* Reset. */
@@ -219,11 +218,7 @@
     for (wmGizmo *gz = gzgroup->gizmos.first; gz; gz = gz->next) {
       if (gz->do_draw) {
         if (tag_redraw) {
-<<<<<<< HEAD
-          ED_region_tag_redraw_editor_overlays(ar);
-=======
-          ED_region_tag_redraw_no_rebuild(region);
->>>>>>> f73a6c51
+          ED_region_tag_redraw_editor_overlays(region);
         }
         gz->do_draw = false;
       }
@@ -899,15 +894,9 @@
 
   ED_screen_areas_iter(win, screen, sa)
   {
-<<<<<<< HEAD
-    for (ar = sa->regionbase.first; ar; ar = ar->next) {
-      wm_region_test_gizmo_do_draw(C, sa, ar, true);
-      wm_region_test_render_do_draw(scene, depsgraph, sa, ar);
-=======
     for (region = sa->regionbase.first; region; region = region->next) {
-      wm_region_test_gizmo_do_draw(region, true);
+      wm_region_test_gizmo_do_draw(C, sa, region, true);
       wm_region_test_render_do_draw(scene, depsgraph, sa, region);
->>>>>>> f73a6c51
 
       if (region->visible && region->do_draw) {
         do_draw = true;
@@ -946,13 +935,8 @@
 
   ED_screen_areas_iter(win, screen, sa)
   {
-<<<<<<< HEAD
-    for (ARegion *ar = sa->regionbase.first; ar; ar = ar->next) {
-      wm_region_test_gizmo_do_draw(C, sa, ar, false);
-=======
     for (ARegion *region = sa->regionbase.first; region; region = region->next) {
-      wm_region_test_gizmo_do_draw(region, false);
->>>>>>> f73a6c51
+      wm_region_test_gizmo_do_draw(C, sa, region, false);
     }
   }
 
