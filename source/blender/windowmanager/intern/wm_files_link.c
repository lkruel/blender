--- conflicted
+++ resolved
@@ -221,11 +221,7 @@
 }
 
 static void wm_link_do(
-<<<<<<< HEAD
         WMLinkAppendData *lapp_data, ReportList *reports, Main *bmain, AssetEngineType *aet, Scene *scene, View3D *v3d,
-=======
-        WMLinkAppendData *lapp_data, ReportList *reports, Main *bmain, Scene *scene, View3D *v3d,
->>>>>>> ba1af2e1
         const bool use_placeholders, const bool force_indirect)
 {
 	Main *mainl;
@@ -273,14 +269,9 @@
 				continue;
 			}
 
-<<<<<<< HEAD
 			new_id = BLO_library_link_named_part_asset(
 			             mainl, &bh, aet, lapp_data->root, item->idcode, item->name, item->uuid, flag, scene, v3d,
 			             use_placeholders, force_indirect);
-=======
-			new_id = BLO_library_link_named_part_ex(
-			             mainl, &bh, item->idcode, item->name, flag, scene, v3d, use_placeholders, force_indirect);
->>>>>>> ba1af2e1
 
 			if (new_id) {
 				/* If the link is sucessful, clear item's libs 'todo' flags.
@@ -440,11 +431,7 @@
 	/* XXX We'd need re-entrant locking on Main for this to work... */
 	/* BKE_main_lock(bmain); */
 
-<<<<<<< HEAD
 	wm_link_do(lapp_data, op->reports, bmain, aet, scene, CTX_wm_view3d(C), false, false);
-=======
-	wm_link_do(lapp_data, op->reports, bmain, scene, CTX_wm_view3d(C), false, false);
->>>>>>> ba1af2e1
 
 	/* BKE_main_unlock(bmain); */
 
@@ -606,11 +593,7 @@
 	BKE_main_id_tag_all(bmain, LIB_TAG_PRE_EXISTING, true);
 
 	/* We do not want any instanciation here! */
-<<<<<<< HEAD
 	wm_link_do(lapp_data, reports, bmain, NULL, NULL, NULL, do_reload, do_reload);
-=======
-	wm_link_do(lapp_data, reports, bmain, NULL, NULL, do_reload, do_reload);
->>>>>>> ba1af2e1
 
 	BKE_main_lock(bmain);
 
@@ -658,20 +641,6 @@
 		}
 
 		if (old_id->us > 0 && new_id && old_id->lib == new_id->lib) {
-<<<<<<< HEAD
-			size_t len = strlen(old_id->name);
-
-			/* XXX TODO This is utterly weak!!! */
-			if (len > MAX_ID_NAME - 3 && old_id->name[len - 4] == '.') {
-				old_id->name[len - 6] = '.';
-				old_id->name[len - 5] = 'P';
-			}
-			else {
-				len = MIN2(len, MAX_ID_NAME - 3);
-				old_id->name[len] = '.';
-				old_id->name[len + 1] = 'P';
-				old_id->name[len + 2] = '\0';
-=======
 			/* Note that this *should* not happen - but better be safe than sorry in this area, at least until we are
 			 * 100% sure this cannot ever happen.
 			 * Also, we can safely assume names were unique so far, so just replacing '.' by '~' should work,
@@ -698,7 +667,6 @@
 			else {
 				len = MIN2(len, MAX_ID_NAME - 7);
 				BLI_strncpy(&old_id->name[len], "~000", 7);
->>>>>>> ba1af2e1
 			}
 
 			id_sort_by_name(which_libbase(bmain, GS(old_id->name)), old_id);
@@ -864,11 +832,7 @@
 					/* We remove it from current Main, and add it to items to link... */
 					/* Note that non-linkable IDs (like e.g. shapekeys) are also explicitely linked here... */
 					BLI_remlink(lbarray[lba_idx], id);
-<<<<<<< HEAD
 					item = wm_link_append_data_item_add(lapp_data, id->name + 2, idcode, NULL, id);
-=======
-					item = wm_link_append_data_item_add(lapp_data, id->name + 2, idcode, id);
->>>>>>> ba1af2e1
 					BLI_BITMAP_SET_ALL(item->libraries, true, lapp_data->num_libraries);
 
 					printf("\tdatablock to seek for: %s\n", id->name);
@@ -957,7 +921,6 @@
 	            FILE_DEFAULTDISPLAY, FILE_SORT_ALPHA);
 }
 
-<<<<<<< HEAD
 /** \name Asset-related operators.
  *
  * \{ */
@@ -1395,6 +1358,4 @@
 	RNA_def_property_flag(prop, PROP_HIDDEN);
 }
 
-=======
->>>>>>> ba1af2e1
 /** \} */