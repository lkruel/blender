--- conflicted
+++ resolved
@@ -2693,14 +2693,9 @@
 	Main *bmain = CTX_data_main(C);
 	Scene *scene = CTX_data_scene(C);
 	PropertyRNA *prop;
-<<<<<<< HEAD
-	char path[FILE_MAX_LIBEXTRA], root[FILE_MAXDIR], libname[FILE_MAX], relname[FILE_MAX], *group, *name;
+	char path[FILE_MAX_LIBEXTRA], root[FILE_MAXDIR], libname[FILE_MAX], relname[FILE_MAX];
+	char *group, *name;
 	int totfiles = 0;
-=======
-	char name[FILE_MAX], dir[FILE_MAX], libname[FILE_MAX];
-	char *group;
-	int idcode, totfiles = 0;
->>>>>>> 5c659574
 	short flag;
 
 	GSet *todo_libraries = NULL;
@@ -2711,19 +2706,11 @@
 	BLI_join_dirfile(path, sizeof(path), root, relname);
 
 	/* test if we have a valid data */
-<<<<<<< HEAD
 	if (!BLO_library_path_explode(path, libname, &group, &name)) {
 		BKE_report(op->reports, RPT_ERROR, "Not a library");
 		return OPERATOR_CANCELLED;
 	}
 	else if (!group) {
-=======
-	if (BLO_library_path_explode(dir, libname, &group, NULL) == 0) {
-		BKE_report(op->reports, RPT_ERROR, "Not a library");
-		return OPERATOR_CANCELLED;
-	}
-	else if ((group == NULL) || (group[0] == '\0')) {
->>>>>>> 5c659574
 		BKE_report(op->reports, RPT_ERROR, "Nothing indicated");
 		return OPERATOR_CANCELLED;
 	}
