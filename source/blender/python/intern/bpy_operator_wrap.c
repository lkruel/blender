
/**
 * $Id$
 *
 * ***** BEGIN GPL LICENSE BLOCK *****
 *
 * This program is free software; you can redistribute it and/or
 * modify it under the terms of the GNU General Public License
 * as published by the Free Software Foundation; either version 2
 * of the License, or (at your option) any later version.
 *
 * This program is distributed in the hope that it will be useful,
 * but WITHOUT ANY WARRANTY; without even the implied warranty of
 * MERCHANTABILITY or FITNESS FOR A PARTICULAR PURPOSE.  See the
 * GNU General Public License for more details.
 *
 * You should have received a copy of the GNU General Public License
 * along with this program; if not, write to the Free Software Foundation,
 * Inc., 59 Temple Place - Suite 330, Boston, MA  02111-1307, USA.
 *
 * Contributor(s): Campbell Barton
 *
 * ***** END GPL LICENSE BLOCK *****
 */


#include "bpy_operator_wrap.h"
#include "BLI_listbase.h"
#include "BKE_context.h"
#include "BKE_report.h"
#include "DNA_windowmanager_types.h"
#include "MEM_guardedalloc.h"
#include "WM_api.h"
#include "WM_types.h"
#include "ED_screen.h"

#include "RNA_define.h"

#include "bpy_rna.h"
#include "bpy_compat.h"
#include "bpy_util.h"

#include "../generic/bpy_internal_import.h" // our own imports

#define PYOP_ATTR_PROP			"__props__"
#define PYOP_ATTR_UINAME		"__label__"
#define PYOP_ATTR_IDNAME		"__name__"	/* use pythons class name */
#define PYOP_ATTR_DESCRIPTION	"__doc__"	/* use pythons docstring */

static PyObject *pyop_dict_from_event(wmEvent *event)
{
	PyObject *dict= PyDict_New();
	PyObject *item;
	char *cstring, ascii[2];

	/* type */
	item= PyUnicode_FromString(WM_key_event_string(event->type));
	PyDict_SetItemString(dict, "type", item);	Py_DECREF(item);

	/* val */
	switch(event->val) {
	case KM_ANY:
		cstring = "ANY";
		break;
	case KM_RELEASE:
		cstring = "RELEASE";
		break;
	case KM_PRESS:
		cstring = "PRESS";
		break;
	default:
		cstring = "UNKNOWN";
		break;
	}

	item= PyUnicode_FromString(cstring);
	PyDict_SetItemString(dict, "val", item);	Py_DECREF(item);

	/* x, y (mouse) */
	item= PyLong_FromLong(event->x);
	PyDict_SetItemString(dict, "x", item);		Py_DECREF(item);

	item= PyLong_FromLong(event->y);
	PyDict_SetItemString(dict, "y", item);		Py_DECREF(item);

	item= PyLong_FromLong(event->prevx);
	PyDict_SetItemString(dict, "prevx", item);	Py_DECREF(item);

	item= PyLong_FromLong(event->prevy);
	PyDict_SetItemString(dict, "prevy", item);	Py_DECREF(item);

	/* ascii */
	ascii[0]= event->ascii;
	ascii[1]= '\0';
	item= PyUnicode_FromString(ascii);
	PyDict_SetItemString(dict, "ascii", item);	Py_DECREF(item);

	/* modifier keys */
	item= PyLong_FromLong(event->shift);
	PyDict_SetItemString(dict, "shift", item);	Py_DECREF(item);

	item= PyLong_FromLong(event->ctrl);
	PyDict_SetItemString(dict, "ctrl", item);	Py_DECREF(item);

	item= PyLong_FromLong(event->alt);
	PyDict_SetItemString(dict, "alt", item);	Py_DECREF(item);

	item= PyLong_FromLong(event->oskey);
	PyDict_SetItemString(dict, "oskey", item);	Py_DECREF(item);



	/* modifier */
#if 0
	item= PyTuple_New(0);
	if(event->keymodifier & KM_SHIFT) {
		_PyTuple_Resize(&item, size+1);
		PyTuple_SET_ITEM(item, size, _PyUnicode_AsString("SHIFT"));
		size++;
	}
	if(event->keymodifier & KM_CTRL) {
		_PyTuple_Resize(&item, size+1);
		PyTuple_SET_ITEM(item, size, _PyUnicode_AsString("CTRL"));
		size++;
	}
	if(event->keymodifier & KM_ALT) {
		_PyTuple_Resize(&item, size+1);
		PyTuple_SET_ITEM(item, size, _PyUnicode_AsString("ALT"));
		size++;
	}
	if(event->keymodifier & KM_OSKEY) {
		_PyTuple_Resize(&item, size+1);
		PyTuple_SET_ITEM(item, size, _PyUnicode_AsString("OSKEY"));
		size++;
	}
	PyDict_SetItemString(dict, "keymodifier", item);	Py_DECREF(item);
#endif

	return dict;
}

static struct BPY_flag_def pyop_ret_flags[] = {
	{"RUNNING_MODAL", OPERATOR_RUNNING_MODAL},
	{"CANCELLED", OPERATOR_CANCELLED},
	{"FINISHED", OPERATOR_FINISHED},
	{"PASS_THROUGH", OPERATOR_PASS_THROUGH},
	{NULL, 0}
};

/* This invoke function can take events and
 *
 * It is up to the pyot->py_invoke() python func to run pyot->py_exec()
 * the invoke function gets the keyword props as a dict, but can parse them
 * to py_exec like this...
 *
 * def op_exec(x=-1, y=-1, text=""):
 *     ...
 *
 * def op_invoke(event, prop_defs):
 *     prop_defs['x'] = event['x']
 *     ...
 *     op_exec(**prop_defs)
 *
 * when there is no invoke function, C calls exec and sets the props.
 * python class instance is stored in op->customdata so exec() can access
 */


#define PYOP_EXEC 1
#define PYOP_INVOKE 2
#define PYOP_POLL 3
	
extern void BPY_update_modules( void ); //XXX temp solution

static int PYTHON_OT_generic(int mode, bContext *C, wmOperator *op, wmEvent *event)
{
	PyObject *py_class = op->type->pyop_data;
	PyObject *args;
	PyObject *ret= NULL, *py_class_instance, *item= NULL;
	int ret_flag= (mode==PYOP_POLL ? 0:OPERATOR_CANCELLED);
	PointerRNA ptr_context;
	PointerRNA ptr_operator;
	PyObject *py_operator;

	PyGILState_STATE gilstate = PyGILState_Ensure();

	bpy_import_main_set(CTX_data_main(C));
	
	BPY_update_modules(); // XXX - the RNA pointers can change so update before running, would like a nicer solutuon for this.

	args = PyTuple_New(1);
	PyTuple_SET_ITEM(args, 0, PyObject_GetAttrString(py_class, "__rna__")); // need to use an rna instance as the first arg
	py_class_instance = PyObject_Call(py_class, args, NULL);
	Py_DECREF(args);
	
	if (py_class_instance) { /* Initializing the class worked, now run its invoke function */
		
		
		/* Assign instance attributes from operator properties */
		{
			PropertyRNA *prop, *iterprop;
			CollectionPropertyIterator iter;
			const char *arg_name;

			iterprop= RNA_struct_iterator_property(op->ptr->type);
			RNA_property_collection_begin(op->ptr, iterprop, &iter);

			for(; iter.valid; RNA_property_collection_next(&iter)) {
				prop= iter.ptr.data;
				arg_name= RNA_property_identifier(prop);

				if (strcmp(arg_name, "rna_type")==0) continue;

				item = pyrna_prop_to_py(op->ptr, prop);
				PyObject_SetAttrString(py_class_instance, arg_name, item);
				Py_DECREF(item);
			}

			RNA_property_collection_end(&iter);
		}

		/* set operator pointer RNA as instance "__operator__" attribute */
		RNA_pointer_create(NULL, &RNA_Operator, op, &ptr_operator);
		py_operator= pyrna_struct_CreatePyObject(&ptr_operator);
		PyObject_SetAttrString(py_class_instance, "__operator__", py_operator);
		Py_DECREF(py_operator);

		RNA_pointer_create(NULL, &RNA_Context, C, &ptr_context);
		
		if (mode==PYOP_INVOKE) {
			item= PyObject_GetAttrString(py_class, "invoke");
			args = PyTuple_New(3);

			// PyTuple_SET_ITEM "steals" object reference, it is
			// an object passed shouldn't be DECREF'ed
			PyTuple_SET_ITEM(args, 1, pyrna_struct_CreatePyObject(&ptr_context));
			PyTuple_SET_ITEM(args, 2, pyop_dict_from_event(event));
		}
		else if (mode==PYOP_EXEC) {
			item= PyObject_GetAttrString(py_class, "execute");
			args = PyTuple_New(2);
			
			PyTuple_SET_ITEM(args, 1, pyrna_struct_CreatePyObject(&ptr_context));
		}
		else if (mode==PYOP_POLL) {
			item= PyObject_GetAttrString(py_class, "poll");
			args = PyTuple_New(2);
			//XXX  Todo - wrap context in a useful way, None for now.
			PyTuple_SET_ITEM(args, 1, Py_None);
		}
		PyTuple_SET_ITEM(args, 0, py_class_instance);
	
		ret = PyObject_Call(item, args, NULL);
		
		Py_DECREF(args);
		Py_DECREF(item);
	}
	
	if (ret == NULL) { /* covers py_class_instance failing too */
		BPy_errors_to_report(op->reports);
	}
	else {
		if (mode==PYOP_POLL) {
			if (PyBool_Check(ret) == 0) {
				PyErr_SetString(PyExc_ValueError, "Python poll function return value ");
				BPy_errors_to_report(op->reports);
			}
			else {
				ret_flag= ret==Py_True ? 1:0;
			}
			
		} else if (BPY_flag_from_seq(pyop_ret_flags, ret, &ret_flag) == -1) {
			 /* the returned value could not be converted into a flag */
			BPy_errors_to_report(op->reports);

			ret_flag = OPERATOR_CANCELLED;
		}
		/* there is no need to copy the py keyword dict modified by
		 * pyot->py_invoke(), back to the operator props since they are just
		 * thrown away anyway
		 *
		 * If we ever want to do this and use the props again,
		 * it can be done with - pyrna_pydict_to_props(op->ptr, kw, "")
		 */
		
		Py_DECREF(ret);
	}

	/* print operator return value */
	if (mode != PYOP_POLL) {
		char flag_str[100];
		char class_name[100];
		BPY_flag_def *flag_def = pyop_ret_flags;

		strcpy(flag_str, "");
		
		while(flag_def->name) {
			if (ret_flag & flag_def->flag) {
<<<<<<< HEAD
				flag_str[1] ? sprintf(flag_str, "%s | %s", flag_str, flag_def->name) : strcpy(flag_str, flag_def->name);
=======
				if(flag_str[1])
					sprintf(flag_str, "%s | %s", flag_str, flag_def->name);
				else
					strcpy(flag_str, flag_def->name);
>>>>>>> 94dbb3bb
			}
			flag_def++;
		}

		/* get class name */
		item= PyObject_GetAttrString(py_class, PYOP_ATTR_IDNAME);
		Py_DECREF(item);
		strcpy(class_name, _PyUnicode_AsString(item));

<<<<<<< HEAD
		fprintf(stderr, "%s's %s returned %s\n", class_name, mode == PYOP_EXEC ? "exec" : "invoke", flag_str);
=======
		fprintf(stderr, "%s's %s returned %s\n", class_name, mode == PYOP_EXEC ? "execute" : "invoke", flag_str);
>>>>>>> 94dbb3bb
	}

	PyGILState_Release(gilstate);
	bpy_import_main_set(NULL);

	return ret_flag;
}

static int PYTHON_OT_invoke(bContext *C, wmOperator *op, wmEvent *event)
{
	return PYTHON_OT_generic(PYOP_INVOKE, C, op, event);	
}

static int PYTHON_OT_exec(bContext *C, wmOperator *op)
{
	return PYTHON_OT_generic(PYOP_EXEC, C, op, NULL);
}

static int PYTHON_OT_poll(bContext *C)
{
	// XXX TODO - no way to get the operator type (and therefor class) from the poll function.
	//return PYTHON_OT_generic(PYOP_POLL, C, NULL, NULL);
	return 1;
}

void PYTHON_OT_wrapper(wmOperatorType *ot, void *userdata)
{
	PyObject *py_class = (PyObject *)userdata;
	PyObject *props, *item;

	/* identifiers */
	item= PyObject_GetAttrString(py_class, PYOP_ATTR_IDNAME);
	Py_DECREF(item);
	ot->idname= _PyUnicode_AsString(item);
	

	item= PyObject_GetAttrString(py_class, PYOP_ATTR_UINAME);
	if (item) {
		Py_DECREF(item);
		ot->name= _PyUnicode_AsString(item);
	}
	else {
		ot->name= ot->idname;
		PyErr_Clear();
	}

	item= PyObject_GetAttrString(py_class, PYOP_ATTR_DESCRIPTION);
	Py_DECREF(item);
	ot->description= (item && PyUnicode_Check(item)) ? _PyUnicode_AsString(item):"";
	
	/* api callbacks, detailed checks dont on adding */ 
	if (PyObject_HasAttrString(py_class, "invoke"))
		ot->invoke= PYTHON_OT_invoke;
	if (PyObject_HasAttrString(py_class, "execute"))
		ot->exec= PYTHON_OT_exec;
	if (PyObject_HasAttrString(py_class, "poll"))
		ot->poll= PYTHON_OT_poll;
	
	ot->pyop_data= userdata;
	
	props= PyObject_GetAttrString(py_class, PYOP_ATTR_PROP);
	
	if (props) {
		PyObject *dummy_args = PyTuple_New(0);
		int i;
		
		Py_DECREF(props);

		for(i=0; i<PyList_Size(props); i++) {
			PyObject *py_func_ptr, *py_kw, *py_srna_cobject, *py_ret;
			item = PyList_GET_ITEM(props, i);
			
			if (PyArg_ParseTuple(item, "O!O!", &PyCObject_Type, &py_func_ptr, &PyDict_Type, &py_kw)) {
				
				PyObject *(*pyfunc)(PyObject *, PyObject *, PyObject *);
				pyfunc = PyCObject_AsVoidPtr(py_func_ptr);
				py_srna_cobject = PyCObject_FromVoidPtr(ot->srna, NULL);
				
				py_ret = pyfunc(py_srna_cobject, dummy_args, py_kw);
				if (py_ret) {
					Py_DECREF(py_ret);
				} else {
					PyErr_Print();
					PyErr_Clear();
				}
				Py_DECREF(py_srna_cobject);
				
			} else {
				/* cant return NULL from here */ // XXX a bit ugly
				PyErr_Print();
				PyErr_Clear();
			}
			
			// expect a tuple with a CObject and a dict
		}
		Py_DECREF(dummy_args);
	} else {
		PyErr_Clear();
	}
}


/* pyOperators - Operators defined IN Python */
PyObject *PYOP_wrap_add(PyObject *self, PyObject *py_class)
{	
	PyObject *base_class, *item;
	wmOperatorType *ot;
	
	
	char *idname= NULL;
	int i;

	static struct BPY_class_attr_check pyop_class_attr_values[]= {
		{PYOP_ATTR_IDNAME,		's', 0,	0},
		{PYOP_ATTR_UINAME,		's', 0,	BPY_CLASS_ATTR_OPTIONAL},
		{PYOP_ATTR_PROP,		'l', 0,	BPY_CLASS_ATTR_OPTIONAL},
		{PYOP_ATTR_DESCRIPTION,	's', 0,	BPY_CLASS_ATTR_NONE_OK},
<<<<<<< HEAD
		{"exec",	'f', 2,	BPY_CLASS_ATTR_OPTIONAL},
=======
		{"execute",	'f', 2,	BPY_CLASS_ATTR_OPTIONAL},
>>>>>>> 94dbb3bb
		{"invoke",	'f', 3,	BPY_CLASS_ATTR_OPTIONAL},
		{"poll",	'f', 2,	BPY_CLASS_ATTR_OPTIONAL},
		{NULL, 0, 0, 0}
	};

	// in python would be...
	//PyObject *optype = PyObject_GetAttrString(PyObject_GetAttrString(PyDict_GetItemString(PyEval_GetGlobals(), "bpy"), "types"), "Operator");
	base_class = PyObject_GetAttrStringArgs(PyDict_GetItemString(PyEval_GetGlobals(), "bpy"), 2, "types", "Operator");
	Py_DECREF(base_class);

	if(BPY_class_validate("Operator", py_class, base_class, pyop_class_attr_values, NULL) < 0) {
		return NULL; /* BPY_class_validate sets the error */
	}

	/* class name is used for operator ID - this can be changed later if we want */
	item= PyObject_GetAttrString(py_class, PYOP_ATTR_IDNAME);
	Py_DECREF(item);
	idname =  _PyUnicode_AsString(item);
	
	/* remove if it already exists */
	if ((ot=WM_operatortype_find(idname))) {
		Py_XDECREF((PyObject*)ot->pyop_data);
		WM_operatortype_remove(idname);
	}
	
	/* If we have properties set, check its a list of dicts */
	item= PyObject_GetAttrString(py_class, PYOP_ATTR_PROP);
	if (item) {
		Py_DECREF(item);
		for(i=0; i<PyList_Size(item); i++) {
			PyObject *py_args = PyList_GET_ITEM(item, i);
			PyObject *py_func_ptr, *py_kw; /* place holders */
			
			if (!PyArg_ParseTuple(py_args, "O!O!", &PyCObject_Type, &py_func_ptr, &PyDict_Type, &py_kw)) {
				PyErr_Format(PyExc_ValueError, "Cant register operator class - %s.properties must contain values from FloatProperty", idname);
				return NULL;				
			}
		}
	}
	else {
		PyErr_Clear();
	}
	
	Py_INCREF(py_class);
	WM_operatortype_append_ptr(PYTHON_OT_wrapper, py_class);

	Py_RETURN_NONE;
}

PyObject *PYOP_wrap_remove(PyObject *self, PyObject *value)
{
	PyObject *py_class;
	char *idname= NULL;
	wmOperatorType *ot;
	

	if (PyUnicode_Check(value))
		idname = _PyUnicode_AsString(value);
	else if (PyCFunction_Check(value)) {
		PyObject *cfunc_self = PyCFunction_GetSelf(value);
		if (cfunc_self)
			idname = _PyUnicode_AsString(cfunc_self);
	}
	
	if (idname==NULL) {
		PyErr_SetString( PyExc_ValueError, "Expected the operator name as a string or the operator function");
		return NULL;
	}

	if (!(ot= WM_operatortype_find(idname))) {
		PyErr_Format( PyExc_AttributeError, "Operator \"%s\" does not exists, cant remove", idname);
		return NULL;
	}
	
	if (!(py_class= (PyObject *)ot->pyop_data)) {
		PyErr_Format( PyExc_AttributeError, "Operator \"%s\" was not created by python", idname);
		return NULL;
	}
	
	Py_XDECREF(py_class);

	WM_operatortype_remove(idname);

	Py_RETURN_NONE;
}


<|MERGE_RESOLUTION|>--- conflicted
+++ resolved
@@ -296,14 +296,10 @@
 		
 		while(flag_def->name) {
 			if (ret_flag & flag_def->flag) {
-<<<<<<< HEAD
-				flag_str[1] ? sprintf(flag_str, "%s | %s", flag_str, flag_def->name) : strcpy(flag_str, flag_def->name);
-=======
 				if(flag_str[1])
 					sprintf(flag_str, "%s | %s", flag_str, flag_def->name);
 				else
 					strcpy(flag_str, flag_def->name);
->>>>>>> 94dbb3bb
 			}
 			flag_def++;
 		}
@@ -313,11 +309,7 @@
 		Py_DECREF(item);
 		strcpy(class_name, _PyUnicode_AsString(item));
 
-<<<<<<< HEAD
-		fprintf(stderr, "%s's %s returned %s\n", class_name, mode == PYOP_EXEC ? "exec" : "invoke", flag_str);
-=======
 		fprintf(stderr, "%s's %s returned %s\n", class_name, mode == PYOP_EXEC ? "execute" : "invoke", flag_str);
->>>>>>> 94dbb3bb
 	}
 
 	PyGILState_Release(gilstate);
@@ -435,11 +427,7 @@
 		{PYOP_ATTR_UINAME,		's', 0,	BPY_CLASS_ATTR_OPTIONAL},
 		{PYOP_ATTR_PROP,		'l', 0,	BPY_CLASS_ATTR_OPTIONAL},
 		{PYOP_ATTR_DESCRIPTION,	's', 0,	BPY_CLASS_ATTR_NONE_OK},
-<<<<<<< HEAD
-		{"exec",	'f', 2,	BPY_CLASS_ATTR_OPTIONAL},
-=======
 		{"execute",	'f', 2,	BPY_CLASS_ATTR_OPTIONAL},
->>>>>>> 94dbb3bb
 		{"invoke",	'f', 3,	BPY_CLASS_ATTR_OPTIONAL},
 		{"poll",	'f', 2,	BPY_CLASS_ATTR_OPTIONAL},
 		{NULL, 0, 0, 0}
