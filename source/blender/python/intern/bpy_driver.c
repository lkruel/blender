--- conflicted
+++ resolved
@@ -464,16 +464,11 @@
 		expr_code = Py_CompileString(expr, "<bpy driver>", Py_eval_input);
 		PyTuple_SET_ITEM(((PyObject *)driver_orig->expr_comp), 0, expr_code);
 
-<<<<<<< HEAD
 		driver_orig->flag &= ~DRIVER_FLAG_RECOMPILE;
 		driver_orig->flag |= DRIVER_FLAG_RENAMEVAR; /* maybe this can be removed but for now best keep until were sure */
-=======
-		driver->flag &= ~DRIVER_FLAG_RECOMPILE;
-		driver->flag |= DRIVER_FLAG_RENAMEVAR; /* maybe this can be removed but for now best keep until were sure */
 #ifdef USE_BYTECODE_WHITELIST
 		is_recompile = true;
 #endif
->>>>>>> 86e20a2e
 	}
 	else {
 		expr_code = PyTuple_GET_ITEM(((PyObject *)driver_orig->expr_comp), 0);
