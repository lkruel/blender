--- conflicted
+++ resolved
@@ -1718,17 +1718,6 @@
   Py_RETURN_NONE;
 }
 
-<<<<<<< HEAD
-PyDoc_STRVAR(
-    Matrix_adjugated_doc,
-    ".. method:: adjugated()\n"
-    "\n"
-    "   Return an adjugated copy of the matrix.\n"
-    "\n"
-    "   :return: the adjugated matrix.\n"
-    "   :rtype: :class:`Matrix`\n"
-    "   :raises ValueError: if the matrix cannot be adjugated\n");
-=======
 PyDoc_STRVAR(Matrix_adjugated_doc,
              ".. method:: adjugated()\n"
              "\n"
@@ -1737,7 +1726,6 @@
              "   :return: the adjugated matrix.\n"
              "   :rtype: :class:`Matrix`\n"
              "   :raises ValueError: if the matrix cannot be adjugated\n");
->>>>>>> 91f06100
 static PyObject *Matrix_adjugated(MatrixObject *self)
 {
   return matrix__apply_to_copy(Matrix_adjugate, self);
