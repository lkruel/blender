/*
 * ***** BEGIN GPL LICENSE BLOCK *****
 *
 * This program is free software; you can redistribute it and/or
 * modify it under the terms of the GNU General Public License
 * as published by the Free Software Foundation; either version 2
 * of the License, or (at your option) any later version.
 *
 * This program is distributed in the hope that it will be useful,
 * but WITHOUT ANY WARRANTY; without even the implied warranty of
 * MERCHANTABILITY or FITNESS FOR A PARTICULAR PURPOSE.  See the
 * GNU General Public License for more details.
 *
 * You should have received a copy of the GNU General Public License
 * along with this program; if not, write to the Free Software Foundation,
 * Inc., 51 Franklin Street, Fifth Floor, Boston, MA 02110-1301, USA.
 *
 * Contributor(s): Chingiz Dyussenov, Arystanbek Dyussenov, Nathan Letwory, Sukhitha jayathilake.
 *
 * ***** END GPL LICENSE BLOCK *****
 */

/** \file blender/collada/ArmatureImporter.cpp
 *  \ingroup collada
 */


/* COLLADABU_ASSERT, may be able to remove later */
#include "COLLADABUPlatform.h"

#include <algorithm>

#include "COLLADAFWUniqueId.h"

extern "C" {
#include "BKE_action.h"
#include "BKE_depsgraph.h"
#include "BKE_object.h"
#include "BKE_armature.h"
#include "BLI_string.h"
#include "BLI_listbase.h"
#include "ED_armature.h"
}

#include "collada_utils.h"
#include "ArmatureImporter.h"

// use node name, or fall back to original id if not present (name is optional)
template<class T>
static const char *bc_get_joint_name(T *node)
{
	const std::string& id = node->getName();
	return id.size() ? id.c_str() : node->getOriginalId().c_str();
}


ArmatureImporter::ArmatureImporter(UnitConverter *conv, MeshImporterBase *mesh, Scene *sce, const ImportSettings *import_settings) :
	TransformReader(conv),
	scene(sce),
	unit_converter(conv),
	import_settings(import_settings),
	empty(NULL), 
	mesh_importer(mesh) {
}

ArmatureImporter::~ArmatureImporter()
{
	// free skin controller data if we forget to do this earlier
	std::map<COLLADAFW::UniqueId, SkinInfo>::iterator it;
	for (it = skin_by_data_uid.begin(); it != skin_by_data_uid.end(); it++) {
		it->second.free();
	}
}

#if 0
JointData *ArmatureImporter::get_joint_data(COLLADAFW::Node *node);
{
	const COLLADAFW::UniqueId& joint_id = node->getUniqueId();

	if (joint_id_to_joint_index_map.find(joint_id) == joint_id_to_joint_index_map.end()) {
		fprintf(stderr, "Cannot find a joint index by joint id for %s.\n",
		        node->getOriginalId().c_str());
		return NULL;
	}

	int joint_index = joint_id_to_joint_index_map[joint_id];

	return &joint_index_to_joint_info_map[joint_index];
}
#endif

int ArmatureImporter::create_bone(SkinInfo *skin, COLLADAFW::Node *node, EditBone *parent, int totchild,
	float parent_mat[4][4], bArmature *arm, std::vector<std::string> &layer_labels)
{
	float mat[4][4];
	float joint_inv_bind_mat[4][4];
	float joint_bind_mat[4][4];
	int chain_length = 0;

	//Checking if bone is already made.
	std::vector<COLLADAFW::Node *>::iterator it;
	it = std::find(finished_joints.begin(), finished_joints.end(), node);
	if (it != finished_joints.end()) return chain_length;
	
	EditBone *bone = ED_armature_edit_bone_add(arm, (char *)bc_get_joint_name(node));
	totbone++;

	/*
	 * We use the inv_bind_shape matrix to apply the armature bind pose as its rest pose.
	*/

	std::map<COLLADAFW::UniqueId, SkinInfo>::iterator skin_it;
	bool bone_is_skinned = false;
	for (skin_it = skin_by_data_uid.begin(); skin_it != skin_by_data_uid.end(); skin_it++) {

		SkinInfo *b = &skin_it->second;
		if (b->get_joint_inv_bind_matrix(joint_inv_bind_mat, node)) {

			// get original world-space matrix
			invert_m4_m4(mat, joint_inv_bind_mat);
			copy_m4_m4(joint_bind_mat, mat);
			// And make local to armature
			Object *ob_arm = skin->BKE_armature_from_object();
			if (ob_arm) {
				float invmat[4][4];
				invert_m4_m4(invmat, ob_arm->obmat);
				mul_m4_m4m4(mat, invmat, mat);
			}

			bone_is_skinned = true;
			break;
		}
	}

	// create a bone even if there's no joint data for it (i.e. it has no influence)
	if (!bone_is_skinned) {
		get_node_mat(mat, node, NULL, NULL, parent_mat);
	}

	if (parent) bone->parent = parent;

	float loc[3], size[3], rot[3][3]; 
	BoneExtensionMap &extended_bones = bone_extension_manager.getExtensionMap(arm);
	BoneExtended &be = add_bone_extended(bone, node, totchild, layer_labels, extended_bones);
	int layer = be.get_bone_layers();
	if (layer) bone->layer = layer;
	arm->layer |= layer; // ensure that all populated bone layers are visible after import

	float *tail = be.get_tail();
	int use_connect = be.get_use_connect();

	switch (use_connect) {
		case 1: bone->flag |= BONE_CONNECTED;
			break;
		case -1:/* Connect type not specified */
		case 0: bone->flag &= ~BONE_CONNECTED;
			break;
	}

	if (be.has_roll()) {
		bone->roll = be.get_roll();
	}
	else {
		float angle;
		mat4_to_loc_rot_size(loc, rot, size, mat);
		mat3_to_vec_roll(rot, NULL, &angle);
		bone->roll = angle;
	}
	copy_v3_v3(bone->head, mat[3]);

	if (bone_is_skinned)
	{
		float rest_mat[4][4];
		get_node_mat(rest_mat, node, NULL, NULL, NULL);
		bc_set_IDPropertyMatrix(bone, "bind_mat", joint_bind_mat);
		bc_set_IDPropertyMatrix(bone, "rest_mat", rest_mat);
	}

	add_v3_v3v3(bone->tail, bone->head, tail); //tail must be non zero

	/* find smallest bone length in armature (used later for leaf bone length) */
	if (parent) {

		if (use_connect == 1) {
			copy_v3_v3(parent->tail, bone->head);
		}

		/* guess reasonable leaf bone length */
		float length = len_v3v3(parent->head, bone->head);
		if ((length < leaf_bone_length || totbone == 0) && length > MINIMUM_BONE_LENGTH) {
			leaf_bone_length = length;
		}
	}

	COLLADAFW::NodePointerArray& children = node->getChildNodes();

	for (unsigned int i = 0; i < children.getCount(); i++) {
		int cl = create_bone(skin, children[i], bone, children.getCount(), mat, arm, layer_labels);
		if (cl > chain_length)
			chain_length = cl;
	}

	bone->length = len_v3v3(bone->head, bone->tail);
	joint_by_uid[node->getUniqueId()] = node;
	finished_joints.push_back(node);

	be.set_chain_length(chain_length + 1);

	return chain_length + 1;
}

/**
  * Collada only knows Joints, hence bones at the end of a bone chain
  * don't have a defined length. This function guesses reasonable
  * tail locations for the affected bones (nodes which don't have any connected child)
  * Hint: The extended_bones set gets populated in ArmatureImporter::create_bone
**/
void ArmatureImporter::fix_leaf_bone_hierarchy(bArmature *armature, Bone *bone, bool fix_orientation)
{
	if (bone == NULL)
		return;

	if (bc_is_leaf_bone(bone)) {
		BoneExtensionMap &extended_bones = bone_extension_manager.getExtensionMap(armature);
		BoneExtended *be = extended_bones[bone->name];
		EditBone *ebone = bc_get_edit_bone(armature, bone->name);
		fix_leaf_bone(armature, ebone, be, fix_orientation);
	}
<<<<<<< HEAD

	for (Bone *child = (Bone *)bone->childbase.first; child; child = child->next) {
		fix_leaf_bone_hierarchy(armature, child, fix_orientation);
	}
}

void ArmatureImporter::fix_leaf_bone(bArmature *armature, EditBone *ebone, BoneExtended *be , bool fix_orientation)
{
	if (be == NULL || !be->has_tail()) {

		/* Collada only knows Joints, Here we guess a reasonable leaf bone length */
		float leaf_length = (leaf_bone_length == FLT_MAX) ? 1.0 : leaf_bone_length;


=======

	for (Bone *child = (Bone *)bone->childbase.first; child; child = child->next) {
		fix_leaf_bone_hierarchy(armature, child, fix_orientation);
	}
}

void ArmatureImporter::fix_leaf_bone(bArmature *armature, EditBone *ebone, BoneExtended *be , bool fix_orientation)
{
	if (be == NULL || !be->has_tail()) {

		/* Collada only knows Joints, Here we guess a reasonable leaf bone length */
		float leaf_length = (leaf_bone_length == FLT_MAX) ? 1.0 : leaf_bone_length;


>>>>>>> 5e9132b3
		float vec[3];

		if (fix_orientation && ebone->parent != NULL) {
			EditBone *parent = ebone->parent;
			sub_v3_v3v3(vec, ebone->head, parent->head);
			if (len_squared_v3(vec) < MINIMUM_BONE_LENGTH)
			{
				sub_v3_v3v3(vec, parent->tail, parent->head);
			}
		}
		else {
			vec[2] = 0.1f;
			sub_v3_v3v3(vec, ebone->tail, ebone->head);
		}

		normalize_v3_v3(vec, vec);
		mul_v3_fl(vec, leaf_length);
		add_v3_v3v3(ebone->tail, ebone->head, vec);
	}
}

void ArmatureImporter::fix_parent_connect(bArmature *armature, Bone *bone)
{
	/* armature has no bones */
	if (bone == NULL)
		return;

	if (bone->parent && bone->flag & BONE_CONNECTED) {
		copy_v3_v3(bone->parent->tail, bone->head);
	}

	for (Bone *child = (Bone *)bone->childbase.first; child; child = child->next) {
		fix_parent_connect(armature, child);
	}

}

void ArmatureImporter::connect_bone_chains(bArmature *armature, Bone *parentbone, int clip)
{
	BoneExtensionMap &extended_bones = bone_extension_manager.getExtensionMap(armature);
	BoneExtended *dominant_child = NULL;
	int maxlen = 0;
	Bone *child;

	if (parentbone == NULL)
		return;

	child = (Bone *)parentbone->childbase.first;
	if (child && (import_settings->find_chains || child->next==NULL)) {
		for (; child; child = child->next) {
			BoneExtended *be = extended_bones[child->name];
			if (be != NULL) {
				int chain_len = be->get_chain_length();
				if (chain_len <= clip) {
					if (chain_len > maxlen) {
						dominant_child = be;
						maxlen = chain_len;
					}
					else if (chain_len == maxlen) {
						dominant_child = NULL;
					}
				}
			}
		}
	}

	BoneExtended *pbe = extended_bones[parentbone->name];
	if (dominant_child != NULL) {
		/* Found a valid chain. Now connect current bone with that chain.*/
		EditBone *pebone = bc_get_edit_bone(armature, parentbone->name);
		EditBone *cebone = bc_get_edit_bone(armature, dominant_child->get_name());
		if (pebone && !(cebone->flag & BONE_CONNECTED)) {
			float vec[3];
			sub_v3_v3v3(vec, cebone->head, pebone->head);

			/*
			 * It is possible that the child's head is located on the parents head.
			 * When this happens, then moving the parent's tail to the child's head
			 * would result in a zero sized bone and Blender would  silently remove the bone.
			 * So we move the tail only when the resulting bone has a minimum length:
			 */

			if (len_squared_v3(vec) > MINIMUM_BONE_LENGTH)
			{
				copy_v3_v3(pebone->tail, cebone->head);
				pbe->set_tail(pebone->tail); /* to make fix_leafbone happy ...*/
				if (pbe && pbe->get_chain_length() >= this->import_settings->min_chain_length) {

					BoneExtended *cbe = extended_bones[cebone->name];
					cbe->set_use_connect(true);

					cebone->flag |= BONE_CONNECTED;
					pbe->set_leaf_bone(false);
					printf("Connect Bone chain: parent (%s --> %s) child)\n", pebone->name, cebone->name);
				}
			}
		}
		for (Bone *child = (Bone *)parentbone->childbase.first; child; child = child->next) {
			ArmatureImporter::connect_bone_chains(armature, child, UNLIMITED_CHAIN_MAX);
		}
	}
	else if (maxlen>1 && maxlen > this->import_settings->min_chain_length) {
		/* Try again with smaller chain length */
		ArmatureImporter::connect_bone_chains(armature, parentbone, maxlen - 1);
	}
	else {
		/* can't connect this Bone. Proceed with children ... */
		if (pbe) pbe->set_leaf_bone(true);
		for (Bone *child = (Bone *)parentbone->childbase.first; child; child = child->next) {
			ArmatureImporter::connect_bone_chains(armature, child, UNLIMITED_CHAIN_MAX);
		}
	}

}

#if 0
void ArmatureImporter::set_leaf_bone_shapes(Object *ob_arm)
{
	bPose *pose = ob_arm->pose;

	std::vector<LeafBone>::iterator it;
	for (it = leaf_bones.begin(); it != leaf_bones.end(); it++) {
		LeafBone& leaf = *it;

		bPoseChannel *pchan = BKE_pose_channel_find_name(pose, leaf.name);
		if (pchan) {
			pchan->custom = get_empty_for_leaves();
		}
		else {
			fprintf(stderr, "Cannot find a pose channel for leaf bone %s\n", leaf.name);
		}
	}
}

void ArmatureImporter::set_euler_rotmode()
{
	// just set rotmode = ROT_MODE_EUL on pose channel for each joint

	std::map<COLLADAFW::UniqueId, COLLADAFW::Node *>::iterator it;

	for (it = joint_by_uid.begin(); it != joint_by_uid.end(); it++) {

		COLLADAFW::Node *joint = it->second;

		std::map<COLLADAFW::UniqueId, SkinInfo>::iterator sit;
		
		for (sit = skin_by_data_uid.begin(); sit != skin_by_data_uid.end(); sit++) {
			SkinInfo& skin = sit->second;

			if (skin.uses_joint_or_descendant(joint)) {
				bPoseChannel *pchan = skin.get_pose_channel_from_node(joint);

				if (pchan) {
					pchan->rotmode = ROT_MODE_EUL;
				}
				else {
					fprintf(stderr, "Cannot find pose channel for %s.\n", get_joint_name(joint));
				}

				break;
			}
		}
	}
}
#endif

Object *ArmatureImporter::get_empty_for_leaves()
{
	if (empty) return empty;
	
	empty = bc_add_object(scene, OB_EMPTY, NULL);
	empty->empty_drawtype = OB_EMPTY_SPHERE;

	return empty;
}

#if 0
Object *ArmatureImporter::find_armature(COLLADAFW::Node *node)
{
	JointData *jd = get_joint_data(node);
	if (jd) return jd->ob_arm;

	COLLADAFW::NodePointerArray& children = node->getChildNodes();
	for (int i = 0; i < children.getCount(); i++) {
		Object *ob_arm = find_armature(children[i]);
		if (ob_arm) return ob_arm;
	}

	return NULL;
}

ArmatureJoints& ArmatureImporter::get_armature_joints(Object *ob_arm)
{
	// try finding it
	std::vector<ArmatureJoints>::iterator it;
	for (it = armature_joints.begin(); it != armature_joints.end(); it++) {
		if ((*it).ob_arm == ob_arm) return *it;
	}

	// not found, create one
	ArmatureJoints aj;
	aj.ob_arm = ob_arm;
	armature_joints.push_back(aj);

	return armature_joints.back();
}
#endif
void ArmatureImporter::create_armature_bones(std::vector<Object *> &ob_arms)
{
	std::vector<COLLADAFW::Node *>::iterator ri;
	std::vector<std::string> layer_labels;

	//if there is an armature created for root_joint next root_joint
	for (ri = root_joints.begin(); ri != root_joints.end(); ri++) {
		if (get_armature_for_joint(*ri) != NULL) continue;
		
		Object *ob_arm = joint_parent_map[(*ri)->getUniqueId()];
		if (!ob_arm)
			continue;

		bArmature * armature = (bArmature *)ob_arm->data;
		if (!armature)
			continue;

		char * bone_name = (char *)bc_get_joint_name(*ri);
		Bone *bone = BKE_armature_find_bone_name(armature, bone_name);
		if (bone) {
			fprintf(stderr, "Reuse of child bone [%s] as root bone in same Armature is not supported.\n", bone_name);
			continue;
		}

		ED_armature_to_edit(armature);
		armature->layer = 0; // layer is set according to imported bone set in create_bone()

		create_bone(NULL, *ri , NULL, (*ri)->getChildNodes().getCount(), NULL, armature, layer_labels);
		if (this->import_settings->find_chains) {
			connect_bone_chains(armature, (Bone *)armature->bonebase.first, UNLIMITED_CHAIN_MAX);
		}

		/* exit armature edit mode to populate the Armature object */
		ED_armature_from_edit(armature);
		ED_armature_edit_free(armature);

		ED_armature_to_edit(armature);

		fix_leaf_bone_hierarchy(armature, (Bone *)armature->bonebase.first, this->import_settings->fix_orientation);
		unskinned_armature_map[(*ri)->getUniqueId()] = ob_arm;

		ED_armature_from_edit(armature);
		ED_armature_edit_free(armature);

		int index = std::find(ob_arms.begin(), ob_arms.end(), ob_arm) - ob_arms.begin();
		if (index == 0) {
			ob_arms.push_back(ob_arm);
		}

		DAG_id_tag_update(&ob_arm->id, OB_RECALC_OB | OB_RECALC_DATA);
	}
}

Object *ArmatureImporter::create_armature_bones(SkinInfo& skin)
{
	// just do like so:
	// - get armature
	// - enter editmode
	// - add edit bones and head/tail properties using matrices and parent-child info
	// - exit edit mode
	// - set a sphere shape to leaf bones

	Object *ob_arm = NULL;

	/*
	 * find if there's another skin sharing at least one bone with this skin
	 * if so, use that skin's armature
	 */

	/*
	  Pseudocode:

	  find_node_in_tree(node, root_joint)

	  skin::find_root_joints(root_joints):
		std::vector root_joints;
		for each root in root_joints:
			for each joint in joints:
				if find_node_in_tree(joint, root):
					if (std::find(root_joints.begin(), root_joints.end(), root) == root_joints.end())
						root_joints.push_back(root);

	  for (each skin B with armature) {
		  find all root joints for skin B

		  for each joint X in skin A:
			for each root joint R in skin B:
				if (find_node_in_tree(X, R)) {
					shared = 1;
					goto endloop;
				}
	  }

	  endloop:
	*/

	SkinInfo *a = &skin;
	Object *shared = NULL;
	std::vector<COLLADAFW::Node *> skin_root_joints;
	std::vector<std::string> layer_labels;

	std::map<COLLADAFW::UniqueId, SkinInfo>::iterator it;
	for (it = skin_by_data_uid.begin(); it != skin_by_data_uid.end(); it++) {
		SkinInfo *b = &it->second;
		if (b == a || b->BKE_armature_from_object() == NULL)
			continue;

		skin_root_joints.clear();

		b->find_root_joints(root_joints, joint_by_uid, skin_root_joints);

		std::vector<COLLADAFW::Node *>::iterator ri;
		for (ri = skin_root_joints.begin(); ri != skin_root_joints.end(); ri++) {
			if (a->uses_joint_or_descendant(*ri)) {
				shared = b->BKE_armature_from_object();
				break;
			}
		}

		if (shared != NULL)
			break;
	}

	if (!shared && this->joint_parent_map.size() > 0) {
		// All armatures have been created while creating the Node tree. 
		// The Collada exporter currently does not create a 
		// strict relationship between geometries and armatures
		// So when we reimport a Blender collada file, then we have
		// to guess what is meant.
		// XXX This is not safe when we have more than one armatures
		// in the import.
		shared = this->joint_parent_map.begin()->second;
	}

	if (shared) {
		ob_arm = skin.set_armature(shared);
	}
	else {
		ob_arm = skin.create_armature(scene);  //once for every armature
	}

	// enter armature edit mode
	bArmature * armature = (bArmature *)ob_arm->data;
	ED_armature_to_edit(armature);

	totbone = 0;
	// bone_direction_row = 1; // TODO: don't default to Y but use asset and based on it decide on default row

	// create bones
	/*
	   TODO:
	   check if bones have already been created for a given joint
	 */

	std::vector<COLLADAFW::Node *>::iterator ri;
	for (ri = root_joints.begin(); ri != root_joints.end(); ri++) {
		// for shared armature check if bone tree is already created
		if (shared && std::find(skin_root_joints.begin(), skin_root_joints.end(), *ri) != skin_root_joints.end())
			continue;

		// since root_joints may contain joints for multiple controllers, we need to filter
		if (skin.uses_joint_or_descendant(*ri)) {

			create_bone(&skin, *ri, NULL, (*ri)->getChildNodes().getCount(), NULL, armature, layer_labels);

			if (joint_parent_map.find((*ri)->getUniqueId()) != joint_parent_map.end() && !skin.get_parent())
				skin.set_parent(joint_parent_map[(*ri)->getUniqueId()]);
		}
	}

	/* exit armature edit mode to populate the Armature object */
	ED_armature_from_edit(armature);
	ED_armature_edit_free(armature);

	ED_armature_to_edit(armature);
	if (this->import_settings->find_chains) {
		connect_bone_chains(armature, (Bone *)armature->bonebase.first, UNLIMITED_CHAIN_MAX);
	}
	fix_leaf_bone_hierarchy(armature, (Bone *)armature->bonebase.first, this->import_settings->fix_orientation);
	ED_armature_from_edit(armature);
	ED_armature_edit_free(armature);

	DAG_id_tag_update(&ob_arm->id, OB_RECALC_OB | OB_RECALC_DATA);

	return ob_arm;
}

void ArmatureImporter::set_pose(Object *ob_arm,  COLLADAFW::Node *root_node, const char *parentname, float parent_mat[4][4])
{ 
	char *bone_name = (char *) bc_get_joint_name(root_node);
	float mat[4][4];
	float obmat[4][4];

	// object-space
	get_node_mat(obmat, root_node, NULL, NULL);

	//if (*edbone)
	bPoseChannel *pchan  = BKE_pose_channel_find_name(ob_arm->pose, bone_name);
	//else fprintf ( "",

	// get world-space
	if (parentname) {
		mul_m4_m4m4(mat, parent_mat, obmat);
		bPoseChannel *parchan = BKE_pose_channel_find_name(ob_arm->pose, parentname);

		mul_m4_m4m4(pchan->pose_mat, parchan->pose_mat, mat);

	}
	else {
		
		copy_m4_m4(mat, obmat);
		float invObmat[4][4];
		invert_m4_m4(invObmat, ob_arm->obmat);
		mul_m4_m4m4(pchan->pose_mat, invObmat, mat);
		
	}

	//float angle = 0.0f;
	///*mat4_to_axis_angle(ax, &angle, mat);
	//pchan->bone->roll = angle;*/


	COLLADAFW::NodePointerArray& children = root_node->getChildNodes();
	for (unsigned int i = 0; i < children.getCount(); i++) {
		set_pose(ob_arm, children[i], bone_name, mat);
	}

}

/**
  * root - if this joint is the top joint in hierarchy, if a joint
  * is a child of a node (not joint), root should be true since
  * this is where we build armature bones from
  **/
void ArmatureImporter::add_root_joint(COLLADAFW::Node *node, Object *parent)
{
	root_joints.push_back(node);
	if (parent) {
		joint_parent_map[node->getUniqueId()] = parent;
	}
}

#if 0
void ArmatureImporter::add_root_joint(COLLADAFW::Node *node)
{
	// root_joints.push_back(node);
	Object *ob_arm = find_armature(node);
	if (ob_arm) {
		get_armature_joints(ob_arm).root_joints.push_back(node);
	}
#ifdef COLLADA_DEBUG
	else {
		fprintf(stderr, "%s cannot be added to armature.\n", get_joint_name(node));
	}
#endif
}
#endif

// here we add bones to armatures, having armatures previously created in write_controller
void ArmatureImporter::make_armatures(bContext *C, std::vector<Object *> &objects_to_scale)
{
	std::vector<Object *> ob_arms;
	std::map<COLLADAFW::UniqueId, SkinInfo>::iterator it;

	leaf_bone_length = FLT_MAX; /*TODO: Make this work for more than one armature in the import file*/

	for (it = skin_by_data_uid.begin(); it != skin_by_data_uid.end(); it++) {

		SkinInfo& skin = it->second;

		Object *ob_arm = create_armature_bones(skin);

		// link armature with a mesh object
		const COLLADAFW::UniqueId &uid = skin.get_controller_uid();
		const COLLADAFW::UniqueId *guid = get_geometry_uid(uid);
		if (guid != NULL) {
			Object *ob = mesh_importer->get_object_by_geom_uid(*guid);
			if (ob) {
				skin.link_armature(C, ob, joint_by_uid, this);

				std::vector<Object *>::iterator ob_it = std::find(objects_to_scale.begin(), objects_to_scale.end(), ob);

				if (ob_it != objects_to_scale.end()) {
					int index = ob_it - objects_to_scale.begin();
					objects_to_scale.erase(objects_to_scale.begin() + index);
				}

				if (std::find(objects_to_scale.begin(), objects_to_scale.end(), ob_arm) == objects_to_scale.end()) {
					objects_to_scale.push_back(ob_arm);
				}

				if (std::find(ob_arms.begin(), ob_arms.end(), ob_arm) == ob_arms.end()) {
					ob_arms.push_back(ob_arm);
				}
			}
			else
				fprintf(stderr, "Cannot find object to link armature with.\n");
		}
		else
			fprintf(stderr, "Cannot find geometry to link armature with.\n");

		// set armature parent if any
		Object *par = skin.get_parent();
		if (par)
			bc_set_parent(skin.BKE_armature_from_object(), par, C, false);

		// free memory stolen from SkinControllerData
		skin.free();
	}
	
	//for bones without skins
	create_armature_bones(ob_arms);

	// Fix bone relations
	std::vector<Object *>::iterator ob_arm_it;
	for (ob_arm_it = ob_arms.begin(); ob_arm_it != ob_arms.end(); ob_arm_it++) {

		Object *ob_arm = *ob_arm_it;
		bArmature *armature = (bArmature *)ob_arm->data;

		/* and step back to edit mode to fix the leaf nodes */
		ED_armature_to_edit(armature);

		fix_parent_connect(armature, (Bone *)armature->bonebase.first);

		ED_armature_from_edit(armature);
		ED_armature_edit_free(armature);
	}
}

#if 0
// link with meshes, create vertex groups, assign weights
void ArmatureImporter::link_armature(Object *ob_arm, const COLLADAFW::UniqueId& geom_id, const COLLADAFW::UniqueId& controller_data_id)
{
	Object *ob = mesh_importer->get_object_by_geom_uid(geom_id);

	if (!ob) {
		fprintf(stderr, "Cannot find object by geometry UID.\n");
		return;
	}

	if (skin_by_data_uid.find(controller_data_id) == skin_by_data_uid.end()) {
		fprintf(stderr, "Cannot find skin info by controller data UID.\n");
		return;
	}

	SkinInfo& skin = skin_by_data_uid[conroller_data_id];

	// create vertex groups
}
#endif

bool ArmatureImporter::write_skin_controller_data(const COLLADAFW::SkinControllerData *data)
{
	// at this stage we get vertex influence info that should go into me->verts and ob->defbase
	// there's no info to which object this should be long so we associate it with skin controller data UID

	// don't forget to call defgroup_unique_name before we copy

	// controller data uid -> [armature] -> joint data, 
	// [mesh object]
	// 

	SkinInfo skin(unit_converter);
	skin.borrow_skin_controller_data(data);

	// store join inv bind matrix to use it later in armature construction
	const COLLADAFW::Matrix4Array& inv_bind_mats = data->getInverseBindMatrices();
	for (unsigned int i = 0; i < data->getJointsCount(); i++) {
		skin.add_joint(inv_bind_mats[i]);
	}

	skin_by_data_uid[data->getUniqueId()] = skin;

	return true;
}

bool ArmatureImporter::write_controller(const COLLADAFW::Controller *controller)
{
	// - create and store armature object
	const COLLADAFW::UniqueId& con_id = controller->getUniqueId();

	if (controller->getControllerType() == COLLADAFW::Controller::CONTROLLER_TYPE_SKIN) {
		COLLADAFW::SkinController *co = (COLLADAFW::SkinController *)controller;
		// to be able to find geom id by controller id
		geom_uid_by_controller_uid[con_id] = co->getSource();

		const COLLADAFW::UniqueId& data_uid = co->getSkinControllerData();
		if (skin_by_data_uid.find(data_uid) == skin_by_data_uid.end()) {
			fprintf(stderr, "Cannot find skin by controller data UID.\n");
			return true;
		}

		skin_by_data_uid[data_uid].set_controller(co);
	}
	// morph controller
	else if (controller->getControllerType() == COLLADAFW::Controller::CONTROLLER_TYPE_MORPH) {
		COLLADAFW::MorphController *co = (COLLADAFW::MorphController *)controller;
		// to be able to find geom id by controller id
		geom_uid_by_controller_uid[con_id] = co->getSource();
		//Shape keys are applied in DocumentImporter->finish()
		morph_controllers.push_back(co);
	}

	return true;
}

void ArmatureImporter::make_shape_keys()
{
	std::vector<COLLADAFW::MorphController *>::iterator mc;
	float weight;

	for (mc = morph_controllers.begin(); mc != morph_controllers.end(); mc++) {
		//Controller data
		COLLADAFW::UniqueIdArray& morphTargetIds = (*mc)->getMorphTargets();
		COLLADAFW::FloatOrDoubleArray& morphWeights = (*mc)->getMorphWeights();

		//Prereq: all the geometries must be imported and mesh objects must be made
		Object *source_ob = this->mesh_importer->get_object_by_geom_uid((*mc)->getSource());
		
		if (source_ob) {

			Mesh *source_me = (Mesh *)source_ob->data;
			//insert key to source mesh
			Key *key = source_me->key = BKE_key_add((ID *)source_me);
			key->type = KEY_RELATIVE;
			KeyBlock *kb;
			
			//insert basis key
			kb = BKE_keyblock_add_ctime(key, "Basis", false);
			BKE_keyblock_convert_from_mesh(source_me, kb);

			//insert other shape keys
			for (int i = 0 ; i < morphTargetIds.getCount() ; i++ ) {
				//better to have a separate map of morph objects,
				//This'll do for now since only mesh morphing is imported

				Mesh *me = this->mesh_importer->get_mesh_by_geom_uid(morphTargetIds[i]);
				
				if (me) {
					me->key = key;
					std::string morph_name = *this->mesh_importer->get_geometry_name(me->id.name);

					kb = BKE_keyblock_add_ctime(key, morph_name.c_str(), false);
					BKE_keyblock_convert_from_mesh(me, kb);
					
					//apply weights
					weight =  morphWeights.getFloatValues()->getData()[i];
					kb->curval = weight;
				}
				else {
					fprintf(stderr, "Morph target geometry not found.\n");
				}
			}
		}
		else {
			fprintf(stderr, "Morph target object not found.\n");
		}
	}
}


COLLADAFW::UniqueId *ArmatureImporter::get_geometry_uid(const COLLADAFW::UniqueId& controller_uid)
{
	if (geom_uid_by_controller_uid.find(controller_uid) == geom_uid_by_controller_uid.end())
		return NULL;

	return &geom_uid_by_controller_uid[controller_uid];
}

Object *ArmatureImporter::get_armature_for_joint(COLLADAFW::Node *node)
{
	std::map<COLLADAFW::UniqueId, SkinInfo>::iterator it;
	for (it = skin_by_data_uid.begin(); it != skin_by_data_uid.end(); it++) {
		SkinInfo& skin = it->second;

		if (skin.uses_joint_or_descendant(node))
			return skin.BKE_armature_from_object();
	}

	std::map<COLLADAFW::UniqueId, Object *>::iterator arm;
	for (arm = unskinned_armature_map.begin(); arm != unskinned_armature_map.end(); arm++) {
		if (arm->first == node->getUniqueId() )
			return arm->second;
	}
	return NULL;
}

void ArmatureImporter::set_tags_map(TagsMap & tagsMap)
{
	this->uid_tags_map = tagsMap;
}

void ArmatureImporter::get_rna_path_for_joint(COLLADAFW::Node *node, char *joint_path, size_t count)
{
	BLI_snprintf(joint_path, count, "pose.bones[\"%s\"]", bc_get_joint_name(node));
}

// gives a world-space mat
bool ArmatureImporter::get_joint_bind_mat(float m[4][4], COLLADAFW::Node *joint)
{
	std::map<COLLADAFW::UniqueId, SkinInfo>::iterator it;
	bool found = false;
	for (it = skin_by_data_uid.begin(); it != skin_by_data_uid.end(); it++) {
		SkinInfo& skin = it->second;
		if ((found = skin.get_joint_inv_bind_matrix(m, joint))) {
			invert_m4(m);
			break;
		}
	}

	return found;
}

BoneExtended &ArmatureImporter::add_bone_extended(EditBone *bone, COLLADAFW::Node *node, int sibcount, std::vector<std::string> &layer_labels, BoneExtensionMap &extended_bones)
{
	BoneExtended *be = new BoneExtended(bone);
	extended_bones[bone->name] = be;

	TagsMap::iterator etit;
	ExtraTags *et = 0;
	etit = uid_tags_map.find(node->getUniqueId().toAscii());

	bool has_connect = false;
	int connect_type = -1;

	if (etit != uid_tags_map.end()) {

		float tail[3] = { FLT_MAX, FLT_MAX, FLT_MAX };
		float roll = 0;
		std::string layers;

		et = etit->second;

		bool has_tail = false;
		has_tail |= et->setData("tip_x", &tail[0]);
		has_tail |= et->setData("tip_y", &tail[1]);
		has_tail |= et->setData("tip_z", &tail[2]);

		has_connect   = et->setData("connect", &connect_type);
		bool has_roll = et->setData("roll", &roll);
		
		layers = et->setData("layer", layers);

		if (has_tail && !has_connect)
		{
			/* got a bone tail definition but no connect info -> bone is not connected */
			has_connect  = true;
			connect_type = 0; 
		}

		be->set_bone_layers(layers, layer_labels);
		if (has_tail) be->set_tail(tail);
		if (has_roll) be->set_roll(roll);
	}

	if (!has_connect && this->import_settings->auto_connect) {
		/* auto connect only whyen parent has exactly one child*/
		connect_type = sibcount == 1;
	}

	be->set_use_connect(connect_type);
	be->set_leaf_bone(true);

	return *be;
}<|MERGE_RESOLUTION|>--- conflicted
+++ resolved
@@ -226,7 +226,6 @@
 		EditBone *ebone = bc_get_edit_bone(armature, bone->name);
 		fix_leaf_bone(armature, ebone, be, fix_orientation);
 	}
-<<<<<<< HEAD
 
 	for (Bone *child = (Bone *)bone->childbase.first; child; child = child->next) {
 		fix_leaf_bone_hierarchy(armature, child, fix_orientation);
@@ -241,22 +240,6 @@
 		float leaf_length = (leaf_bone_length == FLT_MAX) ? 1.0 : leaf_bone_length;
 
 
-=======
-
-	for (Bone *child = (Bone *)bone->childbase.first; child; child = child->next) {
-		fix_leaf_bone_hierarchy(armature, child, fix_orientation);
-	}
-}
-
-void ArmatureImporter::fix_leaf_bone(bArmature *armature, EditBone *ebone, BoneExtended *be , bool fix_orientation)
-{
-	if (be == NULL || !be->has_tail()) {
-
-		/* Collada only knows Joints, Here we guess a reasonable leaf bone length */
-		float leaf_length = (leaf_bone_length == FLT_MAX) ? 1.0 : leaf_bone_length;
-
-
->>>>>>> 5e9132b3
 		float vec[3];
 
 		if (fix_orientation && ebone->parent != NULL) {
