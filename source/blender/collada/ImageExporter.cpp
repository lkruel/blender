/*
 * This program is free software; you can redistribute it and/or
 * modify it under the terms of the GNU General Public License
 * as published by the Free Software Foundation; either version 2
 * of the License, or (at your option) any later version.
 *
 * This program is distributed in the hope that it will be useful,
 * but WITHOUT ANY WARRANTY; without even the implied warranty of
 * MERCHANTABILITY or FITNESS FOR A PARTICULAR PURPOSE.  See the
 * GNU General Public License for more details.
 *
 * You should have received a copy of the GNU General Public License
 * along with this program; if not, write to the Free Software Foundation,
 * Inc., 51 Franklin Street, Fifth Floor, Boston, MA 02110-1301, USA.
 */

/** \file
 * \ingroup collada
 */

#include "COLLADABUURI.h"
#include "COLLADASWImage.h"

extern "C" {
#include "DNA_texture_types.h"
#include "DNA_image_types.h"
#include "DNA_meshdata_types.h"

#include "BKE_customdata.h"
#include "BKE_global.h"
#include "BKE_image.h"
#include "BKE_main.h"
#include "BKE_mesh.h"

#include "BLI_fileops.h"
#include "BLI_path_util.h"
#include "BLI_string.h"

#include "IMB_imbuf_types.h"
}

#include "ImageExporter.h"
#include "MaterialExporter.h"

ImagesExporter::ImagesExporter(COLLADASW::StreamWriter *sw,
                               BCExportSettings &export_settings,
                               KeyImageMap &key_image_map)
    : COLLADASW::LibraryImages(sw), export_settings(export_settings), key_image_map(key_image_map)
{
  /* pass */
}

void ImagesExporter::export_UV_Image(Image *image, bool use_copies)
{
  std::string name(id_name(image));
  std::string translated_name(translate_id(name));

  ImBuf *imbuf = BKE_image_acquire_ibuf(image, NULL, NULL);
  if (!imbuf) {
    fprintf(stderr, "Collada export: image does not exist:\n%s\n", image->name);
    return;
  }

  bool is_dirty = (imbuf->userflags & IB_BITMAPDIRTY) != 0;

  ImageFormatData imageFormat;
  BKE_imbuf_to_image_format(&imageFormat, imbuf);

  short image_source = image->source;
  bool is_generated = image_source == IMA_SRC_GENERATED;
  bool is_packed = BKE_image_has_packedfile(image);

  char export_path[FILE_MAX];
  char source_path[FILE_MAX];
  char export_dir[FILE_MAX];
  char export_file[FILE_MAX];

<<<<<<< HEAD
  // Destination folder for exported assets
  BLI_split_dir_part(this->export_settings.get_filepath(), export_dir, sizeof(export_dir));
=======
  /* Destination folder for exported assets */
  BLI_split_dir_part(this->export_settings->filepath, export_dir, sizeof(export_dir));
>>>>>>> ffaf91b5

  if (is_generated || is_dirty || use_copies || is_packed) {

    /* make absolute destination path */

    BLI_strncpy(export_file, name.c_str(), sizeof(export_file));
    BKE_image_path_ensure_ext_from_imformat(export_file, &imageFormat);

    BLI_join_dirfile(export_path, sizeof(export_path), export_dir, export_file);

    /* make dest directory if it doesn't exist */
    BLI_make_existing_file(export_path);
  }

  if (is_generated || is_dirty || is_packed) {

    /* This image in its current state only exists in Blender memory.
     * So we have to export it. The export will keep the image state intact,
     * so the exported file will not be associated with the image. */

    if (BKE_imbuf_write_as(imbuf, export_path, &imageFormat, true) == 0) {
      fprintf(stderr, "Collada export: Cannot export image to:\n%s\n", export_path);
      return;
    }
    BLI_strncpy(export_path, export_file, sizeof(export_path));
  }
  else {

    /* make absolute source path */
    BLI_strncpy(source_path, image->name, sizeof(source_path));
    BLI_path_abs(source_path, BKE_main_blendfile_path_from_global());
    BLI_cleanup_path(NULL, source_path);

    if (use_copies) {

      /* This image is already located on the file system.
       * But we want to create copies here.
       * To move images into the same export directory.
       * Note: If an image is already located in the export folder,
       * then skip the copy (as it would result in a file copy error). */

      if (BLI_path_cmp(source_path, export_path) != 0) {
        if (BLI_copy(source_path, export_path) != 0) {
          fprintf(stderr,
                  "Collada export: Cannot copy image:\n source:%s\ndest :%s\n",
                  source_path,
                  export_path);
          return;
        }
      }

      BLI_strncpy(export_path, export_file, sizeof(export_path));
    }
    else {

      /* Do not make any copies, but use the source path directly as reference
       * to the original image */

      BLI_strncpy(export_path, source_path, sizeof(export_path));
    }
  }

  /* Set name also to mNameNC.
   * This helps other viewers import files exported from Blender better. */
  COLLADASW::Image img(COLLADABU::URI(COLLADABU::URI::nativePathToUri(export_path)),
                       translated_name,
                       translated_name);
  img.add(mSW);
  fprintf(stdout, "Collada export: Added image: %s\n", export_file);

  BKE_image_release_ibuf(image, imbuf, NULL);
}

void ImagesExporter::exportImages(Scene *sce)
{
  bool use_texture_copies = this->export_settings.get_use_texture_copies();
  openLibrary();

  KeyImageMap::iterator iter;
  for (iter = key_image_map.begin(); iter != key_image_map.end(); iter++) {

    Image *image = iter->second;
    std::string uid(id_name(image));
    std::string key = translate_id(uid);

    export_UV_Image(image, use_texture_copies);
  }

  closeLibrary();
}<|MERGE_RESOLUTION|>--- conflicted
+++ resolved
@@ -75,13 +75,8 @@
   char export_dir[FILE_MAX];
   char export_file[FILE_MAX];
 
-<<<<<<< HEAD
-  // Destination folder for exported assets
+  /* Destination folder for exported assets */
   BLI_split_dir_part(this->export_settings.get_filepath(), export_dir, sizeof(export_dir));
-=======
-  /* Destination folder for exported assets */
-  BLI_split_dir_part(this->export_settings->filepath, export_dir, sizeof(export_dir));
->>>>>>> ffaf91b5
 
   if (is_generated || is_dirty || use_copies || is_packed) {
 
