--- conflicted
+++ resolved
@@ -359,21 +359,15 @@
 		/* copy */
 		for (; height > 0; height--) {
 			if (do_char) {
-				memcpy(drect,srect, width * sizeof(int));
+				memcpy(drect, srect, width * sizeof(int));
 				drect += destskip;
 				srect += srcskip;
 			}
 
 			if (do_float) {
-<<<<<<< HEAD
-				memcpy(drectf,srectf, width * sizeof(float) * 4);
-				drectf += destskip*4;
-				srectf += srcskip*4;
-=======
 				memcpy(drectf, srectf, width * sizeof(float) * 4);
 				drectf += destskip * 4;
 				srectf += srcskip * 4;
->>>>>>> e6a02281
 			}
 		}
 	}
@@ -502,15 +496,9 @@
 	CLAMP(y1, 0, height);
 	CLAMP(y2, 0, height);
 
-<<<<<<< HEAD
-	if (x1>x2) SWAP(int,x1,x2);
-	if (y1>y2) SWAP(int,y1,y2);
-	if (x1==x2 || y1==y2) return;
-=======
 	if (x1 > x2) SWAP(int, x1, x2);
 	if (y1 > y2) SWAP(int, y1, y2);
 	if (x1 == x2 || y1 == y2) return;
->>>>>>> e6a02281
 	
 	a = col[3];
 	ai = 1 - a;
