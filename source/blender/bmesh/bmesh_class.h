/*
 * ***** BEGIN GPL LICENSE BLOCK *****
 *
 * This program is free software; you can redistribute it and/or
 * modify it under the terms of the GNU General Public License
 * as published by the Free Software Foundation; either version 2
 * of the License, or (at your option) any later version.
 *
 * This program is distributed in the hope that it will be useful,
 * but WITHOUT ANY WARRANTY; without even the implied warranty of
 * MERCHANTABILITY or FITNESS FOR A PARTICULAR PURPOSE.  See the
 * GNU General Public License for more details.
 *
 * You should have received a copy of the GNU General Public License
 * along with this program; if not, write to the Free Software Foundation,
 * Inc., 51 Franklin Street, Fifth Floor, Boston, MA 02110-1301, USA.
 *
 * Contributor(s): Geoffrey Bantle, Levi Schooley, Joseph Eagar.
 *
 * ***** END GPL LICENSE BLOCK *****
 */

#ifndef __BMESH_CLASS_H__
#define __BMESH_CLASS_H__

/** \file blender/bmesh/bmesh_class.h
 *  \ingroup bmesh
 */

/* bmesh data structures */

/* dissable holes for now, these are ifdef'd because they use more memory and cant be saved in DNA currently */
// #define USE_BMESH_HOLES

struct BMesh;
struct BMVert;
struct BMEdge;
struct BMLoop;
struct BMFace;

struct BLI_mempool;
struct Object;

/* note: it is very important for BMHeader to start with two
 * pointers. this is a requirement of mempool's method of
 * iteration.
 *
 * hrm. it doesn't but stull works ok, remove the comment above? - campbell.
 */

/**
 * BMHeader
 *
 * All mesh elements begin with a BMHeader. This structure
 * hold several types of data
 *
 * 1: The type of the element (vert, edge, loop or face)
 * 2: Persistent "header" flags/markings (smooth, seam, select, hidden, etc)
 *     note that this is different from the "tool" flags.
 * 3: Unique ID in the bmesh.
 * 4: some elements for internal record keeping.
 */
typedef struct BMHeader {
	void *data; /* customdata layers */
	int index; /* notes:
	            * - Use BM_elem_index_get/set macros for index
	            * - Unitialized to -1 so we can easily tell its not set.
	            * - Used for edge/vert/face, check BMesh.elem_index_dirty for valid index values,
	            *   this is abused by various tools which set it dirty.
	            * - For loops this is used for sorting during tessellation. */

	char htype; /* element geometric type (verts/edges/loops/faces) */
	char hflag; /* this would be a CD layer, see below */
} BMHeader;

/* note: need some way to specify custom locations for custom data layers.  so we can
 * make them point directly into structs.  and some way to make it only happen to the
 * active layer, and properly update when switching active layers.*/

typedef struct BMVert {
	BMHeader head;
	struct BMFlagLayer *oflags; /* keep after header, an array of flags, mostly used by the operator stack */

	float co[3];
	float no[3];
	struct BMEdge *e;
} BMVert;

/* disk link structure, only used by edges */
typedef struct BMDiskLink {
	struct BMEdge *next, *prev;
} BMDiskLink;

typedef struct BMEdge {
	BMHeader head;
	struct BMFlagLayer *oflags; /* keep after header, an array of flags, mostly used by the operator stack */

	struct BMVert *v1, *v2;
	struct BMLoop *l;
	
	/* disk cycle pointers */
	BMDiskLink v1_disk_link, v2_disk_link;
} BMEdge;

typedef struct BMLoop {
	BMHeader head;
	/* notice no flags layer */

	struct BMVert *v;
	struct BMEdge *e; /* edge, using verts (v, next->v) */
	struct BMFace *f;

	/* circular linked list of loops which all use the same edge as this one '->e',
	 * but not necessarily the same vertex (can be either v1 or v2 of our own '->e') */
	struct BMLoop *radial_next, *radial_prev;

	/* these were originally commented as private but are used all over the code */
	/* can't use ListBase API, due to head */
	struct BMLoop *next, *prev; /* next/prev verts around the face */
} BMLoop;

/* can cast BMFace/BMEdge/BMVert, but NOT BMLoop, since these don't have a flag layer */
typedef struct BMElemF {
	BMHeader head;
	struct BMFlagLayer *oflags; /* keep after header, an array of flags, mostly used by the operator stack */
} BMElemF;

/* can cast anything to this, including BMLoop */
typedef struct BMElem {
	BMHeader head;
} BMElem;

#ifdef USE_BMESH_HOLES
/* eventually, this structure will be used for supporting holes in faces */
typedef struct BMLoopList {
	struct BMLoopList *next, *prev;
	struct BMLoop *first, *last;
} BMLoopList;
#endif

typedef struct BMFace {
	BMHeader head;
	struct BMFlagLayer *oflags; /* an array of flags, mostly used by the operator stack */

	int len; /*includes all boundary loops*/
#ifdef USE_BMESH_HOLES
	int totbounds; /*total boundaries, is one plus the number of holes in the face*/
	ListBase loops;
#else
	BMLoop *l_first;
#endif
	float no[3]; /*yes, we do store this here*/
	short mat_nr;
} BMFace;

typedef struct BMFlagLayer {
	short f, pflag; /* flags */
} BMFlagLayer;

typedef struct BMesh {
	int totvert, totedge, totloop, totface;
	int totvertsel, totedgesel, totfacesel;

	/* flag index arrays as being dirty so we can check if they are clean and
	 * avoid looping over the entire vert/edge/face array in those cases.
	 * valid flags are - BM_VERT | BM_EDGE | BM_FACE.
	 * BM_LOOP isn't handled so far. */
	char elem_index_dirty;
	
	/*element pools*/
	struct BLI_mempool *vpool, *epool, *lpool, *fpool;

	/*operator api stuff*/
	struct BLI_mempool *toolflagpool;
	int stackdepth;
	struct BMOperator *currentop;
	
	CustomData vdata, edata, ldata, pdata;

#ifdef USE_BMESH_HOLES
	struct BLI_mempool *looplistpool;
#endif

	/* should be copy of scene select mode */
	/* stored in BMEditMesh too, this is a bit confusing,
	 * make sure they're in sync!
	 * Only use when the edit mesh cant be accessed - campbell */
	short selectmode;
	
	/*ID of the shape key this bmesh came from*/
	int shapenr;
	
	int walkers, totflags;
	ListBase selected, error_stack;
	
	BMFace *act_face;

	ListBase errorstack;

	void *py_handle;
} BMesh;

/* BMHeader->htype (char) */
enum {
	BM_VERT = 1,
	BM_EDGE = 2,
	BM_LOOP = 4,
	BM_FACE = 8
};

#define BM_ALL (BM_VERT | BM_EDGE | BM_LOOP | BM_FACE)

/* BMHeader->hflag (char) */
enum {
	BM_ELEM_SELECT  = (1 << 0),
	BM_ELEM_HIDDEN  = (1 << 1),
	BM_ELEM_SEAM    = (1 << 2),
	BM_ELEM_SMOOTH  = (1 << 3), /* used for faces and edges, note from the user POV,
                                 * this is a sharp edge when disabled */

	BM_ELEM_TAG     = (1 << 4), /* internal flag, used for ensuring correct normals
                                 * during multires interpolation, and any other time
                                 * when temp tagging is handy.
                                 * always assume dirty & clear before use. */

	BM_ELEM_DRAW    = (1 << 5), /* edge display */

<<<<<<< HEAD
	/* we have 1 spare flag which is awesome but since we're limited to 8
	 * only add new flags with care! - campbell */
	/* BM_ELEM_SPARE  = (1 << 6), */
	BM_ELEM_FREESTYLE = (1 << 6), /* used for Freestyle faces and edges */
=======
	/* spare tag, assumed dirty, use define in each function to name based on use */
	// _BM_ELEM_TAG_ALT = (1 << 6),  // UNUSED
>>>>>>> dd106b5c

	BM_ELEM_INTERNAL_TAG = (1 << 7) /* for low level internal API tagging,
                                     * since tools may want to tag verts and
                                     * not have functions clobber them */
};

/* defines */

/*forward declarations*/

#ifdef USE_BMESH_HOLES
#  define BM_FACE_FIRST_LOOP(p) (((BMLoopList *)((p)->loops.first))->first)
#else
#  define BM_FACE_FIRST_LOOP(p) ((p)->l_first)
#endif

/* size to use for static arrays when dealing with NGons,
 * alloc after this limit is reached.
 * this value is rather arbitrary */
#define BM_NGON_STACK_SIZE 32

/* avoid inf loop, this value is arbitrary
 * but should not error on valid cases */
#define BM_LOOP_RADIAL_MAX 10000
#define BM_NGON_MAX 100000

#endif /* __BMESH_CLASS_H__ */<|MERGE_RESOLUTION|>--- conflicted
+++ resolved
@@ -225,15 +225,9 @@
 
 	BM_ELEM_DRAW    = (1 << 5), /* edge display */
 
-<<<<<<< HEAD
-	/* we have 1 spare flag which is awesome but since we're limited to 8
-	 * only add new flags with care! - campbell */
-	/* BM_ELEM_SPARE  = (1 << 6), */
-	BM_ELEM_FREESTYLE = (1 << 6), /* used for Freestyle faces and edges */
-=======
 	/* spare tag, assumed dirty, use define in each function to name based on use */
 	// _BM_ELEM_TAG_ALT = (1 << 6),  // UNUSED
->>>>>>> dd106b5c
+	BM_ELEM_FREESTYLE = (1 << 6), /* used for Freestyle faces and edges */
 
 	BM_ELEM_INTERNAL_TAG = (1 << 7) /* for low level internal API tagging,
                                      * since tools may want to tag verts and
