--- conflicted
+++ resolved
@@ -147,7 +147,7 @@
             // We do this here since we set the canvas to be within the frames. This means the engine
             // itself is unaware of the extra space, so we clear the whole region for it.
             gpuViewport(ar->winrct.xmin, ar->winrct.ymin,
-                ar->winrct.xmax - ar->winrct.xmin, ar->winrct.ymax - ar->winrct.ymin);
+                 BLI_RCT_SIZE_X(&ar->winrct), BLI_RCT_SIZE_Y(&ar->winrct));
             gpuColorAndClearvf(scene->gm.framing.col, 1.0f);;
         }
 
@@ -541,7 +541,6 @@
 #endif // WITH_PYTHON
 				// the mainloop
 				printf("\nBlender Game Engine Started\n");
-<<<<<<< HEAD
 				if (python_main) {
 					char *python_code = KX_GetPythonCode(blenderdata, python_main);
 					if (python_code) {
@@ -566,37 +565,6 @@
 				}
 				else {
 					while (!exitrequested)
-=======
-				while (!exitrequested)
-				{
-					// first check if we want to exit
-					exitrequested = ketsjiengine->GetExitCode();
-					
-					// kick the engine
-					bool render = ketsjiengine->NextFrame();
-					
-					if (render)
-					{
-						if (draw_letterbox) {
-							// Clear screen to border color
-							// We do this here since we set the canvas to be within the frames. This means the engine
-							// itself is unaware of the extra space, so we clear the whole region for it.
-							glClearColor(scene->gm.framing.col[0], scene->gm.framing.col[1], scene->gm.framing.col[2], 1.0f);
-							glViewport(ar->winrct.xmin, ar->winrct.ymin,
-							           BLI_RCT_SIZE_X(&ar->winrct), BLI_RCT_SIZE_Y(&ar->winrct));
-							glClear(GL_COLOR_BUFFER_BIT);
-						}
-
-						// render the frame
-						ketsjiengine->Render();
-					}
-					
-					wm_window_process_events_nosleep();
-					
-					// test for the ESC key
-					//XXX while (qtest())
-					while(wmEvent *event= (wmEvent *)win->queue.first)
->>>>>>> 77f47799
 					{
 						exitrequested = BL_KetsjiNextFrame(ketsjiengine, C, win, scene, ar, keyboarddevice, mousedevice, draw_letterbox);
 					}
