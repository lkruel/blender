--- conflicted
+++ resolved
@@ -17,11 +17,8 @@
             'Physics/Bullet/SConscript'
             ])
 
-<<<<<<< HEAD
-=======
 if env['WITH_BF_PYTHON']:
     SConscript(['VideoTexture/SConscript'])
 
->>>>>>> 16c1a294
 if env['WITH_BF_PLAYER']:
     SConscript(['GamePlayer/SConscript'])