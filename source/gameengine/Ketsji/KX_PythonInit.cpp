/*
 * ***** BEGIN GPL LICENSE BLOCK *****
 *
 * This program is free software; you can redistribute it and/or
 * modify it under the terms of the GNU General Public License
 * as published by the Free Software Foundation; either version 2
 * of the License, or (at your option) any later version.
 *
 * This program is distributed in the hope that it will be useful,
 * but WITHOUT ANY WARRANTY; without even the implied warranty of
 * MERCHANTABILITY or FITNESS FOR A PARTICULAR PURPOSE.  See the
 * GNU General Public License for more details.
 *
 * You should have received a copy of the GNU General Public License
 * along with this program; if not, write to the Free Software Foundation,
 * Inc., 51 Franklin Street, Fifth Floor, Boston, MA 02110-1301, USA.
 *
 * The Original Code is Copyright (C) 2001-2002 by NaN Holding BV.
 * All rights reserved.
 *
 * The Original Code is: all of this file.
 *
 * Contributor(s): none yet.
 *
 * ***** END GPL LICENSE BLOCK *****
 * Initialize Python thingies.
 */

/** \file gameengine/Ketsji/KX_PythonInit.cpp
 *  \ingroup ketsji
 */


#include "GPU_compatibility.h"

#if defined(WIN32) && !defined(FREE_WINDOWS)
#pragma warning (disable : 4786)
#endif //WIN32

#ifdef WITH_PYTHON

#ifdef _POSIX_C_SOURCE
#undef _POSIX_C_SOURCE
#endif

#ifdef _XOPEN_SOURCE
#undef _XOPEN_SOURCE
#endif

#if defined(__sun) || defined(sun) 
#if defined(_XPG4) 
#undef _XPG4 
#endif 
#endif 

#include <Python.h>

extern "C" {
	#include "bpy_internal_import.h"  /* from the blender python api, but we want to import text too! */
	#include "py_capi_utils.h"
	#include "mathutils.h" // 'mathutils' module copied here so the blenderlayer can use.
	#include "bgl.h"
	#include "blf_py_api.h"

	#include "marshal.h" /* python header for loading/saving dicts */
}

#include "AUD_PyInit.h"

#endif

#include "KX_PythonInit.h"

// directory header for py function getBlendFileList
#ifndef WIN32
  #include <dirent.h>
  #include <stdlib.h>
#else
  #include <io.h>
  #include "BLI_winstuff.h"
#endif

//python physics binding
#include "KX_PyConstraintBinding.h"

#include "KX_KetsjiEngine.h"
#include "KX_RadarSensor.h"
#include "KX_RaySensor.h"
#include "KX_ArmatureSensor.h"
#include "KX_SceneActuator.h"
#include "KX_GameActuator.h"
#include "KX_ParentActuator.h"
#include "KX_SCA_DynamicActuator.h"
#include "KX_SteeringActuator.h"
#include "KX_NavMeshObject.h"

#include "SCA_IInputDevice.h"
#include "SCA_PropertySensor.h"
#include "SCA_RandomActuator.h"
#include "SCA_KeyboardSensor.h" /* IsPrintable, ToCharacter */
#include "SCA_PythonKeyboard.h"
#include "SCA_PythonMouse.h"
#include "KX_ConstraintActuator.h"
#include "KX_IpoActuator.h"
#include "KX_SoundActuator.h"
#include "KX_StateActuator.h"
#include "BL_ActionActuator.h"
#include "BL_ArmatureObject.h"
#include "RAS_IRasterizer.h"
#include "RAS_ICanvas.h"
#include "RAS_BucketManager.h"
#include "RAS_2DFilterManager.h"
#include "MT_Vector3.h"
#include "MT_Point3.h"
#include "ListValue.h"
#include "InputParser.h"
#include "KX_Scene.h"

#include "NG_NetworkScene.h" //Needed for sendMessage()

#include "BL_Shader.h"
#include "BL_Action.h"

#include "KX_PyMath.h"

#include "PyObjectPlus.h"

#include "KX_PythonInitTypes.h" 

/* we only need this to get a list of libraries from the main struct */
#include "DNA_ID.h"
#include "DNA_scene_types.h"

#include "PHY_IPhysicsEnvironment.h"
#include "BKE_main.h"
#include "BKE_utildefines.h"
#include "BKE_global.h"
#include "BLI_blenlib.h"
#include "GPU_material.h"
#include "MEM_guardedalloc.h"

/* for converting new scenes */
#include "KX_BlenderSceneConverter.h"
#include "KX_LibLoadStatus.h"
#include "KX_MeshProxy.h" /* for creating a new library of mesh objects */
extern "C" {
	#include "BKE_idcode.h"
}

#include "NG_NetworkScene.h" //Needed for sendMessage()

#include "GPU_extensions.h"

// 'local' copy of canvas ptr, for window height/width python scripts

#ifdef WITH_PYTHON

static RAS_ICanvas* gp_Canvas = NULL;
static char gp_GamePythonPath[FILE_MAX] = "";
static char gp_GamePythonPathOrig[FILE_MAX] = ""; // not super happy about this, but we need to remember the first loaded file for the global/dict load save

static SCA_PythonKeyboard* gp_PythonKeyboard = NULL;
static SCA_PythonMouse* gp_PythonMouse = NULL;
#endif // WITH_PYTHON

static KX_Scene*	gp_KetsjiScene = NULL;
static KX_KetsjiEngine*	gp_KetsjiEngine = NULL;
static RAS_IRasterizer* gp_Rasterizer = NULL;


void KX_SetActiveScene(class KX_Scene* scene)
{
	gp_KetsjiScene = scene;
}

class KX_Scene* KX_GetActiveScene()
{
	return gp_KetsjiScene;
}

class KX_KetsjiEngine* KX_GetActiveEngine()
{
	return gp_KetsjiEngine;
}

/* why is this in python? */
void	KX_RasterizerDrawDebugLine(const MT_Vector3& from,const MT_Vector3& to,const MT_Vector3& color)
{
	if (gp_Rasterizer)
		gp_Rasterizer->DrawDebugLine(from,to,color);
}

void	KX_RasterizerDrawDebugCircle(const MT_Vector3& center, const MT_Scalar radius, const MT_Vector3& color,
									 const MT_Vector3& normal, int nsector)
{
	if (gp_Rasterizer)
		gp_Rasterizer->DrawDebugCircle(center, radius, color, normal, nsector);
}

#ifdef WITH_PYTHON

static PyObject *gp_OrigPythonSysPath= NULL;
static PyObject *gp_OrigPythonSysModules= NULL;

/* Macro for building the keyboard translation */
//#define KX_MACRO_addToDict(dict, name) PyDict_SetItemString(dict, #name, PyLong_FromSsize_t(SCA_IInputDevice::KX_##name))
#define KX_MACRO_addToDict(dict, name) PyDict_SetItemString(dict, #name, item=PyLong_FromSsize_t(name)); Py_DECREF(item)
/* For the defines for types from logic bricks, we do stuff explicitly... */
#define KX_MACRO_addTypesToDict(dict, name, name2) PyDict_SetItemString(dict, #name, item=PyLong_FromSsize_t(name2)); Py_DECREF(item)


// temporarily python stuff, will be put in another place later !
#include "KX_Python.h"
#include "SCA_PythonController.h"
// List of methods defined in the module

static PyObject* ErrorObject;
static const char *gPyGetRandomFloat_doc="getRandomFloat returns a random floating point value in the range [0..1]";

static PyObject* gPyGetRandomFloat(PyObject*)
{
	return PyFloat_FromDouble(MT_random());
}

static PyObject* gPySetGravity(PyObject*, PyObject* value)
{
	MT_Vector3 vec;
	if (!PyVecTo(value, vec))
		return NULL;

	if (gp_KetsjiScene)
		gp_KetsjiScene->SetGravity(vec);
	
	Py_RETURN_NONE;
}

static char gPyExpandPath_doc[] =
"(path) - Converts a blender internal path into a proper file system path.\n\
path - the string path to convert.\n\n\
Use / as directory separator in path\n\
You can use '//' at the start of the string to define a relative path;\n\
Blender replaces that string by the directory of the startup .blend or runtime\n\
file to make a full path name (doesn't change during the game, even if you load\n\
other .blend).\n\
The function also converts the directory separator to the local file system format.";

static PyObject* gPyExpandPath(PyObject*, PyObject* args)
{
	char expanded[FILE_MAX];
	char* filename;
	
	if (!PyArg_ParseTuple(args,"s:ExpandPath",&filename))
		return NULL;

	BLI_strncpy(expanded, filename, FILE_MAX);
	BLI_path_abs(expanded, gp_GamePythonPath);
	return PyUnicode_DecodeFSDefault(expanded);
}

static char gPyStartGame_doc[] =
"startGame(blend)\n\
Loads the blend file";

static PyObject* gPyStartGame(PyObject*, PyObject* args)
{
	char* blendfile;

	if (!PyArg_ParseTuple(args, "s:startGame", &blendfile))
		return NULL;

	gp_KetsjiEngine->RequestExit(KX_EXIT_REQUEST_START_OTHER_GAME);
	gp_KetsjiEngine->SetNameNextGame(blendfile);

	Py_RETURN_NONE;
}

static char gPyEndGame_doc[] =
"endGame()\n\
Ends the current game";

static PyObject* gPyEndGame(PyObject*)
{
	gp_KetsjiEngine->RequestExit(KX_EXIT_REQUEST_QUIT_GAME);

	//printf("%s\n", gp_GamePythonPath);

	Py_RETURN_NONE;
}

static char gPyRestartGame_doc[] =
"restartGame()\n\
Restarts the current game by reloading the .blend file";

static PyObject* gPyRestartGame(PyObject*)
{
	gp_KetsjiEngine->RequestExit(KX_EXIT_REQUEST_RESTART_GAME);
	gp_KetsjiEngine->SetNameNextGame(gp_GamePythonPath);

	Py_RETURN_NONE;
}

static char gPySaveGlobalDict_doc[] =
	"saveGlobalDict()\n"
	"Saves bge.logic.globalDict to a file";

static PyObject* gPySaveGlobalDict(PyObject*)
{
	char marshal_path[512];
	char *marshal_buffer = NULL;
	unsigned int marshal_length;
	FILE *fp = NULL;

	pathGamePythonConfig(marshal_path);
	marshal_length = saveGamePythonConfig(&marshal_buffer);

	if (marshal_length && marshal_buffer)
	{
		fp = fopen(marshal_path, "wb");

		if (fp)
		{
			if (fwrite(marshal_buffer, 1, marshal_length, fp) != marshal_length)
				printf("Warning: could not write marshal data\n");

			fclose(fp);
		} else {
			printf("Warning: could not open marshal file\n");
		}
	} else {
		printf("Warning: could not create marshal buffer\n");
	}

	if (marshal_buffer)
		delete [] marshal_buffer;

	Py_RETURN_NONE;
}

static char gPyLoadGlobalDict_doc[] =
	"LoadGlobalDict()\n"
	"Loads bge.logic.globalDict from a file";

static PyObject* gPyLoadGlobalDict(PyObject*)
{
	char marshal_path[512];
	char *marshal_buffer = NULL;
	size_t marshal_length;
	FILE *fp = NULL;
	int result;

	pathGamePythonConfig(marshal_path);

	fp = fopen(marshal_path, "rb");

	if (fp) {
		// obtain file size:
		fseek (fp, 0, SEEK_END);
		marshal_length = (size_t)ftell(fp);
		rewind(fp);

		marshal_buffer = (char*)malloc (sizeof(char)*marshal_length);

		result = fread(marshal_buffer, 1, marshal_length, fp);

		if (result == marshal_length) {
			loadGamePythonConfig(marshal_buffer, marshal_length);
		} else {
			printf("Warning: could not read all of '%s'\n", marshal_path);
		}

		free(marshal_buffer);
		fclose(fp);
	} else {
		printf("Warning: could not open '%s'\n", marshal_path);
	}

	Py_RETURN_NONE;
}

static char gPySendMessage_doc[] = 
"sendMessage(subject, [body, to, from])\n\
sends a message in same manner as a message actuator\
subject = Subject of the message\
body = Message body\
to = Name of object to send the message to\
from = Name of object to send the string from";

static PyObject* gPySendMessage(PyObject*, PyObject* args)
{
	char* subject;
	char* body = (char *)"";
	char* to = (char *)"";
	char* from = (char *)"";

	if (!PyArg_ParseTuple(args, "s|sss:sendMessage", &subject, &body, &to, &from))
		return NULL;

	gp_KetsjiScene->GetNetworkScene()->SendMessage(to, from, subject, body);

	Py_RETURN_NONE;
}

// this gets a pointer to an array filled with floats
static PyObject* gPyGetSpectrum(PyObject*)
{
	PyObject* resultlist = PyList_New(512);

	for (int index = 0; index < 512; index++)
	{
		PyList_SET_ITEM(resultlist, index, PyFloat_FromDouble(0.0));
	}

	return resultlist;
}

static PyObject* gPySetLogicTicRate(PyObject*, PyObject* args)
{
	float ticrate;
	if (!PyArg_ParseTuple(args, "f:setLogicTicRate", &ticrate))
		return NULL;
	
	KX_KetsjiEngine::SetTicRate(ticrate);
	Py_RETURN_NONE;
}

static PyObject* gPyGetLogicTicRate(PyObject*)
{
	return PyFloat_FromDouble(KX_KetsjiEngine::GetTicRate());
}

static PyObject* gPySetExitKey(PyObject*, PyObject* args)
{
	short exitkey;
	if (!PyArg_ParseTuple(args, "h:setExitKey", &exitkey))
		return NULL;
	KX_KetsjiEngine::SetExitKey(exitkey);
	Py_RETURN_NONE;
}

static PyObject* gPyGetExitKey(PyObject*)
{
	return PyLong_FromSsize_t(KX_KetsjiEngine::GetExitKey());
}

static PyObject* gPySetMaxLogicFrame(PyObject*, PyObject* args)
{
	int frame;
	if (!PyArg_ParseTuple(args, "i:setMaxLogicFrame", &frame))
		return NULL;
	
	KX_KetsjiEngine::SetMaxLogicFrame(frame);
	Py_RETURN_NONE;
}

static PyObject* gPyGetMaxLogicFrame(PyObject*)
{
	return PyLong_FromSsize_t(KX_KetsjiEngine::GetMaxLogicFrame());
}

static PyObject* gPySetMaxPhysicsFrame(PyObject*, PyObject* args)
{
	int frame;
	if (!PyArg_ParseTuple(args, "i:setMaxPhysicsFrame", &frame))
		return NULL;
	
	KX_KetsjiEngine::SetMaxPhysicsFrame(frame);
	Py_RETURN_NONE;
}

static PyObject* gPyGetMaxPhysicsFrame(PyObject*)
{
	return PyLong_FromSsize_t(KX_KetsjiEngine::GetMaxPhysicsFrame());
}

static PyObject* gPySetPhysicsTicRate(PyObject*, PyObject* args)
{
	float ticrate;
	if (!PyArg_ParseTuple(args, "f:setPhysicsTicRate", &ticrate))
		return NULL;
	
	PHY_GetActiveEnvironment()->setFixedTimeStep(true,ticrate);
	Py_RETURN_NONE;
}
#if 0 // unused
static PyObject* gPySetPhysicsDebug(PyObject*, PyObject* args)
{
	int debugMode;
	if (!PyArg_ParseTuple(args, "i:setPhysicsDebug", &debugMode))
		return NULL;
	
	PHY_GetActiveEnvironment()->setDebugMode(debugMode);
	Py_RETURN_NONE;
}
#endif


static PyObject* gPyGetPhysicsTicRate(PyObject*)
{
	return PyFloat_FromDouble(PHY_GetActiveEnvironment()->getFixedTimeStep());
}

static PyObject* gPyGetAverageFrameRate(PyObject*)
{
	return PyFloat_FromDouble(KX_KetsjiEngine::GetAverageFrameRate());
}

static PyObject* gPyGetBlendFileList(PyObject*, PyObject* args)
{
	char cpath[sizeof(gp_GamePythonPath)];
	char *searchpath = NULL;
	PyObject* list, *value;

	DIR *dp;
	struct dirent *dirp;

	if (!PyArg_ParseTuple(args, "|s:getBlendFileList", &searchpath))
		return NULL;

	list = PyList_New(0);
	
	if (searchpath) {
		BLI_strncpy(cpath, searchpath, FILE_MAX);
		BLI_path_abs(cpath, gp_GamePythonPath);
	} else {
		/* Get the dir only */
		BLI_split_dir_part(gp_GamePythonPath, cpath, sizeof(cpath));
	}

	if ((dp  = opendir(cpath)) == NULL) {
		/* todo, show the errno, this shouldnt happen anyway if the blendfile is readable */
		fprintf(stderr, "Could not read directoty (%s) failed, code %d (%s)\n", cpath, errno, strerror(errno));
		return list;
	}
	
	while ((dirp = readdir(dp)) != NULL) {
		if (BLI_testextensie(dirp->d_name, ".blend")) {
			value= PyUnicode_DecodeFSDefault(dirp->d_name);
			PyList_Append(list, value);
			Py_DECREF(value);
		}
	}
	
	closedir(dp);
	return list;
}

static char gPyAddScene_doc[] = 
"addScene(name, [overlay])\n\
adds a scene to the game engine\n\
name = Name of the scene\n\
overlay = Overlay or underlay";
static PyObject* gPyAddScene(PyObject*, PyObject* args)
{
	char* name;
	int overlay = 1;
	
	if (!PyArg_ParseTuple(args, "s|i:addScene", &name , &overlay))
		return NULL;
	
	gp_KetsjiEngine->ConvertAndAddScene(name, (overlay != 0));

	Py_RETURN_NONE;
}

static const char *gPyGetCurrentScene_doc =
"getCurrentScene()\n"
"Gets a reference to the current scene.\n";
static PyObject* gPyGetCurrentScene(PyObject* self)
{
	return gp_KetsjiScene->GetProxy();
}

static const char *gPyGetSceneList_doc =
"getSceneList()\n"
"Return a list of converted scenes.\n";
static PyObject* gPyGetSceneList(PyObject* self)
{
	KX_KetsjiEngine* m_engine = KX_GetActiveEngine();
	PyObject* list;
	KX_SceneList* scenes = m_engine->CurrentScenes();
	int numScenes = scenes->size();
	int i;
	
	list = PyList_New(numScenes);
	
	for (i=0;i<numScenes;i++)
	{
		KX_Scene* scene = scenes->at(i);
		PyList_SET_ITEM(list, i, scene->GetProxy());
	}

	return list;
}

static PyObject *pyPrintStats(PyObject *,PyObject *,PyObject *)
{
	gp_KetsjiScene->GetSceneConverter()->PrintStats();
	Py_RETURN_NONE;
}

static PyObject *pyPrintExt(PyObject *,PyObject *,PyObject *)
{
#define pprint(x) std::cout << x << std::endl;
	bool count=0;
	bool support=0;
	pprint("Supported Extensions...");
	pprint(" GL_ARB_shader_objects supported?       "<< (GPU_EXT_GLSL_ENABLED?"yes.":"no."));
	count = 1;

	support= GPU_EXT_GLSL_VERTEX_ENABLED;
	pprint(" GL_ARB_vertex_shader supported?        "<< (support?"yes.":"no."));
	count = 1;
	if (support) {
		pprint(" ----------Details----------");
		int max=0;
		glGetIntegerv(GL_MAX_VERTEX_UNIFORM_COMPONENTS_ARB, (GLint*)&max);
		pprint("  Max uniform components." << max);

		glGetIntegerv(GL_MAX_VARYING_FLOATS_ARB, (GLint*)&max);
		pprint("  Max varying floats." << max);

		glGetIntegerv(GL_MAX_VERTEX_TEXTURE_IMAGE_UNITS_ARB, (GLint*)&max);
		pprint("  Max vertex texture units." << max);
	
		glGetIntegerv(GL_MAX_COMBINED_TEXTURE_IMAGE_UNITS_ARB, (GLint*)&max);
		pprint("  Max combined texture units." << max);
		pprint("");
	}

	support=GPU_EXT_GLSL_FRAGMENT_ENABLED;
	pprint(" GL_ARB_fragment_shader supported?      "<< (support?"yes.":"no."));
	count = 1;
	if (support) {
		pprint(" ----------Details----------");
		int max=0;
		glGetIntegerv(GL_MAX_FRAGMENT_UNIFORM_COMPONENTS_ARB, (GLint*)&max);
		pprint("  Max uniform components." << max);
		pprint("");
	}

	support = GLEW_ARB_texture_cube_map;
	pprint(" GL_ARB_texture_cube_map supported?     "<< (support?"yes.":"no."));
	count = 1;
	if (support) {
		pprint(" ----------Details----------");
		int size=0;
		glGetIntegerv(GL_MAX_CUBE_MAP_TEXTURE_SIZE_ARB, (GLint*)&size);
		pprint("  Max cubemap size." << size);
		pprint("");
	}

	support = GLEW_ARB_multitexture;
	count = 1;
	pprint(" GL_ARB_multitexture supported?         "<< (support?"yes.":"no."));
	if (support) {
		pprint(" ----------Details----------");
		int units=0;
		glGetIntegerv(GL_MAX_TEXTURE_UNITS_ARB, (GLint*)&units);
		pprint("  Max texture units available.  " << units);
		pprint("");
	}

	pprint(" GL_ARB_texture_env_combine supported?  "<< (GLEW_ARB_texture_env_combine?"yes.":"no."));
	count = 1;

	if (!count)
		pprint("No extenstions are used in this build");

	Py_RETURN_NONE;
}

static PyObject *gLibLoad(PyObject*, PyObject* args, PyObject* kwds)
{
	KX_Scene *kx_scene= gp_KetsjiScene;
	char *path;
	char *group;
	Py_buffer py_buffer;
	py_buffer.buf = NULL;
	char *err_str= NULL;
	KX_LibLoadStatus *status = NULL;

	short options=0;
<<<<<<< HEAD
	int load_actions=0, verbose=0, async=0;

	static const char *kwlist[] = {"path", "group", "buffer", "load_actions", "verbose", "async", NULL};
	
	if (!PyArg_ParseTupleAndKeywords(args, kwds, "ss|y*iii:LibLoad", const_cast<char**>(kwlist),
									&path, &group, &py_buffer, &load_actions, &verbose, &async))
=======
	int load_actions=0, verbose=0, load_scripts=1;

	static const char *kwlist[] = {"path", "group", "buffer", "load_actions", "verbose", "load_scripts", NULL};
	
	if (!PyArg_ParseTupleAndKeywords(args, kwds, "ss|y*iii:LibLoad", const_cast<char**>(kwlist),
									&path, &group, &py_buffer, &load_actions, &verbose, &load_scripts))
>>>>>>> 77f47799
		return NULL;

	/* setup options */
	if (load_actions != 0)
		options |= KX_BlenderSceneConverter::LIB_LOAD_LOAD_ACTIONS;
	if (verbose != 0)
		options |= KX_BlenderSceneConverter::LIB_LOAD_VERBOSE;
<<<<<<< HEAD
	if (async != 0)
		options |= KX_BlenderSceneConverter::LIB_LOAD_ASYNC;

=======
	if (load_scripts != 0)
		options |= KX_BlenderSceneConverter::LIB_LOAD_LOAD_SCRIPTS;
>>>>>>> 77f47799

	if (!py_buffer.buf)
	{
		char abs_path[FILE_MAX];
		// Make the path absolute
		BLI_strncpy(abs_path, path, sizeof(abs_path));
		BLI_path_abs(abs_path, gp_GamePythonPath);

		if ((status=kx_scene->GetSceneConverter()->LinkBlendFilePath(abs_path, group, kx_scene, &err_str, options))) {
			return status->GetProxy();
		}
	}
	else
	{

		if ((status=kx_scene->GetSceneConverter()->LinkBlendFileMemory(py_buffer.buf, py_buffer.len, path, group, kx_scene, &err_str, options)))	{
			PyBuffer_Release(&py_buffer);
			return status->GetProxy();
		}

		PyBuffer_Release(&py_buffer);
	}
	
	if (err_str) {
		PyErr_SetString(PyExc_ValueError, err_str);
		return NULL;
	}
	
	Py_RETURN_FALSE;
}

static PyObject *gLibNew(PyObject*, PyObject* args)
{
	KX_Scene *kx_scene= gp_KetsjiScene;
	char *path;
	char *group;
	const char *name;
	PyObject *names;
	int idcode;

	if (!PyArg_ParseTuple(args,"ssO!:LibNew",&path, &group, &PyList_Type, &names))
		return NULL;
	
	if (kx_scene->GetSceneConverter()->GetMainDynamicPath(path))
	{
		PyErr_SetString(PyExc_KeyError, "the name of the path given exists");
		return NULL;
	}
	
	idcode= BKE_idcode_from_name(group);
	if (idcode==0) {
		PyErr_Format(PyExc_ValueError, "invalid group given \"%s\"", group);
		return NULL;
	}
	
	Main *maggie= (Main *)MEM_callocN( sizeof(Main), "BgeMain");
	kx_scene->GetSceneConverter()->GetMainDynamic().push_back(maggie);
	strncpy(maggie->name, path, sizeof(maggie->name)-1);
	
	/* Copy the object into main */
	if (idcode==ID_ME) {
		PyObject *ret= PyList_New(0);
		PyObject *item;
		for (Py_ssize_t i= 0; i < PyList_GET_SIZE(names); i++) {
			name= _PyUnicode_AsString(PyList_GET_ITEM(names, i));
			if (name) {
				RAS_MeshObject *meshobj= kx_scene->GetSceneConverter()->ConvertMeshSpecial(kx_scene, maggie, name);
				if (meshobj) {
					KX_MeshProxy* meshproxy = new KX_MeshProxy(meshobj);
					item= meshproxy->NewProxy(true);
					PyList_Append(ret, item);
					Py_DECREF(item);
				}
			}
			else {
				PyErr_Clear(); /* wasnt a string, ignore for now */
			}
		}
		
		return ret;
	}
	else {
		PyErr_Format(PyExc_ValueError, "only \"Mesh\" group currently supported");
		return NULL;
	}
	
	Py_RETURN_NONE;
}

static PyObject *gLibFree(PyObject*, PyObject* args)
{
	KX_Scene *kx_scene= gp_KetsjiScene;
	char *path;

	if (!PyArg_ParseTuple(args,"s:LibFree",&path))
		return NULL;

	if (kx_scene->GetSceneConverter()->FreeBlendFile(path))
	{
		Py_RETURN_TRUE;
	}
	else {
		Py_RETURN_FALSE;
	}
}

static PyObject *gLibList(PyObject*, PyObject* args)
{
	vector<Main*> &dynMaggie = gp_KetsjiScene->GetSceneConverter()->GetMainDynamic();
	int i= 0;
	PyObject *list= PyList_New(dynMaggie.size());
	
	for (vector<Main*>::iterator it=dynMaggie.begin(); !(it==dynMaggie.end()); it++)
	{
		PyList_SET_ITEM(list, i++, PyUnicode_FromString( (*it)->name) );
	}
	
	return list;
}

struct PyNextFrameState pynextframestate;
static PyObject *gPyNextFrame(PyObject *)
{
	if (pynextframestate.func == NULL) Py_RETURN_NONE;
	if (pynextframestate.state == NULL) Py_RETURN_NONE; //should never happen; raise exception instead?

	if (pynextframestate.func(pynextframestate.state)) //nonzero = stop
	{ 
		Py_RETURN_TRUE;
	}
	else // 0 = go on
	{
		Py_RETURN_FALSE;
	}
}


static struct PyMethodDef game_methods[] = {
	{"expandPath", (PyCFunction)gPyExpandPath, METH_VARARGS, (const char *)gPyExpandPath_doc},
	{"startGame", (PyCFunction)gPyStartGame, METH_VARARGS, (const char *)gPyStartGame_doc},
	{"endGame", (PyCFunction)gPyEndGame, METH_NOARGS, (const char *)gPyEndGame_doc},
	{"restartGame", (PyCFunction)gPyRestartGame, METH_NOARGS, (const char *)gPyRestartGame_doc},
	{"saveGlobalDict", (PyCFunction)gPySaveGlobalDict, METH_NOARGS, (const char *)gPySaveGlobalDict_doc},
	{"loadGlobalDict", (PyCFunction)gPyLoadGlobalDict, METH_NOARGS, (const char *)gPyLoadGlobalDict_doc},
	{"sendMessage", (PyCFunction)gPySendMessage, METH_VARARGS, (const char *)gPySendMessage_doc},
	{"getCurrentController", (PyCFunction) SCA_PythonController::sPyGetCurrentController, METH_NOARGS, SCA_PythonController::sPyGetCurrentController__doc__},
	{"getCurrentScene", (PyCFunction) gPyGetCurrentScene, METH_NOARGS, gPyGetCurrentScene_doc},
	{"getSceneList", (PyCFunction) gPyGetSceneList, METH_NOARGS, (const char *)gPyGetSceneList_doc},
	{"addScene", (PyCFunction)gPyAddScene, METH_VARARGS, (const char *)gPyAddScene_doc},
	{"getRandomFloat",(PyCFunction) gPyGetRandomFloat, METH_NOARGS, (const char *)gPyGetRandomFloat_doc},
	{"setGravity",(PyCFunction) gPySetGravity, METH_O, (const char *)"set Gravitation"},
	{"getSpectrum",(PyCFunction) gPyGetSpectrum, METH_NOARGS, (const char *)"get audio spectrum"},
	{"getMaxLogicFrame", (PyCFunction) gPyGetMaxLogicFrame, METH_NOARGS, (const char *)"Gets the max number of logic frame per render frame"},
	{"setMaxLogicFrame", (PyCFunction) gPySetMaxLogicFrame, METH_VARARGS, (const char *)"Sets the max number of logic frame per render frame"},
	{"getMaxPhysicsFrame", (PyCFunction) gPyGetMaxPhysicsFrame, METH_NOARGS, (const char *)"Gets the max number of physics frame per render frame"},
	{"setMaxPhysicsFrame", (PyCFunction) gPySetMaxPhysicsFrame, METH_VARARGS, (const char *)"Sets the max number of physics farme per render frame"},
	{"getLogicTicRate", (PyCFunction) gPyGetLogicTicRate, METH_NOARGS, (const char *)"Gets the logic tic rate"},
	{"setLogicTicRate", (PyCFunction) gPySetLogicTicRate, METH_VARARGS, (const char *)"Sets the logic tic rate"},
	{"getPhysicsTicRate", (PyCFunction) gPyGetPhysicsTicRate, METH_NOARGS, (const char *)"Gets the physics tic rate"},
	{"setPhysicsTicRate", (PyCFunction) gPySetPhysicsTicRate, METH_VARARGS, (const char *)"Sets the physics tic rate"},
	{"getExitKey", (PyCFunction) gPyGetExitKey, METH_NOARGS, (const char *)"Gets the key used to exit the game engine"},
	{"setExitKey", (PyCFunction) gPySetExitKey, METH_VARARGS, (const char *)"Sets the key used to exit the game engine"},
	{"getAverageFrameRate", (PyCFunction) gPyGetAverageFrameRate, METH_NOARGS, (const char *)"Gets the estimated average frame rate"},
	{"getBlendFileList", (PyCFunction)gPyGetBlendFileList, METH_VARARGS, (const char *)"Gets a list of blend files in the same directory as the current blend file"},
	{"PrintGLInfo", (PyCFunction)pyPrintExt, METH_NOARGS, (const char *)"Prints GL Extension Info"},
	{"PrintMemInfo", (PyCFunction)pyPrintStats, METH_NOARGS, (const char *)"Print engine statistics"},
	{"NextFrame", (PyCFunction)gPyNextFrame, METH_NOARGS, (const char *)"Render next frame (if Python has control)"},
	/* library functions */
	{"LibLoad", (PyCFunction)gLibLoad, METH_VARARGS|METH_KEYWORDS, (const char *)""},
	{"LibNew", (PyCFunction)gLibNew, METH_VARARGS, (const char *)""},
	{"LibFree", (PyCFunction)gLibFree, METH_VARARGS, (const char *)""},
	{"LibList", (PyCFunction)gLibList, METH_VARARGS, (const char *)""},
	
	{NULL, (PyCFunction) NULL, 0, NULL }
};

static PyObject* gPyGetWindowHeight(PyObject*, PyObject* args)
{
	return PyLong_FromSsize_t((gp_Canvas ? gp_Canvas->GetHeight() : 0));
}



static PyObject* gPyGetWindowWidth(PyObject*, PyObject* args)
{
	return PyLong_FromSsize_t((gp_Canvas ? gp_Canvas->GetWidth() : 0));
}



// temporarility visibility thing, will be moved to rasterizer/renderer later
bool gUseVisibilityTemp = false;

static PyObject* gPyEnableVisibility(PyObject*, PyObject* args)
{
	int visible;
	if (!PyArg_ParseTuple(args,"i:enableVisibility",&visible))
		return NULL;
	
	gUseVisibilityTemp = (visible != 0);
	Py_RETURN_NONE;
}



static PyObject* gPyShowMouse(PyObject*, PyObject* args)
{
	int visible;
	if (!PyArg_ParseTuple(args,"i:showMouse",&visible))
		return NULL;
	
	if (visible)
	{
		if (gp_Canvas)
			gp_Canvas->SetMouseState(RAS_ICanvas::MOUSE_NORMAL);
	} else
	{
		if (gp_Canvas)
			gp_Canvas->SetMouseState(RAS_ICanvas::MOUSE_INVISIBLE);
	}
	
	Py_RETURN_NONE;
}



static PyObject* gPySetMousePosition(PyObject*, PyObject* args)
{
	int x,y;
	if (!PyArg_ParseTuple(args,"ii:setMousePosition",&x,&y))
		return NULL;
	
	if (gp_Canvas)
		gp_Canvas->SetMousePosition(x,y);
	
	Py_RETURN_NONE;
}

static PyObject* gPySetEyeSeparation(PyObject*, PyObject* args)
{
	float sep;
	if (!PyArg_ParseTuple(args, "f:setEyeSeparation", &sep))
		return NULL;

	if (!gp_Rasterizer) {
		PyErr_SetString(PyExc_RuntimeError, "Rasterizer.setEyeSeparation(float), Rasterizer not available");
		return NULL;
	}
	
	gp_Rasterizer->SetEyeSeparation(sep);
	
	Py_RETURN_NONE;
}

static PyObject* gPyGetEyeSeparation(PyObject*)
{
	if (!gp_Rasterizer) {
		PyErr_SetString(PyExc_RuntimeError, "Rasterizer.getEyeSeparation(), Rasterizer not available");
		return NULL;
	}
	
	return PyFloat_FromDouble(gp_Rasterizer->GetEyeSeparation());
}

static PyObject* gPySetFocalLength(PyObject*, PyObject* args)
{
	float focus;
	if (!PyArg_ParseTuple(args, "f:setFocalLength", &focus))
		return NULL;
	
	if (!gp_Rasterizer) {
		PyErr_SetString(PyExc_RuntimeError, "Rasterizer.setFocalLength(float), Rasterizer not available");
		return NULL;
	}

	gp_Rasterizer->SetFocalLength(focus);
	
	Py_RETURN_NONE;
}

static PyObject* gPyGetFocalLength(PyObject*, PyObject*, PyObject*)
{
	if (!gp_Rasterizer) {
		PyErr_SetString(PyExc_RuntimeError, "Rasterizer.getFocalLength(), Rasterizer not available");
		return NULL;
	}
	
	return PyFloat_FromDouble(gp_Rasterizer->GetFocalLength());
	
	Py_RETURN_NONE;
}

static PyObject* gPySetBackgroundColor(PyObject*, PyObject* value)
{
	
	MT_Vector4 vec;
	if (!PyVecTo(value, vec))
		return NULL;
	
	if (gp_Canvas)
	{
		gp_Rasterizer->SetBackColor((float)vec[0], (float)vec[1], (float)vec[2], (float)vec[3]);
	}

	KX_WorldInfo *wi = gp_KetsjiScene->GetWorldInfo();
	if (wi->hasWorld())
		wi->setBackColor((float)vec[0], (float)vec[1], (float)vec[2]);

	Py_RETURN_NONE;
}



static PyObject* gPySetMistColor(PyObject*, PyObject* value)
{
	
	MT_Vector3 vec;
	if (!PyVecTo(value, vec))
		return NULL;
	
	if (!gp_Rasterizer) {
		PyErr_SetString(PyExc_RuntimeError, "Rasterizer.setMistColor(color), Rasterizer not available");
		return NULL;
	}	
	gp_Rasterizer->SetFogColor((float)vec[0], (float)vec[1], (float)vec[2]);
	
	Py_RETURN_NONE;
}

static PyObject* gPyDisableMist(PyObject*)
{
	
	if (!gp_Rasterizer) {
		PyErr_SetString(PyExc_RuntimeError, "Rasterizer.setMistColor(color), Rasterizer not available");
		return NULL;
	}	
	gp_Rasterizer->DisableFog();
	
	Py_RETURN_NONE;
}

static PyObject* gPySetMistStart(PyObject*, PyObject* args)
{

	float miststart;
	if (!PyArg_ParseTuple(args,"f:setMistStart",&miststart))
		return NULL;
	
	if (!gp_Rasterizer) {
		PyErr_SetString(PyExc_RuntimeError, "Rasterizer.setMistStart(float), Rasterizer not available");
		return NULL;
	}
	
	gp_Rasterizer->SetFogStart(miststart);
	
	Py_RETURN_NONE;
}



static PyObject* gPySetMistEnd(PyObject*, PyObject* args)
{

	float mistend;
	if (!PyArg_ParseTuple(args,"f:setMistEnd",&mistend))
		return NULL;
	
	if (!gp_Rasterizer) {
		PyErr_SetString(PyExc_RuntimeError, "Rasterizer.setMistEnd(float), Rasterizer not available");
		return NULL;
	}
	
	gp_Rasterizer->SetFogEnd(mistend);
	
	Py_RETURN_NONE;
}


static PyObject* gPySetAmbientColor(PyObject*, PyObject* value)
{
	
	MT_Vector3 vec;
	if (!PyVecTo(value, vec))
		return NULL;
	
	if (!gp_Rasterizer) {
		PyErr_SetString(PyExc_RuntimeError, "Rasterizer.setAmbientColor(color), Rasterizer not available");
		return NULL;
	}	
	gp_Rasterizer->SetAmbientColor((float)vec[0], (float)vec[1], (float)vec[2]);
	
	Py_RETURN_NONE;
}




static PyObject* gPyMakeScreenshot(PyObject*, PyObject* args)
{
	char* filename;
	if (!PyArg_ParseTuple(args,"s:makeScreenshot",&filename))
		return NULL;
	
	if (gp_Canvas)
	{
		gp_Canvas->MakeScreenShot(filename);
	}
	
	Py_RETURN_NONE;
}

static PyObject* gPyEnableMotionBlur(PyObject*, PyObject* args)
{
	float motionblurvalue;
	if (!PyArg_ParseTuple(args,"f:enableMotionBlur",&motionblurvalue))
		return NULL;
	
	if (!gp_Rasterizer) {
		PyErr_SetString(PyExc_RuntimeError, "Rasterizer.enableMotionBlur(float), Rasterizer not available");
		return NULL;
	}
	
	gp_Rasterizer->EnableMotionBlur(motionblurvalue);
	
	Py_RETURN_NONE;
}

static PyObject* gPyDisableMotionBlur(PyObject*)
{
	if (!gp_Rasterizer) {
		PyErr_SetString(PyExc_RuntimeError, "Rasterizer.disableMotionBlur(), Rasterizer not available");
		return NULL;
	}
	
	gp_Rasterizer->DisableMotionBlur();
	
	Py_RETURN_NONE;
}

static int getGLSLSettingFlag(const char *setting)
{
	if (strcmp(setting, "lights") == 0)
		return GAME_GLSL_NO_LIGHTS;
	else if (strcmp(setting, "shaders") == 0)
		return GAME_GLSL_NO_SHADERS;
	else if (strcmp(setting, "shadows") == 0)
		return GAME_GLSL_NO_SHADOWS;
	else if (strcmp(setting, "ramps") == 0)
		return GAME_GLSL_NO_RAMPS;
	else if (strcmp(setting, "nodes") == 0)
		return GAME_GLSL_NO_NODES;
	else if (strcmp(setting, "extra_textures") == 0)
		return GAME_GLSL_NO_EXTRA_TEX;
	else
		return -1;
}

static PyObject* gPySetGLSLMaterialSetting(PyObject*,
                                           PyObject* args,
                                           PyObject*)
{
	GlobalSettings *gs= gp_KetsjiEngine->GetGlobalSettings();
	char *setting;
	int enable, flag, sceneflag;

	if (!PyArg_ParseTuple(args,"si:setGLSLMaterialSetting",&setting,&enable))
		return NULL;
	
	flag = getGLSLSettingFlag(setting);
	
	if (flag == -1) {
		PyErr_SetString(PyExc_ValueError, "Rasterizer.setGLSLMaterialSetting(string): glsl setting is not known");
		return NULL;
	}

	sceneflag= gs->glslflag;
	
	if (enable)
		gs->glslflag &= ~flag;
	else
		gs->glslflag |= flag;

	/* display lists and GLSL materials need to be remade */
	if (sceneflag != gs->glslflag) {
		GPU_materials_free();
		if (gp_KetsjiEngine) {
			KX_SceneList *scenes = gp_KetsjiEngine->CurrentScenes();
			KX_SceneList::iterator it;

			for (it=scenes->begin(); it!=scenes->end(); it++)
				if ((*it)->GetBucketManager()) {
					(*it)->GetBucketManager()->ReleaseDisplayLists();
					(*it)->GetBucketManager()->ReleaseMaterials();
				}
		}
	}

	Py_RETURN_NONE;
}

static PyObject* gPyGetGLSLMaterialSetting(PyObject*, 
                                           PyObject* args,
                                           PyObject*)
{
	GlobalSettings *gs= gp_KetsjiEngine->GetGlobalSettings();
	char *setting;
	int enabled = 0, flag;

	if (!PyArg_ParseTuple(args,"s:getGLSLMaterialSetting",&setting))
		return NULL;
	
	flag = getGLSLSettingFlag(setting);
	
	if (flag == -1) {
		PyErr_SetString(PyExc_ValueError, "Rasterizer.getGLSLMaterialSetting(string): glsl setting is not known");
		return NULL;
	}

	enabled = ((gs->glslflag & flag) != 0);
	return PyLong_FromSsize_t(enabled);
}

#define KX_TEXFACE_MATERIAL				0
#define KX_BLENDER_MULTITEX_MATERIAL	1
#define KX_BLENDER_GLSL_MATERIAL		2

static PyObject* gPySetMaterialType(PyObject*,
									PyObject* args,
									PyObject*)
{
	GlobalSettings *gs= gp_KetsjiEngine->GetGlobalSettings();
	int type;

	if (!PyArg_ParseTuple(args,"i:setMaterialType",&type))
		return NULL;

	if (type == KX_BLENDER_GLSL_MATERIAL)
		gs->matmode= GAME_MAT_GLSL;
	else if (type == KX_BLENDER_MULTITEX_MATERIAL)
		gs->matmode= GAME_MAT_MULTITEX;
	else if (type == KX_TEXFACE_MATERIAL)
		gs->matmode= GAME_MAT_TEXFACE;
	else {
		PyErr_SetString(PyExc_ValueError, "Rasterizer.setMaterialType(int): material type is not known");
		return NULL;
	}

	Py_RETURN_NONE;
}

static PyObject* gPyGetMaterialType(PyObject*)
{
	GlobalSettings *gs= gp_KetsjiEngine->GetGlobalSettings();
	int flag;

	if (gs->matmode == GAME_MAT_GLSL)
		flag = KX_BLENDER_GLSL_MATERIAL;
	else if (gs->matmode == GAME_MAT_MULTITEX)
		flag = KX_BLENDER_MULTITEX_MATERIAL;
	else
		flag = KX_TEXFACE_MATERIAL;
	
	return PyLong_FromSsize_t(flag);
}

static PyObject* gPySetAnisotropicFiltering(PyObject*, PyObject* args)
{
	short level;

	if (!PyArg_ParseTuple(args, "h:setAnisotropicFiltering", &level))
		return NULL;

	if (level != 1 && level != 2 && level != 4 && level != 8 && level != 16) {
		PyErr_SetString(PyExc_ValueError, "Rasterizer.setAnisotropicFiltering(level): Expected value of 1, 2, 4, 8, or 16 for value");
		return NULL;
	}

	gp_Rasterizer->SetAnisotropicFiltering(level);

	Py_RETURN_NONE;
}

static PyObject* gPyGetAnisotropicFiltering(PyObject*, PyObject* args)
{
	return PyLong_FromLong(gp_Rasterizer->GetAnisotropicFiltering());
}

static PyObject* gPyDrawLine(PyObject*, PyObject* args)
{
	PyObject* ob_from;
	PyObject* ob_to;
	PyObject* ob_color;

	if (!gp_Rasterizer) {
		PyErr_SetString(PyExc_RuntimeError, "Rasterizer.drawLine(obFrom, obTo, color): Rasterizer not available");
		return NULL;
	}

	if (!PyArg_ParseTuple(args,"OOO:drawLine",&ob_from,&ob_to,&ob_color))
		return NULL;

	MT_Vector3 from;
	MT_Vector3 to;
	MT_Vector3 color;
	if (!PyVecTo(ob_from, from))
		return NULL;
	if (!PyVecTo(ob_to, to))
		return NULL;
	if (!PyVecTo(ob_color, color))
		return NULL;

	gp_Rasterizer->DrawDebugLine(from,to,color);
	
	Py_RETURN_NONE;
}

static PyObject* gPySetWindowSize(PyObject*, PyObject* args)
{
	int width, height;
	if (!PyArg_ParseTuple(args, "ii:resize", &width, &height))
		return NULL;

	gp_Canvas->ResizeWindow(width, height);
	Py_RETURN_NONE;
}

static struct PyMethodDef rasterizer_methods[] = {
  {"getWindowWidth",(PyCFunction) gPyGetWindowWidth,
   METH_VARARGS, "getWindowWidth doc"},
   {"getWindowHeight",(PyCFunction) gPyGetWindowHeight,
   METH_VARARGS, "getWindowHeight doc"},
  {"makeScreenshot",(PyCFunction)gPyMakeScreenshot,
	METH_VARARGS, "make Screenshot doc"},
   {"enableVisibility",(PyCFunction) gPyEnableVisibility,
   METH_VARARGS, "enableVisibility doc"},
	{"showMouse",(PyCFunction) gPyShowMouse,
   METH_VARARGS, "showMouse(bool visible)"},
   {"setMousePosition",(PyCFunction) gPySetMousePosition,
   METH_VARARGS, "setMousePosition(int x,int y)"},
  {"setBackgroundColor",(PyCFunction)gPySetBackgroundColor,METH_O,"set Background Color (rgb)"},
	{"setAmbientColor",(PyCFunction)gPySetAmbientColor,METH_O,"set Ambient Color (rgb)"},
 {"disableMist",(PyCFunction)gPyDisableMist,METH_NOARGS,"turn off mist"},
 {"setMistColor",(PyCFunction)gPySetMistColor,METH_O,"set Mist Color (rgb)"},
  {"setMistStart",(PyCFunction)gPySetMistStart,METH_VARARGS,"set Mist Start(rgb)"},
  {"setMistEnd",(PyCFunction)gPySetMistEnd,METH_VARARGS,"set Mist End(rgb)"},
  {"enableMotionBlur",(PyCFunction)gPyEnableMotionBlur,METH_VARARGS,"enable motion blur"},
  {"disableMotionBlur",(PyCFunction)gPyDisableMotionBlur,METH_NOARGS,"disable motion blur"},

  
  {"setEyeSeparation", (PyCFunction) gPySetEyeSeparation, METH_VARARGS, "set the eye separation for stereo mode"},
  {"getEyeSeparation", (PyCFunction) gPyGetEyeSeparation, METH_NOARGS, "get the eye separation for stereo mode"},
  {"setFocalLength", (PyCFunction) gPySetFocalLength, METH_VARARGS, "set the focal length for stereo mode"},
  {"getFocalLength", (PyCFunction) gPyGetFocalLength, METH_VARARGS, "get the focal length for stereo mode"},
  {"setMaterialMode",(PyCFunction) gPySetMaterialType,
   METH_VARARGS, "set the material mode to use for OpenGL rendering"},
  {"getMaterialMode",(PyCFunction) gPyGetMaterialType,
   METH_NOARGS, "get the material mode being used for OpenGL rendering"},
  {"setGLSLMaterialSetting",(PyCFunction) gPySetGLSLMaterialSetting,
   METH_VARARGS, "set the state of a GLSL material setting"},
  {"getGLSLMaterialSetting",(PyCFunction) gPyGetGLSLMaterialSetting,
   METH_VARARGS, "get the state of a GLSL material setting"},
  {"setAnisotropicFiltering", (PyCFunction) gPySetAnisotropicFiltering,
  METH_VARARGS, "set the anisotropic filtering level (must be one of 1, 2, 4, 8, 16)"},
  {"getAnisotropicFiltering", (PyCFunction) gPyGetAnisotropicFiltering,
  METH_VARARGS, "get the anisotropic filtering level"},
  {"drawLine", (PyCFunction) gPyDrawLine,
   METH_VARARGS, "draw a line on the screen"},
  {"setWindowSize", (PyCFunction) gPySetWindowSize, METH_VARARGS, ""},
  { NULL, (PyCFunction) NULL, 0, NULL }
};

// Initialization function for the module (*must* be called initGameLogic)

static char GameLogic_module_documentation[] =
"This is the Python API for the game engine of bge.logic"
;

static char Rasterizer_module_documentation[] =
"This is the Python API for the game engine of Rasterizer"
;

static struct PyModuleDef GameLogic_module_def = {
	{}, /* m_base */
	"GameLogic",  /* m_name */
	GameLogic_module_documentation,  /* m_doc */
	0,  /* m_size */
	game_methods,  /* m_methods */
	0,  /* m_reload */
	0,  /* m_traverse */
	0,  /* m_clear */
	0,  /* m_free */
};

PyObject* initGameLogic(KX_KetsjiEngine *engine, KX_Scene* scene) // quick hack to get gravity hook
{
	PyObject* m;
	PyObject* d;
	PyObject* item; /* temp PyObject* storage */
	
	gp_KetsjiEngine = engine;
	gp_KetsjiScene = scene;

	gUseVisibilityTemp=false;
	
	PyObjectPlus::ClearDeprecationWarning(); /* Not that nice to call here but makes sure warnings are reset between loading scenes */
	
	/* Use existing module where possible
	 * be careful not to init any runtime vars after this */
	m = PyImport_ImportModule( "GameLogic" );
	if (m) {
		Py_DECREF(m);
		return m;
	}
	else {
		PyErr_Clear();
		// Create the module and add the functions	
		m = PyModule_Create(&GameLogic_module_def);
		PyDict_SetItemString(PySys_GetObject("modules"), GameLogic_module_def.m_name, m);
	}
	
	// Add some symbolic constants to the module
	d = PyModule_GetDict(m);
	
	// can be overwritten later for gameEngine instances that can load new blend files and re-initialize this module
	// for now its safe to make sure it exists for other areas such as the web plugin
	
	PyDict_SetItemString(d, "globalDict", item=PyDict_New()); Py_DECREF(item);

	// Add keyboard and mouse attributes to this module
	MT_assert(!gp_PythonKeyboard);
	gp_PythonKeyboard = new SCA_PythonKeyboard(gp_KetsjiEngine->GetKeyboardDevice());
	PyDict_SetItemString(d, "keyboard", gp_PythonKeyboard->NewProxy(true));

	MT_assert(!gp_PythonMouse);
	gp_PythonMouse = new SCA_PythonMouse(gp_KetsjiEngine->GetMouseDevice(), gp_Canvas);
	PyDict_SetItemString(d, "mouse", gp_PythonMouse->NewProxy(true));

	ErrorObject = PyUnicode_FromString("GameLogic.error");
	PyDict_SetItemString(d, "error", ErrorObject);
	Py_DECREF(ErrorObject);
	
	// XXXX Add constants here
	/* To use logic bricks, we need some sort of constants. Here, we associate */
	/* constants and sumbolic names. Add them to dictionary d.                 */

	/* 1. true and false: needed for everyone                                  */
	KX_MACRO_addTypesToDict(d, KX_TRUE,  SCA_ILogicBrick::KX_TRUE);
	KX_MACRO_addTypesToDict(d, KX_FALSE, SCA_ILogicBrick::KX_FALSE);

	/* 2. Property sensor                                                      */
	KX_MACRO_addTypesToDict(d, KX_PROPSENSOR_EQUAL,      SCA_PropertySensor::KX_PROPSENSOR_EQUAL);
	KX_MACRO_addTypesToDict(d, KX_PROPSENSOR_NOTEQUAL,   SCA_PropertySensor::KX_PROPSENSOR_NOTEQUAL);
	KX_MACRO_addTypesToDict(d, KX_PROPSENSOR_INTERVAL,   SCA_PropertySensor::KX_PROPSENSOR_INTERVAL);
	KX_MACRO_addTypesToDict(d, KX_PROPSENSOR_CHANGED,    SCA_PropertySensor::KX_PROPSENSOR_CHANGED);
	KX_MACRO_addTypesToDict(d, KX_PROPSENSOR_EXPRESSION, SCA_PropertySensor::KX_PROPSENSOR_EXPRESSION);

	/* 3. Constraint actuator                                                  */
	KX_MACRO_addTypesToDict(d, KX_CONSTRAINTACT_LOCX, KX_ConstraintActuator::KX_ACT_CONSTRAINT_LOCX);
	KX_MACRO_addTypesToDict(d, KX_CONSTRAINTACT_LOCY, KX_ConstraintActuator::KX_ACT_CONSTRAINT_LOCY);
	KX_MACRO_addTypesToDict(d, KX_CONSTRAINTACT_LOCZ, KX_ConstraintActuator::KX_ACT_CONSTRAINT_LOCZ);
	KX_MACRO_addTypesToDict(d, KX_CONSTRAINTACT_ROTX, KX_ConstraintActuator::KX_ACT_CONSTRAINT_ROTX);
	KX_MACRO_addTypesToDict(d, KX_CONSTRAINTACT_ROTY, KX_ConstraintActuator::KX_ACT_CONSTRAINT_ROTY);
	KX_MACRO_addTypesToDict(d, KX_CONSTRAINTACT_ROTZ, KX_ConstraintActuator::KX_ACT_CONSTRAINT_ROTZ);
	KX_MACRO_addTypesToDict(d, KX_CONSTRAINTACT_DIRPX, KX_ConstraintActuator::KX_ACT_CONSTRAINT_DIRPX);
	KX_MACRO_addTypesToDict(d, KX_CONSTRAINTACT_DIRPY, KX_ConstraintActuator::KX_ACT_CONSTRAINT_DIRPY);
	KX_MACRO_addTypesToDict(d, KX_CONSTRAINTACT_DIRPZ, KX_ConstraintActuator::KX_ACT_CONSTRAINT_DIRPZ);
	KX_MACRO_addTypesToDict(d, KX_CONSTRAINTACT_DIRNX, KX_ConstraintActuator::KX_ACT_CONSTRAINT_DIRNX);
	KX_MACRO_addTypesToDict(d, KX_CONSTRAINTACT_DIRNY, KX_ConstraintActuator::KX_ACT_CONSTRAINT_DIRNY);
	KX_MACRO_addTypesToDict(d, KX_CONSTRAINTACT_DIRNZ, KX_ConstraintActuator::KX_ACT_CONSTRAINT_DIRNZ);
	KX_MACRO_addTypesToDict(d, KX_CONSTRAINTACT_ORIX, KX_ConstraintActuator::KX_ACT_CONSTRAINT_ORIX);
	KX_MACRO_addTypesToDict(d, KX_CONSTRAINTACT_ORIY, KX_ConstraintActuator::KX_ACT_CONSTRAINT_ORIY);
	KX_MACRO_addTypesToDict(d, KX_CONSTRAINTACT_ORIZ, KX_ConstraintActuator::KX_ACT_CONSTRAINT_ORIZ);
	KX_MACRO_addTypesToDict(d, KX_CONSTRAINTACT_FHPX, KX_ConstraintActuator::KX_ACT_CONSTRAINT_FHPX);
	KX_MACRO_addTypesToDict(d, KX_CONSTRAINTACT_FHPY, KX_ConstraintActuator::KX_ACT_CONSTRAINT_FHPY);
	KX_MACRO_addTypesToDict(d, KX_CONSTRAINTACT_FHPZ, KX_ConstraintActuator::KX_ACT_CONSTRAINT_FHPZ);
	KX_MACRO_addTypesToDict(d, KX_CONSTRAINTACT_FHNX, KX_ConstraintActuator::KX_ACT_CONSTRAINT_FHNX);
	KX_MACRO_addTypesToDict(d, KX_CONSTRAINTACT_FHNY, KX_ConstraintActuator::KX_ACT_CONSTRAINT_FHNY);
	KX_MACRO_addTypesToDict(d, KX_CONSTRAINTACT_FHNZ, KX_ConstraintActuator::KX_ACT_CONSTRAINT_FHNZ);
	KX_MACRO_addTypesToDict(d, KX_CONSTRAINTACT_NORMAL, KX_ConstraintActuator::KX_ACT_CONSTRAINT_NORMAL);
	KX_MACRO_addTypesToDict(d, KX_CONSTRAINTACT_MATERIAL, KX_ConstraintActuator::KX_ACT_CONSTRAINT_MATERIAL);
	KX_MACRO_addTypesToDict(d, KX_CONSTRAINTACT_PERMANENT, KX_ConstraintActuator::KX_ACT_CONSTRAINT_PERMANENT);
	KX_MACRO_addTypesToDict(d, KX_CONSTRAINTACT_DISTANCE, KX_ConstraintActuator::KX_ACT_CONSTRAINT_DISTANCE);
	KX_MACRO_addTypesToDict(d, KX_CONSTRAINTACT_LOCAL, KX_ConstraintActuator::KX_ACT_CONSTRAINT_LOCAL);
	KX_MACRO_addTypesToDict(d, KX_CONSTRAINTACT_DOROTFH, KX_ConstraintActuator::KX_ACT_CONSTRAINT_DOROTFH);

	/* 4. Random distribution types                                            */
	KX_MACRO_addTypesToDict(d, KX_RANDOMACT_BOOL_CONST,      SCA_RandomActuator::KX_RANDOMACT_BOOL_CONST);
	KX_MACRO_addTypesToDict(d, KX_RANDOMACT_BOOL_UNIFORM,    SCA_RandomActuator::KX_RANDOMACT_BOOL_UNIFORM);
	KX_MACRO_addTypesToDict(d, KX_RANDOMACT_BOOL_BERNOUILLI, SCA_RandomActuator::KX_RANDOMACT_BOOL_BERNOUILLI);
	KX_MACRO_addTypesToDict(d, KX_RANDOMACT_INT_CONST,       SCA_RandomActuator::KX_RANDOMACT_INT_CONST);
	KX_MACRO_addTypesToDict(d, KX_RANDOMACT_INT_UNIFORM,     SCA_RandomActuator::KX_RANDOMACT_INT_UNIFORM);
	KX_MACRO_addTypesToDict(d, KX_RANDOMACT_INT_POISSON,     SCA_RandomActuator::KX_RANDOMACT_INT_POISSON);
	KX_MACRO_addTypesToDict(d, KX_RANDOMACT_FLOAT_CONST,     SCA_RandomActuator::KX_RANDOMACT_FLOAT_CONST);
	KX_MACRO_addTypesToDict(d, KX_RANDOMACT_FLOAT_UNIFORM,   SCA_RandomActuator::KX_RANDOMACT_FLOAT_UNIFORM);
	KX_MACRO_addTypesToDict(d, KX_RANDOMACT_FLOAT_NORMAL,    SCA_RandomActuator::KX_RANDOMACT_FLOAT_NORMAL);
	KX_MACRO_addTypesToDict(d, KX_RANDOMACT_FLOAT_NEGATIVE_EXPONENTIAL, SCA_RandomActuator::KX_RANDOMACT_FLOAT_NEGATIVE_EXPONENTIAL);

	/* 5. Sound actuator                                                      */
	KX_MACRO_addTypesToDict(d, KX_SOUNDACT_PLAYSTOP,              KX_SoundActuator::KX_SOUNDACT_PLAYSTOP);
	KX_MACRO_addTypesToDict(d, KX_SOUNDACT_PLAYEND,               KX_SoundActuator::KX_SOUNDACT_PLAYEND);
	KX_MACRO_addTypesToDict(d, KX_SOUNDACT_LOOPSTOP,              KX_SoundActuator::KX_SOUNDACT_LOOPSTOP);
	KX_MACRO_addTypesToDict(d, KX_SOUNDACT_LOOPEND,               KX_SoundActuator::KX_SOUNDACT_LOOPEND);
	KX_MACRO_addTypesToDict(d, KX_SOUNDACT_LOOPBIDIRECTIONAL,     KX_SoundActuator::KX_SOUNDACT_LOOPBIDIRECTIONAL);
	KX_MACRO_addTypesToDict(d, KX_SOUNDACT_LOOPBIDIRECTIONAL_STOP,     KX_SoundActuator::KX_SOUNDACT_LOOPBIDIRECTIONAL_STOP);

	/* 6. Action actuator													   */
	KX_MACRO_addTypesToDict(d, KX_ACTIONACT_PLAY,        ACT_ACTION_PLAY);
	KX_MACRO_addTypesToDict(d, KX_ACTIONACT_PINGPONG,    ACT_ACTION_PINGPONG);
	KX_MACRO_addTypesToDict(d, KX_ACTIONACT_FLIPPER,     ACT_ACTION_FLIPPER);
	KX_MACRO_addTypesToDict(d, KX_ACTIONACT_LOOPSTOP,    ACT_ACTION_LOOP_STOP);
	KX_MACRO_addTypesToDict(d, KX_ACTIONACT_LOOPEND,     ACT_ACTION_LOOP_END);
	KX_MACRO_addTypesToDict(d, KX_ACTIONACT_PROPERTY,    ACT_ACTION_FROM_PROP);
	
	/* 7. GL BlendFunc */
	KX_MACRO_addTypesToDict(d, BL_ZERO, GL_ZERO);
	KX_MACRO_addTypesToDict(d, BL_ONE, GL_ONE);
	KX_MACRO_addTypesToDict(d, BL_SRC_COLOR, GL_SRC_COLOR);
	KX_MACRO_addTypesToDict(d, BL_ONE_MINUS_SRC_COLOR, GL_ONE_MINUS_SRC_COLOR);
	KX_MACRO_addTypesToDict(d, BL_DST_COLOR, GL_DST_COLOR);
	KX_MACRO_addTypesToDict(d, BL_ONE_MINUS_DST_COLOR, GL_ONE_MINUS_DST_COLOR);
	KX_MACRO_addTypesToDict(d, BL_SRC_ALPHA, GL_SRC_ALPHA);
	KX_MACRO_addTypesToDict(d, BL_ONE_MINUS_SRC_ALPHA, GL_ONE_MINUS_SRC_ALPHA);
	KX_MACRO_addTypesToDict(d, BL_DST_ALPHA, GL_DST_ALPHA);
	KX_MACRO_addTypesToDict(d, BL_ONE_MINUS_DST_ALPHA, GL_ONE_MINUS_DST_ALPHA);
	KX_MACRO_addTypesToDict(d, BL_SRC_ALPHA_SATURATE, GL_SRC_ALPHA_SATURATE);


	/* 8. UniformTypes */
	KX_MACRO_addTypesToDict(d, SHD_TANGENT, BL_Shader::SHD_TANGENT);
	KX_MACRO_addTypesToDict(d, MODELVIEWMATRIX, BL_Shader::MODELVIEWMATRIX);
	KX_MACRO_addTypesToDict(d, MODELVIEWMATRIX_TRANSPOSE, BL_Shader::MODELVIEWMATRIX_TRANSPOSE);
	KX_MACRO_addTypesToDict(d, MODELVIEWMATRIX_INVERSE, BL_Shader::MODELVIEWMATRIX_INVERSE);
	KX_MACRO_addTypesToDict(d, MODELVIEWMATRIX_INVERSETRANSPOSE, BL_Shader::MODELVIEWMATRIX_INVERSETRANSPOSE);
	KX_MACRO_addTypesToDict(d, MODELMATRIX, BL_Shader::MODELMATRIX);
	KX_MACRO_addTypesToDict(d, MODELMATRIX_TRANSPOSE, BL_Shader::MODELMATRIX_TRANSPOSE);
	KX_MACRO_addTypesToDict(d, MODELMATRIX_INVERSE, BL_Shader::MODELMATRIX_INVERSE);
	KX_MACRO_addTypesToDict(d, MODELMATRIX_INVERSETRANSPOSE, BL_Shader::MODELMATRIX_INVERSETRANSPOSE);
	KX_MACRO_addTypesToDict(d, VIEWMATRIX, BL_Shader::VIEWMATRIX);
	KX_MACRO_addTypesToDict(d, VIEWMATRIX_TRANSPOSE, BL_Shader::VIEWMATRIX_TRANSPOSE);
	KX_MACRO_addTypesToDict(d, VIEWMATRIX_INVERSE, BL_Shader::VIEWMATRIX_INVERSE);
	KX_MACRO_addTypesToDict(d, VIEWMATRIX_INVERSETRANSPOSE, BL_Shader::VIEWMATRIX_INVERSETRANSPOSE);
	KX_MACRO_addTypesToDict(d, CAM_POS, BL_Shader::CAM_POS);
	KX_MACRO_addTypesToDict(d, CONSTANT_TIMER, BL_Shader::CONSTANT_TIMER);

	/* 9. state actuator */
	KX_MACRO_addTypesToDict(d, KX_STATE1, (1<<0));
	KX_MACRO_addTypesToDict(d, KX_STATE2, (1<<1));
	KX_MACRO_addTypesToDict(d, KX_STATE3, (1<<2));
	KX_MACRO_addTypesToDict(d, KX_STATE4, (1<<3));
	KX_MACRO_addTypesToDict(d, KX_STATE5, (1<<4));
	KX_MACRO_addTypesToDict(d, KX_STATE6, (1<<5));
	KX_MACRO_addTypesToDict(d, KX_STATE7, (1<<6));
	KX_MACRO_addTypesToDict(d, KX_STATE8, (1<<7));
	KX_MACRO_addTypesToDict(d, KX_STATE9, (1<<8));
	KX_MACRO_addTypesToDict(d, KX_STATE10, (1<<9));
	KX_MACRO_addTypesToDict(d, KX_STATE11, (1<<10));
	KX_MACRO_addTypesToDict(d, KX_STATE12, (1<<11));
	KX_MACRO_addTypesToDict(d, KX_STATE13, (1<<12));
	KX_MACRO_addTypesToDict(d, KX_STATE14, (1<<13));
	KX_MACRO_addTypesToDict(d, KX_STATE15, (1<<14));
	KX_MACRO_addTypesToDict(d, KX_STATE16, (1<<15));
	KX_MACRO_addTypesToDict(d, KX_STATE17, (1<<16));
	KX_MACRO_addTypesToDict(d, KX_STATE18, (1<<17));
	KX_MACRO_addTypesToDict(d, KX_STATE19, (1<<18));
	KX_MACRO_addTypesToDict(d, KX_STATE20, (1<<19));
	KX_MACRO_addTypesToDict(d, KX_STATE21, (1<<20));
	KX_MACRO_addTypesToDict(d, KX_STATE22, (1<<21));
	KX_MACRO_addTypesToDict(d, KX_STATE23, (1<<22));
	KX_MACRO_addTypesToDict(d, KX_STATE24, (1<<23));
	KX_MACRO_addTypesToDict(d, KX_STATE25, (1<<24));
	KX_MACRO_addTypesToDict(d, KX_STATE26, (1<<25));
	KX_MACRO_addTypesToDict(d, KX_STATE27, (1<<26));
	KX_MACRO_addTypesToDict(d, KX_STATE28, (1<<27));
	KX_MACRO_addTypesToDict(d, KX_STATE29, (1<<28));
	KX_MACRO_addTypesToDict(d, KX_STATE30, (1<<29));
	
	/* All Sensors */
	KX_MACRO_addTypesToDict(d, KX_SENSOR_JUST_ACTIVATED, SCA_ISensor::KX_SENSOR_JUST_ACTIVATED);
	KX_MACRO_addTypesToDict(d, KX_SENSOR_ACTIVE, SCA_ISensor::KX_SENSOR_ACTIVE);
	KX_MACRO_addTypesToDict(d, KX_SENSOR_JUST_DEACTIVATED, SCA_ISensor::KX_SENSOR_JUST_DEACTIVATED);
	KX_MACRO_addTypesToDict(d, KX_SENSOR_INACTIVE, SCA_ISensor::KX_SENSOR_INACTIVE);
	
	/* Radar Sensor */
	KX_MACRO_addTypesToDict(d, KX_RADAR_AXIS_POS_X, KX_RadarSensor::KX_RADAR_AXIS_POS_X);
	KX_MACRO_addTypesToDict(d, KX_RADAR_AXIS_POS_Y, KX_RadarSensor::KX_RADAR_AXIS_POS_Y);
	KX_MACRO_addTypesToDict(d, KX_RADAR_AXIS_POS_Z, KX_RadarSensor::KX_RADAR_AXIS_POS_Z);
	KX_MACRO_addTypesToDict(d, KX_RADAR_AXIS_NEG_X, KX_RadarSensor::KX_RADAR_AXIS_NEG_Y);
	KX_MACRO_addTypesToDict(d, KX_RADAR_AXIS_NEG_Y, KX_RadarSensor::KX_RADAR_AXIS_NEG_X);
	KX_MACRO_addTypesToDict(d, KX_RADAR_AXIS_NEG_Z, KX_RadarSensor::KX_RADAR_AXIS_NEG_Z);

	/* Ray Sensor */
	KX_MACRO_addTypesToDict(d, KX_RAY_AXIS_POS_X, KX_RaySensor::KX_RAY_AXIS_POS_X);
	KX_MACRO_addTypesToDict(d, KX_RAY_AXIS_POS_Y, KX_RaySensor::KX_RAY_AXIS_POS_Y);
	KX_MACRO_addTypesToDict(d, KX_RAY_AXIS_POS_Z, KX_RaySensor::KX_RAY_AXIS_POS_Z);
	KX_MACRO_addTypesToDict(d, KX_RAY_AXIS_NEG_X, KX_RaySensor::KX_RAY_AXIS_NEG_Y);
	KX_MACRO_addTypesToDict(d, KX_RAY_AXIS_NEG_Y, KX_RaySensor::KX_RAY_AXIS_NEG_X);
	KX_MACRO_addTypesToDict(d, KX_RAY_AXIS_NEG_Z, KX_RaySensor::KX_RAY_AXIS_NEG_Z);

	/* Dynamic actuator */
	KX_MACRO_addTypesToDict(d, KX_DYN_RESTORE_DYNAMICS, KX_SCA_DynamicActuator::KX_DYN_RESTORE_DYNAMICS);
	KX_MACRO_addTypesToDict(d, KX_DYN_DISABLE_DYNAMICS, KX_SCA_DynamicActuator::KX_DYN_DISABLE_DYNAMICS);
	KX_MACRO_addTypesToDict(d, KX_DYN_ENABLE_RIGID_BODY, KX_SCA_DynamicActuator::KX_DYN_ENABLE_RIGID_BODY);
	KX_MACRO_addTypesToDict(d, KX_DYN_DISABLE_RIGID_BODY, KX_SCA_DynamicActuator::KX_DYN_DISABLE_RIGID_BODY);
	KX_MACRO_addTypesToDict(d, KX_DYN_SET_MASS, KX_SCA_DynamicActuator::KX_DYN_SET_MASS);

	/* Input & Mouse Sensor */
	KX_MACRO_addTypesToDict(d, KX_INPUT_NONE, SCA_InputEvent::KX_NO_INPUTSTATUS);
	KX_MACRO_addTypesToDict(d, KX_INPUT_JUST_ACTIVATED, SCA_InputEvent::KX_JUSTACTIVATED);
	KX_MACRO_addTypesToDict(d, KX_INPUT_ACTIVE, SCA_InputEvent::KX_ACTIVE);
	KX_MACRO_addTypesToDict(d, KX_INPUT_JUST_RELEASED, SCA_InputEvent::KX_JUSTRELEASED);
	
	KX_MACRO_addTypesToDict(d, KX_MOUSE_BUT_LEFT, SCA_IInputDevice::KX_LEFTMOUSE);
	KX_MACRO_addTypesToDict(d, KX_MOUSE_BUT_MIDDLE, SCA_IInputDevice::KX_MIDDLEMOUSE);
	KX_MACRO_addTypesToDict(d, KX_MOUSE_BUT_RIGHT, SCA_IInputDevice::KX_RIGHTMOUSE);

	/* 2D Filter Actuator */
	KX_MACRO_addTypesToDict(d, RAS_2DFILTER_ENABLED, RAS_2DFilterManager::RAS_2DFILTER_ENABLED);
	KX_MACRO_addTypesToDict(d, RAS_2DFILTER_DISABLED, RAS_2DFilterManager::RAS_2DFILTER_DISABLED);
	KX_MACRO_addTypesToDict(d, RAS_2DFILTER_NOFILTER, RAS_2DFilterManager::RAS_2DFILTER_NOFILTER);
	KX_MACRO_addTypesToDict(d, RAS_2DFILTER_MOTIONBLUR, RAS_2DFilterManager::RAS_2DFILTER_MOTIONBLUR);
	KX_MACRO_addTypesToDict(d, RAS_2DFILTER_BLUR, RAS_2DFilterManager::RAS_2DFILTER_BLUR);
	KX_MACRO_addTypesToDict(d, RAS_2DFILTER_SHARPEN, RAS_2DFilterManager::RAS_2DFILTER_SHARPEN);
	KX_MACRO_addTypesToDict(d, RAS_2DFILTER_DILATION, RAS_2DFilterManager::RAS_2DFILTER_DILATION);
	KX_MACRO_addTypesToDict(d, RAS_2DFILTER_EROSION, RAS_2DFilterManager::RAS_2DFILTER_EROSION);
	KX_MACRO_addTypesToDict(d, RAS_2DFILTER_LAPLACIAN, RAS_2DFilterManager::RAS_2DFILTER_LAPLACIAN);
	KX_MACRO_addTypesToDict(d, RAS_2DFILTER_SOBEL, RAS_2DFilterManager::RAS_2DFILTER_SOBEL);
	KX_MACRO_addTypesToDict(d, RAS_2DFILTER_PREWITT, RAS_2DFilterManager::RAS_2DFILTER_PREWITT);
	KX_MACRO_addTypesToDict(d, RAS_2DFILTER_GRAYSCALE, RAS_2DFilterManager::RAS_2DFILTER_GRAYSCALE);
	KX_MACRO_addTypesToDict(d, RAS_2DFILTER_SEPIA, RAS_2DFilterManager::RAS_2DFILTER_SEPIA);
	KX_MACRO_addTypesToDict(d, RAS_2DFILTER_INVERT, RAS_2DFilterManager::RAS_2DFILTER_INVERT);
	KX_MACRO_addTypesToDict(d, RAS_2DFILTER_CUSTOMFILTER, RAS_2DFilterManager::RAS_2DFILTER_CUSTOMFILTER);

	/* Sound Actuator */
	KX_MACRO_addTypesToDict(d, KX_SOUNDACT_PLAYSTOP, KX_SoundActuator::KX_SOUNDACT_PLAYSTOP);
	KX_MACRO_addTypesToDict(d, KX_SOUNDACT_PLAYEND, KX_SoundActuator::KX_SOUNDACT_PLAYEND);
	KX_MACRO_addTypesToDict(d, KX_SOUNDACT_LOOPSTOP, KX_SoundActuator::KX_SOUNDACT_LOOPSTOP);
	KX_MACRO_addTypesToDict(d, KX_SOUNDACT_LOOPEND, KX_SoundActuator:: KX_SOUNDACT_LOOPEND);
	KX_MACRO_addTypesToDict(d, KX_SOUNDACT_LOOPBIDIRECTIONAL, KX_SoundActuator::KX_SOUNDACT_LOOPBIDIRECTIONAL);
	KX_MACRO_addTypesToDict(d, KX_SOUNDACT_LOOPBIDIRECTIONAL_STOP, KX_SoundActuator::KX_SOUNDACT_LOOPBIDIRECTIONAL_STOP);

	/* State Actuator */
	KX_MACRO_addTypesToDict(d, KX_STATE_OP_CPY, KX_StateActuator::OP_CPY);
	KX_MACRO_addTypesToDict(d, KX_STATE_OP_SET, KX_StateActuator::OP_SET);
	KX_MACRO_addTypesToDict(d, KX_STATE_OP_CLR, KX_StateActuator::OP_CLR);
	KX_MACRO_addTypesToDict(d, KX_STATE_OP_NEG, KX_StateActuator::OP_NEG);

	/* Game Actuator Modes */
	KX_MACRO_addTypesToDict(d, KX_GAME_LOAD, KX_GameActuator::KX_GAME_LOAD);
	KX_MACRO_addTypesToDict(d, KX_GAME_START, KX_GameActuator::KX_GAME_START);
	KX_MACRO_addTypesToDict(d, KX_GAME_RESTART, KX_GameActuator::KX_GAME_RESTART);
	KX_MACRO_addTypesToDict(d, KX_GAME_QUIT, KX_GameActuator::KX_GAME_QUIT);
	KX_MACRO_addTypesToDict(d, KX_GAME_SAVECFG, KX_GameActuator::KX_GAME_SAVECFG);
	KX_MACRO_addTypesToDict(d, KX_GAME_LOADCFG, KX_GameActuator::KX_GAME_LOADCFG);

	/* Scene Actuator Modes */
	KX_MACRO_addTypesToDict(d, KX_SCENE_RESTART, KX_SceneActuator::KX_SCENE_RESTART);
	KX_MACRO_addTypesToDict(d, KX_SCENE_SET_SCENE, KX_SceneActuator::KX_SCENE_SET_SCENE);
	KX_MACRO_addTypesToDict(d, KX_SCENE_SET_CAMERA, KX_SceneActuator::KX_SCENE_SET_CAMERA);
	KX_MACRO_addTypesToDict(d, KX_SCENE_ADD_FRONT_SCENE, KX_SceneActuator::KX_SCENE_ADD_FRONT_SCENE);
	KX_MACRO_addTypesToDict(d, KX_SCENE_ADD_BACK_SCENE, KX_SceneActuator::KX_SCENE_ADD_BACK_SCENE);
	KX_MACRO_addTypesToDict(d, KX_SCENE_REMOVE_SCENE, KX_SceneActuator::KX_SCENE_REMOVE_SCENE);
	KX_MACRO_addTypesToDict(d, KX_SCENE_SUSPEND, KX_SceneActuator::KX_SCENE_SUSPEND);
	KX_MACRO_addTypesToDict(d, KX_SCENE_RESUME, KX_SceneActuator::KX_SCENE_RESUME);

	/* Parent Actuator Modes */
	KX_MACRO_addTypesToDict(d, KX_PARENT_SET, KX_ParentActuator::KX_PARENT_SET);
	KX_MACRO_addTypesToDict(d, KX_PARENT_REMOVE, KX_ParentActuator::KX_PARENT_REMOVE);

	/* BL_ArmatureConstraint type */
	KX_MACRO_addTypesToDict(d, CONSTRAINT_TYPE_TRACKTO, CONSTRAINT_TYPE_TRACKTO);
	KX_MACRO_addTypesToDict(d, CONSTRAINT_TYPE_KINEMATIC, CONSTRAINT_TYPE_KINEMATIC);
	KX_MACRO_addTypesToDict(d, CONSTRAINT_TYPE_ROTLIKE, CONSTRAINT_TYPE_ROTLIKE);
	KX_MACRO_addTypesToDict(d, CONSTRAINT_TYPE_LOCLIKE, CONSTRAINT_TYPE_LOCLIKE);
	KX_MACRO_addTypesToDict(d, CONSTRAINT_TYPE_MINMAX, CONSTRAINT_TYPE_MINMAX);
	KX_MACRO_addTypesToDict(d, CONSTRAINT_TYPE_SIZELIKE, CONSTRAINT_TYPE_SIZELIKE);
	KX_MACRO_addTypesToDict(d, CONSTRAINT_TYPE_LOCKTRACK, CONSTRAINT_TYPE_LOCKTRACK);
	KX_MACRO_addTypesToDict(d, CONSTRAINT_TYPE_STRETCHTO, CONSTRAINT_TYPE_STRETCHTO);
	KX_MACRO_addTypesToDict(d, CONSTRAINT_TYPE_CLAMPTO, CONSTRAINT_TYPE_CLAMPTO);
	KX_MACRO_addTypesToDict(d, CONSTRAINT_TYPE_TRANSFORM, CONSTRAINT_TYPE_TRANSFORM);
	KX_MACRO_addTypesToDict(d, CONSTRAINT_TYPE_DISTLIMIT, CONSTRAINT_TYPE_DISTLIMIT);
	/* BL_ArmatureConstraint ik_type */
	KX_MACRO_addTypesToDict(d, CONSTRAINT_IK_COPYPOSE, CONSTRAINT_IK_COPYPOSE);
	KX_MACRO_addTypesToDict(d, CONSTRAINT_IK_DISTANCE, CONSTRAINT_IK_DISTANCE);
	/* BL_ArmatureConstraint ik_mode */
	KX_MACRO_addTypesToDict(d, CONSTRAINT_IK_MODE_INSIDE, LIMITDIST_INSIDE);
	KX_MACRO_addTypesToDict(d, CONSTRAINT_IK_MODE_OUTSIDE, LIMITDIST_OUTSIDE);
	KX_MACRO_addTypesToDict(d, CONSTRAINT_IK_MODE_ONSURFACE, LIMITDIST_ONSURFACE);
	/* BL_ArmatureConstraint ik_flag */
	KX_MACRO_addTypesToDict(d, CONSTRAINT_IK_FLAG_TIP, CONSTRAINT_IK_TIP);
	KX_MACRO_addTypesToDict(d, CONSTRAINT_IK_FLAG_ROT, CONSTRAINT_IK_ROT);
	KX_MACRO_addTypesToDict(d, CONSTRAINT_IK_FLAG_STRETCH, CONSTRAINT_IK_STRETCH);
	KX_MACRO_addTypesToDict(d, CONSTRAINT_IK_FLAG_POS, CONSTRAINT_IK_POS);
	/* KX_ArmatureSensor type */
	KX_MACRO_addTypesToDict(d, KX_ARMSENSOR_STATE_CHANGED, SENS_ARM_STATE_CHANGED);
	KX_MACRO_addTypesToDict(d, KX_ARMSENSOR_LIN_ERROR_BELOW, SENS_ARM_LIN_ERROR_BELOW);
	KX_MACRO_addTypesToDict(d, KX_ARMSENSOR_LIN_ERROR_ABOVE, SENS_ARM_LIN_ERROR_ABOVE);
	KX_MACRO_addTypesToDict(d, KX_ARMSENSOR_ROT_ERROR_BELOW, SENS_ARM_ROT_ERROR_BELOW);
	KX_MACRO_addTypesToDict(d, KX_ARMSENSOR_ROT_ERROR_ABOVE, SENS_ARM_ROT_ERROR_ABOVE);

	/* BL_ArmatureActuator type */
	KX_MACRO_addTypesToDict(d, KX_ACT_ARMATURE_RUN, ACT_ARM_RUN);
	KX_MACRO_addTypesToDict(d, KX_ACT_ARMATURE_ENABLE, ACT_ARM_ENABLE);
	KX_MACRO_addTypesToDict(d, KX_ACT_ARMATURE_DISABLE, ACT_ARM_DISABLE);
	KX_MACRO_addTypesToDict(d, KX_ACT_ARMATURE_SETTARGET, ACT_ARM_SETTARGET);
	KX_MACRO_addTypesToDict(d, KX_ACT_ARMATURE_SETWEIGHT, ACT_ARM_SETWEIGHT);

	/* BL_Armature Channel rotation_mode */
	KX_MACRO_addTypesToDict(d, ROT_MODE_QUAT, ROT_MODE_QUAT);
	KX_MACRO_addTypesToDict(d, ROT_MODE_XYZ, ROT_MODE_XYZ);
	KX_MACRO_addTypesToDict(d, ROT_MODE_XZY, ROT_MODE_XZY);
	KX_MACRO_addTypesToDict(d, ROT_MODE_YXZ, ROT_MODE_YXZ);
	KX_MACRO_addTypesToDict(d, ROT_MODE_YZX, ROT_MODE_YZX);
	KX_MACRO_addTypesToDict(d, ROT_MODE_ZXY, ROT_MODE_ZXY);
	KX_MACRO_addTypesToDict(d, ROT_MODE_ZYX, ROT_MODE_ZYX);

	/* Steering actuator */
	KX_MACRO_addTypesToDict(d, KX_STEERING_SEEK, KX_SteeringActuator::KX_STEERING_SEEK);
	KX_MACRO_addTypesToDict(d, KX_STEERING_FLEE, KX_SteeringActuator::KX_STEERING_FLEE);
	KX_MACRO_addTypesToDict(d, KX_STEERING_PATHFOLLOWING, KX_SteeringActuator::KX_STEERING_PATHFOLLOWING);

	/* KX_NavMeshObject render mode */
	KX_MACRO_addTypesToDict(d, RM_WALLS, KX_NavMeshObject::RM_WALLS);
	KX_MACRO_addTypesToDict(d, RM_POLYS, KX_NavMeshObject::RM_POLYS);
	KX_MACRO_addTypesToDict(d, RM_TRIS, KX_NavMeshObject::RM_TRIS);

	/* BL_Action play modes */
	KX_MACRO_addTypesToDict(d, KX_ACTION_MODE_PLAY, BL_Action::ACT_MODE_PLAY);
	KX_MACRO_addTypesToDict(d, KX_ACTION_MODE_LOOP, BL_Action::ACT_MODE_LOOP);
	KX_MACRO_addTypesToDict(d, KX_ACTION_MODE_PING_PONG, BL_Action::ACT_MODE_PING_PONG);

	// Check for errors
	if (PyErr_Occurred())
	{
		Py_FatalError("can't initialize module bge.logic");
	}

	return m;
}

/* Explanation of 
 * 
 * - backupPySysObjects()		: stores sys.path in gp_OrigPythonSysPath
 * - initPySysObjects(main)	: initializes the blendfile and library paths
 * - restorePySysObjects()		: restores sys.path from gp_OrigPythonSysPath
 * 
 * These exist so the current blend dir "//" can always be used to import modules from.
 * the reason we need a few functions for this is that python is not only used by the game engine
 * so we cant just add to sys.path all the time, it would leave pythons state in a mess.
 * It would also be incorrect since loading blend files for new levels etc would always add to sys.path
 * 
 * To play nice with blenders python, the sys.path is backed up and the current blendfile along
 * with all its lib paths are added to the sys path.
 * When loading a new blendfile, the original sys.path is restored and the new paths are added over the top.
 */

/**
 * So we can have external modules mixed with our blend files.
 */
static void backupPySysObjects(void)
{
	PyObject *sys_path= PySys_GetObject("path"); /* should never fail */
	PyObject *sys_mods= PySys_GetObject("modules"); /* should never fail */
	
	/* paths */
	Py_XDECREF(gp_OrigPythonSysPath); /* just in case its set */
	gp_OrigPythonSysPath = PyList_GetSlice(sys_path, 0, INT_MAX); /* copy the list */
	
	/* modules */
	Py_XDECREF(gp_OrigPythonSysModules); /* just in case its set */
	gp_OrigPythonSysModules = PyDict_Copy(sys_mods); /* copy the list */
	
}

/* for initPySysObjects only,
 * takes a blend path and adds a scripts dir from it
 *
 * "/home/me/foo.blend" -> "/home/me/scripts"
 */
static void initPySysObjects__append(PyObject *sys_path, const char *filename)
{
	PyObject *item;
	char expanded[FILE_MAX];
	
	BLI_split_dir_part(filename, expanded, sizeof(expanded)); /* get the dir part of filename only */
	BLI_path_abs(expanded, gp_GamePythonPath); /* filename from lib->filename is (always?) absolute, so this may not be needed but it wont hurt */
	BLI_cleanup_file(gp_GamePythonPath, expanded); /* Don't use BLI_cleanup_dir because it adds a slash - BREAKS WIN32 ONLY */
	item= PyUnicode_DecodeFSDefault(expanded);
	
//	printf("SysPath - '%s', '%s', '%s'\n", expanded, filename, gp_GamePythonPath);
	
	if (PySequence_Index(sys_path, item) == -1) {
		PyErr_Clear(); /* PySequence_Index sets a ValueError */
		PyList_Insert(sys_path, 0, item);
	}
	
	Py_DECREF(item);
}
static void initPySysObjects(Main *maggie)
{
	PyObject *sys_path= PySys_GetObject("path"); /* should never fail */
	
	if (gp_OrigPythonSysPath==NULL) {
		/* backup */
		backupPySysObjects();
	}
	else {
		/* get the original sys path when the BGE started */
		PyList_SetSlice(sys_path, 0, INT_MAX, gp_OrigPythonSysPath);
	}
	
	Library *lib= (Library *)maggie->library.first;
	
	while(lib) {
		/* lib->name wont work in some cases (on win32),
		 * even when expanding with gp_GamePythonPath, using lib->filename is less trouble */
		initPySysObjects__append(sys_path, lib->filepath);
		lib= (Library *)lib->id.next;
	}
	
	initPySysObjects__append(sys_path, gp_GamePythonPath);
	
//	fprintf(stderr, "\nNew Path: %d ", PyList_GET_SIZE(sys_path));
//	PyObject_Print(sys_path, stderr, 0);
}

static void restorePySysObjects(void)
{
	if (gp_OrigPythonSysPath==NULL)
		return;
	
	PyObject *sys_path= PySys_GetObject("path"); /* should never fail */
	PyObject *sys_mods= PySys_GetObject("modules"); /* should never fail */

	/* paths */
	PyList_SetSlice(sys_path, 0, INT_MAX, gp_OrigPythonSysPath);
	Py_DECREF(gp_OrigPythonSysPath);
	gp_OrigPythonSysPath= NULL;
	
	/* modules */
	PyDict_Clear(sys_mods);
	PyDict_Update(sys_mods, gp_OrigPythonSysModules);
	Py_DECREF(gp_OrigPythonSysModules);
	gp_OrigPythonSysModules= NULL;	
	
	
//	fprintf(stderr, "\nRestore Path: %d ", PyList_GET_SIZE(sys_path));
//	PyObject_Print(sys_path, stderr, 0);
}

#endif
void addImportMain(struct Main *maggie)
{
#ifdef WITH_PYTHON
	bpy_import_main_extra_add(maggie);
#endif
}

void removeImportMain(struct Main *maggie)
{
#ifdef WITH_PYTHON
	bpy_import_main_extra_remove(maggie);
#endif
}
#ifdef WITH_PYTHON
// Copied from bpy_interface.c
static struct _inittab bge_internal_modules[]= {
	{(char *)"mathutils", PyInit_mathutils},
	{(char *)"bgl", BPyInit_bgl},
	{(char *)"blf", BPyInit_blf},
	{(char *)"aud", AUD_initPython},
	{NULL, NULL}
};

/**
 * Python is not initialized.
 * see bpy_interface.c's BPY_python_start() which shares the same functionality in blender.
 */
PyObject* initGamePlayerPythonScripting(const STR_String& progname, TPythonSecurityLevel level, Main *maggie, int argc, char** argv)
{
	/* Yet another gotcha in the py api
	 * Cant run PySys_SetArgv more then once because this adds the
	 * binary dir to the sys.path each time.
	 * Id have thought python being totally restarted would make this ok but
	 * somehow it remembers the sys.path - Campbell
	 */
	static bool first_time = true;
	char *py_path_bundle   = BLI_get_folder(BLENDER_SYSTEM_PYTHON, NULL);

#if 0 // TODO - py3
	STR_String pname = progname;
	Py_SetProgramName(pname.Ptr());
#endif

	if (py_path_bundle != NULL) {
		Py_NoSiteFlag = 1;
	}

	Py_FrozenFlag = 1;

	/* must run before python initializes */
	PyImport_ExtendInittab(bge_internal_modules);

	/* find local python installation */
	PyC_SetHomePath(py_path_bundle);

	Py_Initialize();
	
	if (argv && first_time) { /* browser plugins don't currently set this */
		// Until python support ascii again, we use our own.
		// PySys_SetArgv(argc, argv);
		int i;
		PyObject *py_argv= PyList_New(argc);

		for (i=0; i<argc; i++)
			PyList_SET_ITEM(py_argv, i, PyC_UnicodeFromByte(argv[i]));

		PySys_SetObject("argv", py_argv);
		Py_DECREF(py_argv);
	}

	bpy_import_init(PyEval_GetBuiltins());

	/* mathutils types are used by the BGE even if we don't import them */
	{
		PyObject *mod= PyImport_ImportModuleLevel((char *)"mathutils", NULL, NULL, NULL, 0);
		Py_DECREF(mod);
	}

#ifdef WITH_AUDASPACE
	/* accessing a SoundActuator's sound results in a crash if aud is not initialized... */
	{
		PyObject *mod= PyImport_ImportModuleLevel((char *)"aud", NULL, NULL, NULL, 0);
		Py_DECREF(mod);
	}
#endif

	initPyTypes();
	
	bpy_import_main_set(maggie);
	
	initPySysObjects(maggie);
	
	first_time = false;
	
	PyObjectPlus::ClearDeprecationWarning();

	return PyC_DefaultNameSpace(NULL);
}

void exitGamePlayerPythonScripting()
{	
	/* Clean up the Python mouse and keyboard */
	delete gp_PythonKeyboard;
	gp_PythonKeyboard = NULL;

	delete gp_PythonMouse;
	gp_PythonMouse = NULL;

	/* since python restarts we cant let the python backup of the sys.path hang around in a global pointer */
	restorePySysObjects(); /* get back the original sys.path and clear the backup */
	
	Py_Finalize();
	bpy_import_main_set(NULL);
	PyObjectPlus::ClearDeprecationWarning();
}



/**
 * Python is already initialized.
 */
PyObject* initGamePythonScripting(const STR_String& progname, TPythonSecurityLevel level, Main *maggie)
{
#if 0 // XXX TODO Py3
	STR_String pname = progname;
	Py_SetProgramName(pname.Ptr());
#endif

#ifdef WITH_AUDASPACE
	/* accessing a SoundActuator's sound results in a crash if aud is not initialized... */
	{
		PyObject *mod= PyImport_ImportModuleLevel((char *)"aud", NULL, NULL, NULL, 0);
		Py_DECREF(mod);
	}
#endif

	initPyTypes();
	
	bpy_import_main_set(maggie);
	
	initPySysObjects(maggie);

	PyObjectPlus::NullDeprecationWarning();

	return PyC_DefaultNameSpace(NULL);
}

void exitGamePythonScripting()
{
	/* Clean up the Python mouse and keyboard */
	delete gp_PythonKeyboard;
	gp_PythonKeyboard = NULL;

	delete gp_PythonMouse;
	gp_PythonMouse = NULL;

	restorePySysObjects(); /* get back the original sys.path and clear the backup */
	bpy_import_main_set(NULL);
	PyObjectPlus::ClearDeprecationWarning();
}

/* similar to the above functions except it sets up the namespace
 * and other more general things */
void setupGamePython(KX_KetsjiEngine* ketsjiengine, KX_Scene* startscene, Main *blenderdata, PyObject * pyGlobalDict, PyObject **gameLogic, PyObject **gameLogic_keys, int argc, char** argv)
{
	PyObject* dictionaryobject;

	if (argv) /* player only */
		dictionaryobject= initGamePlayerPythonScripting("Ketsji", psl_Lowest, blenderdata, argc, argv);
	else
		dictionaryobject= initGamePythonScripting("Ketsji", psl_Lowest, blenderdata);

	ketsjiengine->SetPyNamespace(dictionaryobject);
	initRasterizer(ketsjiengine->GetRasterizer(), ketsjiengine->GetCanvas());
	*gameLogic = initGameLogic(ketsjiengine, startscene);

	/* is set in initGameLogic so only set here if we want it to persist between scenes */
	if (pyGlobalDict)
		PyDict_SetItemString(PyModule_GetDict(*gameLogic), "globalDict", pyGlobalDict); // Same as importing the module.

	*gameLogic_keys = PyDict_Keys(PyModule_GetDict(*gameLogic));

	initGameKeys();
	initPythonConstraintBinding();
	initVideoTexture();

	/* could be done a lot more nicely, but for now a quick way to get bge.* working */
	PyRun_SimpleString("sys = __import__('sys');"
	                   "bge = type(sys)('bge');"
	                   "bge.__dict__.update({'logic':__import__('GameLogic'), "
	                                        "'render':__import__('Rasterizer'), "
	                                        "'events':__import__('GameKeys'), "
	                                        "'constraints':__import__('PhysicsConstraints'), "
	                                        "'types':__import__('GameTypes'), "
	                                        "'texture':__import__('VideoTexture')});"
	                   /* so we can do 'import bge.foo as bar' */
	                   "sys.modules.update({'bge': bge, "
	                                       "'bge.logic':bge.logic, "
	                                       "'bge.render':bge.render, "
	                                       "'bge.events':bge.events, "
	                                       "'bge.constraints':bge.constraints, "
	                                       "'bge.types':bge.types, "
	                                       "'bge.texture':bge.texture})"
	                   );
}

static struct PyModuleDef Rasterizer_module_def = {
	{}, /* m_base */
	"Rasterizer",  /* m_name */
	Rasterizer_module_documentation,  /* m_doc */
	0,  /* m_size */
	rasterizer_methods,  /* m_methods */
	0,  /* m_reload */
	0,  /* m_traverse */
	0,  /* m_clear */
	0,  /* m_free */
};

PyObject* initRasterizer(RAS_IRasterizer* rasty,RAS_ICanvas* canvas)
{
	gp_Canvas = canvas;
	gp_Rasterizer = rasty;


	PyObject* m;
	PyObject* d;
	PyObject* item;

	/* Use existing module where possible
	 * be careful not to init any runtime vars after this */
	m = PyImport_ImportModule( "Rasterizer" );
	if (m) {
		Py_DECREF(m);
		return m;
	}
	else {
		PyErr_Clear();

		// Create the module and add the functions
		m = PyModule_Create(&Rasterizer_module_def);
		PyDict_SetItemString(PySys_GetObject("modules"), Rasterizer_module_def.m_name, m);
	}

	// Add some symbolic constants to the module
	d = PyModule_GetDict(m);
	ErrorObject = PyUnicode_FromString("Rasterizer.error");
	PyDict_SetItemString(d, "error", ErrorObject);
	Py_DECREF(ErrorObject);

	/* needed for get/setMaterialType */
	KX_MACRO_addTypesToDict(d, KX_TEXFACE_MATERIAL, KX_TEXFACE_MATERIAL);
	KX_MACRO_addTypesToDict(d, KX_BLENDER_MULTITEX_MATERIAL, KX_BLENDER_MULTITEX_MATERIAL);
	KX_MACRO_addTypesToDict(d, KX_BLENDER_GLSL_MATERIAL, KX_BLENDER_GLSL_MATERIAL);

	// XXXX Add constants here

	// Check for errors
	if (PyErr_Occurred())
	{
		Py_FatalError("can't initialize module Rasterizer");
	}

	return d;
}



/* ------------------------------------------------------------------------- */
/* GameKeys: symbolic constants for key mapping                              */
/* ------------------------------------------------------------------------- */

static char GameKeys_module_documentation[] =
"This modules provides defines for key-codes"
;

static char gPyEventToString_doc[] =
"EventToString(event) - Take a valid event from the GameKeys module or Keyboard Sensor and return a name"
;

static PyObject* gPyEventToString(PyObject*, PyObject* value)
{
	PyObject* mod, *dict, *key, *val, *ret = NULL;
	Py_ssize_t pos = 0;
	
	mod = PyImport_ImportModule( "GameKeys" );
	if (!mod)
		return NULL;
	
	dict = PyModule_GetDict(mod);
	
	while (PyDict_Next(dict, &pos, &key, &val)) {
		if (PyObject_RichCompareBool(value, val, Py_EQ)) {
			ret = key;
			break;
		}
	}
	
	PyErr_Clear(); // in case there was an error clearing
	Py_DECREF(mod);
	if (!ret)	PyErr_SetString(PyExc_ValueError, "GameKeys.EventToString(int): expected a valid int keyboard event");
	else		Py_INCREF(ret);
	
	return ret;
}

static char gPyEventToCharacter_doc[] =
"EventToCharacter(event, is_shift) - Take a valid event from the GameKeys module or Keyboard Sensor and return a character"
;

static PyObject* gPyEventToCharacter(PyObject*, PyObject* args)
{
	int event, shift;
	if (!PyArg_ParseTuple(args,"ii:EventToCharacter", &event, &shift))
		return NULL;
	
	if (IsPrintable(event)) {
		char ch[2] = {'\0', '\0'};
		ch[0] = ToCharacter(event, (bool)shift);
		return PyUnicode_FromString(ch);
	}
	else {
		return PyUnicode_FromString("");
	}
}


static struct PyMethodDef gamekeys_methods[] = {
	{"EventToCharacter", (PyCFunction)gPyEventToCharacter, METH_VARARGS, (const char *)gPyEventToCharacter_doc},
	{"EventToString", (PyCFunction)gPyEventToString, METH_O, (const char *)gPyEventToString_doc},
	{ NULL, (PyCFunction) NULL, 0, NULL }
};

static struct PyModuleDef GameKeys_module_def = {
	{}, /* m_base */
	"GameKeys",  /* m_name */
	GameKeys_module_documentation,  /* m_doc */
	0,  /* m_size */
	gamekeys_methods,  /* m_methods */
	0,  /* m_reload */
	0,  /* m_traverse */
	0,  /* m_clear */
	0,  /* m_free */
};

PyObject* initGameKeys()
{
	PyObject* m;
	PyObject* d;
	PyObject* item;
	
	/* Use existing module where possible */
	m = PyImport_ImportModule( "GameKeys" );
	if (m) {
		Py_DECREF(m);
		return m;
	}
	else {
		PyErr_Clear();
	
		// Create the module and add the functions
		m = PyModule_Create(&GameKeys_module_def);
		PyDict_SetItemString(PySys_GetObject("modules"), GameKeys_module_def.m_name, m);
	}

	// Add some symbolic constants to the module
	d = PyModule_GetDict(m);

	// XXXX Add constants here

	KX_MACRO_addTypesToDict(d, AKEY, SCA_IInputDevice::KX_AKEY);
	KX_MACRO_addTypesToDict(d, BKEY, SCA_IInputDevice::KX_BKEY);
	KX_MACRO_addTypesToDict(d, CKEY, SCA_IInputDevice::KX_CKEY);
	KX_MACRO_addTypesToDict(d, DKEY, SCA_IInputDevice::KX_DKEY);
	KX_MACRO_addTypesToDict(d, EKEY, SCA_IInputDevice::KX_EKEY);
	KX_MACRO_addTypesToDict(d, FKEY, SCA_IInputDevice::KX_FKEY);
	KX_MACRO_addTypesToDict(d, GKEY, SCA_IInputDevice::KX_GKEY);
	KX_MACRO_addTypesToDict(d, HKEY, SCA_IInputDevice::KX_HKEY);
	KX_MACRO_addTypesToDict(d, IKEY, SCA_IInputDevice::KX_IKEY);
	KX_MACRO_addTypesToDict(d, JKEY, SCA_IInputDevice::KX_JKEY);
	KX_MACRO_addTypesToDict(d, KKEY, SCA_IInputDevice::KX_KKEY);
	KX_MACRO_addTypesToDict(d, LKEY, SCA_IInputDevice::KX_LKEY);
	KX_MACRO_addTypesToDict(d, MKEY, SCA_IInputDevice::KX_MKEY);
	KX_MACRO_addTypesToDict(d, NKEY, SCA_IInputDevice::KX_NKEY);
	KX_MACRO_addTypesToDict(d, OKEY, SCA_IInputDevice::KX_OKEY);
	KX_MACRO_addTypesToDict(d, PKEY, SCA_IInputDevice::KX_PKEY);
	KX_MACRO_addTypesToDict(d, QKEY, SCA_IInputDevice::KX_QKEY);
	KX_MACRO_addTypesToDict(d, RKEY, SCA_IInputDevice::KX_RKEY);
	KX_MACRO_addTypesToDict(d, SKEY, SCA_IInputDevice::KX_SKEY);
	KX_MACRO_addTypesToDict(d, TKEY, SCA_IInputDevice::KX_TKEY);
	KX_MACRO_addTypesToDict(d, UKEY, SCA_IInputDevice::KX_UKEY);
	KX_MACRO_addTypesToDict(d, VKEY, SCA_IInputDevice::KX_VKEY);
	KX_MACRO_addTypesToDict(d, WKEY, SCA_IInputDevice::KX_WKEY);
	KX_MACRO_addTypesToDict(d, XKEY, SCA_IInputDevice::KX_XKEY);
	KX_MACRO_addTypesToDict(d, YKEY, SCA_IInputDevice::KX_YKEY);
	KX_MACRO_addTypesToDict(d, ZKEY, SCA_IInputDevice::KX_ZKEY);
	
	KX_MACRO_addTypesToDict(d, ZEROKEY, SCA_IInputDevice::KX_ZEROKEY);		
	KX_MACRO_addTypesToDict(d, ONEKEY, SCA_IInputDevice::KX_ONEKEY);		
	KX_MACRO_addTypesToDict(d, TWOKEY, SCA_IInputDevice::KX_TWOKEY);		
	KX_MACRO_addTypesToDict(d, THREEKEY, SCA_IInputDevice::KX_THREEKEY);
	KX_MACRO_addTypesToDict(d, FOURKEY, SCA_IInputDevice::KX_FOURKEY);		
	KX_MACRO_addTypesToDict(d, FIVEKEY, SCA_IInputDevice::KX_FIVEKEY);		
	KX_MACRO_addTypesToDict(d, SIXKEY, SCA_IInputDevice::KX_SIXKEY);		
	KX_MACRO_addTypesToDict(d, SEVENKEY, SCA_IInputDevice::KX_SEVENKEY);
	KX_MACRO_addTypesToDict(d, EIGHTKEY, SCA_IInputDevice::KX_EIGHTKEY);
	KX_MACRO_addTypesToDict(d, NINEKEY, SCA_IInputDevice::KX_NINEKEY);		
		
	KX_MACRO_addTypesToDict(d, CAPSLOCKKEY, SCA_IInputDevice::KX_CAPSLOCKKEY);
		
	KX_MACRO_addTypesToDict(d, LEFTCTRLKEY, SCA_IInputDevice::KX_LEFTCTRLKEY);	
	KX_MACRO_addTypesToDict(d, LEFTALTKEY, SCA_IInputDevice::KX_LEFTALTKEY); 		
	KX_MACRO_addTypesToDict(d, RIGHTALTKEY, SCA_IInputDevice::KX_RIGHTALTKEY); 	
	KX_MACRO_addTypesToDict(d, RIGHTCTRLKEY, SCA_IInputDevice::KX_RIGHTCTRLKEY); 	
	KX_MACRO_addTypesToDict(d, RIGHTSHIFTKEY, SCA_IInputDevice::KX_RIGHTSHIFTKEY);	
	KX_MACRO_addTypesToDict(d, LEFTSHIFTKEY, SCA_IInputDevice::KX_LEFTSHIFTKEY);
		
	KX_MACRO_addTypesToDict(d, ESCKEY, SCA_IInputDevice::KX_ESCKEY);
	KX_MACRO_addTypesToDict(d, TABKEY, SCA_IInputDevice::KX_TABKEY);
	KX_MACRO_addTypesToDict(d, RETKEY, SCA_IInputDevice::KX_RETKEY);
	KX_MACRO_addTypesToDict(d, ENTERKEY, SCA_IInputDevice::KX_RETKEY);
	KX_MACRO_addTypesToDict(d, SPACEKEY, SCA_IInputDevice::KX_SPACEKEY);
	KX_MACRO_addTypesToDict(d, LINEFEEDKEY, SCA_IInputDevice::KX_LINEFEEDKEY);		
	KX_MACRO_addTypesToDict(d, BACKSPACEKEY, SCA_IInputDevice::KX_BACKSPACEKEY);
	KX_MACRO_addTypesToDict(d, DELKEY, SCA_IInputDevice::KX_DELKEY);
	KX_MACRO_addTypesToDict(d, SEMICOLONKEY, SCA_IInputDevice::KX_SEMICOLONKEY);
	KX_MACRO_addTypesToDict(d, PERIODKEY, SCA_IInputDevice::KX_PERIODKEY);		
	KX_MACRO_addTypesToDict(d, COMMAKEY, SCA_IInputDevice::KX_COMMAKEY);		
	KX_MACRO_addTypesToDict(d, QUOTEKEY, SCA_IInputDevice::KX_QUOTEKEY);		
	KX_MACRO_addTypesToDict(d, ACCENTGRAVEKEY, SCA_IInputDevice::KX_ACCENTGRAVEKEY);	
	KX_MACRO_addTypesToDict(d, MINUSKEY, SCA_IInputDevice::KX_MINUSKEY);		
	KX_MACRO_addTypesToDict(d, SLASHKEY, SCA_IInputDevice::KX_SLASHKEY);		
	KX_MACRO_addTypesToDict(d, BACKSLASHKEY, SCA_IInputDevice::KX_BACKSLASHKEY);
	KX_MACRO_addTypesToDict(d, EQUALKEY, SCA_IInputDevice::KX_EQUALKEY);		
	KX_MACRO_addTypesToDict(d, LEFTBRACKETKEY, SCA_IInputDevice::KX_LEFTBRACKETKEY);	
	KX_MACRO_addTypesToDict(d, RIGHTBRACKETKEY, SCA_IInputDevice::KX_RIGHTBRACKETKEY);	
		
	KX_MACRO_addTypesToDict(d, LEFTARROWKEY, SCA_IInputDevice::KX_LEFTARROWKEY);
	KX_MACRO_addTypesToDict(d, DOWNARROWKEY, SCA_IInputDevice::KX_DOWNARROWKEY);
	KX_MACRO_addTypesToDict(d, RIGHTARROWKEY, SCA_IInputDevice::KX_RIGHTARROWKEY);	
	KX_MACRO_addTypesToDict(d, UPARROWKEY, SCA_IInputDevice::KX_UPARROWKEY);		
	
	KX_MACRO_addTypesToDict(d, PAD2	, SCA_IInputDevice::KX_PAD2);
	KX_MACRO_addTypesToDict(d, PAD4	, SCA_IInputDevice::KX_PAD4);
	KX_MACRO_addTypesToDict(d, PAD6	, SCA_IInputDevice::KX_PAD6);
	KX_MACRO_addTypesToDict(d, PAD8	, SCA_IInputDevice::KX_PAD8);
		
	KX_MACRO_addTypesToDict(d, PAD1	, SCA_IInputDevice::KX_PAD1);
	KX_MACRO_addTypesToDict(d, PAD3	, SCA_IInputDevice::KX_PAD3);
	KX_MACRO_addTypesToDict(d, PAD5	, SCA_IInputDevice::KX_PAD5);
	KX_MACRO_addTypesToDict(d, PAD7	, SCA_IInputDevice::KX_PAD7);
	KX_MACRO_addTypesToDict(d, PAD9	, SCA_IInputDevice::KX_PAD9);
		
	KX_MACRO_addTypesToDict(d, PADPERIOD, SCA_IInputDevice::KX_PADPERIOD);
	KX_MACRO_addTypesToDict(d, PADSLASHKEY, SCA_IInputDevice::KX_PADSLASHKEY);
	KX_MACRO_addTypesToDict(d, PADASTERKEY, SCA_IInputDevice::KX_PADASTERKEY);
		
		
	KX_MACRO_addTypesToDict(d, PAD0, SCA_IInputDevice::KX_PAD0);
	KX_MACRO_addTypesToDict(d, PADMINUS, SCA_IInputDevice::KX_PADMINUS);
	KX_MACRO_addTypesToDict(d, PADENTER, SCA_IInputDevice::KX_PADENTER);
	KX_MACRO_addTypesToDict(d, PADPLUSKEY, SCA_IInputDevice::KX_PADPLUSKEY);
		
		
	KX_MACRO_addTypesToDict(d, F1KEY,  SCA_IInputDevice::KX_F1KEY);
	KX_MACRO_addTypesToDict(d, F2KEY,  SCA_IInputDevice::KX_F2KEY);
	KX_MACRO_addTypesToDict(d, F3KEY,  SCA_IInputDevice::KX_F3KEY);
	KX_MACRO_addTypesToDict(d, F4KEY,  SCA_IInputDevice::KX_F4KEY);
	KX_MACRO_addTypesToDict(d, F5KEY,  SCA_IInputDevice::KX_F5KEY);
	KX_MACRO_addTypesToDict(d, F6KEY,  SCA_IInputDevice::KX_F6KEY);
	KX_MACRO_addTypesToDict(d, F7KEY,  SCA_IInputDevice::KX_F7KEY);
	KX_MACRO_addTypesToDict(d, F8KEY,  SCA_IInputDevice::KX_F8KEY);
	KX_MACRO_addTypesToDict(d, F9KEY,  SCA_IInputDevice::KX_F9KEY);
	KX_MACRO_addTypesToDict(d, F10KEY, SCA_IInputDevice::KX_F10KEY);
	KX_MACRO_addTypesToDict(d, F11KEY, SCA_IInputDevice::KX_F11KEY);
	KX_MACRO_addTypesToDict(d, F12KEY, SCA_IInputDevice::KX_F12KEY);
	KX_MACRO_addTypesToDict(d, F13KEY, SCA_IInputDevice::KX_F13KEY);
	KX_MACRO_addTypesToDict(d, F14KEY, SCA_IInputDevice::KX_F14KEY);
	KX_MACRO_addTypesToDict(d, F15KEY, SCA_IInputDevice::KX_F15KEY);
	KX_MACRO_addTypesToDict(d, F16KEY, SCA_IInputDevice::KX_F16KEY);
	KX_MACRO_addTypesToDict(d, F17KEY, SCA_IInputDevice::KX_F17KEY);
	KX_MACRO_addTypesToDict(d, F18KEY, SCA_IInputDevice::KX_F18KEY);
	KX_MACRO_addTypesToDict(d, F19KEY, SCA_IInputDevice::KX_F19KEY);
		
	KX_MACRO_addTypesToDict(d, PAUSEKEY,  SCA_IInputDevice::KX_PAUSEKEY);
	KX_MACRO_addTypesToDict(d, INSERTKEY, SCA_IInputDevice::KX_INSERTKEY);
	KX_MACRO_addTypesToDict(d, HOMEKEY,   SCA_IInputDevice::KX_HOMEKEY);
	KX_MACRO_addTypesToDict(d, PAGEUPKEY, SCA_IInputDevice::KX_PAGEUPKEY);
	KX_MACRO_addTypesToDict(d, PAGEDOWNKEY, SCA_IInputDevice::KX_PAGEDOWNKEY);
	KX_MACRO_addTypesToDict(d, ENDKEY, SCA_IInputDevice::KX_ENDKEY);

	// MOUSE
	KX_MACRO_addTypesToDict(d, LEFTMOUSE, SCA_IInputDevice::KX_LEFTMOUSE);
	KX_MACRO_addTypesToDict(d, MIDDLEMOUSE, SCA_IInputDevice::KX_MIDDLEMOUSE);
	KX_MACRO_addTypesToDict(d, RIGHTMOUSE, SCA_IInputDevice::KX_RIGHTMOUSE);
	KX_MACRO_addTypesToDict(d, WHEELUPMOUSE, SCA_IInputDevice::KX_WHEELUPMOUSE);
	KX_MACRO_addTypesToDict(d, WHEELDOWNMOUSE, SCA_IInputDevice::KX_WHEELDOWNMOUSE);
	KX_MACRO_addTypesToDict(d, MOUSEX, SCA_IInputDevice::KX_MOUSEX);
	KX_MACRO_addTypesToDict(d, MOUSEY, SCA_IInputDevice::KX_MOUSEY);

	// Check for errors
	if (PyErr_Occurred())
	{
		Py_FatalError("can't initialize module GameKeys");
	}

	return d;
}

// utility function for loading and saving the globalDict
int saveGamePythonConfig( char **marshal_buffer)
{
	int marshal_length = 0;
	PyObject* gameLogic = PyImport_ImportModule("GameLogic");
	if (gameLogic) {
		PyObject* pyGlobalDict = PyDict_GetItemString(PyModule_GetDict(gameLogic), "globalDict"); // Same as importing the module
		if (pyGlobalDict) {
#ifdef Py_MARSHAL_VERSION	
			PyObject* pyGlobalDictMarshal = PyMarshal_WriteObjectToString(	pyGlobalDict, 2); // Py_MARSHAL_VERSION == 2 as of Py2.5
#else
			PyObject* pyGlobalDictMarshal = PyMarshal_WriteObjectToString(	pyGlobalDict ); 
#endif
			if (pyGlobalDictMarshal) {
				// for testing only
				// PyObject_Print(pyGlobalDictMarshal, stderr, 0);
				char *marshal_cstring;
				
				marshal_cstring = PyBytes_AsString(pyGlobalDictMarshal); // py3 uses byte arrays
				marshal_length= PyBytes_Size(pyGlobalDictMarshal);
				*marshal_buffer = new char[marshal_length + 1];
				memcpy(*marshal_buffer, marshal_cstring, marshal_length);
				Py_DECREF(pyGlobalDictMarshal);
			} else {
				printf("Error, bge.logic.globalDict could not be marshal'd\n");
			}
		} else {
			printf("Error, bge.logic.globalDict was removed\n");
		}
		Py_DECREF(gameLogic);
	} else {
		PyErr_Clear();
		printf("Error, bge.logic failed to import bge.logic.globalDict will be lost\n");
	}
	return marshal_length;
}

int loadGamePythonConfig(char *marshal_buffer, int marshal_length)
{
	/* Restore the dict */
	if (marshal_buffer) {
		PyObject* gameLogic = PyImport_ImportModule("GameLogic");

		if (gameLogic) {
			PyObject* pyGlobalDict = PyMarshal_ReadObjectFromString(marshal_buffer, marshal_length);
			if (pyGlobalDict) {
				PyObject* pyGlobalDict_orig = PyDict_GetItemString(PyModule_GetDict(gameLogic), "globalDict"); // Same as importing the module.
				if (pyGlobalDict_orig) {
					PyDict_Clear(pyGlobalDict_orig);
					PyDict_Update(pyGlobalDict_orig, pyGlobalDict);
				} else {
					/* this should not happen, but cant find the original globalDict, just assign it then */
					PyDict_SetItemString(PyModule_GetDict(gameLogic), "globalDict", pyGlobalDict); // Same as importing the module.
				}
				Py_DECREF(gameLogic);
				Py_DECREF(pyGlobalDict);
				return 1;
			} else {
				Py_DECREF(gameLogic);
				PyErr_Clear();
				printf("Error could not marshall string\n");
			}
		} else {
			PyErr_Clear();
			printf("Error, bge.logic failed to import bge.logic.globalDict will be lost\n");
		}	
	}
	return 0;
}

void pathGamePythonConfig(char *path)
{
	int len = strlen(gp_GamePythonPathOrig); // Always use the first loaded blend filename
	
	BLI_strncpy(path, gp_GamePythonPathOrig, sizeof(gp_GamePythonPathOrig));

	/* replace extension */
	if (BLI_testextensie(path, ".blend")) {
		strcpy(path+(len-6), ".bgeconf");
	} else {
		strcpy(path+len, ".bgeconf");
	}
}

void setGamePythonPath(const char *path)
{
	BLI_strncpy(gp_GamePythonPath, path, sizeof(gp_GamePythonPath));
	BLI_cleanup_file(NULL, gp_GamePythonPath); /* not absolutely needed but makes resolving path problems less confusing later */
	
	if (gp_GamePythonPathOrig[0] == '\0')
		BLI_strncpy(gp_GamePythonPathOrig, path, sizeof(gp_GamePythonPathOrig));
}

// we need this so while blender is open (not blenderplayer)
// loading new blendfiles will reset this on starting the
// engine but loading blend files within the BGE wont overwrite gp_GamePythonPathOrig
void resetGamePythonPath()
{
	gp_GamePythonPathOrig[0] = '\0';
}

#endif // WITH_PYTHON<|MERGE_RESOLUTION|>--- conflicted
+++ resolved
@@ -680,36 +680,26 @@
 	KX_LibLoadStatus *status = NULL;
 
 	short options=0;
-<<<<<<< HEAD
-	int load_actions=0, verbose=0, async=0;
-
-	static const char *kwlist[] = {"path", "group", "buffer", "load_actions", "verbose", "async", NULL};
+	int load_actions=0, verbose=0, load_scripts=1, async=0;
+
+	static const char *kwlist[] = {"path", "group", "buffer", "load_actions", "verbose", "load_scripts", "async", NULL};
 	
 	if (!PyArg_ParseTupleAndKeywords(args, kwds, "ss|y*iii:LibLoad", const_cast<char**>(kwlist),
-									&path, &group, &py_buffer, &load_actions, &verbose, &async))
-=======
-	int load_actions=0, verbose=0, load_scripts=1;
-
-	static const char *kwlist[] = {"path", "group", "buffer", "load_actions", "verbose", "load_scripts", NULL};
-	
-	if (!PyArg_ParseTupleAndKeywords(args, kwds, "ss|y*iii:LibLoad", const_cast<char**>(kwlist),
-									&path, &group, &py_buffer, &load_actions, &verbose, &load_scripts))
->>>>>>> 77f47799
-		return NULL;
+	    &path, &group, &py_buffer, &load_actions, &verbose, &load_scripts, &async))
+	{
+		return NULL;
+	}
 
 	/* setup options */
 	if (load_actions != 0)
 		options |= KX_BlenderSceneConverter::LIB_LOAD_LOAD_ACTIONS;
 	if (verbose != 0)
 		options |= KX_BlenderSceneConverter::LIB_LOAD_VERBOSE;
-<<<<<<< HEAD
+	if (load_scripts != 0)
+		options |= KX_BlenderSceneConverter::LIB_LOAD_LOAD_SCRIPTS;
 	if (async != 0)
 		options |= KX_BlenderSceneConverter::LIB_LOAD_ASYNC;
 
-=======
-	if (load_scripts != 0)
-		options |= KX_BlenderSceneConverter::LIB_LOAD_LOAD_SCRIPTS;
->>>>>>> 77f47799
 
 	if (!py_buffer.buf)
 	{
