--- conflicted
+++ resolved
@@ -953,11 +953,7 @@
 	m_viewmatrix = mat;
 
 	// correction for stereo
-<<<<<<< HEAD
-	if(Stereo())
-=======
 	if(Stereo() && perspective)
->>>>>>> 0c6ec76a
 	{
 		MT_Vector3 unitViewDir(0.0, -1.0, 0.0);  // minus y direction, Blender convention
 		MT_Vector3 unitViewupVec(0.0, 0.0, 1.0);
