/* Apache License, Version 2.0 */

#include "testing/testing.h"

extern "C" {
#include "BLI_fileops.h"
#include "BLI_path_util.h"
#include "../../../source/blender/imbuf/IMB_imbuf.h"
}

/* -------------------------------------------------------------------- */
/* stubs */

extern "C" {

const char *GHOST_getUserDir(int version, const char *versionstr);
const char *GHOST_getSystemDir(int version, const char *versionstr);
#ifdef __linux__
char *zLhm65070058860608_br_find_exe(const char *default_exe);
#endif

const char *GHOST_getUserDir(int version, const char *versionstr)
{
	return "/home/user";
}

const char *GHOST_getSystemDir(int version, const char *versionstr)
{
	return "/system/path";
}

struct ImBuf;
void IMB_freeImBuf(struct ImBuf *ibuf) {}
<<<<<<< HEAD
struct ImBuf *IMB_dupImBuf(struct ImBuf *ibuf) {return ibuf;}
=======
struct ImBuf *IMB_dupImBuf(struct ImBuf *ibuf) {return NULL;}
>>>>>>> d8b00a3b

#ifdef __linux__
char *zLhm65070058860608_br_find_exe(const char *default_exe)
{
	return NULL;
}
#endif

}


/* -------------------------------------------------------------------- */
/* tests */

/* BLI_cleanup_path */
TEST(path_util, PathUtilClean)
{
	/* "/./" -> "/" */
	{
		char path[FILE_MAX] = "/a/./b/./c/./";
		BLI_cleanup_path(NULL, path);
		EXPECT_STREQ("/a/b/c/", path);
	}

	{
		char path[FILE_MAX] = "/./././";
		BLI_cleanup_path(NULL, path);
		EXPECT_STREQ("/", path);
	}

	{
		char path[FILE_MAX] = "/a/./././b/";
		BLI_cleanup_path(NULL, path);
		EXPECT_STREQ("/a/b/", path);
	}

	/* "//" -> "/" */
	{
		char path[FILE_MAX] = "a////";
		BLI_cleanup_path(NULL, path);
		EXPECT_STREQ("a/", path);
	}

	if (0)  /* FIXME */
	{
		char path[FILE_MAX] = "./a////";
		BLI_cleanup_path(NULL, path);
		EXPECT_STREQ("./a/", path);
	}

	/* "foo/bar/../" -> "foo/" */
	{
		char path[FILE_MAX] = "/a/b/c/../../../";
		BLI_cleanup_path(NULL, path);
		EXPECT_STREQ("/", path);
	}

	{
		char path[FILE_MAX] = "/a/../a/b/../b/c/../c/";
		BLI_cleanup_path(NULL, path);
		EXPECT_STREQ("/a/b/c/", path);
	}

	{
		char path[FILE_MAX] = "//../";
		BLI_cleanup_path("/a/b/c/", path);
		EXPECT_STREQ("/a/b/", path);
	}
}

/* BLI_path_frame */
TEST(path_util, PathUtilFrame)
{
	bool ret;

	{
		char path[FILE_MAX] = "";
		ret = BLI_path_frame(path, 123, 1);
		EXPECT_EQ(1, ret);
		EXPECT_STREQ("123", path);
	}

	{
		char path[FILE_MAX] = "";
		ret = BLI_path_frame(path, 123, 12);
		EXPECT_EQ(1, ret);
		EXPECT_STREQ("000000000123", path);
	}

	{
		char path[FILE_MAX] = "test_";
		ret = BLI_path_frame(path, 123, 1);
		EXPECT_EQ(1, ret);
		EXPECT_STREQ("test_123", path);
	}

	{
		char path[FILE_MAX] = "test_";
		ret = BLI_path_frame(path, 1, 12);
		EXPECT_EQ(1, ret);
		EXPECT_STREQ("test_000000000001", path);
	}

	{
		char path[FILE_MAX] = "test_############";
		ret = BLI_path_frame(path, 1, 0);
		EXPECT_EQ(1, ret);
		EXPECT_STREQ("test_000000000001", path);
	}

	{
		char path[FILE_MAX] = "test_#_#_middle";
		ret = BLI_path_frame(path, 123, 0);
		EXPECT_EQ(1, ret);
		EXPECT_STREQ("test_#_123_middle", path);
	}

	/* intentionally fail */
	{
		char path[FILE_MAX] = "";
		ret = BLI_path_frame(path, 123, 0);
		EXPECT_EQ(0, ret);
		EXPECT_STREQ("", path);
	}

	{
		char path[FILE_MAX] = "test_middle";
		ret = BLI_path_frame(path, 123, 0);
		EXPECT_EQ(0, ret);
		EXPECT_STREQ("test_middle", path);
	}
}

/* BLI_split_dirfile */
TEST(path_util, PathUtilSplitDirfile)
{
	{
		const char *path = "";
		char dir[FILE_MAX], file[FILE_MAX];
		BLI_split_dirfile(path, dir, file, sizeof(dir), sizeof(file));
		EXPECT_STREQ("", dir);
		EXPECT_STREQ("", file);
	}

	{
		const char *path = "/";
		char dir[FILE_MAX], file[FILE_MAX];
		BLI_split_dirfile(path, dir, file, sizeof(dir), sizeof(file));
		EXPECT_STREQ("/", dir);
		EXPECT_STREQ("", file);
	}

	{
		const char *path = "fileonly";
		char dir[FILE_MAX], file[FILE_MAX];
		BLI_split_dirfile(path, dir, file, sizeof(dir), sizeof(file));
		EXPECT_STREQ("", dir);
		EXPECT_STREQ("fileonly", file);
	}

	{
		const char *path = "dironly/";
		char dir[FILE_MAX], file[FILE_MAX];
		BLI_split_dirfile(path, dir, file, sizeof(dir), sizeof(file));
		EXPECT_STREQ("dironly/", dir);
		EXPECT_STREQ("", file);
	}

	{
		const char *path = "/a/b";
		char dir[FILE_MAX], file[FILE_MAX];
		BLI_split_dirfile(path, dir, file, sizeof(dir), sizeof(file));
		EXPECT_STREQ("/a/", dir);
		EXPECT_STREQ("b", file);
	}

	{
		const char *path = "/dirtoobig/filetoobig";
		char dir[5], file[5];
		BLI_split_dirfile(path, dir, file, sizeof(dir), sizeof(file));
		EXPECT_STREQ("/dir", dir);
		EXPECT_STREQ("file", file);

		BLI_split_dirfile(path, dir, file, 1, 1);
		EXPECT_STREQ("", dir);
		EXPECT_STREQ("", file);
	}
}<|MERGE_RESOLUTION|>--- conflicted
+++ resolved
@@ -31,11 +31,7 @@
 
 struct ImBuf;
 void IMB_freeImBuf(struct ImBuf *ibuf) {}
-<<<<<<< HEAD
-struct ImBuf *IMB_dupImBuf(struct ImBuf *ibuf) {return ibuf;}
-=======
 struct ImBuf *IMB_dupImBuf(struct ImBuf *ibuf) {return NULL;}
->>>>>>> d8b00a3b
 
 #ifdef __linux__
 char *zLhm65070058860608_br_find_exe(const char *default_exe)
