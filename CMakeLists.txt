--- conflicted
+++ resolved
@@ -2227,20 +2227,10 @@
 	# Note: There is an assumption here that the system GLEW is not a static library.
 
 	if(NOT GLEW_FOUND)
-		message(FATAL_ERROR "GLEW is required to build Blender.  Install it or disable WITH_SYSTEM_GLEW.")
-	endif()
-
-<<<<<<< HEAD
-	mark_as_advanced(
-		GLEW_LIBRARY
-		GLEW_INCLUDE_PATH
-	)
+		message(FATAL_ERROR "GLEW is required to build Blender. Install it or disable WITH_SYSTEM_GLEW.")
+	endif()
 
 	set(BLENDER_GLEW_LIBRARIES ${GLEW_LIBRARY})
-
-=======
-	set(GLEW_INCLUDE_PATH "${GLEW_INCLUDE_DIRS}")
->>>>>>> dfccfeb4
 else()
 	if(WITH_GLEW_ES)
 		set(GLEW_INCLUDE_PATH "${CMAKE_SOURCE_DIR}/extern/glew-es/include")
