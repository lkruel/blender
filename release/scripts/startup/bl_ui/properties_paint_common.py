# ##### BEGIN GPL LICENSE BLOCK #####
#
#  This program is free software; you can redistribute it and/or
#  modify it under the terms of the GNU General Public License
#  as published by the Free Software Foundation; either version 2
#  of the License, or (at your option) any later version.
#
#  This program is distributed in the hope that it will be useful,
#  but WITHOUT ANY WARRANTY; without even the implied warranty of
#  MERCHANTABILITY or FITNESS FOR A PARTICULAR PURPOSE.  See the
#  GNU General Public License for more details.
#
#  You should have received a copy of the GNU General Public License
#  along with this program; if not, write to the Free Software Foundation,
#  Inc., 51 Franklin Street, Fifth Floor, Boston, MA 02110-1301, USA.
#
# ##### END GPL LICENSE BLOCK #####

# <pep8 compliant>


class UnifiedPaintPanel():
    # subclass must set
    # bl_space_type = 'IMAGE_EDITOR'
    # bl_region_type = 'UI'

    @staticmethod
    def paint_settings(context):
        toolsettings = context.tool_settings

        if context.sculpt_object:
            return toolsettings.sculpt
        elif context.vertex_paint_object:
            return toolsettings.vertex_paint
        elif context.weight_paint_object:
            return toolsettings.weight_paint
        elif context.image_paint_object:
            return toolsettings.image_paint
        elif context.particle_edit_object:
            return toolsettings.particle_edit

        return None

    @staticmethod
    def unified_paint_settings(parent, context):
        ups = context.tool_settings.unified_paint_settings
        parent.label(text="Unified Settings:")
        row = parent.row()
        row.prop(ups, "use_unified_size", text="Size")
        row.prop(ups, "use_unified_strength", text="Strength")
        if context.weight_paint_object:
            parent.prop(ups, "use_unified_weight", text="Weight")

    @staticmethod
    def prop_unified_size(parent, context, brush, prop_name, icon='NONE', text="", slider=False):
        ups = context.tool_settings.unified_paint_settings
        ptr = ups if ups.use_unified_size else brush
        parent.prop(ptr, prop_name, icon=icon, text=text, slider=slider)

    @staticmethod
    def prop_unified_strength(parent, context, brush, prop_name, icon='NONE', text="", slider=False):
        ups = context.tool_settings.unified_paint_settings
        ptr = ups if ups.use_unified_strength else brush
        parent.prop(ptr, prop_name, icon=icon, text=text, slider=slider)

    @staticmethod
    def prop_unified_weight(parent, context, brush, prop_name, icon='NONE', text="", slider=False):
        ups = context.tool_settings.unified_paint_settings
        ptr = ups if ups.use_unified_weight else brush
        parent.prop(ptr, prop_name, icon=icon, text=text, slider=slider)


# Used in both the View3D toolbar and texture properties
def brush_texture_settings(layout, brush, sculpt):
    tex_slot = brush.texture_slot

    layout.label(text="Brush Mapping:")

    # map_mode
    if sculpt:
        layout.row().prop(tex_slot, "map_mode", text="")
        layout.separator()
    else:
        layout.row().prop(tex_slot, "tex_paint_map_mode", text="")
        layout.separator()

    if tex_slot.map_mode == 'STENCIL':
        if brush.texture and brush.texture.type == 'IMAGE':
            layout.operator("brush.stencil_fit_image_aspect")
        layout.operator("brush.stencil_reset_transform")

    # angle and texture_angle_source
    col = layout.column()
    col.active = brush.brush_capabilities.has_texture_angle_source
    col.label(text="Angle:")
    if brush.brush_capabilities.has_random_texture_angle:
        if sculpt:
            if brush.sculpt_capabilities.has_random_texture_angle:
                col.prop(brush, "texture_angle_source_random", text="")
            else:
                col.prop(brush, "texture_angle_source_no_random", text="")

        else:
            col.prop(brush, "texture_angle_source_random", text="")
    else:
        col.prop(brush, "texture_angle_source_no_random", text="")
    col = layout.column()
    col.active = brush.brush_capabilities.has_texture_angle
    col.prop(tex_slot, "angle", text="")

    # scale and offset
    split = layout.split()
    split.prop(tex_slot, "offset")
    split.prop(tex_slot, "scale")

    if sculpt:
        # texture_sample_bias
        col = layout.column(align=True)
        col.label(text="Sample Bias:")
        col.prop(brush, "texture_sample_bias", slider=True, text="")


def brush_mask_texture_settings(layout, brush):
    mask_tex_slot = brush.mask_texture_slot

    layout.label(text="Mask Mapping:")

    # map_mode
    layout.row().prop(mask_tex_slot, "mask_map_mode", text="")
    layout.separator()

    if mask_tex_slot.map_mode == 'STENCIL':
        if brush.mask_texture and brush.mask_texture.type == 'IMAGE':
            layout.operator("brush.stencil_fit_image_aspect").mask = True
        layout.operator("brush.stencil_reset_transform").mask = True

<<<<<<< HEAD
    if brush.mask_texture:
        col = layout.column()
        col.prop(brush, "use_pressure_masking", text="");
        col.label(text="Angle:")
        col.active = brush.brush_capabilities.has_texture_angle
        col.prop(mask_tex_slot, "angle", text="")

        # scale and offset
        split = layout.split()
        split.prop(mask_tex_slot, "offset")
        split.prop(mask_tex_slot, "scale")
=======
    col = layout.column()
    col.label(text="Angle:")
    col.active = brush.brush_capabilities.has_texture_angle
    col.prop(mask_tex_slot, "angle", text="")

    # scale and offset
    split = layout.split()
    split.prop(mask_tex_slot, "offset")
    split.prop(mask_tex_slot, "scale")
>>>>>>> f4315460
<|MERGE_RESOLUTION|>--- conflicted
+++ resolved
@@ -134,20 +134,9 @@
             layout.operator("brush.stencil_fit_image_aspect").mask = True
         layout.operator("brush.stencil_reset_transform").mask = True
 
-<<<<<<< HEAD
-    if brush.mask_texture:
-        col = layout.column()
-        col.prop(brush, "use_pressure_masking", text="");
-        col.label(text="Angle:")
-        col.active = brush.brush_capabilities.has_texture_angle
-        col.prop(mask_tex_slot, "angle", text="")
 
-        # scale and offset
-        split = layout.split()
-        split.prop(mask_tex_slot, "offset")
-        split.prop(mask_tex_slot, "scale")
-=======
     col = layout.column()
+    col.prop(brush, "use_pressure_masking", text="");
     col.label(text="Angle:")
     col.active = brush.brush_capabilities.has_texture_angle
     col.prop(mask_tex_slot, "angle", text="")
@@ -155,5 +144,4 @@
     # scale and offset
     split = layout.split()
     split.prop(mask_tex_slot, "offset")
-    split.prop(mask_tex_slot, "scale")
->>>>>>> f4315460
+    split.prop(mask_tex_slot, "scale")