--- conflicted
+++ resolved
@@ -457,16 +457,14 @@
 
         col = row.column(align=True)
         col.operator("mesh.vertex_color_add", icon='ADD', text="")
-        col.operator("mesh.vertex_color_remove", icon='REMOVE', text="")
-
-<<<<<<< HEAD
+        col.operator("mesh.vertex_color_remove", icon='REMOVE', text="")    
+        
         row = layout.row()
         col = row.column()
         col.operator("object.vertex_to_loop_colors", text="Store sculpt color")
         col.operator("object.loop_to_vertex_colors", text="Load sculpt color")
 
-=======
->>>>>>> a942d97b
+
 class DATA_PT_remesh(MeshButtonsPanel, Panel):
     bl_label = "Remesh"
     bl_options = {'DEFAULT_CLOSED'}
@@ -478,18 +476,11 @@
         col = layout.column()
 
         mesh = context.mesh
-<<<<<<< HEAD
-        col.prop(mesh, "voxel_size")
-        col.prop(mesh, "smooth_normals")
-        col.prop(mesh, "reproject_vertex_paint")
-        col.prop(mesh, "reproject_paint_mask")
-        col.operator("object.remesh", text="Remesh")
-=======
         col.prop(mesh, "remesh_voxel_size")
         col.prop(mesh, "remesh_smooth_normals")
+        col.prop(mesh, "reproject_vertex_paint")
         col.prop(mesh, "remesh_preserve_paint_mask")
         col.operator("object.voxel_remesh", text="Voxel Remesh")
->>>>>>> a942d97b
 
 
 class DATA_PT_customdata(MeshButtonsPanel, Panel):
@@ -541,7 +532,6 @@
     DATA_PT_uv_texture,
     DATA_PT_vertex_colors,
     DATA_PT_face_maps,
-    DATA_PT_remesh,
     DATA_PT_normals,
     DATA_PT_normals_auto_smooth,
     DATA_PT_texture_space,
