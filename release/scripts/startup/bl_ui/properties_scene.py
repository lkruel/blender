--- conflicted
+++ resolved
@@ -76,14 +76,9 @@
         scene = context.scene
 
         layout.prop(scene, "camera")
-<<<<<<< HEAD
-        layout.prop(scene, "background_set", text="Background")
-        layout.prop(scene, "active_clip", text="Active Clip")
-        layout.prop(scene, "gpencil_object")
-=======
         layout.prop(scene, "background_set")
         layout.prop(scene, "active_clip")
->>>>>>> c86437cc
+        layout.prop(scene, "gpencil_object")
 
 
 class SCENE_PT_unit(SceneButtonsPanel, Panel):
