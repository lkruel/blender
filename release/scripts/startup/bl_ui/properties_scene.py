# ##### BEGIN GPL LICENSE BLOCK #####
#
#  This program is free software; you can redistribute it and/or
#  modify it under the terms of the GNU General Public License
#  as published by the Free Software Foundation; either version 2
#  of the License, or (at your option) any later version.
#
#  This program is distributed in the hope that it will be useful,
#  but WITHOUT ANY WARRANTY; without even the implied warranty of
#  MERCHANTABILITY or FITNESS FOR A PARTICULAR PURPOSE.  See the
#  GNU General Public License for more details.
#
#  You should have received a copy of the GNU General Public License
#  along with this program; if not, write to the Free Software Foundation,
#  Inc., 51 Franklin Street, Fifth Floor, Boston, MA 02110-1301, USA.
#
# ##### END GPL LICENSE BLOCK #####

# <pep8 compliant>

import bpy
from bpy.types import (
    Panel,
    UIList,
)

from rna_prop_ui import PropertyPanel
from bl_operators.presets import PresetMenu

from .properties_physics_common import (
        point_cache_ui,
        effector_weights_ui,
        )


class SCENE_PT_units_length_presets(PresetMenu):
    """Unit of measure for properties that use length values"""
    bl_label = "Unit Presets"
    preset_subdir = "units_length"
    preset_operator = "script.execute_preset"
    preset_add_operator = "scene.units_length_preset_add"


class SCENE_UL_keying_set_paths(UIList):
    def draw_item(self, context, layout, data, item, icon, active_data, active_propname, index):
        # assert(isinstance(item, bpy.types.KeyingSetPath)
        kspath = item
        icon = layout.enum_item_icon(kspath, "id_type", kspath.id_type)
        if self.layout_type in {'DEFAULT', 'COMPACT'}:
            # Do not make this one editable in uiList for now...
            layout.label(text=kspath.data_path, translate=False, icon_value=icon)
        elif self.layout_type == 'GRID':
            layout.alignment = 'CENTER'
            layout.label(text="", icon_value=icon)


class SceneButtonsPanel:
    bl_space_type = 'PROPERTIES'
    bl_region_type = 'WINDOW'
    bl_context = "scene"

    @classmethod
    def poll(cls, context):
        return (context.engine in cls.COMPAT_ENGINES)


class SCENE_PT_scene(SceneButtonsPanel, Panel):
    bl_label = "Scene"
    COMPAT_ENGINES = {'BLENDER_RENDER', 'BLENDER_EEVEE', 'BLENDER_OPENGL'}

    def draw(self, context):
        layout = self.layout
        layout.use_property_split = True

        scene = context.scene

        layout.prop(scene, "camera")
        layout.prop(scene, "background_set")
        layout.prop(scene, "active_clip")


class SCENE_PT_unit(SceneButtonsPanel, Panel):
    bl_label = "Units"
    COMPAT_ENGINES = {'BLENDER_RENDER', 'BLENDER_EEVEE', 'BLENDER_OPENGL'}

    def draw_header_preset(self, context):
        SCENE_PT_units_length_presets.draw_panel_header(self.layout)

    def draw(self, context):
        layout = self.layout

        unit = context.scene.unit_settings

        layout.use_property_split = True

        flow = layout.grid_flow(row_major=True, columns=0, even_columns=False, even_rows=False, align=True)

        col = flow.column()
        col.prop(unit, "system")
        col.prop(unit, "system_rotation")

        col = flow.column()
        col.enabled = unit.system != 'NONE'
        col.prop(unit, "scale_length")
        col.prop(unit, "use_separate")

class SceneKeyingSetsPanel:

    @staticmethod
    def draw_keyframing_settings(context, layout, ks, ksp):
        SceneKeyingSetsPanel._draw_keyframing_setting(
            context, layout, ks, ksp, "Needed",
            "use_insertkey_override_needed", "use_insertkey_needed",
            userpref_fallback="use_keyframe_insert_needed",
        )
        SceneKeyingSetsPanel._draw_keyframing_setting(
            context, layout, ks, ksp, "Visual",
            "use_insertkey_override_visual", "use_insertkey_visual",
            userpref_fallback="use_visual_keying",
        )
        SceneKeyingSetsPanel._draw_keyframing_setting(
            context, layout, ks, ksp, "XYZ to RGB",
            "use_insertkey_override_xyz_to_rgb", "use_insertkey_xyz_to_rgb",
        )

    @staticmethod
    def _draw_keyframing_setting(context, layout, ks, ksp, label, toggle_prop, prop, userpref_fallback=None):
        if ksp:
            item = ksp

            if getattr(ks, toggle_prop):
                owner = ks
                propname = prop
            else:
                owner = context.user_preferences.edit
                if userpref_fallback:
                    propname = userpref_fallback
                else:
                    propname = prop
        else:
            item = ks

            owner = context.user_preferences.edit
            if userpref_fallback:
                propname = userpref_fallback
            else:
                propname = prop

        row = layout.row(align=True)

        subrow = row.row(align=True)
        subrow.active = getattr(item, toggle_prop)

        if subrow.active:
            subrow.prop(item, prop, text=label)
        else:
            subrow.prop(owner, propname, text=label)

        row.prop(item, toggle_prop, text="", icon='STYLUS_PRESSURE', toggle=True)  # XXX: needs dedicated icon


class SCENE_PT_keying_sets(SceneButtonsPanel, SceneKeyingSetsPanel, Panel):
    bl_label = "Keying Sets"
    bl_options = {'DEFAULT_CLOSED'}
    COMPAT_ENGINES = {'BLENDER_RENDER', 'BLENDER_EEVEE', 'BLENDER_OPENGL'}

    def draw(self, context):
        layout = self.layout

        scene = context.scene

        row = layout.row()

        col = row.column()
        col.template_list("UI_UL_list", "keying_sets", scene, "keying_sets", scene.keying_sets, "active_index", rows=1)

        col = row.column(align=True)
        col.operator("anim.keying_set_add", icon='ZOOMIN', text="")
        col.operator("anim.keying_set_remove", icon='ZOOMOUT', text="")

        layout.use_property_split = True
        layout.use_property_decorate = False  # No animation.

        flow = layout.grid_flow(row_major=False, columns=0, even_columns=False, even_rows=False, align=False)

        ks = scene.keying_sets.active
        if ks and ks.is_path_absolute:
            col = flow.column()
            col.prop(ks, "bl_description")

            subcol = flow.column()
            subcol.operator_context = 'INVOKE_DEFAULT'
            subcol.operator("anim.keying_set_export", text="Export to File").filepath = "keyingset.py"


class SCENE_PT_keyframing_settings(SceneButtonsPanel, SceneKeyingSetsPanel, Panel):
    bl_label = "Keyframing Settings"
    bl_parent_id = "SCENE_PT_keying_sets"
    COMPAT_ENGINES = {'BLENDER_RENDER', 'BLENDER_EEVEE'}

    @classmethod
    def poll(cls, context):
        ks = context.scene.keying_sets.active
        return (ks and ks.is_path_absolute)

    def draw(self, context):
        layout = self.layout
        layout.use_property_split = True
        layout.use_property_decorate = False  # No animation.

        scene = context.scene
        ks = scene.keying_sets.active

        flow = layout.grid_flow(row_major=True, columns=0, even_columns=False, even_rows=False, align=True)

        col = flow.column(align=True)
        col.alignment = 'RIGHT'
        col.label(text="General Override")

        self.draw_keyframing_settings(context, col, ks, None)

        ksp = ks.paths.active
        if ksp:
            col.separator()

            col = flow.column(align=True)
            col.alignment = 'RIGHT'
            col.label(text="Active Set Override")

            self.draw_keyframing_settings(context, col, ks, ksp)


class SCENE_PT_keying_set_paths(SceneButtonsPanel, SceneKeyingSetsPanel, Panel):
    bl_label = "Active Keying Set"
    bl_parent_id = "SCENE_PT_keying_sets"
    COMPAT_ENGINES = {'BLENDER_RENDER', 'BLENDER_EEVEE', 'BLENDER_OPENGL'}

    @classmethod
    def poll(cls, context):
        ks = context.scene.keying_sets.active
        return (ks and ks.is_path_absolute)

    def draw(self, context):
        layout = self.layout

        scene = context.scene
        ks = scene.keying_sets.active

        row = layout.row()
        row.label(text="Paths:")

        row = layout.row()

        col = row.column()
        col.template_list("SCENE_UL_keying_set_paths", "", ks, "paths", ks.paths, "active_index", rows=1)

        col = row.column(align=True)
        col.operator("anim.keying_set_path_add", icon='ZOOMIN', text="")
        col.operator("anim.keying_set_path_remove", icon='ZOOMOUT', text="")

        # TODO: 1) the template_any_ID needs to be fixed for the text alignment.
        #       2) use_property_decorate has to properly skip the non animatable properties.
        #          Properties affected with needless draw:
        #          group_method, template_any_ID dropdown, use_entire_array

        layout.use_property_split = True
        layout.use_property_decorate = False  # No animation (remove this later on).

        flow = layout.grid_flow(row_major=False, columns=0, even_columns=False, even_rows=False, align=True)

        ksp = ks.paths.active
        if ksp:
            col = flow.column(align=True)
            col.alignment = 'RIGHT'

            col.template_any_ID(ksp, "id", "id_type", text="Target ID-Block")

            col.separator()

            col.template_path_builder(ksp, "data_path", ksp.id, text="Data Path")

            col = flow.column()

            col.prop(ksp, "use_entire_array", text="Array All Items")

            if not ksp.use_entire_array:
                col.prop(ksp, "array_index", text="Index")

            col.separator()

            col.prop(ksp, "group_method", text="F-Curve Grouping")
            if ksp.group_method == 'NAMED':
                col.prop(ksp, "group")


class SCENE_PT_color_management(SceneButtonsPanel, Panel):
    bl_label = "Color Management"
    bl_options = {'DEFAULT_CLOSED'}
    COMPAT_ENGINES = {'BLENDER_RENDER', 'BLENDER_EEVEE', 'BLENDER_OPENGL'}

    def draw(self, context):
        layout = self.layout
        layout.use_property_split = True

        scene = context.scene
        view = scene.view_settings

        flow = layout.grid_flow(row_major=True, columns=0, even_columns=False, even_rows=False, align=True)

        col = flow.column()
        col.prop(scene.display_settings, "display_device")

        col.separator()

        col.prop(view, "view_transform")
        col.prop(view, "look")

        col = flow.column()
        col.prop(view, "exposure")
        col.prop(view, "gamma")

        col.separator()

        col.prop(scene.sequencer_colorspace_settings, "name", text="Sequencer")


class SCENE_PT_color_management_curves(SceneButtonsPanel, Panel):
    bl_label = "Use Curves"
    bl_parent_id = "SCENE_PT_color_management"
    bl_options = {'DEFAULT_CLOSED'}
    COMPAT_ENGINES = {'BLENDER_RENDER', 'BLENDER_EEVEE', 'BLENDER_OPENGL'}

    def draw_header(self, context):

        scene = context.scene
        view = scene.view_settings

        self.layout.prop(view, "use_curve_mapping", text="")

    def draw(self, context):
        layout = self.layout

        scene = context.scene
        view = scene.view_settings

        layout.use_property_split = False
        layout.enabled = view.use_curve_mapping

        layout.template_curve_mapping(view, "curve_mapping", levels=True)


class SCENE_PT_audio(SceneButtonsPanel, Panel):
    bl_label = "Audio"
    bl_options = {'DEFAULT_CLOSED'}
    COMPAT_ENGINES = {'BLENDER_RENDER', 'BLENDER_EEVEE', 'BLENDER_OPENGL'}

    def draw(self, context):
        layout = self.layout
        layout.use_property_split = True

        scene = context.scene
        rd = context.scene.render
        ffmpeg = rd.ffmpeg

        flow = layout.grid_flow(row_major=True, columns=0, even_columns=True, even_rows=False, align=True)

        col = flow.column()
        col.prop(scene, "audio_volume")

        col.separator()

        col.prop(scene, "audio_distance_model")
        col.prop(ffmpeg, "audio_channels")

        col.separator()

        col = flow.column()
        col.prop(ffmpeg, "audio_mixrate", text="Sample Rate")

        col.separator()

        col = col.column(align=True)
        col.prop(scene, "audio_doppler_speed", text="Doppler Speed")
        col.prop(scene, "audio_doppler_factor", text="Doppler Factor")

        col.separator()

        layout.operator("sound.bake_animation")


class SCENE_PT_physics(SceneButtonsPanel, Panel):
    bl_label = "Gravity"
    bl_options = {'DEFAULT_CLOSED'}
    COMPAT_ENGINES = {'BLENDER_RENDER', 'BLENDER_EEVEE', 'BLENDER_OPENGL'}

    def draw_header(self, context):
        self.layout.prop(context.scene, "use_gravity", text="")

    def draw(self, context):
        layout = self.layout
        layout.use_property_split = True

        scene = context.scene

        layout.active = scene.use_gravity

        layout.prop(scene, "gravity")


class SCENE_PT_rigid_body_world(SceneButtonsPanel, Panel):
    bl_label = "Rigid Body World"
    bl_options = {'DEFAULT_CLOSED'}
    COMPAT_ENGINES = {'BLENDER_RENDER', 'BLENDER_EEVEE', 'BLENDER_OPENGL'}

    @classmethod
    def poll(cls, context):
        return (context.engine in cls.COMPAT_ENGINES)

    def draw_header(self, context):
        scene = context.scene
        rbw = scene.rigidbody_world
        if rbw is not None:
            self.layout.prop(rbw, "enabled", text="")

    def draw(self, context):
        layout = self.layout
        layout.use_property_split = True

        scene = context.scene
        rbw = scene.rigidbody_world

        if rbw is None:
            layout.operator("rigidbody.world_add")
        else:
            layout.operator("rigidbody.world_remove")


class SCENE_PT_rigid_body_world_settings(SceneButtonsPanel, Panel):
    bl_label = "Settings"
    bl_parent_id = "SCENE_PT_rigid_body_world"
    COMPAT_ENGINES = {'BLENDER_RENDER', 'BLENDER_EEVEE'}

    @classmethod
    def poll(cls, context):
        scene = context.scene
        return scene and scene.rigidbody_world and (context.engine in cls.COMPAT_ENGINES)

    def draw(self, context):
        layout = self.layout
        layout.use_property_split = True

        scene = context.scene
        rbw = scene.rigidbody_world

        if rbw:
            flow = layout.grid_flow(row_major=True, columns=0, even_columns=True, even_rows=False, align=True)

            col = flow.column()
            col.active = rbw.enabled

            col = col.column()
            col.prop(rbw, "group")
            col.prop(rbw, "constraints")

            col = col.column()
            col.prop(rbw, "time_scale", text="Speed")

            col = flow.column()
            col.active = rbw.enabled
            col.prop(rbw, "use_split_impulse")

            col = col.column()
            col.prop(rbw, "steps_per_second", text="Steps Per Second")
            col.prop(rbw, "solver_iterations", text="Solver Iterations")


class SCENE_PT_rigid_body_cache(SceneButtonsPanel, Panel):
    bl_label = "Cache"
    bl_parent_id = "SCENE_PT_rigid_body_world"
    bl_options = {'DEFAULT_CLOSED'}
    COMPAT_ENGINES = {'BLENDER_RENDER', 'BLENDER_EEVEE', 'BLENDER_OPENGL'}

    @classmethod
    def poll(cls, context):
        scene = context.scene
        return scene and scene.rigidbody_world and (context.engine in cls.COMPAT_ENGINES)

    def draw(self, context):
        scene = context.scene
        rbw = scene.rigidbody_world

        point_cache_ui(self, context, rbw.point_cache, rbw.point_cache.is_baked is False and rbw.enabled, 'RIGID_BODY')


class SCENE_PT_rigid_body_field_weights(SceneButtonsPanel, Panel):
    bl_label = "Field Weights"
    bl_parent_id = "SCENE_PT_rigid_body_world"
    bl_options = {'DEFAULT_CLOSED'}
    COMPAT_ENGINES = {'BLENDER_RENDER', 'BLENDER_EEVEE', 'BLENDER_OPENGL'}

    @classmethod
    def poll(cls, context):
        scene = context.scene
        return scene and scene.rigidbody_world and (context.engine in cls.COMPAT_ENGINES)

    def draw(self, context):
        scene = context.scene
        rbw = scene.rigidbody_world

        effector_weights_ui(self, context, rbw.effector_weights, 'RIGID_BODY')


class SCENE_PT_simplify(SceneButtonsPanel, Panel):
    bl_label = "Simplify"
    bl_options = {'DEFAULT_CLOSED'}
    COMPAT_ENGINES = {'BLENDER_RENDER', 'BLENDER_EEVEE', 'BLENDER_OPENGL'}

    def draw_header(self, context):
        rd = context.scene.render
        self.layout.prop(rd, "use_simplify", text="")

    def draw(self, context):
        layout = self.layout


class SCENE_PT_simplify_viewport(SceneButtonsPanel, Panel):
    bl_label = "Viewport"
    bl_parent_id = "SCENE_PT_simplify"
    COMPAT_ENGINES = {'BLENDER_RENDER', 'BLENDER_EEVEE', 'BLENDER_OPENGL'}

    def draw(self, context):
        layout = self.layout
        layout.use_property_split = True

        rd = context.scene.render

        layout.active = rd.use_simplify

        flow = layout.grid_flow(row_major=True, columns=0, even_columns=False, even_rows=False, align=True)

        col = flow.column()
        col.prop(rd, "simplify_subdivision", text="Max Subdivision")

        col = flow.column()
        col.prop(rd, "simplify_child_particles", text="Max Child Particles")


class SCENE_PT_simplify_render(SceneButtonsPanel, Panel):
    bl_label = "Render"
    bl_parent_id = "SCENE_PT_simplify"
    COMPAT_ENGINES = {'BLENDER_RENDER', 'BLENDER_EEVEE', 'BLENDER_OPENGL'}

    def draw(self, context):
        layout = self.layout
        layout.use_property_split = True

        rd = context.scene.render

        layout.active = rd.use_simplify

        flow = layout.grid_flow(row_major=True, columns=0, even_columns=False, even_rows=False, align=True)

        col = flow.column()
        col.prop(rd, "simplify_subdivision_render", text="Max Subdivision")

        col = flow.column()
        col.prop(rd, "simplify_child_particles_render", text="Max Child Particles")


class SCENE_PT_simplify_greasepencil(SceneButtonsPanel, Panel):
<<<<<<< HEAD
    bl_label = "Simplify Grease Pencil"
=======
    bl_label = "Grease Pencil"
    bl_parent_id = "SCENE_PT_simplify"
>>>>>>> 6cad7984
    COMPAT_ENGINES = {'BLENDER_RENDER', 'BLENDER_GAME', 'BLENDER_CLAY', 'BLENDER_EEVEE'}
    bl_options = {'DEFAULT_CLOSED'}

    def draw_header(self, context):
        rd = context.scene.render
        self.layout.prop(rd, "simplify_gpencil", text="")

    def draw(self, context):
        layout = self.layout
<<<<<<< HEAD
=======
        layout.use_property_split = True
>>>>>>> 6cad7984

        rd = context.scene.render

        layout.active = rd.simplify_gpencil

<<<<<<< HEAD
        row = layout.row()
        row.prop(rd, "simplify_gpencil_onplay", text="Only on Play")

        split = layout.split()

        col = split.column()
        col.prop(rd, "simplify_gpencil_view_fill", text="Fill")
        col.prop(rd, "simplify_gpencil_remove_lines", text="Remove Fill Lines")
        col.prop(rd, "simplify_gpencil_view_modifier", text="Modifiers")
=======
        col = layout.column()
        col.prop(rd, "simplify_gpencil_onplay", text="Playback Only")
        col.prop(rd, "simplify_gpencil_view_modifier", text="Modifiers")
        col.prop(rd, "simplify_gpencil_shader_fx", text="ShaderFX")

        col = layout.column(align=True)
        col.prop(rd, "simplify_gpencil_view_fill")
        sub = col.column()
        sub.active = rd.simplify_gpencil_view_fill
        sub.prop(rd, "simplify_gpencil_remove_lines", text="Lines")
>>>>>>> 6cad7984


class SCENE_PT_custom_props(SceneButtonsPanel, PropertyPanel, Panel):
    COMPAT_ENGINES = {'BLENDER_RENDER', 'BLENDER_EEVEE', 'BLENDER_OPENGL'}
    _context_path = "scene"
    _property_type = bpy.types.Scene


classes = (
    SCENE_PT_units_length_presets,
    SCENE_UL_keying_set_paths,
    SCENE_PT_scene,
    SCENE_PT_unit,
    SCENE_PT_keying_sets,
    SCENE_PT_keying_set_paths,
    SCENE_PT_keyframing_settings,
    SCENE_PT_color_management,
    SCENE_PT_color_management_curves,
    SCENE_PT_audio,
    SCENE_PT_physics,
    SCENE_PT_rigid_body_world,
    SCENE_PT_rigid_body_world_settings,
    SCENE_PT_rigid_body_cache,
    SCENE_PT_rigid_body_field_weights,
    SCENE_PT_simplify,
    SCENE_PT_simplify_viewport,
    SCENE_PT_simplify_render,
    SCENE_PT_simplify_greasepencil,
    SCENE_PT_custom_props,
)

if __name__ == "__main__":  # only for live edit.
    from bpy.utils import register_class
    for cls in classes:
        register_class(cls)<|MERGE_RESOLUTION|>--- conflicted
+++ resolved
@@ -28,9 +28,9 @@
 from bl_operators.presets import PresetMenu
 
 from .properties_physics_common import (
-        point_cache_ui,
-        effector_weights_ui,
-        )
+    point_cache_ui,
+    effector_weights_ui,
+)
 
 
 class SCENE_PT_units_length_presets(PresetMenu):
@@ -103,6 +103,7 @@
         col.enabled = unit.system != 'NONE'
         col.prop(unit, "scale_length")
         col.prop(unit, "use_separate")
+
 
 class SceneKeyingSetsPanel:
 
@@ -568,12 +569,8 @@
 
 
 class SCENE_PT_simplify_greasepencil(SceneButtonsPanel, Panel):
-<<<<<<< HEAD
-    bl_label = "Simplify Grease Pencil"
-=======
     bl_label = "Grease Pencil"
     bl_parent_id = "SCENE_PT_simplify"
->>>>>>> 6cad7984
     COMPAT_ENGINES = {'BLENDER_RENDER', 'BLENDER_GAME', 'BLENDER_CLAY', 'BLENDER_EEVEE'}
     bl_options = {'DEFAULT_CLOSED'}
 
@@ -583,26 +580,12 @@
 
     def draw(self, context):
         layout = self.layout
-<<<<<<< HEAD
-=======
-        layout.use_property_split = True
->>>>>>> 6cad7984
+        layout.use_property_split = True
 
         rd = context.scene.render
 
         layout.active = rd.simplify_gpencil
 
-<<<<<<< HEAD
-        row = layout.row()
-        row.prop(rd, "simplify_gpencil_onplay", text="Only on Play")
-
-        split = layout.split()
-
-        col = split.column()
-        col.prop(rd, "simplify_gpencil_view_fill", text="Fill")
-        col.prop(rd, "simplify_gpencil_remove_lines", text="Remove Fill Lines")
-        col.prop(rd, "simplify_gpencil_view_modifier", text="Modifiers")
-=======
         col = layout.column()
         col.prop(rd, "simplify_gpencil_onplay", text="Playback Only")
         col.prop(rd, "simplify_gpencil_view_modifier", text="Modifiers")
@@ -613,7 +596,6 @@
         sub = col.column()
         sub.active = rd.simplify_gpencil_view_fill
         sub.prop(rd, "simplify_gpencil_remove_lines", text="Lines")
->>>>>>> 6cad7984
 
 
 class SCENE_PT_custom_props(SceneButtonsPanel, PropertyPanel, Panel):
