--- conflicted
+++ resolved
@@ -480,7 +480,6 @@
         col.prop(rd, "simplify_child_particles_render", text="Max Child Particles")
 
 
-<<<<<<< HEAD
 class SCENE_PT_simplify_greasepencil(SceneButtonsPanel, Panel):
     bl_label = "Simplify Grease Pencil"
     COMPAT_ENGINES = {'BLENDER_RENDER', 'BLENDER_GAME', 'BLENDER_CLAY', 'BLENDER_EEVEE'}
@@ -508,43 +507,6 @@
         col.prop(rd, "simplify_gpencil_view_modifier", text="Modifiers")
 
 
-class SCENE_PT_viewport_display(SceneButtonsPanel, Panel):
-    bl_label = "Viewport Display"
-    bl_options = {'DEFAULT_CLOSED'}
-
-    @classmethod
-    def poll(cls, context):
-        return True
-
-    def draw(self, context):
-        layout = self.layout
-        layout.use_property_split = True
-        scene = context.scene
-        col = layout.column()
-        col.prop(scene.display, "light_direction")
-        col.prop(scene.display, "shadow_shift")
-
-
-class SCENE_PT_viewport_display_ssao(SceneButtonsPanel, Panel):
-    bl_label = "Screen Space Ambient Occlusion"
-    bl_parent_id = "SCENE_PT_viewport_display"
-
-    @classmethod
-    def poll(cls, context):
-        return True
-
-    def draw(self, context):
-        layout = self.layout
-        layout.use_property_split = True
-        scene = context.scene
-        col = layout.column()
-        col.prop(scene.display, "matcap_ssao_samples")
-        col.prop(scene.display, "matcap_ssao_distance")
-        col.prop(scene.display, "matcap_ssao_attenuation")
-
-
-=======
->>>>>>> 7552972d
 class SCENE_PT_custom_props(SceneButtonsPanel, PropertyPanel, Panel):
     COMPAT_ENGINES = {'BLENDER_RENDER', 'BLENDER_EEVEE'}
     _context_path = "scene"
