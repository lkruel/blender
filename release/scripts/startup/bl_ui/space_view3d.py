# ##### BEGIN GPL LICENSE BLOCK #####
#
#  This program is free software; you can redistribute it and/or
#  modify it under the terms of the GNU General Public License
#  as published by the Free Software Foundation; either version 2
#  of the License, or (at your option) any later version.
#
#  This program is distributed in the hope that it will be useful,
#  but WITHOUT ANY WARRANTY; without even the implied warranty of
#  MERCHANTABILITY or FITNESS FOR A PARTICULAR PURPOSE.  See the
#  GNU General Public License for more details.
#
#  You should have received a copy of the GNU General Public License
#  along with this program; if not, write to the Free Software Foundation,
#  Inc., 51 Franklin Street, Fifth Floor, Boston, MA 02110-1301, USA.
#
# ##### END GPL LICENSE BLOCK #####

# <pep8 compliant>
import bpy
from bpy.types import Header, Menu, Panel
from .properties_grease_pencil_common import (
    GreasePencilDataPanel,
    GreasePencilPaletteColorPanel,
)
from .properties_paint_common import UnifiedPaintPanel
from bpy.app.translations import contexts as i18n_contexts


class VIEW3D_HT_header(Header):
    bl_space_type = 'VIEW_3D'

    def draw(self, context):
        layout = self.layout

        view = context.space_data
        shading = view.shading
        # mode_string = context.mode
        obj = context.active_object
        overlay = view.overlay
        tool_settings = context.tool_settings

        row = layout.row(align=True)
        row.template_header()

        mode = 'OBJECT' if obj is None else obj.mode

        act_mode_item = bpy.types.Object.bl_rna.properties["mode"].enum_items[mode]
        layout.operator_menu_enum("object.mode_set", "mode", text=act_mode_item.name, icon=act_mode_item.icon)
        del act_mode_item

        layout.template_header_3D_mode()

        # Contains buttons like Mode, Pivot, Manipulator, Layer, Mesh Select Mode...
        shading_type = view.shading.type
        shading_item = bpy.types.View3DShading.bl_rna.properties["type"].enum_items[shading_type]

        if obj:
            # Set above:
            # mode = obj.mode

            # Particle edit
            if mode == 'EDIT' and obj.type == 'GROOM':
                row = layout.row()
                row.prop(toolsettings.groom_edit_settings, "mode", text="", expand=True)
            elif mode == 'PARTICLE_EDIT':
                row = layout.row()
                row.prop(tool_settings.particle_edit, "select_mode", text="", expand=True)

            # Occlude geometry
            if ((shading.type not in {'BOUNDBOX', 'WIREFRAME'} and (mode == 'PARTICLE_EDIT' or (mode == 'EDIT' and obj.type == 'MESH'))) or
                    (mode in {'WEIGHT_PAINT', 'VERTEX_PAINT'})):
                row = layout.row()
                row.prop(view, "use_occlude_geometry", text="")

        # Pose
        if obj and mode == 'POSE':
            row = layout.row(align=True)
            row.operator("pose.copy", text="", icon='COPYDOWN')
            row.operator("pose.paste", text="", icon='PASTEDOWN').flipped = False
            row.operator("pose.paste", text="", icon='PASTEFLIPDOWN').flipped = True

        # GPencil
        if context.gpencil_data and context.gpencil_data.use_stroke_edit_mode:
            row = layout.row(align=True)
            row.operator("gpencil.copy", text="", icon='COPYDOWN')
            row.operator("gpencil.paste", text="", icon='PASTEDOWN')

            # XXX: icon
            layout.prop(context.gpencil_data, "use_onion_skinning", text="Onion Skins", icon='PARTICLE_PATH')

            row = layout.row(align=True)
            row.prop(tool_settings.gpencil_sculpt, "use_select_mask")
            row.prop(tool_settings.gpencil_sculpt, "selection_alpha", slider=True)

        VIEW3D_MT_editor_menus.draw_collapsible(context, layout)

        layout.separator_spacer()

        # Mode & Transform Settings
        object_mode = 'OBJECT' if obj is None else obj.mode
        scene = context.scene

        # Orientation & Pivot
        if object_mode in {'OBJECT', 'EDIT', 'POSE'}:
            layout.prop(scene, "transform_orientation", text="")

            pivot_point = tool_settings.transform_pivot_point
            act_pivot_point = bpy.types.ToolSettings.bl_rna.properties["transform_pivot_point"].enum_items[pivot_point]
            row = layout.row(align=True)
            row.popover(
                space_type='TOPBAR',
                region_type='HEADER',
                panel_type="TOPBAR_PT_pivot_point",
                icon=act_pivot_point.icon,
                text="",
            )

        if obj:
            # Proportional editing
            if context.gpencil_data and context.gpencil_data.use_stroke_edit_mode:
                row = layout.row(align=True)
                row.prop(tool_settings, "proportional_edit", icon_only=True)

                sub = row.row(align=True)
                sub.active = tool_settings.proportional_edit != 'DISABLED'
                sub.prop(tool_settings, "proportional_edit_falloff", icon_only=True)

            elif object_mode in {'EDIT', 'PARTICLE_EDIT'}:
                row = layout.row(align=True)
                row.prop(tool_settings, "proportional_edit", icon_only=True)
                sub = row.row(align=True)
                sub.active = tool_settings.proportional_edit != 'DISABLED'
                sub.prop(tool_settings, "proportional_edit_falloff", icon_only=True)

            elif object_mode == 'OBJECT':
                row = layout.row(align=True)
                row.prop(tool_settings, "use_proportional_edit_objects", icon_only=True)
                sub = row.row(align=True)
                sub.active = tool_settings.use_proportional_edit_objects
                sub.prop(tool_settings, "proportional_edit_falloff", icon_only=True)
        else:
            # Proportional editing
            if context.gpencil_data and context.gpencil_data.use_stroke_edit_mode:
                row = layout.row(align=True)
                row.prop(tool_settings, "proportional_edit", icon_only=True)
                sub = row.row(align=True)
                sub.active = tool_settings.proportional_edit != 'DISABLED'
                sub.prop(tool_settings, "proportional_edit_falloff", icon_only=True)

        # Snap
        show_snap = False
        if obj is None:
            show_snap = True
        else:
            if object_mode not in {'SCULPT', 'VERTEX_PAINT', 'WEIGHT_PAINT', 'TEXTURE_PAINT'}:
                show_snap = True
            else:

                from .properties_paint_common import UnifiedPaintPanel
                paint_settings = UnifiedPaintPanel.paint_settings(context)

                if paint_settings:
                    brush = paint_settings.brush
                    if brush and brush.stroke_method == 'CURVE':
                        show_snap = True

        if show_snap:
            snap_items = bpy.types.ToolSettings.bl_rna.properties['snap_elements'].enum_items
            for elem in tool_settings.snap_elements:
                # TODO: Display multiple icons.
                # (Currently only one of the enabled modes icons is displayed)
                icon = snap_items[elem].icon
                break
            else:
                icon = 'NONE'

            row = layout.row(align=True)
            row.prop(tool_settings, "use_snap", text="")

            sub = row.row(align=True)
            sub.popover(
                space_type='TOPBAR',
                region_type='HEADER',
                panel_type="TOPBAR_PT_snapping",
                icon=icon,
                text=""
            )

        layout.separator_spacer()

        # Viewport Settings
        row = layout.row(align=True)
        row.prop(shading, "type", text="", expand=True)

        sub = row.row(align=True)
        sub.enabled = shading.type != 'RENDERED'
        sub.popover(space_type='VIEW_3D', region_type='HEADER', panel_type="VIEW3D_PT_shading")

        row = layout.row(align=True)
        row.prop(overlay, "show_overlays", icon="WIRE", text="")

        sub = row.row(align=True)
        sub.active = overlay.show_overlays
        sub.popover(space_type='VIEW_3D', region_type='HEADER', panel_type="VIEW3D_PT_overlay")


class VIEW3D_MT_editor_menus(Menu):
    bl_space_type = 'VIEW3D_MT_editor_menus'
    bl_label = ""

    def draw(self, context):
        self.draw_menus(self.layout, context)

    @staticmethod
    def draw_menus(layout, context):
        obj = context.active_object
        mode_string = context.mode
        edit_object = context.edit_object
        gp_edit = context.gpencil_data and context.gpencil_data.use_stroke_edit_mode

        # Use aligned row to squeeze out a bit more space.
        row = layout.row(align=True)
        row.menu("VIEW3D_MT_view")

        # Select Menu
        if gp_edit:
            row.menu("VIEW3D_MT_select_gpencil")
        elif mode_string in {'PAINT_WEIGHT', 'PAINT_VERTEX', 'PAINT_TEXTURE'}:
            mesh = obj.data
            if mesh.use_paint_mask:
                row.menu("VIEW3D_MT_select_paint_mask")
            elif mesh.use_paint_mask_vertex and mode_string in {'PAINT_WEIGHT', 'PAINT_VERTEX'}:
                row.menu("VIEW3D_MT_select_paint_mask_vertex")
        elif mode_string != 'SCULPT':
            row.menu("VIEW3D_MT_select_%s" % mode_string.lower())

        if gp_edit:
            pass
        elif mode_string == 'OBJECT':
            row.menu("INFO_MT_add", text="Add")
        elif mode_string == 'EDIT_MESH':
            row.menu("INFO_MT_mesh_add", text="Add")
        elif mode_string == 'EDIT_CURVE':
            row.menu("INFO_MT_curve_add", text="Add")
        elif mode_string == 'EDIT_SURFACE':
            row.menu("INFO_MT_surface_add", text="Add")
        elif mode_string == 'EDIT_METABALL':
<<<<<<< HEAD
            layout.menu("INFO_MT_metaball_add", text="Add")
        elif mode_string == 'EDIT_GROOM':
            layout.menu("INFO_MT_groom_add", text="Add")
=======
            row.menu("INFO_MT_metaball_add", text="Add")
>>>>>>> cd71dd63
        elif mode_string == 'EDIT_ARMATURE':
            row.menu("INFO_MT_edit_armature_add", text="Add")

        if gp_edit:
            row.menu("VIEW3D_MT_edit_gpencil")
        elif edit_object:
            row.menu("VIEW3D_MT_edit_%s" % edit_object.type.lower())

            if mode_string == 'EDIT_MESH':
                row.menu("VIEW3D_MT_edit_mesh_vertices")
                row.menu("VIEW3D_MT_edit_mesh_edges")
                row.menu("VIEW3D_MT_edit_mesh_faces")

        elif obj:
            if mode_string != 'PAINT_TEXTURE':
                row.menu("VIEW3D_MT_%s" % mode_string.lower())
            if mode_string in {'SCULPT', 'PAINT_VERTEX', 'PAINT_WEIGHT', 'PAINT_TEXTURE'}:
                row.menu("VIEW3D_MT_brush")
            if mode_string == 'SCULPT':
                row.menu("VIEW3D_MT_hide_mask")
        else:
            row.menu("VIEW3D_MT_object")


# ********** Menu **********


# ********** Utilities **********


class ShowHideMenu:
    bl_label = "Show/Hide"
    _operator_name = ""

    def draw(self, context):
        layout = self.layout

        layout.operator("%s.reveal" % self._operator_name, text="Show Hidden")
        layout.operator("%s.hide" % self._operator_name, text="Hide Selected").unselected = False
        layout.operator("%s.hide" % self._operator_name, text="Hide Unselected").unselected = True


# Standard transforms which apply to all cases
# NOTE: this doesn't seem to be able to be used directly
class VIEW3D_MT_transform_base(Menu):
    bl_label = "Transform"

    # TODO: get rid of the custom text strings?
    def draw(self, context):
        layout = self.layout

        layout.operator("transform.tosphere", text="To Sphere")
        layout.operator("transform.shear", text="Shear")
        layout.operator("transform.bend", text="Bend")
        layout.operator("transform.push_pull", text="Push/Pull")

        if context.mode != 'OBJECT':
            layout.operator("transform.vertex_warp", text="Warp")
            layout.operator("transform.vertex_random", text="Randomize")


# Generic transform menu - geometry types
class VIEW3D_MT_transform(VIEW3D_MT_transform_base):
    def draw(self, context):
        # base menu
        VIEW3D_MT_transform_base.draw(self, context)

        # generic...
        layout = self.layout
        layout.operator("transform.shrink_fatten", text="Shrink Fatten")

        layout.separator()

        layout.operator("transform.translate", text="Move Texture Space").texture_space = True
        layout.operator("transform.resize", text="Scale Texture Space").texture_space = True


# Object-specific extensions to Transform menu
class VIEW3D_MT_transform_object(VIEW3D_MT_transform_base):
    def draw(self, context):
        layout = self.layout

        # base menu
        VIEW3D_MT_transform_base.draw(self, context)

        # object-specific option follow...
        layout.separator()

        layout.operator("transform.translate", text="Move Texture Space").texture_space = True
        layout.operator("transform.resize", text="Scale Texture Space").texture_space = True

        layout.separator()

        layout.operator_context = 'EXEC_REGION_WIN'
        # XXX see alignmenu() in edit.c of b2.4x to get this working
        layout.operator("transform.transform", text="Align to Transform Orientation").mode = 'ALIGN'

        layout.separator()

        layout.operator_context = 'EXEC_AREA'

        layout.operator("object.origin_set", text="Geometry to Origin").type = 'GEOMETRY_ORIGIN'
        layout.operator("object.origin_set", text="Origin to Geometry").type = 'ORIGIN_GEOMETRY'
        layout.operator("object.origin_set", text="Origin to 3D Cursor").type = 'ORIGIN_CURSOR'
        layout.operator("object.origin_set", text="Origin to Center of Mass (Surface)").type = 'ORIGIN_CENTER_OF_MASS'
        layout.operator("object.origin_set", text="Origin to Center of Mass (Volume)").type = 'ORIGIN_CENTER_OF_VOLUME'
        layout.separator()

        layout.operator("object.randomize_transform")
        layout.operator("object.align")

        # TODO: there is a strange context bug here.
        """
        layout.operator_context = 'INVOKE_REGION_WIN'
        layout.operator("object.transform_axis_target")
        """


# Armature EditMode extensions to Transform menu
class VIEW3D_MT_transform_armature(VIEW3D_MT_transform_base):
    def draw(self, context):
        layout = self.layout

        # base menu
        VIEW3D_MT_transform_base.draw(self, context)

        # armature specific extensions follow...
        obj = context.object
        if obj.type == 'ARMATURE' and obj.mode in {'EDIT', 'POSE'}:
            if obj.data.draw_type == 'BBONE':
                layout.separator()

                layout.operator("transform.transform", text="Scale BBone").mode = 'BONE_SIZE'
            elif obj.data.draw_type == 'ENVELOPE':
                layout.separator()

                layout.operator("transform.transform", text="Scale Envelope Distance").mode = 'BONE_SIZE'
                layout.operator("transform.transform", text="Scale Radius").mode = 'BONE_ENVELOPE'

        if context.edit_object and context.edit_object.type == 'ARMATURE':
            layout.separator()

            layout.operator("armature.align")


class VIEW3D_MT_mirror(Menu):
    bl_label = "Mirror"

    def draw(self, context):
        layout = self.layout

        layout.operator("transform.mirror", text="Interactive Mirror")

        layout.separator()

        layout.operator_context = 'INVOKE_REGION_WIN'

        props = layout.operator("transform.mirror", text="X Global")
        props.constraint_axis = (True, False, False)
        props.constraint_orientation = 'GLOBAL'
        props = layout.operator("transform.mirror", text="Y Global")
        props.constraint_axis = (False, True, False)
        props.constraint_orientation = 'GLOBAL'
        props = layout.operator("transform.mirror", text="Z Global")
        props.constraint_axis = (False, False, True)
        props.constraint_orientation = 'GLOBAL'

        if context.edit_object:
            layout.separator()

            props = layout.operator("transform.mirror", text="X Local")
            props.constraint_axis = (True, False, False)
            props.constraint_orientation = 'LOCAL'
            props = layout.operator("transform.mirror", text="Y Local")
            props.constraint_axis = (False, True, False)
            props.constraint_orientation = 'LOCAL'
            props = layout.operator("transform.mirror", text="Z Local")
            props.constraint_axis = (False, False, True)
            props.constraint_orientation = 'LOCAL'

            layout.operator("object.vertex_group_mirror")


class VIEW3D_MT_snap(Menu):
    bl_label = "Snap"

    def draw(self, context):
        layout = self.layout

        layout.operator("view3d.snap_selected_to_grid", text="Selection to Grid")
        layout.operator("view3d.snap_selected_to_cursor", text="Selection to Cursor").use_offset = False
        layout.operator("view3d.snap_selected_to_cursor", text="Selection to Cursor (Offset)").use_offset = True
        layout.operator("view3d.snap_selected_to_active", text="Selection to Active")

        layout.separator()

        layout.operator("view3d.snap_cursor_to_selected", text="Cursor to Selected")
        layout.operator("view3d.snap_cursor_to_center", text="Cursor to Center")
        layout.operator("view3d.snap_cursor_to_grid", text="Cursor to Grid")
        layout.operator("view3d.snap_cursor_to_active", text="Cursor to Active")


class VIEW3D_MT_uv_map(Menu):
    bl_label = "UV Mapping"

    def draw(self, context):
        layout = self.layout

        layout.operator("uv.unwrap")

        layout.operator_context = 'INVOKE_DEFAULT'
        layout.operator("uv.smart_project")
        layout.operator("uv.lightmap_pack")
        layout.operator("uv.follow_active_quads")

        layout.separator()

        layout.operator_context = 'EXEC_REGION_WIN'
        layout.operator("uv.cube_project")
        layout.operator("uv.cylinder_project")
        layout.operator("uv.sphere_project")

        layout.separator()

        layout.operator_context = 'INVOKE_REGION_WIN'
        layout.operator("uv.project_from_view").scale_to_bounds = False
        layout.operator("uv.project_from_view", text="Project from View (Bounds)").scale_to_bounds = True

        layout.separator()

        layout.operator("uv.reset")

        layout.separator()

        layout.operator("mesh.uvs_rotate")
        layout.operator("mesh.uvs_reverse")


class VIEW3D_MT_edit_proportional(Menu):
    bl_label = "Proportional Editing"

    def draw(self, context):
        layout = self.layout

        layout.props_enum(tool_settings, "proportional_edit")

        layout.separator()

        layout.label("Falloff:")
        layout.props_enum(tool_settings, "proportional_edit_falloff")


# ********** View menus **********


class VIEW3D_MT_view(Menu):
    bl_label = "View"

    def draw(self, context):
        layout = self.layout
        view = context.space_data

        layout.operator("view3d.toolshelf", icon='MENU_PANEL')
        layout.operator("view3d.properties", icon='MENU_PANEL')

        layout.separator()

        layout.operator("view3d.view_selected", text="Frame Selected").use_all_regions = False
        if view.region_quadviews:
            layout.operator("view3d.view_selected", text="Frame Selected (Quad View)").use_all_regions = True

        layout.operator("view3d.view_all", text="Frame All").center = False
        layout.operator("view3d.view_persportho", text="Perspective/Orthographic")

        layout.separator()

        layout.menu("VIEW3D_MT_view_cameras", text="Cameras")

        layout.separator()
        layout.menu("VIEW3D_MT_view_viewpoint")
        layout.menu("VIEW3D_MT_view_navigation")
        layout.menu("VIEW3D_MT_view_align")

        layout.separator()

        layout.operator_context = 'INVOKE_REGION_WIN'
        layout.menu("VIEW3D_MT_view_borders", text="View Borders")

        layout.separator()

        layout.operator("screen.animation_play", text="Play Animation")

        layout.separator()

        layout.operator("render.opengl", icon='RENDER_STILL')
        layout.operator("render.opengl", text="OpenGL Render Animation", icon='RENDER_ANIMATION').animation = True

        layout.separator()

        layout.menu("INFO_MT_area")


class VIEW3D_MT_view_cameras(Menu):
    bl_label = "Cameras"

    def draw(self, context):
        layout = self.layout

        layout.operator("view3d.object_as_camera")
        layout.operator("view3d.viewnumpad", text="Active Camera").type = 'CAMERA'


class VIEW3D_MT_view_viewpoint(Menu):
    bl_label = "Viewpoint"

    def draw(self, context):
        layout = self.layout

        layout.operator("view3d.viewnumpad", text="Camera").type = 'CAMERA'

        layout.separator()

        layout.operator("view3d.viewnumpad", text="Top").type = 'TOP'
        layout.operator("view3d.viewnumpad", text="Bottom").type = 'BOTTOM'

        layout.separator()

        layout.operator("view3d.viewnumpad", text="Front").type = 'FRONT'
        layout.operator("view3d.viewnumpad", text="Back").type = 'BACK'

        layout.separator()

        layout.operator("view3d.viewnumpad", text="Right").type = 'RIGHT'
        layout.operator("view3d.viewnumpad", text="Left").type = 'LEFT'


class VIEW3D_MT_view_navigation(Menu):
    bl_label = "Navigation"

    def draw(self, context):
        from math import pi
        layout = self.layout

        layout.operator_enum("view3d.view_orbit", "type")
        props = layout.operator("view3d.view_orbit", "Orbit Opposite")
        props.type = 'ORBITRIGHT'
        props.angle = pi

        layout.separator()

        layout.operator("view3d.view_roll", text="Roll Left").type = 'LEFT'
        layout.operator("view3d.view_roll", text="Roll Right").type = 'RIGHT'

        layout.separator()

        layout.operator_enum("view3d.view_pan", "type")

        layout.separator()

        layout.operator("view3d.zoom", text="Zoom In").delta = 1
        layout.operator("view3d.zoom", text="Zoom Out").delta = -1
        layout.operator("view3d.zoom_border", text="Zoom Border...")
        layout.operator("view3d.zoom_camera_1_to_1", text="Zoom Camera 1:1")

        layout.separator()

        layout.operator("view3d.fly")
        layout.operator("view3d.walk")


class VIEW3D_MT_view_align(Menu):
    bl_label = "Align View"

    def draw(self, context):
        layout = self.layout

        layout.menu("VIEW3D_MT_view_align_selected")

        layout.separator()

        layout.operator("view3d.view_all", text="Center Cursor and View All").center = True
        layout.operator("view3d.camera_to_view", text="Align Active Camera to View")
        layout.operator("view3d.camera_to_view_selected", text="Align Active Camera to Selected")
        layout.operator("view3d.view_center_cursor")

        layout.separator()

        layout.operator("view3d.view_lock_to_active")
        layout.operator("view3d.view_lock_clear")


class VIEW3D_MT_view_align_selected(Menu):
    bl_label = "Align View to Active"

    def draw(self, context):
        layout = self.layout

        props = layout.operator("view3d.viewnumpad", text="Top")
        props.align_active = True
        props.type = 'TOP'

        props = layout.operator("view3d.viewnumpad", text="Bottom")
        props.align_active = True
        props.type = 'BOTTOM'

        props = layout.operator("view3d.viewnumpad", text="Front")
        props.align_active = True
        props.type = 'FRONT'

        props = layout.operator("view3d.viewnumpad", text="Back")
        props.align_active = True
        props.type = 'BACK'

        props = layout.operator("view3d.viewnumpad", text="Right")
        props.align_active = True
        props.type = 'RIGHT'

        props = layout.operator("view3d.viewnumpad", text="Left")
        props.align_active = True
        props.type = 'LEFT'


class VIEW3D_MT_view_borders(Menu):
    bl_label = "View Borders"

    def draw(self, context):
        layout = self.layout
        layout.operator("view3d.clip_border", text="Clipping Border...")
        layout.operator("view3d.render_border", text="Render Border...").camera_only = False

        layout.separator()

        layout.operator("view3d.clear_render_border")


# ********** Select menus, suffix from context.mode **********

class VIEW3D_MT_select_object_more_less(Menu):
    bl_label = "Select More/Less"

    def draw(self, context):
        layout = self.layout

        layout = self.layout

        layout.operator("object.select_more", text="More")
        layout.operator("object.select_less", text="Less")

        layout.separator()

        props = layout.operator("object.select_hierarchy", text="Parent")
        props.extend = False
        props.direction = 'PARENT'

        props = layout.operator("object.select_hierarchy", text="Child")
        props.extend = False
        props.direction = 'CHILD'

        layout.separator()

        props = layout.operator("object.select_hierarchy", text="Extend Parent")
        props.extend = True
        props.direction = 'PARENT'

        props = layout.operator("object.select_hierarchy", text="Extend Child")
        props.extend = True
        props.direction = 'CHILD'


class VIEW3D_MT_select_object(Menu):
    bl_label = "Select"

    def draw(self, context):
        layout = self.layout

        layout.operator("view3d.select_border")
        layout.operator("view3d.select_circle")

        layout.separator()

        layout.operator("object.select_all", text="Select/Deselect All").action = 'TOGGLE'
        layout.operator_menu_enum("object.select_by_type", "type", text="Select All by Type...")
        layout.operator("object.select_camera", text="Select Active Camera")
        layout.operator("object.select_all", text="Inverse Selection").action = 'INVERT'
        layout.operator("object.select_mirror", text="Mirror Selection")
        layout.operator("object.select_random", text="Select Random")

        layout.separator()

        layout.menu("VIEW3D_MT_select_object_more_less")

        layout.separator()

        layout.operator_menu_enum("object.select_grouped", "type", text="Select Grouped")
        layout.operator_menu_enum("object.select_linked", "type", text="Select Linked")
        layout.operator("object.select_pattern", text="Select Pattern...")


class VIEW3D_MT_select_pose_more_less(Menu):
    bl_label = "Select More/Less"

    def draw(self, context):
        layout = self.layout

        layout = self.layout

        props = layout.operator("pose.select_hierarchy", text="Parent")
        props.extend = False
        props.direction = 'PARENT'

        props = layout.operator("pose.select_hierarchy", text="Child")
        props.extend = False
        props.direction = 'CHILD'

        layout.separator()

        props = layout.operator("pose.select_hierarchy", text="Extend Parent")
        props.extend = True
        props.direction = 'PARENT'

        props = layout.operator("pose.select_hierarchy", text="Extend Child")
        props.extend = True
        props.direction = 'CHILD'


class VIEW3D_MT_select_pose(Menu):
    bl_label = "Select"

    def draw(self, context):
        layout = self.layout

        layout.operator("view3d.select_border")
        layout.operator("view3d.select_circle")

        layout.separator()

        layout.operator("pose.select_all").action = 'TOGGLE'
        layout.operator("pose.select_all", text="Inverse").action = 'INVERT'
        layout.operator("pose.select_mirror", text="Flip Active")

        layout.separator()

        layout.operator("pose.select_constraint_target", text="Constraint Target")
        layout.operator("pose.select_linked", text="Linked")

        layout.separator()

        layout.menu("VIEW3D_MT_select_pose_more_less")

        layout.separator()

        layout.operator_menu_enum("pose.select_grouped", "type", text="Grouped")
        layout.operator("object.select_pattern", text="Select Pattern...")


class VIEW3D_MT_select_particle(Menu):
    bl_label = "Select"

    def draw(self, context):
        layout = self.layout

        layout.operator("view3d.select_border")
        layout.operator("view3d.select_circle")

        layout.separator()

        layout.operator("particle.select_all").action = 'TOGGLE'
        layout.operator("particle.select_linked")
        layout.operator("particle.select_all", text="Inverse").action = 'INVERT'

        layout.separator()

        layout.operator("particle.select_more")
        layout.operator("particle.select_less")

        layout.separator()

        layout.operator("particle.select_random")

        layout.separator()

        layout.operator("particle.select_roots", text="Roots")
        layout.operator("particle.select_tips", text="Tips")


class VIEW3D_MT_edit_mesh_select_similar(Menu):
    bl_label = "Select Similar"

    def draw(self, context):
        layout = self.layout

        layout.operator_enum("mesh.select_similar", "type")

        layout.separator()

        layout.operator("mesh.select_similar_region", text="Face Regions")


class VIEW3D_MT_edit_mesh_select_by_trait(Menu):
    bl_label = "Select All by Trait"

    def draw(self, context):
        layout = self.layout
        tool_settings = context.tool_settings
        if tool_settings.mesh_select_mode[2] is False:
            layout.operator("mesh.select_non_manifold", text="Non Manifold")
        layout.operator("mesh.select_loose", text="Loose Geometry")
        layout.operator("mesh.select_interior_faces", text="Interior Faces")
        layout.operator("mesh.select_face_by_sides", text="Faces by Sides")

        layout.separator()

        layout.operator("mesh.select_ungrouped", text="Ungrouped Verts")


class VIEW3D_MT_edit_mesh_select_more_less(Menu):
    bl_label = "Select More/Less"

    def draw(self, context):
        layout = self.layout

        layout.operator("mesh.select_more", text="More")
        layout.operator("mesh.select_less", text="Less")

        layout.separator()

        layout.operator("mesh.select_next_item", text="Next Active")
        layout.operator("mesh.select_prev_item", text="Previous Active")


class VIEW3D_MT_edit_mesh_select_linked(Menu):
    bl_label = "Select Linked"

    def draw(self, context):
        layout = self.layout

        layout.operator("mesh.select_linked", text="Linked")
        layout.operator("mesh.shortest_path_select", text="Shortest Path")
        layout.operator("mesh.faces_select_linked_flat", text="Linked Flat Faces")


class VIEW3D_MT_edit_mesh_select_loops(Menu):
    bl_label = "Select Loops"

    def draw(self, context):
        layout = self.layout

        layout.operator("mesh.loop_multi_select", text="Edge Loops").ring = False
        layout.operator("mesh.loop_multi_select", text="Edge Rings").ring = True

        layout.separator()

        layout.operator("mesh.loop_to_region")
        layout.operator("mesh.region_to_loop")


class VIEW3D_MT_select_edit_mesh(Menu):
    bl_label = "Select"

    def draw(self, context):
        layout = self.layout

        layout.operator("view3d.select_border")
        layout.operator("view3d.select_circle")

        layout.separator()

        # primitive
        layout.operator("mesh.select_all", text="Select/Deselect All").action = 'TOGGLE'
        layout.operator("mesh.select_all", text="Inverse Selection").action = 'INVERT'

        layout.separator()

        # numeric
        layout.operator("mesh.select_random", text="Select Random")
        layout.operator("mesh.select_nth")

        layout.separator()

        # geometric
        layout.operator("mesh.edges_select_sharp", text="Select Sharp Edges")

        layout.separator()

        # other ...
        layout.menu("VIEW3D_MT_edit_mesh_select_similar")

        layout.separator()

        layout.menu("VIEW3D_MT_edit_mesh_select_by_trait")

        layout.separator()

        layout.menu("VIEW3D_MT_edit_mesh_select_more_less")

        layout.separator()

        layout.menu("VIEW3D_MT_edit_mesh_select_loops")

        layout.separator()

        layout.menu("VIEW3D_MT_edit_mesh_select_linked")

        layout.separator()

        layout.operator("mesh.select_axis", text="Side of Active")
        layout.operator("mesh.select_mirror", text="Mirror Selection")


class VIEW3D_MT_select_edit_curve(Menu):
    bl_label = "Select"

    def draw(self, context):
        layout = self.layout

        layout.operator("view3d.select_border")
        layout.operator("view3d.select_circle")

        layout.separator()

        layout.operator("curve.select_all").action = 'TOGGLE'
        layout.operator("curve.select_all", text="Inverse").action = 'INVERT'

        layout.separator()

        layout.operator("curve.select_random")
        layout.operator("curve.select_nth")
        layout.operator("curve.select_linked", text="Select Linked")
        layout.operator("curve.select_similar", text="Select Similar")

        layout.separator()

        layout.operator("curve.de_select_first")
        layout.operator("curve.de_select_last")
        layout.operator("curve.select_next")
        layout.operator("curve.select_previous")

        layout.separator()

        layout.operator("curve.select_more")
        layout.operator("curve.select_less")


class VIEW3D_MT_select_edit_surface(Menu):
    bl_label = "Select"

    def draw(self, context):
        layout = self.layout

        layout.operator("view3d.select_border")
        layout.operator("view3d.select_circle")

        layout.separator()

        layout.operator("curve.select_all").action = 'TOGGLE'
        layout.operator("curve.select_all", text="Inverse").action = 'INVERT'

        layout.separator()

        layout.operator("curve.select_random")
        layout.operator("curve.select_nth")
        layout.operator("curve.select_linked", text="Select Linked")
        layout.operator("curve.select_similar", text="Select Similar")

        layout.separator()

        layout.operator("curve.select_row")

        layout.separator()

        layout.operator("curve.select_more")
        layout.operator("curve.select_less")


class VIEW3D_MT_select_edit_text(Menu):
    # intentional name mis-match
    # select menu for 3d-text doesn't make sense
    bl_label = "Edit"

    def draw(self, context):
        layout = self.layout

        layout.operator("font.text_paste", text="Paste")
        layout.operator("font.text_cut", text="Cut")
        layout.operator("font.text_copy", text="Copy")

        layout.separator()

        layout.operator("font.text_paste_from_file")

        layout.separator()

        layout.operator("font.select_all")


class VIEW3D_MT_select_edit_metaball(Menu):
    bl_label = "Select"

    def draw(self, context):
        layout = self.layout

        layout.operator("view3d.select_border")
        layout.operator("view3d.select_circle")

        layout.separator()

        layout.operator("mball.select_all").action = 'TOGGLE'
        layout.operator("mball.select_all", text="Inverse").action = 'INVERT'

        layout.separator()

        layout.operator("mball.select_random_metaelems")

        layout.separator()

        layout.operator_menu_enum("mball.select_similar", "type", text="Similar")


class VIEW3D_MT_select_edit_lattice(Menu):
    bl_label = "Select"

    def draw(self, context):
        layout = self.layout

        layout.operator("view3d.select_border")
        layout.operator("view3d.select_circle")

        layout.separator()

        layout.operator("lattice.select_all").action = 'TOGGLE'
        layout.operator("lattice.select_all", text="Inverse").action = 'INVERT'

        layout.separator()

        layout.operator("lattice.select_mirror")
        layout.operator("lattice.select_random")

        layout.separator()

        layout.operator("lattice.select_ungrouped", text="Ungrouped Verts")


class VIEW3D_MT_select_edit_armature(Menu):
    bl_label = "Select"

    def draw(self, context):
        layout = self.layout

        layout.operator("view3d.select_border")
        layout.operator("view3d.select_circle")

        layout.separator()

        layout.operator("armature.select_all").action = 'TOGGLE'
        layout.operator("armature.select_all", text="Inverse").action = 'INVERT'
        layout.operator("armature.select_mirror", text="Mirror").extend = False

        layout.separator()

        layout.operator("armature.select_more", text="More")
        layout.operator("armature.select_less", text="Less")

        layout.separator()

        props = layout.operator("armature.select_hierarchy", text="Parent")
        props.extend = False
        props.direction = 'PARENT'

        props = layout.operator("armature.select_hierarchy", text="Child")
        props.extend = False
        props.direction = 'CHILD'

        layout.separator()

        props = layout.operator("armature.select_hierarchy", text="Extend Parent")
        props.extend = True
        props.direction = 'PARENT'

        props = layout.operator("armature.select_hierarchy", text="Extend Child")
        props.extend = True
        props.direction = 'CHILD'

        layout.operator_menu_enum("armature.select_similar", "type", text="Similar")
        layout.operator("object.select_pattern", text="Select Pattern...")


class VIEW3D_MT_select_gpencil(Menu):
    bl_label = "Select"

    def draw(self, context):
        layout = self.layout

        layout.operator("gpencil.select_border")
        layout.operator("gpencil.select_circle")

        layout.separator()

        layout.operator("gpencil.select_all", text="(De)select All").action = 'TOGGLE'
        layout.operator("gpencil.select_all", text="Inverse").action = 'INVERT'

        layout.separator()

        layout.operator("gpencil.select_linked", text="Linked")
        layout.operator_menu_enum("gpencil.select_grouped", "type", text="Grouped")

        layout.separator()

        layout.operator("gpencil.select_first")
        layout.operator("gpencil.select_last")

        layout.separator()

        layout.operator("gpencil.select_more")
        layout.operator("gpencil.select_less")


class VIEW3D_MT_select_paint_mask(Menu):
    bl_label = "Select"

    def draw(self, context):
        layout = self.layout

        layout.operator("view3d.select_border")
        layout.operator("view3d.select_circle")

        layout.separator()

        layout.operator("paint.face_select_all").action = 'TOGGLE'
        layout.operator("paint.face_select_all", text="Inverse").action = 'INVERT'

        layout.separator()

        layout.operator("paint.face_select_linked", text="Linked")


class VIEW3D_MT_select_paint_mask_vertex(Menu):
    bl_label = "Select"

    def draw(self, context):
        layout = self.layout

        layout.operator("view3d.select_border")
        layout.operator("view3d.select_circle")

        layout.separator()

        layout.operator("paint.vert_select_all").action = 'TOGGLE'
        layout.operator("paint.vert_select_all", text="Inverse").action = 'INVERT'

        layout.separator()

        layout.operator("paint.vert_select_ungrouped", text="Ungrouped Verts")


class VIEW3D_MT_angle_control(Menu):
    bl_label = "Angle Control"

    @classmethod
    def poll(cls, context):
        settings = UnifiedPaintPanel.paint_settings(context)
        if not settings:
            return False

        brush = settings.brush
        tex_slot = brush.texture_slot

        return tex_slot.has_texture_angle and tex_slot.has_texture_angle_source

    def draw(self, context):
        layout = self.layout

        settings = UnifiedPaintPanel.paint_settings(context)
        brush = settings.brush

        sculpt = (context.sculpt_object is not None)

        tex_slot = brush.texture_slot

        layout.prop(tex_slot, "use_rake", text="Rake")

        if brush.brush_capabilities.has_random_texture_angle and tex_slot.has_random_texture_angle:
            if sculpt:
                if brush.sculpt_capabilities.has_random_texture_angle:
                    layout.prop(tex_slot, "use_random", text="Random")
            else:
                layout.prop(tex_slot, "use_random", text="Random")


# XXX: INFO_MT_ names used to keep backwards compatibility (Add-ons etc. that hook into the menu)
class INFO_MT_mesh_add(Menu):
    bl_idname = "INFO_MT_mesh_add"
    bl_label = "Mesh"

    def draw(self, context):
        layout = self.layout

        layout.operator_context = 'INVOKE_REGION_WIN'

        layout.operator("mesh.primitive_plane_add", text="Plane", icon='MESH_PLANE')
        layout.operator("mesh.primitive_cube_add", text="Cube", icon='MESH_CUBE')
        layout.operator("mesh.primitive_circle_add", text="Circle", icon='MESH_CIRCLE')
        layout.operator("mesh.primitive_uv_sphere_add", text="UV Sphere", icon='MESH_UVSPHERE')
        layout.operator("mesh.primitive_ico_sphere_add", text="Ico Sphere", icon='MESH_ICOSPHERE')
        layout.operator("mesh.primitive_cylinder_add", text="Cylinder", icon='MESH_CYLINDER')
        layout.operator("mesh.primitive_cone_add", text="Cone", icon='MESH_CONE')
        layout.operator("mesh.primitive_torus_add", text="Torus", icon='MESH_TORUS')

        layout.separator()

        layout.operator("mesh.primitive_grid_add", text="Grid", icon='MESH_GRID')
        layout.operator("mesh.primitive_monkey_add", text="Monkey", icon='MESH_MONKEY')


class INFO_MT_curve_add(Menu):
    bl_idname = "INFO_MT_curve_add"
    bl_label = "Curve"

    def draw(self, context):
        layout = self.layout

        layout.operator_context = 'INVOKE_REGION_WIN'

        layout.operator("curve.primitive_bezier_curve_add", text="Bezier", icon='CURVE_BEZCURVE')
        layout.operator("curve.primitive_bezier_circle_add", text="Circle", icon='CURVE_BEZCIRCLE')

        layout.separator()

        layout.operator("curve.primitive_nurbs_curve_add", text="Nurbs Curve", icon='CURVE_NCURVE')
        layout.operator("curve.primitive_nurbs_circle_add", text="Nurbs Circle", icon='CURVE_NCIRCLE')
        layout.operator("curve.primitive_nurbs_path_add", text="Path", icon='CURVE_PATH')

        layout.separator()

        layout.operator("curve.draw", icon='LINE_DATA')


class INFO_MT_surface_add(Menu):
    bl_idname = "INFO_MT_surface_add"
    bl_label = "Surface"

    def draw(self, context):
        layout = self.layout

        layout.operator_context = 'INVOKE_REGION_WIN'

        layout.operator("surface.primitive_nurbs_surface_curve_add", text="Nurbs Curve", icon='SURFACE_NCURVE')
        layout.operator("surface.primitive_nurbs_surface_circle_add", text="Nurbs Circle", icon='SURFACE_NCIRCLE')
        layout.operator("surface.primitive_nurbs_surface_surface_add", text="Nurbs Surface", icon='SURFACE_NSURFACE')
        layout.operator("surface.primitive_nurbs_surface_cylinder_add",
                        text="Nurbs Cylinder", icon='SURFACE_NCYLINDER')
        layout.operator("surface.primitive_nurbs_surface_sphere_add", text="Nurbs Sphere", icon='SURFACE_NSPHERE')
        layout.operator("surface.primitive_nurbs_surface_torus_add", text="Nurbs Torus", icon='SURFACE_NTORUS')


class INFO_MT_metaball_add(Menu):
    bl_idname = "INFO_MT_metaball_add"
    bl_label = "Metaball"

    def draw(self, context):
        layout = self.layout

        layout.operator_context = 'INVOKE_REGION_WIN'
        layout.operator_enum("object.metaball_add", "type")


class INFO_MT_groom_add(Menu):
    bl_idname = "INFO_MT_groom_add"
    bl_label = "Groom"

    def draw(self, context):
        layout = self.layout

        layout.operator_context = 'INVOKE_REGION_WIN'
        layout.operator("object.groom_add")


class INFO_MT_edit_curve_add(Menu):
    bl_idname = "INFO_MT_edit_curve_add"
    bl_label = "Add"

    def draw(self, context):
        is_surf = context.active_object.type == 'SURFACE'

        layout = self.layout
        layout.operator_context = 'EXEC_REGION_WIN'

        if is_surf:
            INFO_MT_surface_add.draw(self, context)
        else:
            INFO_MT_curve_add.draw(self, context)


class INFO_MT_edit_armature_add(Menu):
    bl_idname = "INFO_MT_edit_armature_add"
    bl_label = "Armature"

    def draw(self, context):
        layout = self.layout

        layout.operator_context = 'EXEC_REGION_WIN'
        layout.operator("armature.bone_primitive_add", text="Single Bone", icon='BONE_DATA')


class INFO_MT_armature_add(Menu):
    bl_idname = "INFO_MT_armature_add"
    bl_label = "Armature"

    def draw(self, context):
        layout = self.layout

        layout.operator_context = 'EXEC_REGION_WIN'
        layout.operator("object.armature_add", text="Single Bone", icon='BONE_DATA')


class INFO_MT_lamp_add(Menu):
    bl_idname = "INFO_MT_lamp_add"
    bl_label = "Lamp"

    def draw(self, context):
        layout = self.layout

        layout.operator_context = 'INVOKE_REGION_WIN'
        layout.operator_enum("object.lamp_add", "type")


class INFO_MT_lightprobe_add(Menu):
    bl_idname = "INFO_MT_lightprobe_add"
    bl_label = "Light Probe"

    def draw(self, context):
        layout = self.layout

        layout.operator_context = 'INVOKE_REGION_WIN'
        layout.operator_enum("object.lightprobe_add", "type")


class INFO_MT_camera_add(Menu):
    bl_idname = "INFO_MT_camera_add"
    bl_label = "Camera"

    def draw(self, context):
        layout = self.layout
        layout.operator_context = 'EXEC_REGION_WIN'
        layout.operator("object.camera_add", text="Camera", icon='OUTLINER_OB_CAMERA')


class INFO_MT_add(Menu):
    bl_label = "Add"

    def draw(self, context):
        layout = self.layout

        # note, don't use 'EXEC_SCREEN' or operators wont get the 'v3d' context.

        # Note: was EXEC_AREA, but this context does not have the 'rv3d', which prevents
        #       "align_view" to work on first call (see [#32719]).
        layout.operator_context = 'EXEC_REGION_WIN'

        # layout.operator_menu_enum("object.mesh_add", "type", text="Mesh", icon='OUTLINER_OB_MESH')
        layout.menu("INFO_MT_mesh_add", icon='OUTLINER_OB_MESH')

        # layout.operator_menu_enum("object.curve_add", "type", text="Curve", icon='OUTLINER_OB_CURVE')
        layout.menu("INFO_MT_curve_add", icon='OUTLINER_OB_CURVE')
        # layout.operator_menu_enum("object.surface_add", "type", text="Surface", icon='OUTLINER_OB_SURFACE')
        layout.menu("INFO_MT_surface_add", icon='OUTLINER_OB_SURFACE')
        layout.menu("INFO_MT_metaball_add", text="Metaball", icon='OUTLINER_OB_META')
        layout.menu("INFO_MT_groom_add", text="Groom", icon='OUTLINER_OB_GROOM')
        layout.operator("object.text_add", text="Text", icon='OUTLINER_OB_FONT')
        layout.separator()

        layout.menu("INFO_MT_armature_add", icon='OUTLINER_OB_ARMATURE')
        layout.operator("object.add", text="Lattice", icon='OUTLINER_OB_LATTICE').type = 'LATTICE'
        layout.operator_menu_enum("object.empty_add", "type", text="Empty", icon='OUTLINER_OB_EMPTY')
        layout.separator()

        layout.operator("object.speaker_add", text="Speaker", icon='OUTLINER_OB_SPEAKER')
        layout.separator()

        if INFO_MT_camera_add.is_extended():
            layout.menu("INFO_MT_camera_add", icon='OUTLINER_OB_CAMERA')
        else:
            INFO_MT_camera_add.draw(self, context)

        layout.menu("INFO_MT_lamp_add", icon='OUTLINER_OB_LAMP')
        layout.separator()
        layout.menu("INFO_MT_lightprobe_add", icon='OUTLINER_OB_LIGHTPROBE')
        layout.separator()

        layout.operator_menu_enum("object.effector_add", "type", text="Force Field", icon='OUTLINER_OB_FORCE_FIELD')
        layout.separator()

        has_collections = bool(bpy.data.collections)
        col = layout.column()
        col.enabled = has_collections

        if not has_collections or len(bpy.data.collections) > 10:
            col.operator_context = 'INVOKE_REGION_WIN'
            col.operator(
                "object.collection_instance_add",
                text="Collection Instance..." if has_collections else "No Collections to Instance",
                icon='OUTLINER_OB_GROUP_INSTANCE',
            )
        else:
            col.operator_menu_enum(
                "object.collection_instance_add",
                "collection",
                text="Collection Instance",
                icon='OUTLINER_OB_GROUP_INSTANCE',
            )


class VIEW3D_MT_object_relations(Menu):
    bl_label = "Relations"

    def draw(self, context):
        layout = self.layout

        layout.operator("object.proxy_make", text="Make Proxy...")

        layout.operator("object.make_dupli_face")

        layout.separator()

        layout.operator_menu_enum("object.make_local", "type", text="Make Local...")
        layout.menu("VIEW3D_MT_make_single_user")

        layout.separator()

        layout.operator("object.data_transfer")
        layout.operator("object.datalayout_transfer")


class VIEW3D_MT_object(Menu):
    bl_context = "objectmode"
    bl_label = "Object"

    def draw(self, context):
        layout = self.layout

        layout.menu("VIEW3D_MT_transform_object")
        layout.menu("VIEW3D_MT_mirror")
        layout.menu("VIEW3D_MT_object_clear")
        layout.menu("VIEW3D_MT_object_apply")
        layout.menu("VIEW3D_MT_snap")

        layout.separator()

        layout.operator("object.duplicate_move")
        layout.operator("object.duplicate_move_linked")
        layout.operator("object.join")

        layout.separator()

        layout.operator("view3d.copybuffer", text="Copy Objects")
        layout.operator("view3d.pastebuffer", text="Paste Objects")

        layout.separator()

        layout.menu("VIEW3D_MT_object_parent")
        layout.menu("VIEW3D_MT_object_collection")
        layout.menu("VIEW3D_MT_object_relations")
        layout.menu("VIEW3D_MT_object_constraints")
        layout.menu("VIEW3D_MT_object_track")
        layout.menu("VIEW3D_MT_make_links", text="Make Links...")

        layout.separator()

        layout.operator("object.shade_smooth", text="Smooth Shading")
        layout.operator("object.shade_flat", text="Flat Shading")

        layout.separator()

        layout.menu("VIEW3D_MT_object_animation")
        layout.menu("VIEW3D_MT_object_rigid_body")

        layout.separator()

        layout.menu("VIEW3D_MT_object_quick_effects")

        layout.separator()

        layout.operator_menu_enum("object.convert", "target")

        layout.separator()

        layout.operator("object.delete", text="Delete...").use_global = False


class VIEW3D_MT_object_animation(Menu):
    bl_label = "Animation"

    def draw(self, context):
        layout = self.layout

        layout.operator("anim.keyframe_insert_menu", text="Insert Keyframe...")
        layout.operator("anim.keyframe_delete_v3d", text="Delete Keyframes...")
        layout.operator("anim.keyframe_clear_v3d", text="Clear Keyframes...")
        layout.operator("anim.keying_set_active_set", text="Change Keying Set...")

        layout.separator()

        layout.operator("nla.bake", text="Bake Action...")


class VIEW3D_MT_object_rigid_body(Menu):
    bl_label = "Rigid Body"

    def draw(self, context):
        layout = self.layout

        layout.operator("rigidbody.objects_add", text="Add Active").type = 'ACTIVE'
        layout.operator("rigidbody.objects_add", text="Add Passive").type = 'PASSIVE'

        layout.separator()

        layout.operator("rigidbody.objects_remove", text="Remove")

        layout.separator()

        layout.operator("rigidbody.shape_change", text="Change Shape")
        layout.operator("rigidbody.mass_calculate", text="Calculate Mass")
        layout.operator("rigidbody.object_settings_copy", text="Copy from Active")
        layout.operator("object.visual_transform_apply", text="Apply Transformation")
        layout.operator("rigidbody.bake_to_keyframes", text="Bake To Keyframes")

        layout.separator()

        layout.operator("rigidbody.connect", text="Connect")


class VIEW3D_MT_object_clear(Menu):
    bl_label = "Clear"

    def draw(self, context):
        layout = self.layout

        layout.operator("object.location_clear", text="Location").clear_delta = False
        layout.operator("object.rotation_clear", text="Rotation").clear_delta = False
        layout.operator("object.scale_clear", text="Scale").clear_delta = False

        layout.separator()

        layout.operator("object.origin_clear", text="Origin")


class VIEW3D_MT_object_specials(Menu):
    bl_label = "Object Context Menu"

    @classmethod
    def poll(cls, context):
        # add more special types
        return context.object

    def draw(self, context):
        layout = self.layout

        scene = context.scene
        obj = context.object

        layout.operator("view3d.copybuffer", text="Copy Objects", icon='COPYDOWN')
        layout.operator("view3d.pastebuffer", text="Paste Objects", icon='PASTEDOWN')

        layout.separator()

        layout.operator("object.duplicate_move")
        layout.operator("object.duplicate_move_linked")

        layout.separator()

        layout.menu("VIEW3D_MT_snap")
        layout.menu("VIEW3D_MT_object_parent")
        layout.operator_context = 'INVOKE_REGION_WIN'
        layout.operator("object.move_to_collection")

        layout.separator()

        layout.operator("anim.keyframe_insert_menu", text="Insert Keyframe...")

        layout.separator()

        layout.operator("object.delete", text="Delete...").use_global = False

        if obj.type == 'MESH':

            layout.separator()

            layout.operator("object.shade_smooth", text="Smooth Shading")
            layout.operator("object.shade_flat", text="Flat Shading")

            layout.separator()

            layout.operator("object.origin_set")
            layout.operator("object.join")
            layout.operator_menu_enum("object.convert", "target")

        if obj.type == 'CAMERA':
            layout.operator_context = 'INVOKE_REGION_WIN'

            if obj.data.type == 'PERSP':
                props = layout.operator("wm.context_modal_mouse", text="Camera Lens Angle")
                props.data_path_iter = "selected_editable_objects"
                props.data_path_item = "data.lens"
                props.input_scale = 0.1
                if obj.data.lens_unit == 'MILLIMETERS':
                    props.header_text = "Camera Lens Angle: %.1fmm"
                else:
                    props.header_text = "Camera Lens Angle: %.1f\u00B0"

            else:
                props = layout.operator("wm.context_modal_mouse", text="Camera Lens Scale")
                props.data_path_iter = "selected_editable_objects"
                props.data_path_item = "data.ortho_scale"
                props.input_scale = 0.01
                props.header_text = "Camera Lens Scale: %.3f"

            if not obj.data.dof_object:
                view = context.space_data
                if view and view.camera == obj and view.region_3d.view_perspective == 'CAMERA':
                    props = layout.operator("ui.eyedropper_depth", text="DOF Distance (Pick)")
                else:
                    props = layout.operator("wm.context_modal_mouse", text="DOF Distance")
                    props.data_path_iter = "selected_editable_objects"
                    props.data_path_item = "data.dof_distance"
                    props.input_scale = 0.02
                    props.header_text = "DOF Distance: %.3f"
                del view

        if obj.type in {'CURVE', 'FONT'}:
            layout.operator_context = 'INVOKE_REGION_WIN'

            props = layout.operator("wm.context_modal_mouse", text="Extrude Size")
            props.data_path_iter = "selected_editable_objects"
            props.data_path_item = "data.extrude"
            props.input_scale = 0.01
            props.header_text = "Extrude Size: %.3f"

            props = layout.operator("wm.context_modal_mouse", text="Width Size")
            props.data_path_iter = "selected_editable_objects"
            props.data_path_item = "data.offset"
            props.input_scale = 0.01
            props.header_text = "Width Size: %.3f"

        if obj.type == 'EMPTY':
            layout.operator_context = 'INVOKE_REGION_WIN'

            props = layout.operator("wm.context_modal_mouse", text="Empty Draw Size")
            props.data_path_iter = "selected_editable_objects"
            props.data_path_item = "empty_draw_size"
            props.input_scale = 0.01
            props.header_text = "Empty Draw Size: %.3f"

        if obj.type == 'LAMP':
            lamp = obj.data

            layout.operator_context = 'INVOKE_REGION_WIN'

            emission_node = None
            if lamp.node_tree:
                for node in lamp.node_tree.nodes:
                    if getattr(node, "type", None) == 'EMISSION':
                        emission_node = node
                        break

            if emission_node is not None:
                props = layout.operator("wm.context_modal_mouse", text="Strength")
                props.data_path_iter = "selected_editable_objects"
                props.data_path_item = "data.node_tree" \
                                       ".nodes[\"" + emission_node.name + "\"]" \
                                       ".inputs[\"Strength\"].default_value"
                props.header_text = "Lamp Strength: %.3f"
                props.input_scale = 0.1

            if lamp.type == 'AREA':
                props = layout.operator("wm.context_modal_mouse", text="Size X")
                props.data_path_iter = "selected_editable_objects"
                props.data_path_item = "data.size"
                props.header_text = "Lamp Size X: %.3f"

                if lamp.shape in {'RECTANGLE', 'ELLIPSE'}:
                    props = layout.operator("wm.context_modal_mouse", text="Size Y")
                    props.data_path_iter = "selected_editable_objects"
                    props.data_path_item = "data.size_y"
                    props.header_text = "Lamp Size Y: %.3f"

            elif lamp.type in {'SPOT', 'POINT', 'SUN'}:
                props = layout.operator("wm.context_modal_mouse", text="Size")
                props.data_path_iter = "selected_editable_objects"
                props.data_path_item = "data.shadow_soft_size"
                props.header_text = "Lamp Size: %.3f"

            if lamp.type == 'SPOT':
                layout.separator()
                props = layout.operator("wm.context_modal_mouse", text="Spot Size")
                props.data_path_iter = "selected_editable_objects"
                props.data_path_item = "data.spot_size"
                props.input_scale = 0.01
                props.header_text = "Spot Size: %.2f"

                props = layout.operator("wm.context_modal_mouse", text="Spot Blend")
                props.data_path_iter = "selected_editable_objects"
                props.data_path_item = "data.spot_blend"
                props.input_scale = -0.01
                props.header_text = "Spot Blend: %.2f"


class VIEW3D_MT_object_shading(Menu):
    # XXX, this menu is a place to store shading operator in object mode
    bl_label = "Shading"

    def draw(self, context):
        layout = self.layout
        layout.operator("object.shade_smooth", text="Smooth")
        layout.operator("object.shade_flat", text="Flat")


class VIEW3D_MT_object_apply(Menu):
    bl_label = "Apply"

    def draw(self, context):
        layout = self.layout

        props = layout.operator("object.transform_apply", text="Location", text_ctxt=i18n_contexts.default)
        props.location, props.rotation, props.scale = True, False, False

        props = layout.operator("object.transform_apply", text="Rotation", text_ctxt=i18n_contexts.default)
        props.location, props.rotation, props.scale = False, True, False

        props = layout.operator("object.transform_apply", text="Scale", text_ctxt=i18n_contexts.default)
        props.location, props.rotation, props.scale = False, False, True
        props = layout.operator("object.transform_apply", text="Rotation & Scale", text_ctxt=i18n_contexts.default)
        props.location, props.rotation, props.scale = False, True, True

        layout.separator()

        layout.operator(
            "object.transforms_to_deltas",
            text="Location to Deltas",
            text_ctxt=i18n_contexts.default,
        ).mode = 'LOC'
        layout.operator(
            "object.transforms_to_deltas",
            text="Rotation to Deltas",
            text_ctxt=i18n_contexts.default,
        ).mode = 'ROT'
        layout.operator(
            "object.transforms_to_deltas",
            text="Scale to Deltas",
            text_ctxt=i18n_contexts.default,
        ).mode = 'SCALE'

        layout.operator(
            "object.transforms_to_deltas",
            text="All Transforms to Deltas",
            text_ctxt=i18n_contexts.default,
        ).mode = 'ALL'
        layout.operator("object.anim_transforms_to_deltas")

        layout.separator()

        layout.operator(
            "object.visual_transform_apply",
            text="Visual Transform",
            text_ctxt=i18n_contexts.default,
        )
        layout.operator(
            "object.convert",
            text="Visual Geometry to Mesh",
            text_ctxt=i18n_contexts.default,
        ).target = 'MESH'
        layout.operator("object.duplicates_make_real")


class VIEW3D_MT_object_parent(Menu):
    bl_label = "Parent"

    def draw(self, context):
        layout = self.layout

        layout.operator_enum("object.parent_set", "type")

        layout.separator()

        layout.operator_enum("object.parent_clear", "type")


class VIEW3D_MT_object_track(Menu):
    bl_label = "Track"

    def draw(self, context):
        layout = self.layout

        layout.operator_enum("object.track_set", "type")

        layout.separator()

        layout.operator_enum("object.track_clear", "type")


class VIEW3D_MT_object_collection(Menu):
    bl_label = "Collection"

    def draw(self, context):
        layout = self.layout

        layout.operator("collection.create")
        # layout.operator_menu_enum("collection.objects_remove", "collection")  # BUGGY
        layout.operator("collection.objects_remove")
        layout.operator("collection.objects_remove_all")

        layout.separator()

        layout.operator("collection.objects_add_active")
        layout.operator("collection.objects_remove_active")


class VIEW3D_MT_object_constraints(Menu):
    bl_label = "Constraints"

    def draw(self, context):
        layout = self.layout

        layout.operator("object.constraint_add_with_targets")
        layout.operator("object.constraints_copy")

        layout.separator()

        layout.operator("object.constraints_clear")


class VIEW3D_MT_object_quick_effects(Menu):
    bl_label = "Quick Effects"

    def draw(self, context):
        layout = self.layout

        layout.operator("object.quick_fur")
        layout.operator("object.quick_explode")
        layout.operator("object.quick_smoke")
        layout.operator("object.quick_fluid")


class VIEW3D_MT_make_single_user(Menu):
    bl_label = "Make Single User"

    def draw(self, context):
        layout = self.layout

        props = layout.operator("object.make_single_user", text="Object")
        props.object = True
        props.obdata = props.material = props.animation = False

        props = layout.operator("object.make_single_user", text="Object & Data")
        props.object = props.obdata = True
        props.material = props.animation = False

        props = layout.operator("object.make_single_user", text="Object & Data & Materials")
        props.object = props.obdata = props.material = True
        props.animation = False

        props = layout.operator("object.make_single_user", text="Materials")
        props.material = True
        props.object = props.obdata = props.animation = False

        props = layout.operator("object.make_single_user", text="Object Animation")
        props.animation = True
        props.object = props.obdata = props.material = False


class VIEW3D_MT_make_links(Menu):
    bl_label = "Make Links"

    def draw(self, context):
        layout = self.layout
        operator_context_default = layout.operator_context

        if len(bpy.data.scenes) > 10:
            layout.operator_context = 'INVOKE_REGION_WIN'
            layout.operator("object.make_links_scene", text="Objects to Scene...", icon='OUTLINER_OB_EMPTY')
        else:
            layout.operator_context = 'EXEC_REGION_WIN'
            layout.operator_menu_enum("object.make_links_scene", "scene", text="Objects to Scene")

        layout.separator()

        layout.operator_context = operator_context_default

        layout.operator_enum("object.make_links_data", "type")  # inline

        layout.operator("object.join_uvs")  # stupid place to add this!


class VIEW3D_MT_brush(Menu):
    bl_label = "Brush"

    def draw(self, context):
        layout = self.layout

        tool_settings = context.tool_settings
        settings = UnifiedPaintPanel.paint_settings(context)
        brush = getattr(settings, "brush", None)

        ups = tool_settings.unified_paint_settings
        layout.prop(ups, "use_unified_size", text="Unified Size")
        layout.prop(ups, "use_unified_strength", text="Unified Strength")
        if context.image_paint_object or context.vertex_paint_object:
            layout.prop(ups, "use_unified_color", text="Unified Color")
        layout.separator()

        # skip if no active brush
        if not brush:
            layout.label(text="No Brushes currently available", icon='INFO')
            return

        # brush paint modes
        layout.menu("VIEW3D_MT_brush_paint_modes")

        # brush tool
        if context.sculpt_object:
            layout.operator("brush.reset")
            layout.prop_menu_enum(brush, "sculpt_tool")
        elif context.image_paint_object:
            layout.prop_menu_enum(brush, "image_tool")
        elif context.vertex_paint_object or context.weight_paint_object:
            layout.prop_menu_enum(brush, "vertex_tool")

        # TODO: still missing a lot of brush options here

        # sculpt options
        if context.sculpt_object:

            sculpt_tool = brush.sculpt_tool

            layout.separator()
            layout.operator_menu_enum("brush.curve_preset", "shape", text="Curve Preset")
            layout.separator()

            if sculpt_tool != 'GRAB':
                layout.prop_menu_enum(brush, "stroke_method")

                if sculpt_tool in {'DRAW', 'PINCH', 'INFLATE', 'LAYER', 'CLAY'}:
                    layout.prop_menu_enum(brush, "direction")

                if sculpt_tool == 'LAYER':
                    layout.prop(brush, "use_persistent")
                    layout.operator("sculpt.set_persistent_base")


class VIEW3D_MT_brush_paint_modes(Menu):
    bl_label = "Enabled Modes"

    def draw(self, context):
        layout = self.layout

        settings = UnifiedPaintPanel.paint_settings(context)
        brush = settings.brush

        layout.prop(brush, "use_paint_sculpt", text="Sculpt")
        layout.prop(brush, "use_paint_vertex", text="Vertex Paint")
        layout.prop(brush, "use_paint_weight", text="Weight Paint")
        layout.prop(brush, "use_paint_image", text="Texture Paint")


class VIEW3D_MT_paint_vertex(Menu):
    bl_label = "Paint"

    def draw(self, context):
        layout = self.layout

        layout.operator("paint.vertex_color_set")
        layout.operator("paint.vertex_color_smooth")
        layout.operator("paint.vertex_color_dirt")
        layout.operator("paint.vertex_color_from_weight")

        layout.separator()

        layout.operator("paint.vertex_color_invert", text="Invert")
        layout.operator("paint.vertex_color_levels", text="Levels")
        layout.operator("paint.vertex_color_hsv", text="Hue Saturation Value")
        layout.operator("paint.vertex_color_brightness_contrast", text="Bright/Contrast")


class VIEW3D_MT_hook(Menu):
    bl_label = "Hooks"

    def draw(self, context):
        layout = self.layout
        layout.operator_context = 'EXEC_AREA'
        layout.operator("object.hook_add_newob")
        layout.operator("object.hook_add_selob").use_bone = False
        layout.operator("object.hook_add_selob", text="Hook to Selected Object Bone").use_bone = True

        if [mod.type == 'HOOK' for mod in context.active_object.modifiers]:
            layout.separator()

            layout.operator_menu_enum("object.hook_assign", "modifier")
            layout.operator_menu_enum("object.hook_remove", "modifier")

            layout.separator()

            layout.operator_menu_enum("object.hook_select", "modifier")
            layout.operator_menu_enum("object.hook_reset", "modifier")
            layout.operator_menu_enum("object.hook_recenter", "modifier")


class VIEW3D_MT_vertex_group(Menu):
    bl_label = "Vertex Groups"

    def draw(self, context):
        layout = self.layout

        layout.operator_context = 'EXEC_AREA'
        layout.operator("object.vertex_group_assign_new")

        ob = context.active_object
        if ob.mode == 'EDIT' or (ob.mode == 'WEIGHT_PAINT' and ob.type == 'MESH' and ob.data.use_paint_mask_vertex):
            if ob.vertex_groups.active:
                layout.separator()

                layout.operator("object.vertex_group_assign", text="Assign to Active Group")
                layout.operator(
                    "object.vertex_group_remove_from",
                    text="Remove from Active Group",
                ).use_all_groups = False
                layout.operator("object.vertex_group_remove_from", text="Remove from All").use_all_groups = True

        if ob.vertex_groups.active:
            layout.separator()

            layout.operator_menu_enum("object.vertex_group_set_active", "group", text="Set Active Group")
            layout.operator("object.vertex_group_remove", text="Remove Active Group").all = False
            layout.operator("object.vertex_group_remove", text="Remove All Groups").all = True


class VIEW3D_MT_paint_weight(Menu):
    bl_label = "Weights"

    @staticmethod
    def draw_generic(layout, is_editmode=False):

        if not is_editmode:

            layout.operator("paint.weight_from_bones", text="Assign Automatic From Bones").type = 'AUTOMATIC'
            layout.operator("paint.weight_from_bones", text="Assign From Bone Envelopes").type = 'ENVELOPES'

            layout.separator()

        layout.operator("object.vertex_group_normalize_all", text="Normalize All")
        layout.operator("object.vertex_group_normalize", text="Normalize")

        layout.separator()

        layout.operator("object.vertex_group_mirror", text="Mirror")
        layout.operator("object.vertex_group_invert", text="Invert")
        layout.operator("object.vertex_group_clean", text="Clean")

        layout.separator()

        layout.operator("object.vertex_group_quantize", text="Quantize")
        layout.operator("object.vertex_group_levels", text="Levels")
        layout.operator("object.vertex_group_smooth", text="Smooth")

        if not is_editmode:
            props = layout.operator("object.data_transfer", text="Transfer Weights")
            props.use_reverse_transfer = True
            props.data_type = 'VGROUP_WEIGHTS'

        layout.operator("object.vertex_group_limit_total", text="Limit Total")
        layout.operator("object.vertex_group_fix", text="Fix Deforms")

        if not is_editmode:
            layout.separator()

            layout.operator("paint.weight_set")

    def draw(self, context):
        self.draw_generic(self.layout, is_editmode=False)


class VIEW3D_MT_sculpt(Menu):
    bl_label = "Sculpt"

    def draw(self, context):
        layout = self.layout

        tool_settings = context.tool_settings
        sculpt = tool_settings.sculpt

        layout.prop(sculpt, "use_symmetry_x")
        layout.prop(sculpt, "use_symmetry_y")
        layout.prop(sculpt, "use_symmetry_z")

        layout.separator()

        layout.prop(sculpt, "lock_x")
        layout.prop(sculpt, "lock_y")
        layout.prop(sculpt, "lock_z")

        layout.separator()

        layout.prop(sculpt, "use_threaded", text="Threaded Sculpt")
        layout.prop(sculpt, "show_low_resolution")
        layout.prop(sculpt, "show_brush")
        layout.prop(sculpt, "use_deform_only")
        layout.prop(sculpt, "show_diffuse_color")
        layout.prop(sculpt, "show_mask")


class VIEW3D_MT_hide_mask(Menu):
    bl_label = "Hide/Mask"

    def draw(self, context):
        layout = self.layout

        props = layout.operator("paint.hide_show", text="Show All")
        props.action = 'SHOW'
        props.area = 'ALL'

        props = layout.operator("paint.hide_show", text="Hide Bounding Box")
        props.action = 'HIDE'
        props.area = 'INSIDE'

        props = layout.operator("paint.hide_show", text="Show Bounding Box")
        props.action = 'SHOW'
        props.area = 'INSIDE'

        props = layout.operator("paint.hide_show", text="Hide Masked")
        props.area = 'MASKED'
        props.action = 'HIDE'

        layout.separator()

        props = layout.operator("paint.mask_flood_fill", text="Invert Mask")
        props.mode = 'INVERT'

        props = layout.operator("paint.mask_flood_fill", text="Fill Mask")
        props.mode = 'VALUE'
        props.value = 1

        props = layout.operator("paint.mask_flood_fill", text="Clear Mask")
        props.mode = 'VALUE'
        props.value = 0

        props = layout.operator("view3d.select_border", text="Box Mask")
        props = layout.operator("paint.mask_lasso_gesture", text="Lasso Mask")


class VIEW3D_MT_particle(Menu):
    bl_label = "Particle"

    def draw(self, context):
        layout = self.layout
        tool_settings = context.tool_settings

        particle_edit = tool_settings.particle_edit

        layout.operator("particle.mirror")

        layout.operator("particle.remove_doubles")

        layout.separator()

        if particle_edit.select_mode == 'POINT':
            layout.operator("particle.subdivide")

        layout.operator("particle.unify_length")
        layout.operator("particle.rekey")
        layout.operator("particle.weight_set")

        layout.separator()

        layout.menu("VIEW3D_MT_particle_showhide")

        layout.separator()

        layout.operator("particle.delete")


class VIEW3D_MT_particle_specials(Menu):
    bl_label = "Particle Context Menu"

    def draw(self, context):
        layout = self.layout
        tool_settings = context.tool_settings

        particle_edit = tool_settings.particle_edit

        layout.operator("particle.rekey")

        layout.separator()

        layout.operator("particle.delete")

        layout.separator()

        layout.operator("particle.remove_doubles")
        layout.operator("particle.unify_length")

        if particle_edit.select_mode == 'POINT':
            layout.operator("particle.subdivide")

        layout.operator("particle.weight_set")

        layout.separator()

        layout.operator("particle.mirror")

        if particle_edit.select_mode == 'POINT':
            layout.separator()
            layout.operator("particle.select_roots")
            layout.operator("particle.select_tips")

            layout.separator()

            layout.operator("particle.select_random")

            layout.separator()

            layout.operator("particle.select_more")
            layout.operator("particle.select_less")

            layout.separator()

            layout.operator("particle.select_all").action = 'TOGGLE'
            layout.operator("particle.select_linked")
            layout.operator("particle.select_all", text="Inverse").action = 'INVERT'


class VIEW3D_MT_particle_showhide(ShowHideMenu, Menu):
    _operator_name = "particle"


class VIEW3D_MT_pose(Menu):
    bl_label = "Pose"

    def draw(self, context):
        layout = self.layout

        layout.menu("VIEW3D_MT_transform_armature")

        layout.menu("VIEW3D_MT_pose_transform")
        layout.menu("VIEW3D_MT_pose_apply")

        layout.menu("VIEW3D_MT_snap")

        layout.separator()

        layout.menu("VIEW3D_MT_object_animation")

        layout.separator()

        layout.menu("VIEW3D_MT_pose_slide")
        layout.menu("VIEW3D_MT_pose_propagate")

        layout.separator()

        layout.operator("pose.copy")
        layout.operator("pose.paste").flipped = False
        layout.operator("pose.paste", text="Paste X-Flipped Pose").flipped = True

        layout.separator()

        layout.menu("VIEW3D_MT_pose_library")
        layout.menu("VIEW3D_MT_pose_motion")
        layout.menu("VIEW3D_MT_pose_group")

        layout.separator()

        layout.menu("VIEW3D_MT_object_parent")
        layout.menu("VIEW3D_MT_pose_ik")
        layout.menu("VIEW3D_MT_pose_constraints")

        layout.separator()

        layout.operator_context = 'EXEC_AREA'
        layout.operator("pose.autoside_names", text="AutoName Left/Right").axis = 'XAXIS'
        layout.operator("pose.autoside_names", text="AutoName Front/Back").axis = 'YAXIS'
        layout.operator("pose.autoside_names", text="AutoName Top/Bottom").axis = 'ZAXIS'

        layout.operator("pose.flip_names")

        layout.operator("pose.quaternions_flip")

        layout.separator()

        layout.operator_context = 'INVOKE_AREA'
        layout.operator("armature.armature_layers", text="Change Armature Layers...")
        layout.operator("pose.bone_layers", text="Change Bone Layers...")

        layout.separator()

        layout.menu("VIEW3D_MT_pose_showhide")
        layout.menu("VIEW3D_MT_bone_options_toggle", text="Bone Settings")


class VIEW3D_MT_pose_transform(Menu):
    bl_label = "Clear Transform"

    def draw(self, context):
        layout = self.layout

        layout.operator("pose.transforms_clear", text="All")

        layout.separator()

        layout.operator("pose.loc_clear", text="Location")
        layout.operator("pose.rot_clear", text="Rotation")
        layout.operator("pose.scale_clear", text="Scale")

        layout.separator()

        layout.operator("pose.user_transforms_clear", text="Reset Unkeyed")


class VIEW3D_MT_pose_slide(Menu):
    bl_label = "In-Betweens"

    def draw(self, context):
        layout = self.layout

        layout.operator("pose.push")
        layout.operator("pose.relax")
        layout.operator("pose.breakdown")


class VIEW3D_MT_pose_propagate(Menu):
    bl_label = "Propagate"

    def draw(self, context):
        layout = self.layout

        layout.operator("pose.propagate").mode = 'WHILE_HELD'

        layout.separator()

        layout.operator("pose.propagate", text="To Next Keyframe").mode = 'NEXT_KEY'
        layout.operator("pose.propagate", text="To Last Keyframe (Make Cyclic)").mode = 'LAST_KEY'

        layout.separator()

        layout.operator("pose.propagate", text="On Selected Keyframes").mode = 'SELECTED_KEYS'

        layout.separator()

        layout.operator("pose.propagate", text="On Selected Markers").mode = 'SELECTED_MARKERS'


class VIEW3D_MT_pose_library(Menu):
    bl_label = "Pose Library"

    def draw(self, context):
        layout = self.layout

        layout.operator("poselib.browse_interactive", text="Browse Poses...")

        layout.separator()

        layout.operator("poselib.pose_add", text="Add Pose...")
        layout.operator("poselib.pose_rename", text="Rename Pose...")
        layout.operator("poselib.pose_remove", text="Remove Pose...")


class VIEW3D_MT_pose_motion(Menu):
    bl_label = "Motion Paths"

    def draw(self, context):
        layout = self.layout

        layout.operator("pose.paths_calculate", text="Calculate")
        layout.operator("pose.paths_clear", text="Clear")


class VIEW3D_MT_pose_group(Menu):
    bl_label = "Bone Groups"

    def draw(self, context):
        layout = self.layout

        pose = context.active_object.pose

        layout.operator_context = 'EXEC_AREA'
        layout.operator("pose.group_assign", text="Assign to New Group").type = 0

        if pose.bone_groups:
            active_group = pose.bone_groups.active_index + 1
            layout.operator("pose.group_assign", text="Assign to Group").type = active_group

            layout.separator()

            # layout.operator_context = 'INVOKE_AREA'
            layout.operator("pose.group_unassign")
            layout.operator("pose.group_remove")


class VIEW3D_MT_pose_ik(Menu):
    bl_label = "Inverse Kinematics"

    def draw(self, context):
        layout = self.layout

        layout.operator("pose.ik_add")
        layout.operator("pose.ik_clear")


class VIEW3D_MT_pose_constraints(Menu):
    bl_label = "Constraints"

    def draw(self, context):
        layout = self.layout

        layout.operator("pose.constraint_add_with_targets", text="Add (With Targets)...")
        layout.operator("pose.constraints_copy")
        layout.operator("pose.constraints_clear")


class VIEW3D_MT_pose_showhide(ShowHideMenu, Menu):
    _operator_name = "pose"


class VIEW3D_MT_pose_apply(Menu):
    bl_label = "Apply"

    def draw(self, context):
        layout = self.layout

        layout.operator("pose.armature_apply")
        layout.operator("pose.visual_transform_apply")


class VIEW3D_MT_pose_specials(Menu):
    bl_label = "Pose Context Menu"

    def draw(self, context):
        layout = self.layout

        layout.operator("anim.keyframe_insert_menu", text="Insert Keyframe...")

        layout.separator()

        layout.operator("pose.copy")
        layout.operator("pose.paste").flipped = False
        layout.operator("pose.paste", text="Paste X-Flipped Pose").flipped = True

        layout.separator()

        layout.operator("pose.select_constraint_target")

        layout.separator()

        layout.operator("pose.paths_calculate", text="Calculate")
        layout.operator("pose.paths_clear", text="Clear")

        layout.separator()

        layout.operator("pose.paths_calculate")
        layout.operator("pose.paths_clear")

        layout.separator()

        layout.operator("pose.hide").unselected = False
        layout.operator("pose.reveal")

        layout.separator()

        layout.operator("pose.user_transforms_clear")


class BoneOptions:
    def draw(self, context):
        layout = self.layout

        options = [
            "show_wire",
            "use_deform",
            "use_envelope_multiply",
            "use_inherit_rotation",
            "use_inherit_scale",
        ]

        if context.mode == 'EDIT_ARMATURE':
            bone_props = bpy.types.EditBone.bl_rna.properties
            data_path_iter = "selected_bones"
            opt_suffix = ""
            options.append("lock")
        else:  # pose-mode
            bone_props = bpy.types.Bone.bl_rna.properties
            data_path_iter = "selected_pose_bones"
            opt_suffix = "bone."

        for opt in options:
            props = layout.operator("wm.context_collection_boolean_set", text=bone_props[opt].name,
                                    text_ctxt=i18n_contexts.default)
            props.data_path_iter = data_path_iter
            props.data_path_item = opt_suffix + opt
            props.type = self.type


class VIEW3D_MT_bone_options_toggle(Menu, BoneOptions):
    bl_label = "Toggle Bone Options"
    type = 'TOGGLE'


class VIEW3D_MT_bone_options_enable(Menu, BoneOptions):
    bl_label = "Enable Bone Options"
    type = 'ENABLE'


class VIEW3D_MT_bone_options_disable(Menu, BoneOptions):
    bl_label = "Disable Bone Options"
    type = 'DISABLE'


# ********** Edit Menus, suffix from ob.type **********


class VIEW3D_MT_edit_mesh(Menu):
    bl_label = "Mesh"

    def draw(self, context):
        layout = self.layout
        tool_settings = context.tool_settings

        with_bullet = bpy.app.build_options.bullet

        layout.menu("VIEW3D_MT_transform")
        layout.menu("VIEW3D_MT_mirror")
        layout.menu("VIEW3D_MT_snap")

        layout.separator()

        layout.menu("VIEW3D_MT_uv_map", text="UV Unwrap...")

        layout.separator()

        layout.operator("mesh.duplicate_move", text="Duplicate")
        layout.menu("VIEW3D_MT_edit_mesh_extrude")
        layout.operator("mesh.split")
        layout.operator("mesh.bisect")

        if with_bullet:
            layout.operator("mesh.convex_hull")

        layout.separator()

        layout.operator("mesh.symmetrize")
        layout.operator("mesh.symmetry_snap")

        layout.separator()

        layout.menu("VIEW3D_MT_edit_mesh_normals")
        layout.menu("VIEW3D_MT_edit_mesh_shading")
        layout.menu("VIEW3D_MT_edit_mesh_weights")
        layout.operator_menu_enum("mesh.sort_elements", "type", text="Sort Elements...")

        layout.separator()

        layout.menu("VIEW3D_MT_edit_mesh_showhide")
        layout.operator_menu_enum("mesh.separate", "type")
        layout.menu("VIEW3D_MT_edit_mesh_clean")
        layout.menu("VIEW3D_MT_edit_mesh_delete")


class VIEW3D_MT_edit_mesh_specials(Menu):
    bl_label = "Mesh Context Menu"

    def draw(self, context):
        layout = self.layout

        select_mode = context.tool_settings.mesh_select_mode

        layout.operator_context = 'INVOKE_REGION_WIN'

        layout.operator("mesh.subdivide", text="Subdivide")

        layout.separator()

        layout.operator("mesh.duplicate_move", text="Duplicate")

        # Vertex Select Commands
        if select_mode[0]:
            layout.separator()

            layout.operator("mesh.edge_face_add", text="New Edge/Face from Vertices")
            layout.operator("mesh.vert_connect_path", text="Connect Vertex Path")
            layout.operator("mesh.vert_connect", text="Connect Vertex Pairs")

            layout.separator()

            layout.operator("mesh.vertices_smooth", text="Smooth")
            layout.operator("mesh.vertices_smooth_laplacian", text="Smooth Laplacian")

            layout.separator()
            layout.operator("mesh.merge", text="Merge Vertices...")
            layout.operator("mesh.remove_doubles", text="Remove Double Vertices")
            layout.operator("mesh.dissolve_verts")
            layout.operator("mesh.delete", text="Delete Vertices").type = "VERT"

        # Edge Select Commands
        if select_mode[1]:
            layout.separator()

            layout.operator("mesh.bridge_edge_loops", text="Bridge Edge Loops")

            layout.separator()

            layout.operator("mesh.dissolve_edges")
            layout.operator("mesh.delete", text="Delete Edges").type = "EDGE"

        # Face Select Commands
        if select_mode[2]:
            layout.separator()

            layout.operator("mesh.faces_shade_smooth")
            layout.operator("mesh.faces_shade_flat")

            layout.separator()

            layout.operator("mesh.bridge_edge_loops", text="Bridge Faces")

            layout.separator()

            layout.operator("mesh.poke")

            layout.separator()

            props = layout.operator("mesh.quads_convert_to_tris")
            props.quad_method = props.ngon_method = 'BEAUTY'
            layout.operator("mesh.tris_convert_to_quads")

            layout.separator()

            layout.menu("VIEW3D_MT_uv_map", text="UV Unwrap Faces...")

            layout.separator()

            layout.operator("mesh.dissolve_faces")
            layout.operator("mesh.delete", text="Delete Faces").type = "FACE"

        # General Mesh Commands

        layout.separator()

        layout.menu("VIEW3D_MT_snap", text="Snap...")
        layout.operator("transform.mirror", text="Mirror")
        layout.operator("mesh.symmetrize")
        layout.operator("mesh.symmetry_snap")

        layout.separator()

        layout.operator("mesh.hide", text="Hide").unselected = False
        layout.operator("mesh.reveal", text="Reveal")


class VIEW3D_MT_edit_mesh_select_mode(Menu):
    bl_label = "Mesh Select Mode"

    def draw(self, context):
        layout = self.layout

        layout.operator_context = 'INVOKE_REGION_WIN'
        layout.operator("mesh.select_mode", text="Vertex", icon='VERTEXSEL').type = 'VERT'
        layout.operator("mesh.select_mode", text="Edge", icon='EDGESEL').type = 'EDGE'
        layout.operator("mesh.select_mode", text="Face", icon='FACESEL').type = 'FACE'


class VIEW3D_MT_edit_mesh_extrude(Menu):
    bl_label = "Extrude"

    _extrude_funcs = {
        'VERT': lambda layout:
            layout.operator("mesh.extrude_vertices_move", text="Extrude Vertices"),
        'EDGE': lambda layout:
            layout.operator("mesh.extrude_edges_move", text="Extrude Edges"),
        'REGION': lambda layout:
            layout.operator("view3d.edit_mesh_extrude_move_normal", text="Extrude Faces"),
        'REGION_VERT_NORMAL': lambda layout:
            layout.operator("view3d.edit_mesh_extrude_move_shrink_fatten", text="Extrude Faces Along Normals"),
        'FACE': lambda layout:
            layout.operator("mesh.extrude_faces_move", text="Extrude Individual Faces"),
    }

    @staticmethod
    def extrude_options(context):
        tool_settings = context.tool_settings
        select_mode = tool_settings.mesh_select_mode
        mesh = context.object.data

        menu = []
        if mesh.total_face_sel:
            menu += ['REGION', 'REGION_VERT_NORMAL', 'FACE']
        if mesh.total_edge_sel and (select_mode[0] or select_mode[1]):
            menu += ['EDGE']
        if mesh.total_vert_sel and select_mode[0]:
            menu += ['VERT']

        # should never get here
        return menu

    def draw(self, context):
        layout = self.layout
        layout.operator_context = 'INVOKE_REGION_WIN'

        for menu_id in self.extrude_options(context):
            self._extrude_funcs[menu_id](layout)


class VIEW3D_MT_edit_mesh_vertices(Menu):
    bl_label = "Vertex"

    def draw(self, context):
        layout = self.layout
        layout.operator_context = 'INVOKE_REGION_WIN'

        layout.operator("mesh.extrude_vertices_move", text="Extrude Vertices"),
        layout.operator("mesh.bevel", text="Bevel Vertices").vertex_only = True

        layout.separator()

        layout.operator("mesh.edge_face_add", text="New Edge/Face from Vertices")
        layout.operator("mesh.vert_connect_path", text="Connect Vertex Path")
        layout.operator("mesh.vert_connect", text="Connect Vertex Pairs")

        layout.separator()

        props = layout.operator("mesh.rip_move", text="Rip Vertices")
        props.MESH_OT_rip.use_fill = False
        props = layout.operator("mesh.rip_move", text="Rip Vertices and Fill")
        props.MESH_OT_rip.use_fill = True
        layout.operator("mesh.rip_edge_move", text="Rip Vertices and Extend")

        layout.separator()

        layout.operator("transform.vert_slide", text="Slide Vertices")
        layout.operator("mesh.vertices_smooth", text="Smooth Vertices")

        layout.separator()

        layout.operator("mesh.blend_from_shape")
        layout.operator("mesh.shape_propagate_to_all", text="Propagate to Shapes")

        layout.separator()

        layout.operator("mesh.merge", text="Merge Vertices")
        layout.operator("mesh.remove_doubles", text="Remove Double Vertices")

        layout.separator()

        layout.menu("VIEW3D_MT_vertex_group")
        layout.menu("VIEW3D_MT_hook")

        layout.separator()

        layout.operator("object.vertex_parent_set")


class VIEW3D_MT_edit_mesh_edges_data(Menu):
    bl_label = "Edge Data"

    def draw(self, context):
        layout = self.layout

        with_freestyle = bpy.app.build_options.freestyle

        layout.operator_context = 'INVOKE_REGION_WIN'

        layout.operator("transform.edge_crease")
        layout.operator("transform.edge_bevelweight")

        layout.separator()

        layout.operator("mesh.mark_seam").clear = False
        layout.operator("mesh.mark_seam", text="Clear Seam").clear = True

        layout.separator()

        layout.operator("mesh.mark_sharp")
        layout.operator("mesh.mark_sharp", text="Clear Sharp").clear = True

        layout.operator("mesh.mark_sharp", text="Mark Sharp from Vertices").use_verts = True
        props = layout.operator("mesh.mark_sharp", text="Clear Sharp from Vertices")
        props.use_verts = True
        props.clear = True

        layout.separator()

        layout.separator()

        if with_freestyle:
            layout.operator("mesh.mark_freestyle_edge").clear = False
            layout.operator("mesh.mark_freestyle_edge", text="Clear Freestyle Edge").clear = True
            layout.separator()


class VIEW3D_MT_edit_mesh_edges(Menu):
    bl_label = "Edge"

    def draw(self, context):
        layout = self.layout

        layout.operator_context = 'INVOKE_REGION_WIN'

        layout.operator("mesh.extrude_edges_move", text="Extrude Edges"),
        layout.operator("mesh.bevel", text="Bevel Edges").vertex_only = False
        layout.operator("mesh.bridge_edge_loops")

        layout.separator()

        layout.operator("mesh.subdivide")
        layout.operator("mesh.subdivide_edgering")
        layout.operator("mesh.unsubdivide")

        layout.separator()

        layout.operator("mesh.edge_rotate", text="Rotate Edge CW").use_ccw = False
        layout.operator("mesh.edge_rotate", text="Rotate Edge CCW").use_ccw = True

        layout.separator()

        layout.operator("transform.edge_slide")
        layout.operator("mesh.edge_split")

        layout.separator()

        layout.menu("VIEW3D_MT_edit_mesh_edges_data")


class VIEW3D_MT_edit_mesh_faces_data(Menu):
    bl_label = "Face Data"

    def draw(self, context):
        layout = self.layout

        with_freestyle = bpy.app.build_options.freestyle

        layout.operator_context = 'INVOKE_REGION_WIN'

        layout.operator("mesh.colors_rotate")
        layout.operator("mesh.colors_reverse")

        layout.separator()

        layout.operator("mesh.uvs_rotate")
        layout.operator("mesh.uvs_reverse")

        layout.separator()

        if with_freestyle:
            layout.operator("mesh.mark_freestyle_face").clear = False
            layout.operator("mesh.mark_freestyle_face", text="Clear Freestyle Face").clear = True


class VIEW3D_MT_edit_mesh_faces(Menu):
    bl_label = "Face"
    bl_idname = "VIEW3D_MT_edit_mesh_faces"

    def draw(self, context):
        layout = self.layout

        with_freestyle = bpy.app.build_options.freestyle

        layout.operator_context = 'INVOKE_REGION_WIN'

        layout.operator("view3d.edit_mesh_extrude_move_normal", text="Extrude Faces"),
        layout.operator("view3d.edit_mesh_extrude_move_shrink_fatten", text="Extrude Faces Along Normals"),
        layout.operator("mesh.extrude_faces_move", text="Extrude Individual Faces"),

        layout.separator()

        layout.operator("mesh.inset")
        layout.operator("mesh.poke")
        props = layout.operator("mesh.quads_convert_to_tris")
        props.quad_method = props.ngon_method = 'BEAUTY'
        layout.operator("mesh.tris_convert_to_quads")
        layout.operator("mesh.solidify", text="Solidify Faces")
        layout.operator("mesh.wireframe")

        layout.separator()

        layout.operator("mesh.fill")
        layout.operator("mesh.fill_grid")
        layout.operator("mesh.beautify_fill")

        layout.separator()

        layout.operator("mesh.intersect")
        layout.operator("mesh.intersect_boolean")

        layout.separator()

        layout.operator("mesh.face_split_by_edges")

        layout.separator()

        layout.operator("mesh.faces_shade_smooth")
        layout.operator("mesh.faces_shade_flat")

        layout.separator()

        layout.menu("VIEW3D_MT_edit_mesh_faces_data")


class VIEW3D_MT_edit_mesh_normals(Menu):
    bl_label = "Normals"

    def draw(self, context):
        layout = self.layout

        layout.operator("mesh.normals_make_consistent", text="Recalculate Outside").inside = False
        layout.operator("mesh.normals_make_consistent", text="Recalculate Inside").inside = True

        layout.separator()

        layout.operator("mesh.flip_normals")
        layout.operator("mesh.set_normals_from_faces", text="Set From Faces")


class VIEW3D_MT_edit_mesh_shading(Menu):
    bl_label = "Shading"

    def draw(self, context):
        layout = self.layout

        layout.label(text="Faces:")
        layout.operator("mesh.faces_shade_smooth", text="Smooth")
        layout.operator("mesh.faces_shade_flat", text="Flat")
        layout.label(text="Edges:")
        layout.operator("mesh.mark_sharp", text="Smooth").clear = True
        layout.operator("mesh.mark_sharp", text="Sharp")
        layout.label(text="Vertices:")
        props = layout.operator("mesh.mark_sharp", text="Smooth")
        props.use_verts = True
        props.clear = True
        layout.operator("mesh.mark_sharp", text="Sharp").use_verts = True


class VIEW3D_MT_edit_mesh_weights(Menu):
    bl_label = "Weights"

    def draw(self, context):
        VIEW3D_MT_paint_weight.draw_generic(self.layout, is_editmode=True)


class VIEW3D_MT_edit_mesh_clean(Menu):
    bl_label = "Clean Up"

    def draw(self, context):
        layout = self.layout

        layout.operator("mesh.delete_loose")

        layout.separator()

        layout.operator("mesh.decimate")
        layout.operator("mesh.dissolve_degenerate")
        layout.operator("mesh.dissolve_limited")
        layout.operator("mesh.face_make_planar")

        layout.separator()

        layout.operator("mesh.vert_connect_nonplanar")
        layout.operator("mesh.vert_connect_concave")
        layout.operator("mesh.remove_doubles")
        layout.operator("mesh.fill_holes")


class VIEW3D_MT_edit_mesh_delete(Menu):
    bl_label = "Delete"

    def draw(self, context):
        layout = self.layout

        layout.operator_enum("mesh.delete", "type")

        layout.separator()

        layout.operator("mesh.dissolve_verts")
        layout.operator("mesh.dissolve_edges")
        layout.operator("mesh.dissolve_faces")

        layout.separator()

        layout.operator("mesh.dissolve_limited")

        layout.separator()

        layout.operator("mesh.edge_collapse")
        layout.operator("mesh.delete_edgeloop", text="Edge Loops")


class VIEW3D_MT_edit_mesh_showhide(ShowHideMenu, Menu):
    _operator_name = "mesh"


class VIEW3D_MT_edit_gpencil_delete(Menu):
    bl_label = "Delete"

    def draw(self, context):
        layout = self.layout

        layout.operator_enum("gpencil.delete", "type")

        layout.separator()

        layout.operator("gpencil.dissolve")

        layout.separator()

        layout.operator("gpencil.active_frames_delete_all")


# Edit Curve
# draw_curve is used by VIEW3D_MT_edit_curve and VIEW3D_MT_edit_surface


def draw_curve(self, context):
    layout = self.layout

    layout.menu("VIEW3D_MT_transform")
    layout.menu("VIEW3D_MT_mirror")
    layout.menu("VIEW3D_MT_snap")

    layout.separator()

    layout.operator("curve.extrude_move")
    layout.operator("curve.spin")
    layout.operator("curve.duplicate_move")

    layout.separator()

    layout.operator("curve.split")
    layout.operator("curve.separate")
    layout.operator("curve.make_segment")
    layout.operator("curve.cyclic_toggle")

    layout.separator()

    layout.menu("VIEW3D_MT_edit_curve_ctrlpoints")
    layout.menu("VIEW3D_MT_edit_curve_segments")

    layout.separator()

    layout.menu("VIEW3D_MT_edit_curve_showhide")
    layout.menu("VIEW3D_MT_edit_curve_clean")
    layout.menu("VIEW3D_MT_edit_curve_delete")


class VIEW3D_MT_edit_curve(Menu):
    bl_label = "Curve"

    draw = draw_curve


class VIEW3D_MT_edit_curve_ctrlpoints(Menu):
    bl_label = "Control Points"

    def draw(self, context):
        layout = self.layout

        edit_object = context.edit_object

        if edit_object.type == 'CURVE':
            layout.operator("transform.tilt")
            layout.operator("curve.tilt_clear")

            layout.separator()

            layout.operator_menu_enum("curve.handle_type_set", "type")
            layout.operator("curve.normals_make_consistent")

            layout.separator()

        layout.menu("VIEW3D_MT_hook")

        layout.separator()

        layout.operator("object.vertex_parent_set")


class VIEW3D_MT_edit_curve_segments(Menu):
    bl_label = "Segments"

    def draw(self, context):
        layout = self.layout

        layout.operator("curve.subdivide")
        layout.operator("curve.switch_direction")


class VIEW3D_MT_edit_curve_clean(Menu):
    bl_label = "Clean Up"

    def draw(self, context):
        layout = self.layout

        layout.operator("curve.decimate")


class VIEW3D_MT_edit_curve_specials(Menu):
    bl_label = "Curve Context Menu"

    def draw(self, context):
        layout = self.layout

        layout.operator("curve.subdivide")
        layout.operator("curve.switch_direction")
        layout.operator("curve.spline_weight_set")
        layout.operator("curve.radius_set")

        layout.separator()

        layout.operator("curve.smooth")
        layout.operator("curve.smooth_weight")
        layout.operator("curve.smooth_radius")
        layout.operator("curve.smooth_tilt")


class VIEW3D_MT_edit_curve_delete(Menu):
    bl_label = "Delete"

    def draw(self, context):
        layout = self.layout

        layout.operator_enum("curve.delete", "type")

        layout.separator()

        layout.operator("curve.dissolve_verts")


class VIEW3D_MT_edit_curve_showhide(ShowHideMenu, Menu):
    _operator_name = "curve"


class VIEW3D_MT_edit_surface(Menu):
    bl_label = "Surface"

    draw = draw_curve


class VIEW3D_MT_edit_font(Menu):
    bl_label = "Text"

    def draw(self, context):
        layout = self.layout

        layout.menu("VIEW3D_MT_edit_text_chars")

        layout.separator()

        layout.operator("font.style_toggle", text="Toggle Bold").style = 'BOLD'
        layout.operator("font.style_toggle", text="Toggle Italic").style = 'ITALIC'

        layout.separator()

        layout.operator("font.style_toggle", text="Toggle Underline").style = 'UNDERLINE'
        layout.operator("font.style_toggle", text="Toggle Small Caps").style = 'SMALL_CAPS'


class VIEW3D_MT_edit_text_chars(Menu):
    bl_label = "Special Characters"

    def draw(self, context):
        layout = self.layout

        layout.operator("font.text_insert", text="Copyright").text = "\u00A9"
        layout.operator("font.text_insert", text="Registered Trademark").text = "\u00AE"

        layout.separator()

        layout.operator("font.text_insert", text="Degree Sign").text = "\u00B0"
        layout.operator("font.text_insert", text="Multiplication Sign").text = "\u00D7"
        layout.operator("font.text_insert", text="Circle").text = "\u008A"

        layout.separator()

        layout.operator("font.text_insert", text="Superscript 1").text = "\u00B9"
        layout.operator("font.text_insert", text="Superscript 2").text = "\u00B2"
        layout.operator("font.text_insert", text="Superscript 3").text = "\u00B3"

        layout.separator()

        layout.operator("font.text_insert", text="Double >>").text = "\u00BB"
        layout.operator("font.text_insert", text="Double <<").text = "\u00AB"
        layout.operator("font.text_insert", text="Promillage").text = "\u2030"

        layout.separator()

        layout.operator("font.text_insert", text="Dutch Florin").text = "\u00A4"
        layout.operator("font.text_insert", text="British Pound").text = "\u00A3"
        layout.operator("font.text_insert", text="Japanese Yen").text = "\u00A5"

        layout.separator()

        layout.operator("font.text_insert", text="German S").text = "\u00DF"
        layout.operator("font.text_insert", text="Spanish Question Mark").text = "\u00BF"
        layout.operator("font.text_insert", text="Spanish Exclamation Mark").text = "\u00A1"


class VIEW3D_MT_edit_meta(Menu):
    bl_label = "Metaball"

    def draw(self, context):
        layout = self.layout

        layout.menu("VIEW3D_MT_transform")
        layout.menu("VIEW3D_MT_mirror")
        layout.menu("VIEW3D_MT_snap")

        layout.separator()

        layout.operator("mball.duplicate_metaelems")

        layout.separator()

        layout.menu("VIEW3D_MT_edit_meta_showhide")
        layout.operator("mball.delete_metaelems", text="Delete...")


class VIEW3D_MT_edit_meta_showhide(Menu):
    bl_label = "Show/Hide"

    def draw(self, context):
        layout = self.layout

        layout.operator("mball.reveal_metaelems", text="Show Hidden")
        layout.operator("mball.hide_metaelems", text="Hide Selected").unselected = False
        layout.operator("mball.hide_metaelems", text="Hide Unselected").unselected = True


class VIEW3D_MT_edit_lattice(Menu):
    bl_label = "Lattice"

    def draw(self, context):
        layout = self.layout

        layout.separator()

        layout.menu("VIEW3D_MT_transform")
        layout.menu("VIEW3D_MT_mirror")
        layout.menu("VIEW3D_MT_snap")
        layout.operator_menu_enum("lattice.flip", "axis")

        layout.separator()

        layout.operator("lattice.make_regular")

        layout.separator()

        layout.operator("object.vertex_parent_set")


class VIEW3D_MT_edit_groom(Menu):
    bl_label = "Groom"

    def draw(self, context):
        layout = self.layout

        edit_object = context.edit_object
        groom = edit_object.data

        layout.menu("VIEW3D_MT_undo_redo")

        layout.separator()

        layout.menu("VIEW3D_MT_transform")
        layout.menu("VIEW3D_MT_mirror")
        layout.menu("VIEW3D_MT_snap")

        layout.separator()

        layout.operator("groom.region_add")


class VIEW3D_MT_edit_armature(Menu):
    bl_label = "Armature"

    def draw(self, context):
        layout = self.layout

        edit_object = context.edit_object
        arm = edit_object.data

        layout.menu("VIEW3D_MT_transform_armature")
        layout.menu("VIEW3D_MT_mirror")
        layout.menu("VIEW3D_MT_snap")
        layout.menu("VIEW3D_MT_edit_armature_roll")

        layout.separator()

        layout.operator("armature.extrude_move")

        if arm.use_mirror_x:
            layout.operator("armature.extrude_forked")

        layout.operator("armature.duplicate_move")
        layout.operator("armature.merge")
        layout.operator("armature.fill")
        layout.operator("armature.split")
        layout.operator("armature.separate")

        layout.separator()

        layout.operator("armature.subdivide", text="Subdivide")
        layout.operator("armature.switch_direction", text="Switch Direction")

        layout.separator()

        layout.operator_context = 'EXEC_AREA'
        layout.operator("armature.symmetrize")
        layout.operator("armature.autoside_names", text="AutoName Left/Right").type = 'XAXIS'
        layout.operator("armature.autoside_names", text="AutoName Front/Back").type = 'YAXIS'
        layout.operator("armature.autoside_names", text="AutoName Top/Bottom").type = 'ZAXIS'
        layout.operator("armature.flip_names")

        layout.separator()

        layout.operator_context = 'INVOKE_DEFAULT'
        layout.operator("armature.armature_layers")
        layout.operator("armature.bone_layers")

        layout.separator()

        layout.menu("VIEW3D_MT_edit_armature_parent")

        layout.separator()

        layout.menu("VIEW3D_MT_bone_options_toggle", text="Bone Settings")

        layout.separator()

        layout.operator("armature.delete")


class VIEW3D_MT_armature_specials(Menu):
    bl_label = "Armature Context Menu"

    def draw(self, context):
        layout = self.layout

        layout.operator_context = 'INVOKE_REGION_WIN'

        layout.operator("armature.subdivide", text="Subdivide")
        layout.operator("armature.switch_direction", text="Switch Direction")

        layout.separator()

        layout.operator_context = 'EXEC_REGION_WIN'
        layout.operator("armature.autoside_names", text="AutoName Left/Right").type = 'XAXIS'
        layout.operator("armature.autoside_names", text="AutoName Front/Back").type = 'YAXIS'
        layout.operator("armature.autoside_names", text="AutoName Top/Bottom").type = 'ZAXIS'
        layout.operator("armature.flip_names", text="Flip Names")
        layout.operator("armature.symmetrize")


class VIEW3D_MT_edit_armature_parent(Menu):
    bl_label = "Parent"

    def draw(self, context):
        layout = self.layout

        layout.operator("armature.parent_set", text="Make")
        layout.operator("armature.parent_clear", text="Clear")


class VIEW3D_MT_edit_armature_roll(Menu):
    bl_label = "Bone Roll"

    def draw(self, context):
        layout = self.layout

        layout.operator_menu_enum("armature.calculate_roll", "type")

        layout.separator()

        layout.operator("transform.transform", text="Set Roll").mode = 'BONE_ROLL'
        layout.operator("armature.roll_clear")


class VIEW3D_MT_edit_armature_delete(Menu):
    bl_label = "Delete"

    def draw(self, context):
        layout = self.layout

        layout.operator("armature.delete", text="Delete Bones")

        layout.separator()

        layout.operator("armature.dissolve", text="Dissolve")


# ********** GPencil Stroke Edit menu **********


class VIEW3D_MT_edit_gpencil(Menu):
    bl_label = "GPencil"

    def draw(self, context):
        tool_settings = context.tool_settings

        layout = self.layout

        layout.menu("VIEW3D_MT_edit_gpencil_transform")
        layout.operator("transform.mirror", text="Mirror")
        layout.menu("GPENCIL_MT_snap")

        layout.separator()

        layout.operator("gpencil.brush_paint", text="Sculpt Strokes").wait_for_input = True
        layout.prop_menu_enum(tool_settings.gpencil_sculpt, "tool", text="Sculpt Brush")

        layout.separator()

        layout.menu("VIEW3D_MT_object_animation")   # NOTE: provides keyingset access...
        layout.menu("VIEW3D_MT_edit_gpencil_interpolate")

        layout.separator()

        layout.operator("gpencil.duplicate_move", text="Duplicate")
        layout.operator("gpencil.stroke_subdivide", text="Subdivide")

        layout.separator()

        layout.operator_menu_enum("gpencil.stroke_join", "type", text="Join...")
        layout.operator("gpencil.stroke_flip", text="Flip Direction")

        layout.separator()

        layout.operator("gpencil.copy", text="Copy")
        layout.operator("gpencil.paste", text="Paste")

        layout.separator()

        layout.operator("gpencil.reveal")
        layout.operator("gpencil.hide", text="Show Active Layer Only").unselected = True
        layout.operator("gpencil.hide", text="Hide Active Layer").unselected = False

        layout.separator()

        layout.operator_menu_enum("gpencil.move_to_layer", "layer", text="Move to Layer")
        layout.operator("gpencil.stroke_change_color", text="Move to Color")
        layout.operator_menu_enum("gpencil.stroke_arrange", "direction", text="Arrange Strokes...")

        layout.separator()

        layout.operator_menu_enum("gpencil.convert", "type", text="Convert to Geometry...")

        layout.separator()

        layout.menu("VIEW3D_MT_edit_gpencil_delete")


class VIEW3D_MT_edit_gpencil_transform(Menu):
    bl_label = "Transform"

    def draw(self, context):
        layout = self.layout

        layout.operator("transform.translate")
        layout.operator("transform.rotate")
        layout.operator("transform.resize", text="Scale")

        layout.separator()

        layout.operator("transform.bend", text="Bend")
        layout.operator("transform.shear", text="Shear")
        layout.operator("transform.tosphere", text="To Sphere")
        layout.operator("transform.transform", text="Shrink Fatten").mode = 'GPENCIL_SHRINKFATTEN'

        layout.separator()

        layout.operator("gpencil.reproject")


class VIEW3D_MT_edit_gpencil_interpolate(Menu):
    bl_label = "Interpolate"

    def draw(self, context):
        layout = self.layout

        layout.operator("gpencil.interpolate", text="Interpolate")
        layout.operator("gpencil.interpolate_sequence", text="Sequence")


class VIEW3D_PIE_object_mode(Menu):
    bl_label = "Mode"

    def draw(self, context):
        layout = self.layout

        pie = layout.menu_pie()
        pie.operator_enum("OBJECT_OT_mode_set", "mode")


class VIEW3D_PIE_view(Menu):
    bl_label = "View"
    bl_idname = "VIEW3D_PIE_view"

    def draw(self, context):
        layout = self.layout

        pie = layout.menu_pie()
        pie.operator_enum("VIEW3D_OT_viewnumpad", "type")
        pie.operator("view3d.view_selected", text="View Selected", icon='ZOOM_SELECTED')


# ********** Panel **********


class VIEW3D_PT_grease_pencil(GreasePencilDataPanel, Panel):
    bl_space_type = 'VIEW_3D'
    bl_region_type = 'UI'

    # NOTE: this is just a wrapper around the generic GP Panel


class VIEW3D_PT_grease_pencil_palettecolor(GreasePencilPaletteColorPanel, Panel):
    bl_space_type = 'VIEW_3D'
    bl_region_type = 'UI'

    # NOTE: this is just a wrapper around the generic GP Panel


class VIEW3D_PT_view3d_properties(Panel):
    bl_space_type = 'VIEW_3D'
    bl_region_type = 'UI'
    bl_label = "View"

    @classmethod
    def poll(cls, context):
        view = context.space_data
        return (view)

    def draw(self, context):
        layout = self.layout

        view = context.space_data

        col = layout.column()
        col.active = bool(view.region_3d.view_perspective != 'CAMERA' or view.region_quadviews)
        col.prop(view, "lens")
        col.label(text="Lock to Object:")
        col.prop(view, "lock_object", text="")
        lock_object = view.lock_object
        if lock_object:
            if lock_object.type == 'ARMATURE':
                col.prop_search(view, "lock_bone", lock_object.data,
                                "edit_bones" if lock_object.mode == 'EDIT'
                                else "bones",
                                text="")
        else:
            col.prop(view, "lock_cursor", text="Lock to Cursor")

        col = layout.column()
        col.prop(view, "lock_camera")

        col = layout.column(align=True)
        col.label(text="Clip:")
        col.prop(view, "clip_start", text="Start")
        col.prop(view, "clip_end", text="End")

        subcol = col.column(align=True)
        subcol.enabled = not view.lock_camera_and_layers
        subcol.label(text="Local Camera:")
        subcol.prop(view, "camera", text="")

        col = layout.column(align=True)
        col.prop(view, "use_render_border")
        col.active = view.region_3d.view_perspective != 'CAMERA'


class VIEW3D_PT_view3d_cursor(Panel):
    bl_space_type = 'VIEW_3D'
    bl_region_type = 'UI'
    bl_label = "3D Cursor"

    @classmethod
    def poll(cls, context):
        view = context.space_data
        return (view is not None)

    def draw(self, context):
        layout = self.layout

        view = context.space_data
        layout.column().prop(view, "cursor_location", text="Location")


class VIEW3D_PT_shading(Panel):
    bl_space_type = 'VIEW_3D'
    bl_region_type = 'HEADER'
    bl_label = "Shading"

    @classmethod
    def poll(cls, context):
        return True

    def draw(self, context):
        layout = self.layout

        view = context.space_data
        shading = view.shading

        col = layout.column()
        col.row().label("Lighting")
        if shading.type in ('SOLID', 'TEXTURED'):
            col.row().prop(shading, "light", expand=True)
            if shading.light == 'STUDIO':
                row = col.row()
                row.template_icon_view(shading, "studio_light")
                sub = row.column()
                sub.operator('wm.studiolight_userpref_show', emboss=False, text="", icon='PREFERENCES')
                if shading.selected_studio_light.orientation == 'WORLD':
                    col.row().prop(shading, "studiolight_rot_z")

            elif shading.light == 'MATCAP':
                row = col.row()
                row.template_icon_view(shading, "studio_light")
                sub = row.column()
                sub.operator('VIEW3D_OT_toggle_matcap_flip', emboss=False, text="", icon='ARROW_LEFTRIGHT')
                sub.operator('wm.studiolight_userpref_show', emboss=False, text="", icon='PREFERENCES')

        if shading.type == 'SOLID':
            col.separator()
            col.row().label("Color")
            col.row().prop(shading, "color_type", expand=True)

            if shading.color_type == 'SINGLE':
                col.row().prop(shading, "single_color", text="")

        if shading.type in ('SOLID', 'TEXTURED'):
            col.separator()

            if not shading.light == 'MATCAP':
                row = col.row()
                row.prop(shading, "show_specular_highlight")

            if shading.type in ('SOLID', 'TEXTURED'):
                row = col.split(0.4)
                row.prop(shading, "show_xray")
                sub = row.row()
                sub.active = shading.show_xray
                sub.prop(shading, "xray_alpha", text="")

                row = col.split(0.4)
                row.active = not shading.show_xray
                row.prop(shading, "show_shadows")
                sub = row.row()
                sub.active = shading.show_shadows and not shading.show_xray
                sub.prop(shading, "shadow_intensity", text="")

                row = col.split(0.4)
                row.active = not shading.show_xray
                row.prop(shading, "show_cavity")
                sub = row.column(align=True)
                sub.active = not shading.show_xray and shading.show_cavity
                sub.prop(shading, "cavity_ridge_factor")
                sub.prop(shading, "cavity_valley_factor")

                row = col.split(0.4)
                row.prop(shading, "show_object_outline")
                sub = row.row()
                sub.active = shading.show_object_outline
                sub.prop(shading, "object_outline_color", text="")

                col.prop(view, "show_world")

        elif shading.type in ('MATERIAL'):
            row = col.row()
            row.template_icon_view(shading, "studio_light")
            sub = row.column()
            sub.operator('wm.studiolight_userpref_show', emboss=False, text="", icon='PREFERENCES')
            if shading.selected_studio_light.orientation == 'WORLD':
                col.row().prop(shading, "studiolight_rot_z")
                col.row().prop(shading, "studiolight_background")
            col.prop(shading, "use_scene_light")


class VIEW3D_PT_overlay(Panel):
    bl_space_type = 'VIEW_3D'
    bl_region_type = 'HEADER'
    bl_label = "Overlays"

    @classmethod
    def poll(cls, context):
        return True

    def draw(self, context):
        layout = self.layout

        view = context.space_data
        shading = view.shading
        overlay = view.overlay
        display_all = overlay.show_overlays

        col = layout.column()
        col.active = display_all

        split = col.split()

        sub = split.column()
        sub.prop(view, "show_manipulator", text="Manipulators")
        sub.prop(overlay, "show_text", text="Text")
        sub.prop(overlay, "show_cursor", text="3D Cursor")
        sub.prop(overlay, "show_outline_selected")
        sub.prop(overlay, "show_all_objects_origin")

        sub = split.column()
        sub.prop(overlay, "show_relationship_lines")
        sub.prop(overlay, "show_motion_paths")
        #sub.prop(overlay, "show_onion_skins")
        sub.prop(overlay, "show_face_orientation")
        sub.prop(overlay, "show_backface_culling")
        if shading.type == "MATERIAL":
            sub.prop(overlay, "show_look_dev")

        row = col.row()
        row.prop(overlay, "show_wireframes")
        sub = row.row()
        sub.active = overlay.show_wireframes
        sub.prop(overlay, "wireframe_threshold", text="")

        col = layout.column()
        col.active = display_all
        split = col.split(percentage=0.55)
        split.prop(overlay, "show_floor", text="Grid Floor")

        row = split.row(align=True)
        row.prop(overlay, "show_axis_x", text="X", toggle=True)
        row.prop(overlay, "show_axis_y", text="Y", toggle=True)
        row.prop(overlay, "show_axis_z", text="Z", toggle=True)

        if overlay.show_floor:
            sub = col.column(align=True)
            sub.active = bool(overlay.show_floor or view.region_quadviews or not view.region_3d.is_perspective)
            subsub = sub.column(align=True)
            subsub.active = overlay.show_floor
            subsub.prop(overlay, "grid_scale", text="Scale")
            subsub.prop(overlay, "grid_subdivisions", text="Subdivisions")

        col.prop(view, "show_reconstruction", text="Motion Tracking")
        if view.show_reconstruction:
            sub = col.column(align=True)
            sub.active = view.show_reconstruction
            sub.prop(view, "show_camera_path", text="Camera Path")
            sub.prop(view, "show_bundle_names", text="3D Marker Names")
            sub.label(text="Track Type and Size:")
            row = sub.row(align=True)
            row.prop(view, "tracks_draw_type", text="")
            row.prop(view, "tracks_draw_size", text="")


class VIEW3D_PT_overlay_edit_mesh(Panel):
    bl_space_type = 'VIEW_3D'
    bl_region_type = 'HEADER'
    bl_parent_id = 'VIEW3D_PT_overlay'
    bl_label = "Edit Mesh"

    @classmethod
    def poll(cls, context):
        return context.mode == 'EDIT_MESH'

    def draw(self, context):
        layout = self.layout

        view = context.space_data
        shading = view.shading
        overlay = view.overlay
        tool_settings = context.tool_settings
        display_all = overlay.show_overlays
        data = context.active_object.data
        statvis = tool_settings.statvis
        with_freestyle = bpy.app.build_options.freestyle

        col = layout.column()
        col.active = display_all

        split = col.split()

        sub = split.column()
        sub.prop(data, "show_faces", text="Faces")
        sub.prop(data, "show_edges", text="Edges")
        sub.prop(data, "show_edge_crease", text="Creases")
        sub.prop(data, "show_edge_sharp", text="Sharp", text_ctxt=i18n_contexts.plural)
        sub.prop(data, "show_edge_bevel_weight", text="Bevel")
        if not with_freestyle:
            sub.prop(data, "show_edge_seams", text="Seams")

        sub = split.column()
        sub.prop(overlay, "show_occlude_wire")
        sub.prop(data, "show_extra_edge_length", text="Edge Length")
        sub.prop(data, "show_extra_edge_angle", text="Edge Angle")
        sub.prop(data, "show_extra_face_area", text="Face Area")
        sub.prop(data, "show_extra_face_angle", text="Face Angle")

        if bpy.app.debug:
            sub.prop(data, "show_extra_indices", text="Indices")

        if with_freestyle:
            col.label(text="Freestyle:")
            row = col.row()
            row.prop(data, "show_freestyle_edge_marks", text="Edge Marks")
            row.prop(data, "show_freestyle_face_marks", text="Face Marks")
            row.prop(data, "show_edge_seams", text="Seams")

        col.label(text="Normals:")
        row = col.row(align=True)

        row.prop(overlay, "show_vertex_normals", text="", icon='VERTEXSEL')
        row.prop(overlay, "show_split_normals", text="", icon='LOOPSEL')
        row.prop(overlay, "show_face_normals", text="", icon='FACESEL')

        sub = row.row(align=True)
        sub.active = overlay.show_vertex_normals or overlay.show_face_normals or overlay.show_split_normals
        sub.prop(overlay, "normals_length", text="Size")

        col.prop(overlay, "show_weight")
        if overlay.show_weight:
            col.label("Show Zero Weights:")
            col.row().prop(tool_settings, "vertex_group_user", expand=True)

        col.prop(data, "show_statvis", text="Mesh Analysis")
        if data.show_statvis:
            sub = col.column()
            sub.active = data.show_statvis
            sub.prop(statvis, "type")
            statvis_type = statvis.type
            if statvis_type == 'OVERHANG':
                row = sub.row(align=True)
                row.prop(statvis, "overhang_min", text="")
                row.prop(statvis, "overhang_max", text="")
                sub.row().prop(statvis, "overhang_axis", expand=True)
            elif statvis_type == 'THICKNESS':
                row = sub.row(align=True)
                row.prop(statvis, "thickness_min", text="")
                row.prop(statvis, "thickness_max", text="")
                sub.prop(statvis, "thickness_samples")
            elif statvis_type == 'INTERSECT':
                pass
            elif statvis_type == 'DISTORT':
                row = sub.row(align=True)
                row.prop(statvis, "distort_min", text="")
                row.prop(statvis, "distort_max", text="")
            elif statvis_type == 'SHARP':
                row = sub.row(align=True)
                row.prop(statvis, "sharp_min", text="")
                row.prop(statvis, "sharp_max", text="")


class VIEW3D_PT_overlay_edit_curve(Panel):
    bl_space_type = 'VIEW_3D'
    bl_region_type = 'HEADER'
    bl_parent_id = 'VIEW3D_PT_overlay'
    bl_label = "Edit Curve"

    @classmethod
    def poll(cls, context):
        return context.mode == 'EDIT_CURVE'

    def draw(self, context):
        layout = self.layout
        view = context.space_data
        data = context.active_object.data
        overlay = view.overlay
        display_all = overlay.show_overlays

        col = layout.column()
        col.active = display_all

        row = col.row()
        row.prop(data, "show_handles", text="Handles")
        row.prop(data, "show_normal_face", text="Normals")


class VIEW3D_PT_overlay_sculpt(Panel):
    bl_space_type = 'VIEW_3D'
    bl_context = ".sculpt_mode"
    bl_region_type = 'HEADER'
    bl_parent_id = 'VIEW3D_PT_overlay'
    bl_label = "Sculpt"

    @classmethod
    def poll(cls, context):
        return (
            context.mode == 'SCULPT' and
            (context.sculpt_object and context.tool_settings.sculpt)
        )

    def draw(self, context):
        layout = self.layout
        tool_settings = context.tool_settings
        sculpt = tool_settings.sculpt

        layout.prop(sculpt, "show_diffuse_color")
        layout.prop(sculpt, "show_mask")


class VIEW3D_PT_overlay_pose(Panel):
    bl_space_type = 'VIEW_3D'
    bl_region_type = 'HEADER'
    bl_parent_id = 'VIEW3D_PT_overlay'
    bl_label = "Pose Mode"

    @classmethod
    def poll(cls, context):
        return context.mode == 'POSE'

    def draw(self, context):
        layout = self.layout
        view = context.space_data
        overlay = view.overlay
        display_all = overlay.show_overlays

        col = layout.column()
        col.active = display_all
        col.prop(overlay, "show_transparent_bones")
        row = col.split(0.65)
        row.prop(overlay, "show_bone_selection")
        sub = row.column()
        sub.active = display_all and overlay.show_bone_selection
        sub.prop(overlay, "bone_selection_alpha", text="")


class VIEW3D_PT_overlay_edit_armature(Panel):
    bl_space_type = 'VIEW_3D'
    bl_region_type = 'HEADER'
    bl_parent_id = 'VIEW3D_PT_overlay'
    bl_label = "Edit Armature"

    @classmethod
    def poll(cls, context):
        return context.mode == 'EDIT_ARMATURE'

    def draw(self, context):
        layout = self.layout
        view = context.space_data
        overlay = view.overlay
        display_all = overlay.show_overlays

        col = layout.column()
        col.active = display_all
        col.prop(overlay, "show_transparent_bones")


class VIEW3D_PT_overlay_paint(Panel):
    bl_space_type = 'VIEW_3D'
    bl_region_type = 'HEADER'
    bl_parent_id = 'VIEW3D_PT_overlay'
    bl_label = "Paint"

    @classmethod
    def poll(cls, context):
        return context.mode in {'PAINT_WEIGHT', 'PAINT_VERTEX', 'PAINT_TEXTURE'}

    def draw(self, context):
        layout = self.layout
        view = context.space_data
        overlay = view.overlay
        display_all = overlay.show_overlays

        col = layout.column()
        col.active = display_all

        if context.mode in {'PAINT_WEIGHT', 'PAINT_VERTEX'}:
            col.prop(overlay, "show_paint_wire")

        col.prop(view, "show_mode_shade_override")


class VIEW3D_PT_quad_view(Panel):
    bl_space_type = 'VIEW_3D'
    bl_region_type = 'UI'
    bl_label = "Quad View"
    bl_options = {'DEFAULT_CLOSED'}

    @classmethod
    def poll(cls, context):
        view = context.space_data
        return view.region_quadviews

    def draw(self, context):
        layout = self.layout

        view = context.space_data

        region = view.region_quadviews[2]
        col = layout.column()
        col.prop(region, "lock_rotation")
        row = col.row()
        row.enabled = region.lock_rotation
        row.prop(region, "show_sync_view")
        row = col.row()
        row.enabled = region.lock_rotation and region.show_sync_view
        row.prop(region, "use_box_clip")


class VIEW3D_PT_view3d_stereo(Panel):
    bl_space_type = 'VIEW_3D'
    bl_region_type = 'UI'
    bl_label = "Stereoscopy"
    bl_options = {'DEFAULT_CLOSED'}

    @classmethod
    def poll(cls, context):
        scene = context.scene

        multiview = scene.render.use_multiview
        return context.space_data and multiview

    def draw(self, context):
        layout = self.layout
        view = context.space_data

        basic_stereo = context.scene.render.views_format == 'STEREO_3D'

        col = layout.column()
        col.row().prop(view, "stereo_3d_camera", expand=True)

        col.label(text="Display:")
        row = col.row()
        row.active = basic_stereo
        row.prop(view, "show_stereo_3d_cameras")
        row = col.row()
        row.active = basic_stereo
        split = row.split()
        split.prop(view, "show_stereo_3d_convergence_plane")
        split = row.split()
        split.prop(view, "stereo_3d_convergence_plane_alpha", text="Alpha")
        split.active = view.show_stereo_3d_convergence_plane
        row = col.row()
        split = row.split()
        split.prop(view, "show_stereo_3d_volume")
        split = row.split()
        split.prop(view, "stereo_3d_volume_alpha", text="Alpha")


class VIEW3D_PT_transform_orientations(Panel):
    bl_space_type = 'VIEW_3D'
    bl_region_type = 'UI'
    bl_label = "Transform Orientations"
    bl_options = {'DEFAULT_CLOSED'}

    @classmethod
    def poll(cls, context):
        view = context.space_data
        return (view)

    def draw(self, context):
        layout = self.layout

        scene = context.scene
        orientation = scene.current_orientation

        row = layout.row(align=True)
        row.prop(scene, "transform_orientation", text="")
        row.operator("transform.create_orientation", text="", icon='ZOOMIN')

        if orientation:
            row = layout.row(align=True)
            row.prop(orientation, "name", text="")
            row.operator("transform.delete_orientation", text="", icon='X')


class VIEW3D_PT_context_properties(Panel):
    bl_space_type = 'VIEW_3D'
    bl_region_type = 'UI'
    bl_label = "Properties"
    bl_options = {'DEFAULT_CLOSED'}

    def _active_context_member(context):
        obj = context.object
        if obj:
            mode = obj.mode
            if mode == 'POSE':
                return "active_pose_bone"
            elif mode == 'EDIT' and obj.type == 'ARMATURE':
                return "active_bone"
            else:
                return "object"

        return ""

    @classmethod
    def poll(cls, context):
        import rna_prop_ui
        member = cls._active_context_member(context)

        if member:
            context_member, member = rna_prop_ui.rna_idprop_context_value(context, member, object)
            return context_member and rna_prop_ui.rna_idprop_has_properties(context_member)

        return False

    def draw(self, context):
        import rna_prop_ui
        member = VIEW3D_PT_context_properties._active_context_member(context)

        if member:
            # Draw with no edit button
            rna_prop_ui.draw(self.layout, context, member, object, False)


classes = (
    VIEW3D_HT_header,
    VIEW3D_MT_editor_menus,
    VIEW3D_MT_transform,
    VIEW3D_MT_transform_base,
    VIEW3D_MT_transform_object,
    VIEW3D_MT_transform_armature,
    VIEW3D_MT_mirror,
    VIEW3D_MT_snap,
    VIEW3D_MT_uv_map,
    VIEW3D_MT_edit_proportional,
    VIEW3D_MT_view,
    VIEW3D_MT_view_cameras,
    VIEW3D_MT_view_navigation,
    VIEW3D_MT_view_align,
    VIEW3D_MT_view_align_selected,
    VIEW3D_MT_view_viewpoint,
    VIEW3D_MT_view_borders,
    VIEW3D_MT_select_object,
    VIEW3D_MT_select_object_more_less,
    VIEW3D_MT_select_pose,
    VIEW3D_MT_select_pose_more_less,
    VIEW3D_MT_select_particle,
    VIEW3D_MT_edit_mesh,
    VIEW3D_MT_edit_mesh_select_similar,
    VIEW3D_MT_edit_mesh_select_by_trait,
    VIEW3D_MT_edit_mesh_select_more_less,
    VIEW3D_MT_select_edit_mesh,
    VIEW3D_MT_select_edit_curve,
    VIEW3D_MT_select_edit_surface,
    VIEW3D_MT_select_edit_text,
    VIEW3D_MT_select_edit_metaball,
    VIEW3D_MT_select_edit_lattice,
    VIEW3D_MT_select_edit_armature,
    VIEW3D_MT_select_gpencil,
    VIEW3D_MT_select_paint_mask,
    VIEW3D_MT_select_paint_mask_vertex,
    VIEW3D_MT_angle_control,
    INFO_MT_mesh_add,
    INFO_MT_curve_add,
    INFO_MT_surface_add,
    INFO_MT_metaball_add,
    INFO_MT_groom_add,
    INFO_MT_edit_curve_add,
    INFO_MT_edit_armature_add,
    INFO_MT_armature_add,
    INFO_MT_lamp_add,
    INFO_MT_lightprobe_add,
    INFO_MT_camera_add,
    INFO_MT_add,
    VIEW3D_MT_object,
    VIEW3D_MT_object_animation,
    VIEW3D_MT_object_rigid_body,
    VIEW3D_MT_object_clear,
    VIEW3D_MT_object_specials,
    VIEW3D_MT_object_shading,
    VIEW3D_MT_object_apply,
    VIEW3D_MT_object_relations,
    VIEW3D_MT_object_parent,
    VIEW3D_MT_object_track,
    VIEW3D_MT_object_collection,
    VIEW3D_MT_object_constraints,
    VIEW3D_MT_object_quick_effects,
    VIEW3D_MT_make_single_user,
    VIEW3D_MT_make_links,
    VIEW3D_MT_brush,
    VIEW3D_MT_brush_paint_modes,
    VIEW3D_MT_paint_vertex,
    VIEW3D_MT_hook,
    VIEW3D_MT_vertex_group,
    VIEW3D_MT_paint_weight,
    VIEW3D_MT_sculpt,
    VIEW3D_MT_hide_mask,
    VIEW3D_MT_particle,
    VIEW3D_MT_particle_specials,
    VIEW3D_MT_particle_showhide,
    VIEW3D_MT_pose,
    VIEW3D_MT_pose_transform,
    VIEW3D_MT_pose_slide,
    VIEW3D_MT_pose_propagate,
    VIEW3D_MT_pose_library,
    VIEW3D_MT_pose_motion,
    VIEW3D_MT_pose_group,
    VIEW3D_MT_pose_ik,
    VIEW3D_MT_pose_constraints,
    VIEW3D_MT_pose_showhide,
    VIEW3D_MT_pose_apply,
    VIEW3D_MT_pose_specials,
    VIEW3D_MT_bone_options_toggle,
    VIEW3D_MT_bone_options_enable,
    VIEW3D_MT_bone_options_disable,
    VIEW3D_MT_edit_mesh_specials,
    VIEW3D_MT_edit_mesh_select_mode,
    VIEW3D_MT_edit_mesh_select_linked,
    VIEW3D_MT_edit_mesh_select_loops,
    VIEW3D_MT_edit_mesh_extrude,
    VIEW3D_MT_edit_mesh_vertices,
    VIEW3D_MT_edit_mesh_edges,
    VIEW3D_MT_edit_mesh_edges_data,
    VIEW3D_MT_edit_mesh_faces,
    VIEW3D_MT_edit_mesh_faces_data,
    VIEW3D_MT_edit_mesh_normals,
    VIEW3D_MT_edit_mesh_shading,
    VIEW3D_MT_edit_mesh_weights,
    VIEW3D_MT_edit_mesh_clean,
    VIEW3D_MT_edit_mesh_delete,
    VIEW3D_MT_edit_mesh_showhide,
    VIEW3D_MT_edit_gpencil,
    VIEW3D_MT_edit_gpencil_delete,
    VIEW3D_MT_edit_curve,
    VIEW3D_MT_edit_curve_ctrlpoints,
    VIEW3D_MT_edit_curve_segments,
    VIEW3D_MT_edit_curve_clean,
    VIEW3D_MT_edit_curve_specials,
    VIEW3D_MT_edit_curve_delete,
    VIEW3D_MT_edit_curve_showhide,
    VIEW3D_MT_edit_surface,
    VIEW3D_MT_edit_font,
    VIEW3D_MT_edit_text_chars,
    VIEW3D_MT_edit_meta,
    VIEW3D_MT_edit_meta_showhide,
    VIEW3D_MT_edit_lattice,
    VIEW3D_MT_edit_groom,
    VIEW3D_MT_edit_armature,
    VIEW3D_MT_armature_specials,
    VIEW3D_MT_edit_armature_parent,
    VIEW3D_MT_edit_armature_roll,
    VIEW3D_MT_edit_armature_delete,
    VIEW3D_MT_edit_gpencil_transform,
    VIEW3D_MT_edit_gpencil_interpolate,
    VIEW3D_PIE_object_mode,
    VIEW3D_PIE_view,
    VIEW3D_PT_grease_pencil,
    VIEW3D_PT_grease_pencil_palettecolor,
    VIEW3D_PT_view3d_properties,
    VIEW3D_PT_view3d_cursor,
    VIEW3D_PT_quad_view,
    VIEW3D_PT_view3d_stereo,
    VIEW3D_PT_shading,
    VIEW3D_PT_overlay,
    VIEW3D_PT_overlay_edit_mesh,
    VIEW3D_PT_overlay_edit_curve,
    VIEW3D_PT_overlay_edit_armature,
    VIEW3D_PT_overlay_pose,
    VIEW3D_PT_overlay_paint,
    VIEW3D_PT_overlay_sculpt,
    VIEW3D_PT_transform_orientations,
    VIEW3D_PT_context_properties,
)


if __name__ == "__main__":  # only for live edit.
    from bpy.utils import register_class
    for cls in classes:
        register_class(cls)<|MERGE_RESOLUTION|>--- conflicted
+++ resolved
@@ -246,13 +246,9 @@
         elif mode_string == 'EDIT_SURFACE':
             row.menu("INFO_MT_surface_add", text="Add")
         elif mode_string == 'EDIT_METABALL':
-<<<<<<< HEAD
-            layout.menu("INFO_MT_metaball_add", text="Add")
+            row.menu("INFO_MT_metaball_add", text="Add")
         elif mode_string == 'EDIT_GROOM':
             layout.menu("INFO_MT_groom_add", text="Add")
-=======
-            row.menu("INFO_MT_metaball_add", text="Add")
->>>>>>> cd71dd63
         elif mode_string == 'EDIT_ARMATURE':
             row.menu("INFO_MT_edit_armature_add", text="Add")
 
