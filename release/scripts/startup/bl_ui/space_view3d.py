# ##### BEGIN GPL LICENSE BLOCK #####
#
#  This program is free software; you can redistribute it and/or
#  modify it under the terms of the GNU General Public License
#  as published by the Free Software Foundation; either version 2
#  of the License, or (at your option) any later version.
#
#  This program is distributed in the hope that it will be useful,
#  but WITHOUT ANY WARRANTY; without even the implied warranty of
#  MERCHANTABILITY or FITNESS FOR A PARTICULAR PURPOSE.  See the
#  GNU General Public License for more details.
#
#  You should have received a copy of the GNU General Public License
#  along with this program; if not, write to the Free Software Foundation,
#  Inc., 51 Franklin Street, Fifth Floor, Boston, MA 02110-1301, USA.
#
# ##### END GPL LICENSE BLOCK #####

# <pep8 compliant>
import bpy
from bpy.types import (
    Header,
    Menu,
    Panel,
)
from bl_ui.properties_paint_common import (
    UnifiedPaintPanel,
    brush_basic_texpaint_settings,
)
from bl_ui.properties_grease_pencil_common import (
    AnnotationDataPanel,
    AnnotationOnionSkin,
    GreasePencilMaterialsPanel,
    GreasePencilVertexcolorPanel,
)
from bl_ui.space_toolsystem_common import (
    ToolActivePanelHelper,
)
from bpy.app.translations import contexts as i18n_contexts


class VIEW3D_HT_tool_header(Header):
    bl_space_type = 'VIEW_3D'
    bl_region_type = 'TOOL_HEADER'

    def draw(self, context):
        layout = self.layout

        layout.row(align=True).template_header()

        self.draw_tool_settings(context)

        layout.separator_spacer()

        VIEW3D_HT_header.draw_xform_template(layout, context)

        layout.separator_spacer()

        self.draw_mode_settings(context)

    def draw_tool_settings(self, context):
        layout = self.layout
        tool_mode = context.mode

        # Active Tool
        # -----------
        from bl_ui.space_toolsystem_common import ToolSelectPanelHelper
        tool = ToolSelectPanelHelper.draw_active_tool_header(
            context, layout,
            tool_key=('VIEW_3D', tool_mode),
        )
        # Object Mode Options
        # -------------------

        # Example of how tool_settings can be accessed as pop-overs.

        # TODO(campbell): editing options should be after active tool options
        # (obviously separated for from the users POV)
        draw_fn = getattr(_draw_tool_settings_context_mode, tool_mode, None)
        if draw_fn is not None:
            is_valid_context = draw_fn(context, layout, tool)

        def draw_3d_brush_settings(layout, tool_mode):
            layout.popover("VIEW3D_PT_tools_brush_settings_advanced", text="Brush")
            if tool_mode != 'PAINT_WEIGHT':
                layout.popover("VIEW3D_PT_tools_brush_texture")
            if tool_mode == 'PAINT_TEXTURE':
                layout.popover("VIEW3D_PT_tools_mask_texture")
            layout.popover("VIEW3D_PT_tools_brush_stroke")
            layout.popover("VIEW3D_PT_tools_brush_falloff")
            layout.popover("VIEW3D_PT_tools_brush_display")

        # Note: general mode options should be added to 'draw_mode_settings'.
        if tool_mode == 'SCULPT':
            if is_valid_context:
                draw_3d_brush_settings(layout, tool_mode)
        elif tool_mode == 'PAINT_VERTEX':
            if is_valid_context:
                draw_3d_brush_settings(layout, tool_mode)
        elif tool_mode == 'PAINT_WEIGHT':
            if is_valid_context:
                draw_3d_brush_settings(layout, tool_mode)
        elif tool_mode == 'PAINT_TEXTURE':
            if is_valid_context:
                draw_3d_brush_settings(layout, tool_mode)
        elif tool_mode == 'EDIT_ARMATURE':
            pass
        elif tool_mode == 'EDIT_CURVE':
            pass
        elif tool_mode == 'EDIT_MESH':
            pass
        elif tool_mode == 'POSE':
            pass
        elif tool_mode == 'PARTICLE':
            # Disable, only shows "Brush" panel, which is already in the top-bar.
            # if tool.has_datablock:
            #     layout.popover_group(context=".paint_common", **popover_kw)
            pass
        elif tool_mode == 'PAINT_GPENCIL':
            if is_valid_context:
                brush = context.tool_settings.gpencil_paint.brush
                if brush.gpencil_tool != 'ERASE':
                    if brush.gpencil_tool != 'TINT':
                        layout.popover("VIEW3D_PT_tools_grease_pencil_brush_advanced")

                    if brush.gpencil_tool not in {'FILL', 'TINT'}:
                        layout.popover("VIEW3D_PT_tools_grease_pencil_brush_stroke")

                    layout.popover("VIEW3D_PT_tools_grease_pencil_paint_appearance")
        elif tool_mode == 'SCULPT_GPENCIL':
            if is_valid_context:
                brush = context.tool_settings.gpencil_sculpt_paint.brush
                tool = brush.gpencil_tool
                if tool in {'SMOOTH', 'RANDOMIZE'}:
                    layout.popover("VIEW3D_PT_tools_grease_pencil_sculpt_options")
                layout.popover("VIEW3D_PT_tools_grease_pencil_sculpt_appearance")
        elif tool_mode == 'WEIGHT_GPENCIL':
            if is_valid_context:
                layout.popover("VIEW3D_PT_tools_grease_pencil_weight_appearance")
        elif tool_mode == 'VERTEX_GPENCIL':
            if is_valid_context:
                layout.popover("VIEW3D_PT_tools_grease_pencil_vertex_appearance")

    def draw_mode_settings(self, context):
        layout = self.layout
        mode_string = context.mode

        def row_for_mirror():
            row = layout.row(align=True)
            row.label(icon='MOD_MIRROR')
            sub = row.row(align=True)
            sub.scale_x = 0.6
            return row, sub

        if mode_string == 'EDIT_ARMATURE':
            _row, sub = row_for_mirror()
            sub.prop(context.object.data, "use_mirror_x", text="X", toggle=True)
        elif mode_string == 'POSE':
            _row, sub = row_for_mirror()
            sub.prop(context.object.pose, "use_mirror_x", text="X", toggle=True)
        elif mode_string in {'EDIT_MESH', 'PAINT_WEIGHT', 'SCULPT', 'PAINT_VERTEX', 'PAINT_TEXTURE'}:
            # Mesh Modes, Use Mesh Symmetry
            row, sub = row_for_mirror()
            sub.prop(context.object.data, "use_mirror_x", text="X", toggle=True)
            sub.prop(context.object.data, "use_mirror_y", text="Y", toggle=True)
            sub.prop(context.object.data, "use_mirror_z", text="Z", toggle=True)
            if mode_string == 'EDIT_MESH':
                tool_settings = context.tool_settings
                layout.prop(tool_settings, "use_mesh_automerge", text="")
            elif mode_string == 'PAINT_WEIGHT':
                row.popover(panel="VIEW3D_PT_tools_weightpaint_symmetry_for_topbar", text="")
            elif mode_string == 'SCULPT':
                row.popover(panel="VIEW3D_PT_sculpt_symmetry_for_topbar", text="")
            elif mode_string == 'PAINT_VERTEX':
                row.popover(panel="VIEW3D_PT_tools_vertexpaint_symmetry_for_topbar", text="")

        # Expand panels from the side-bar as popovers.
        popover_kw = {"space_type": 'VIEW_3D', "region_type": 'UI', "category": "Tool"}

        if mode_string == 'SCULPT':
            layout.popover_group(context=".sculpt_mode", **popover_kw)
        elif mode_string == 'PAINT_VERTEX':
            layout.popover_group(context=".vertexpaint", **popover_kw)
        elif mode_string == 'PAINT_WEIGHT':
            layout.popover_group(context=".weightpaint", **popover_kw)
        elif mode_string == 'PAINT_TEXTURE':
            layout.popover_group(context=".imagepaint", **popover_kw)
        elif mode_string == 'EDIT_TEXT':
            layout.popover_group(context=".text_edit", **popover_kw)
        elif mode_string == 'EDIT_ARMATURE':
            layout.popover_group(context=".armature_edit", **popover_kw)
        elif mode_string == 'EDIT_METABALL':
            layout.popover_group(context=".mball_edit", **popover_kw)
        elif mode_string == 'EDIT_LATTICE':
            layout.popover_group(context=".lattice_edit", **popover_kw)
        elif mode_string == 'EDIT_CURVE':
            layout.popover_group(context=".curve_edit", **popover_kw)
        elif mode_string == 'EDIT_MESH':
            layout.popover_group(context=".mesh_edit", **popover_kw)
        elif mode_string == 'POSE':
            layout.popover_group(context=".posemode", **popover_kw)
        elif mode_string == 'PARTICLE':
            layout.popover_group(context=".particlemode", **popover_kw)
        elif mode_string == 'OBJECT':
            layout.popover_group(context=".objectmode", **popover_kw)
        elif mode_string in {'PAINT_GPENCIL', 'EDIT_GPENCIL', 'SCULPT_GPENCIL', 'WEIGHT_GPENCIL'}:
            # Grease pencil layer.
            gpl = context.active_gpencil_layer
            if gpl and gpl.info is not None:
                text = gpl.info
                maxw = 25
                if len(text) > maxw:
                    text = text[:maxw - 5] + '..' + text[-3:]
            else:
                text = ""

            layout.label(text="Layer:")
            sub = layout.row()
            sub.ui_units_x = 8
            sub.popover(
                panel="TOPBAR_PT_gpencil_layers",
                text=text,
            )


class _draw_tool_settings_context_mode:
    @staticmethod
    def SCULPT(context, layout, tool):
        if (tool is None) or (not tool.has_datablock):
            return False

        paint = context.tool_settings.sculpt
        layout.template_ID_preview(paint, "brush", rows=3, cols=8, hide_buttons=True)

        brush = paint.brush
        if brush is None:
            return False

        tool_settings = context.tool_settings
        capabilities = brush.sculpt_capabilities

        ups = tool_settings.unified_paint_settings

        size = "size"
        size_owner = ups if ups.use_unified_size else brush
        if size_owner.use_locked_size == 'SCENE':
            size = "unprojected_radius"

        UnifiedPaintPanel.prop_unified(
            layout,
            context,
            brush,
            size,
            pressure_name="use_pressure_size",
            unified_name="use_unified_size",
            text="Radius",
            slider=True,
            header=True
        )

        # strength, use_strength_pressure
        pressure_name = "use_pressure_strength" if capabilities.has_strength_pressure else None
        UnifiedPaintPanel.prop_unified(
            layout,
            context,
            brush,
            "strength",
            pressure_name=pressure_name,
            unified_name="use_unified_strength",
            text="Strength",
            header=True
        )

        # direction
        if not capabilities.has_direction:
            layout.row().prop(brush, "direction", expand=True, text="")

        if capabilities.has_color:
            UnifiedPaintPanel.prop_unified_color(layout, context, brush, "color", text="")
            layout.prop(brush, "blend", text="", expand=False)

        return True

    @staticmethod
    def PAINT_TEXTURE(context, layout, tool):
        if (tool is None) or (not tool.has_datablock):
            return False

        paint = context.tool_settings.image_paint
        layout.template_ID_preview(paint, "brush", rows=3, cols=8, hide_buttons=True)

        brush = paint.brush
        if brush is None:
            return False

        brush_basic_texpaint_settings(layout, context, brush, compact=True)

        return True

    @staticmethod
    def PAINT_VERTEX(context, layout, tool):
        if (tool is None) or (not tool.has_datablock):
            return False

        paint = context.tool_settings.vertex_paint
        layout.template_ID_preview(paint, "brush", rows=3, cols=8, hide_buttons=True)

        brush = paint.brush
        if brush is None:
            return False

        brush_basic_texpaint_settings(layout, context, brush, compact=True)

        return True

    @staticmethod
    def PAINT_WEIGHT(context, layout, tool):
        if (tool is None) or (not tool.has_datablock):
            return False

        paint = context.tool_settings.weight_paint
        layout.template_ID_preview(paint, "brush", rows=3, cols=8, hide_buttons=True)
        brush = paint.brush
        if brush is None:
            return False

        capabilities = brush.weight_paint_capabilities
        if capabilities.has_weight:
            UnifiedPaintPanel.prop_unified(
                layout,
                context,
                brush,
                "weight",
                unified_name="use_unified_weight",
                slider=True,
                header=True
            )

        UnifiedPaintPanel.prop_unified(
            layout,
            context,
            brush,
            "size",
            pressure_name="use_pressure_size",
            unified_name="use_unified_size",
            slider=True,
            text="Radius",
            header=True
        )
        UnifiedPaintPanel.prop_unified(
            layout,
            context,
            brush,
            "strength",
            pressure_name="use_pressure_strength",
            unified_name="use_unified_strength",
            header=True
        )

        return True

    @staticmethod
    def PAINT_GPENCIL(context, layout, tool):
        if tool is None:
            return False

        if tool.idname == "builtin.cutter":
            row = layout.row(align=True)
            row.prop(context.tool_settings.gpencil_sculpt, "intersection_threshold")
            return False
        elif not tool.has_datablock:
            return False

        paint = context.tool_settings.gpencil_paint
        brush = paint.brush
        if brush is None:
            return False

        gp_settings = brush.gpencil_settings

        row = layout.row(align=True)
        tool_settings = context.scene.tool_settings
        settings = tool_settings.gpencil_paint
        row.template_ID_preview(settings, "brush", rows=3, cols=8, hide_buttons=True)

        if context.object and brush.gpencil_tool in {'FILL', 'DRAW'}:
            from bl_ui.properties_paint_common import (
                brush_basic__draw_color_selector,
            )
            brush_basic__draw_color_selector(context, layout, brush, gp_settings, None)

        if context.object and brush.gpencil_tool == 'TINT':
            row.separator(factor=0.4)
            row.prop_with_popover(brush, "color", text="", panel="TOPBAR_PT_gpencil_vertexcolor")

        from bl_ui.properties_paint_common import (
            brush_basic_gpencil_paint_settings,
        )
        brush_basic_gpencil_paint_settings(layout, context, brush, compact=True)

        return True

    @staticmethod
    def SCULPT_GPENCIL(context, layout, tool):
        if (tool is None) or (not tool.has_datablock):
            return False
        paint = context.tool_settings.gpencil_sculpt_paint
        brush = paint.brush

        from bl_ui.properties_paint_common import (
            brush_basic_gpencil_sculpt_settings,
        )
        brush_basic_gpencil_sculpt_settings(layout, context, brush, compact=True)

        return True

    @staticmethod
    def WEIGHT_GPENCIL(context, layout, tool):
        if (tool is None) or (not tool.has_datablock):
            return False
        paint = context.tool_settings.gpencil_weight_paint
        brush = paint.brush

        from bl_ui.properties_paint_common import (
            brush_basic_gpencil_weight_settings,
        )
        brush_basic_gpencil_weight_settings(layout, context, brush, compact=True)

        return True

    @staticmethod
    def VERTEX_GPENCIL(context, layout, tool):
        if (tool is None) or (not tool.has_datablock):
            return False

        paint = context.tool_settings.gpencil_vertex_paint
        brush = paint.brush

        row = layout.row(align=True)
        tool_settings = context.scene.tool_settings
        settings = tool_settings.gpencil_vertex_paint
        row.template_ID_preview(settings, "brush", rows=3, cols=8, hide_buttons=True)

        if brush.gpencil_vertex_tool not in {'BLUR', 'AVERAGE', 'SMEAR'}:
            row.separator(factor=0.4)
            row.prop_with_popover(brush, "color", text="", panel="TOPBAR_PT_gpencil_vertexcolor")

        from bl_ui.properties_paint_common import (
            brush_basic_gpencil_vertex_settings,
        )

        brush_basic_gpencil_vertex_settings(layout, context, brush, compact=True)

        return True

    @staticmethod
    def PARTICLE(context, layout, tool):
        if (tool is None) or (not tool.has_datablock):
            return False

        # See: 'VIEW3D_PT_tools_brush', basically a duplicate
        settings = context.tool_settings.particle_edit
        brush = settings.brush
        tool = settings.tool
        if tool == 'NONE':
            return False

        layout.prop(brush, "size", slider=True)
        if tool == 'ADD':
            layout.prop(brush, "count")

            layout.prop(settings, "use_default_interpolate")
            layout.prop(brush, "steps", slider=True)
            layout.prop(settings, "default_key_count", slider=True)
        else:
            layout.prop(brush, "strength", slider=True)

            if tool == 'LENGTH':
                layout.row().prop(brush, "length_mode", expand=True)
            elif tool == 'PUFF':
                layout.row().prop(brush, "puff_mode", expand=True)
                layout.prop(brush, "use_puff_volume")
            elif tool == 'COMB':
                row = layout.row()
                row.active = settings.is_editable
                row.prop(settings, "use_emitter_deflect", text="Deflect Emitter")
                sub = row.row(align=True)
                sub.active = settings.use_emitter_deflect
                sub.prop(settings, "emitter_distance", text="Distance")

        return True


class VIEW3D_HT_header(Header):
    bl_space_type = 'VIEW_3D'

    @staticmethod
    def draw_xform_template(layout, context):
        obj = context.active_object
        object_mode = 'OBJECT' if obj is None else obj.mode
        has_pose_mode = (
            (object_mode == 'POSE') or
            (object_mode == 'WEIGHT_PAINT' and context.pose_object is not None)
        )

        tool_settings = context.tool_settings

        # Mode & Transform Settings
        scene = context.scene

        # Orientation
        if object_mode in {'OBJECT', 'EDIT', 'EDIT_GPENCIL'} or has_pose_mode:
            orient_slot = scene.transform_orientation_slots[0]
            row = layout.row(align=True)

            sub = row.row()
            sub.ui_units_x = 4
            sub.prop_with_popover(
                orient_slot,
                "type",
                text="",
                panel="VIEW3D_PT_transform_orientations",
            )

        # Pivot
        if object_mode in {'OBJECT', 'EDIT', 'EDIT_GPENCIL', 'SCULPT_GPENCIL'} or has_pose_mode:
            layout.prop(tool_settings, "transform_pivot_point", text="", icon_only=True)

        # Snap
        show_snap = False
        if obj is None:
            show_snap = True
        else:
            if (object_mode not in {
                    'SCULPT', 'VERTEX_PAINT', 'WEIGHT_PAINT', 'TEXTURE_PAINT',
                    'PAINT_GPENCIL', 'SCULPT_GPENCIL', 'WEIGHT_GPENCIL', 'VERTEX_GPENCIL'
            }) or has_pose_mode:
                show_snap = True
            else:

                paint_settings = UnifiedPaintPanel.paint_settings(context)

                if paint_settings:
                    brush = paint_settings.brush
                    if brush and hasattr(brush, "stroke_method") and brush.stroke_method == 'CURVE':
                        show_snap = True

        if show_snap:
            snap_items = bpy.types.ToolSettings.bl_rna.properties["snap_elements"].enum_items
            snap_elements = tool_settings.snap_elements
            if len(snap_elements) == 1:
                text = ""
                for elem in snap_elements:
                    icon = snap_items[elem].icon
                    break
            else:
                text = "Mix"
                icon = 'NONE'
            del snap_items, snap_elements

            row = layout.row(align=True)
            row.prop(tool_settings, "use_snap", text="")

            sub = row.row(align=True)
            sub.popover(
                panel="VIEW3D_PT_snapping",
                icon=icon,
                text=text,
            )

        # Proportional editing
        if object_mode in {'EDIT', 'PARTICLE_EDIT', 'SCULPT_GPENCIL', 'EDIT_GPENCIL', 'OBJECT'}:
            row = layout.row(align=True)
            kw = {}
            if object_mode == 'OBJECT':
                attr = "use_proportional_edit_objects"
            else:
                attr = "use_proportional_edit"

                if tool_settings.use_proportional_edit:
                    if tool_settings.use_proportional_connected:
                        kw["icon"] = 'PROP_CON'
                    elif tool_settings.use_proportional_projected:
                        kw["icon"] = 'PROP_PROJECTED'
                    else:
                        kw["icon"] = 'PROP_ON'
                else:
                    kw["icon"] = 'PROP_OFF'

            row.prop(tool_settings, attr, icon_only=True, **kw)
            sub = row.row(align=True)
            sub.active = getattr(tool_settings, attr)
            sub.prop_with_popover(
                tool_settings,
                "proportional_edit_falloff",
                text="",
                icon_only=True,
                panel="VIEW3D_PT_proportional_edit",
            )

    def draw(self, context):
        layout = self.layout

        tool_settings = context.tool_settings
        view = context.space_data
        shading = view.shading
        show_region_tool_header = view.show_region_tool_header

        if not show_region_tool_header:
            layout.row(align=True).template_header()

        row = layout.row(align=True)
        obj = context.active_object
        # mode_string = context.mode
        object_mode = 'OBJECT' if obj is None else obj.mode
        has_pose_mode = (
            (object_mode == 'POSE') or
            (object_mode == 'WEIGHT_PAINT' and context.pose_object is not None)
        )

        # Note: This is actually deadly in case enum_items have to be dynamically generated
        #       (because internal RNA array iterator will free everything immediately...).
        # XXX This is an RNA internal issue, not sure how to fix it.
        # Note: Tried to add an accessor to get translated UI strings instead of manual call
        #       to pgettext_iface below, but this fails because translated enumitems
        #       are always dynamically allocated.
        act_mode_item = bpy.types.Object.bl_rna.properties["mode"].enum_items[object_mode]
        act_mode_i18n_context = bpy.types.Object.bl_rna.properties["mode"].translation_context

        sub = row.row(align=True)
        sub.ui_units_x = 5.5
        sub.operator_menu_enum(
            "object.mode_set", "mode",
            text=bpy.app.translations.pgettext_iface(act_mode_item.name, act_mode_i18n_context),
            icon=act_mode_item.icon,
        )
        del act_mode_item

        layout.template_header_3D_mode()

        # Contains buttons like Mode, Pivot, Layer, Mesh Select Mode...
        if obj:
            # Particle edit
            if object_mode == 'PARTICLE_EDIT':
                row = layout.row()
                row.prop(tool_settings.particle_edit, "select_mode", text="", expand=True)

        # Grease Pencil
        if obj and obj.type == 'GPENCIL' and context.gpencil_data:
            gpd = context.gpencil_data

            if gpd.is_stroke_paint_mode:
                row = layout.row()
                sub = row.row(align=True)
                sub.prop(tool_settings, "use_gpencil_draw_onback", text="", icon='MOD_OPACITY')
                sub.separator(factor=0.4)
                sub.prop(tool_settings, "use_gpencil_weight_data_add", text="", icon='WPAINT_HLT')
                sub.separator(factor=0.4)
                sub.prop(tool_settings, "use_gpencil_draw_additive", text="", icon='FREEZE')
                sub.separator(factor=0.4)
                sub.prop(tool_settings, "use_gpencil_automerge_strokes", text="")

            # Select mode for Editing
            if gpd.use_stroke_edit_mode:
                row = layout.row(align=True)
                row.prop_enum(tool_settings, "gpencil_selectmode_edit", text="", value='POINT')
                row.prop_enum(tool_settings, "gpencil_selectmode_edit", text="", value='STROKE')

                subrow = row.row(align=True)
                subrow.enabled = not gpd.use_curve_edit
                subrow.prop_enum(tool_settings, "gpencil_selectmode_edit", text="", value='SEGMENT')

                # Curve edit submode
                row = layout.row(align=True)
                row.prop(gpd, "use_curve_edit", text="",
                         icon='IPO_BEZIER')
                sub = row.row(align=True)
                sub.active = gpd.use_curve_edit
                sub.popover(
                    panel="VIEW3D_PT_gpencil_curve_edit",
                    text="Curve Editing",
                )

            # Select mode for Sculpt
            if gpd.is_stroke_sculpt_mode:
                row = layout.row(align=True)
                row.prop(tool_settings, "use_gpencil_select_mask_point", text="")
                row.prop(tool_settings, "use_gpencil_select_mask_stroke", text="")
                row.prop(tool_settings, "use_gpencil_select_mask_segment", text="")

            # Select mode for Vertex Paint
            if gpd.is_stroke_vertex_mode:
                row = layout.row(align=True)
                row.prop(tool_settings, "use_gpencil_vertex_select_mask_point", text="")
                row.prop(tool_settings, "use_gpencil_vertex_select_mask_stroke", text="")
                row.prop(tool_settings, "use_gpencil_vertex_select_mask_segment", text="")

            if gpd.is_stroke_paint_mode:
                row = layout.row(align=True)
                row.prop(gpd, "use_multiedit", text="", icon='GP_MULTIFRAME_EDITING')

            if (
                    gpd.use_stroke_edit_mode or
                    gpd.is_stroke_sculpt_mode or
                    gpd.is_stroke_weight_mode or
                    gpd.is_stroke_vertex_mode
            ):
                row = layout.row(align=True)
                row.prop(gpd, "use_multiedit", text="", icon='GP_MULTIFRAME_EDITING')

                sub = row.row(align=True)
                sub.enabled = gpd.use_multiedit
                sub.popover(
                    panel="VIEW3D_PT_gpencil_multi_frame",
                    text="Multiframe",
                )

        overlay = view.overlay

        VIEW3D_MT_editor_menus.draw_collapsible(context, layout)

        layout.separator_spacer()

        if object_mode in {'PAINT_GPENCIL', 'SCULPT_GPENCIL'}:
            # Grease pencil
            if object_mode == 'PAINT_GPENCIL':
                layout.prop_with_popover(
                    tool_settings,
                    "gpencil_stroke_placement_view3d",
                    text="",
                    panel="VIEW3D_PT_gpencil_origin",
                )

            if object_mode in {'PAINT_GPENCIL', 'SCULPT_GPENCIL'}:
                layout.prop_with_popover(
                    tool_settings.gpencil_sculpt,
                    "lock_axis",
                    text="",
                    panel="VIEW3D_PT_gpencil_lock",
                )

            if object_mode == 'PAINT_GPENCIL':
                # FIXME: this is bad practice!
                # Tool options are to be displayed in the topbar.
                if context.workspace.tools.from_space_view3d_mode(object_mode).idname == "builtin_brush.Draw":
                    settings = tool_settings.gpencil_sculpt.guide
                    row = layout.row(align=True)
                    row.prop(settings, "use_guide", text="", icon='GRID')
                    sub = row.row(align=True)
                    sub.active = settings.use_guide
                    sub.popover(
                        panel="VIEW3D_PT_gpencil_guide",
                        text="Guides",
                    )

            layout.separator_spacer()
        elif not show_region_tool_header:
            # Transform settings depending on tool header visibility
            VIEW3D_HT_header.draw_xform_template(layout, context)

            layout.separator_spacer()

        # Viewport Settings
        layout.popover(
            panel="VIEW3D_PT_object_type_visibility",
            icon_value=view.icon_from_show_object_viewport,
            text="",
        )

        # Gizmo toggle & popover.
        row = layout.row(align=True)
        # FIXME: place-holder icon.
        row.prop(view, "show_gizmo", text="", toggle=True, icon='GIZMO')
        sub = row.row(align=True)
        sub.active = view.show_gizmo
        sub.popover(
            panel="VIEW3D_PT_gizmo_display",
            text="",
        )

        # Overlay toggle & popover.
        row = layout.row(align=True)
        row.prop(overlay, "show_overlays", icon='OVERLAY', text="")
        sub = row.row(align=True)
        sub.active = overlay.show_overlays
        sub.popover(panel="VIEW3D_PT_overlay", text="")

        row = layout.row()
        row.active = (object_mode == 'EDIT') or (shading.type in {'WIREFRAME', 'SOLID'})

        # While exposing 'shading.show_xray(_wireframe)' is correct.
        # this hides the key shortcut from users: T70433.
        if has_pose_mode:
            draw_depressed = overlay.show_xray_bone
        elif shading.type == 'WIREFRAME':
            draw_depressed = shading.show_xray_wireframe
        else:
            draw_depressed = shading.show_xray
        row.operator(
            "view3d.toggle_xray",
            text="",
            icon='XRAY',
            depress=draw_depressed,
        )

        row = layout.row(align=True)
        row.prop(shading, "type", text="", expand=True)
        sub = row.row(align=True)
        # TODO, currently render shading type ignores mesh two-side, until it's supported
        # show the shading popover which shows double-sided option.

        # sub.enabled = shading.type != 'RENDERED'
        sub.popover(panel="VIEW3D_PT_shading", text="")


class VIEW3D_MT_editor_menus(Menu):
    bl_label = ""

    def draw(self, context):
        layout = self.layout
        obj = context.active_object
        mode_string = context.mode
        edit_object = context.edit_object
        gp_edit = obj and obj.mode in {'EDIT_GPENCIL', 'PAINT_GPENCIL', 'SCULPT_GPENCIL',
                                       'WEIGHT_GPENCIL', 'VERTEX_GPENCIL'}
        ts = context.scene.tool_settings

        layout.menu("VIEW3D_MT_view")

        # Select Menu
        if gp_edit:
            if mode_string not in {'PAINT_GPENCIL', 'WEIGHT_GPENCIL'}:
                if (
                        mode_string == 'SCULPT_GPENCIL' and
                        (ts.use_gpencil_select_mask_point or
                         ts.use_gpencil_select_mask_stroke or
                         ts.use_gpencil_select_mask_segment)
                ):
                    layout.menu("VIEW3D_MT_select_gpencil")
                elif mode_string == 'EDIT_GPENCIL':
                    layout.menu("VIEW3D_MT_select_gpencil")
                elif mode_string == 'VERTEX_GPENCIL':
                    layout.menu("VIEW3D_MT_select_gpencil")
        elif mode_string in {'PAINT_WEIGHT', 'PAINT_VERTEX', 'PAINT_TEXTURE'}:
            mesh = obj.data
            if mesh.use_paint_mask:
                layout.menu("VIEW3D_MT_select_paint_mask")
            elif mesh.use_paint_mask_vertex and mode_string in {'PAINT_WEIGHT', 'PAINT_VERTEX'}:
                layout.menu("VIEW3D_MT_select_paint_mask_vertex")
        elif mode_string != 'SCULPT':
            layout.menu("VIEW3D_MT_select_%s" % mode_string.lower())

        if gp_edit:
            pass
        elif mode_string == 'OBJECT':
            layout.menu("VIEW3D_MT_add", text="Add", text_ctxt=i18n_contexts.operator_default)
        elif mode_string == 'EDIT_MESH':
            layout.menu("VIEW3D_MT_mesh_add", text="Add", text_ctxt=i18n_contexts.operator_default)
        elif mode_string == 'EDIT_CURVE':
            layout.menu("VIEW3D_MT_curve_add", text="Add", text_ctxt=i18n_contexts.operator_default)
        elif mode_string == 'EDIT_SURFACE':
            layout.menu("VIEW3D_MT_surface_add", text="Add", text_ctxt=i18n_contexts.operator_default)
        elif mode_string == 'EDIT_METABALL':
            layout.menu("VIEW3D_MT_metaball_add", text="Add", text_ctxt=i18n_contexts.operator_default)
        elif mode_string == 'EDIT_ARMATURE':
            layout.menu("TOPBAR_MT_edit_armature_add", text="Add", text_ctxt=i18n_contexts.operator_default)

        if gp_edit:
            if obj and obj.mode == 'PAINT_GPENCIL':
                layout.menu("VIEW3D_MT_draw_gpencil")
            elif obj and obj.mode == 'EDIT_GPENCIL':
                layout.menu("VIEW3D_MT_edit_gpencil")
                layout.menu("VIEW3D_MT_edit_gpencil_stroke")
                layout.menu("VIEW3D_MT_edit_gpencil_point")
            elif obj and obj.mode == 'WEIGHT_GPENCIL':
                layout.menu("VIEW3D_MT_weight_gpencil")
            if obj and obj.mode == 'VERTEX_GPENCIL':
                layout.menu("VIEW3D_MT_paint_gpencil")

        elif edit_object:
            layout.menu("VIEW3D_MT_edit_%s" % edit_object.type.lower())

            if mode_string == 'EDIT_MESH':
                layout.menu("VIEW3D_MT_edit_mesh_vertices")
                layout.menu("VIEW3D_MT_edit_mesh_edges")
                layout.menu("VIEW3D_MT_edit_mesh_faces")
                layout.menu("VIEW3D_MT_uv_map", text="UV")
            elif mode_string in {'EDIT_CURVE', 'EDIT_SURFACE'}:
                layout.menu("VIEW3D_MT_edit_curve_ctrlpoints")
                layout.menu("VIEW3D_MT_edit_curve_segments")

        elif obj:
            if mode_string != 'PAINT_TEXTURE':
                layout.menu("VIEW3D_MT_%s" % mode_string.lower())
            if mode_string == 'SCULPT':
                layout.menu("VIEW3D_MT_mask")
                layout.menu("VIEW3D_MT_face_sets")

        else:
            layout.menu("VIEW3D_MT_object")


# ********** Menu **********


# ********** Utilities **********


class ShowHideMenu:
    bl_label = "Show/Hide"
    _operator_name = ""

    def draw(self, _context):
        layout = self.layout

        layout.operator("%s.reveal" % self._operator_name)
        layout.operator("%s.hide" % self._operator_name, text="Hide Selected").unselected = False
        layout.operator("%s.hide" % self._operator_name, text="Hide Unselected").unselected = True


# Standard transforms which apply to all cases (mix-in class, not used directly).
class VIEW3D_MT_transform_base:
    bl_label = "Transform"
    bl_category = "View"

    # TODO: get rid of the custom text strings?
    def draw(self, context):
        layout = self.layout

        layout.operator("transform.translate")
        layout.operator("transform.rotate")
        layout.operator("transform.resize", text="Scale")

        layout.separator()

        layout.operator("transform.tosphere", text="To Sphere")
        layout.operator("transform.shear", text="Shear")
        layout.operator("transform.bend", text="Bend")
        layout.operator("transform.push_pull", text="Push/Pull")

        if context.mode != 'OBJECT':
            layout.operator("transform.vertex_warp", text="Warp")
            layout.operator_context = 'EXEC_REGION_WIN'
            layout.operator("transform.vertex_random", text="Randomize").offset = 0.1
            layout.operator_context = 'INVOKE_REGION_WIN'


# Generic transform menu - geometry types
class VIEW3D_MT_transform(VIEW3D_MT_transform_base, Menu):
    def draw(self, context):
        # base menu
        VIEW3D_MT_transform_base.draw(self, context)

        # generic...
        layout = self.layout
        if context.mode == 'EDIT_MESH':
            layout.operator("transform.shrink_fatten", text="Shrink/Fatten")
            layout.operator("transform.skin_resize")
        elif context.mode == 'EDIT_CURVE':
            layout.operator("transform.transform", text="Radius").mode = 'CURVE_SHRINKFATTEN'

        layout.separator()

        layout.operator("transform.translate", text="Move Texture Space").texture_space = True
        layout.operator("transform.resize", text="Scale Texture Space").texture_space = True


# Object-specific extensions to Transform menu
class VIEW3D_MT_transform_object(VIEW3D_MT_transform_base, Menu):
    def draw(self, context):
        layout = self.layout

        # base menu
        VIEW3D_MT_transform_base.draw(self, context)

        # object-specific option follow...
        layout.separator()

        layout.operator("transform.translate", text="Move Texture Space").texture_space = True
        layout.operator("transform.resize", text="Scale Texture Space").texture_space = True

        layout.separator()

        layout.operator_context = 'EXEC_REGION_WIN'
        # XXX see alignmenu() in edit.c of b2.4x to get this working
        layout.operator("transform.transform", text="Align to Transform Orientation").mode = 'ALIGN'

        layout.separator()

        layout.operator("object.randomize_transform")
        layout.operator("object.align")

        # TODO: there is a strange context bug here.
        """
        layout.operator_context = 'INVOKE_REGION_WIN'
        layout.operator("object.transform_axis_target")
        """


# Armature EditMode extensions to Transform menu
class VIEW3D_MT_transform_armature(VIEW3D_MT_transform_base, Menu):
    def draw(self, context):
        layout = self.layout

        # base menu
        VIEW3D_MT_transform_base.draw(self, context)

        # armature specific extensions follow...
        obj = context.object
        if obj.type == 'ARMATURE' and obj.mode in {'EDIT', 'POSE'}:
            if obj.data.display_type == 'BBONE':
                layout.separator()

                layout.operator("transform.transform", text="Scale BBone").mode = 'BONE_SIZE'
            elif obj.data.display_type == 'ENVELOPE':
                layout.separator()

                layout.operator("transform.transform", text="Scale Envelope Distance").mode = 'BONE_SIZE'
                layout.operator("transform.transform", text="Scale Radius").mode = 'BONE_ENVELOPE'

        if context.edit_object and context.edit_object.type == 'ARMATURE':
            layout.separator()

            layout.operator("armature.align")


class VIEW3D_MT_mirror(Menu):
    bl_label = "Mirror"

    def draw(self, _context):
        layout = self.layout

        layout.operator("transform.mirror", text="Interactive Mirror")

        layout.separator()

        layout.operator_context = 'EXEC_REGION_WIN'

        for (space_name, space_id) in (("Global", 'GLOBAL'), ("Local", 'LOCAL')):
            for axis_index, axis_name in enumerate("XYZ"):
                props = layout.operator("transform.mirror", text="%s %s" % (axis_name, space_name))
                props.constraint_axis[axis_index] = True
                props.orient_type = space_id

            if space_id == 'GLOBAL':
                layout.separator()


class VIEW3D_MT_snap(Menu):
    bl_label = "Snap"

    def draw(self, _context):
        layout = self.layout

        layout.operator("view3d.snap_selected_to_grid", text="Selection to Grid")
        layout.operator("view3d.snap_selected_to_cursor", text="Selection to Cursor").use_offset = False
        layout.operator("view3d.snap_selected_to_cursor", text="Selection to Cursor (Keep Offset)").use_offset = True
        layout.operator("view3d.snap_selected_to_active", text="Selection to Active")

        layout.separator()

        layout.operator("view3d.snap_cursor_to_selected", text="Cursor to Selected")
        layout.operator("view3d.snap_cursor_to_center", text="Cursor to World Origin")
        layout.operator("view3d.snap_cursor_to_grid", text="Cursor to Grid")
        layout.operator("view3d.snap_cursor_to_active", text="Cursor to Active")


class VIEW3D_MT_uv_map(Menu):
    bl_label = "UV Mapping"

    def draw(self, _context):
        layout = self.layout

        layout.operator("uv.unwrap")

        layout.separator()

        layout.operator_context = 'INVOKE_DEFAULT'
        layout.operator("uv.smart_project")
        layout.operator("uv.lightmap_pack")
        layout.operator("uv.follow_active_quads")

        layout.separator()

        layout.operator_context = 'EXEC_REGION_WIN'
        layout.operator("uv.cube_project")
        layout.operator("uv.cylinder_project")
        layout.operator("uv.sphere_project")

        layout.separator()

        layout.operator_context = 'INVOKE_REGION_WIN'
        layout.operator("uv.project_from_view").scale_to_bounds = False
        layout.operator("uv.project_from_view", text="Project from View (Bounds)").scale_to_bounds = True

        layout.separator()

        layout.operator("mesh.mark_seam").clear = False
        layout.operator("mesh.mark_seam", text="Clear Seam").clear = True

        layout.separator()

        layout.operator("uv.reset")


# ********** View menus **********


class VIEW3D_MT_view(Menu):
    bl_label = "View"

    def draw(self, context):
        layout = self.layout
        view = context.space_data

        layout.prop(view, "show_region_toolbar")
        layout.prop(view, "show_region_ui")
        layout.prop(view, "show_region_tool_header")
        layout.prop(view, "show_region_hud")

        layout.separator()

        layout.operator("view3d.view_selected", text="Frame Selected").use_all_regions = False
        if view.region_quadviews:
            layout.operator("view3d.view_selected", text="Frame Selected (Quad View)").use_all_regions = True

        layout.operator("view3d.view_all").center = False
        layout.operator("view3d.view_persportho", text="Perspective/Orthographic")
        layout.menu("VIEW3D_MT_view_local")

        layout.separator()

        layout.menu("VIEW3D_MT_view_cameras", text="Cameras")

        layout.separator()
        layout.menu("VIEW3D_MT_view_viewpoint")
        layout.menu("VIEW3D_MT_view_navigation")
        layout.menu("VIEW3D_MT_view_align")

        layout.separator()

        layout.operator_context = 'INVOKE_REGION_WIN'
        layout.menu("VIEW3D_MT_view_regions", text="View Regions")

        layout.separator()

        layout.operator("screen.animation_play", text="Play Animation")

        layout.separator()

        layout.operator("render.opengl", text="Viewport Render Image", icon='RENDER_STILL')
        layout.operator("render.opengl", text="Viewport Render Animation", icon='RENDER_ANIMATION').animation = True
        props = layout.operator("render.opengl",
                                text="Viewport Render Keyframes",
                                icon='RENDER_ANIMATION',
                                )
        props.animation = True
        props.render_keyed_only = True

        layout.separator()

        layout.menu("INFO_MT_area")


class VIEW3D_MT_view_local(Menu):
    bl_label = "Local View"

    def draw(self, _context):
        layout = self.layout

        layout.operator("view3d.localview", text="Toggle Local View")
        layout.operator("view3d.localview_remove_from")


class VIEW3D_MT_view_cameras(Menu):
    bl_label = "Cameras"

    def draw(self, _context):
        layout = self.layout

        layout.operator("view3d.object_as_camera")
        layout.operator("view3d.view_camera", text="Active Camera")
        layout.operator("view3d.view_center_camera")


class VIEW3D_MT_view_viewpoint(Menu):
    bl_label = "Viewpoint"

    def draw(self, _context):
        layout = self.layout

        layout.operator("view3d.view_camera", text="Camera")

        layout.separator()

        layout.operator("view3d.view_axis", text="Top").type = 'TOP'
        layout.operator("view3d.view_axis", text="Bottom").type = 'BOTTOM'

        layout.separator()

        layout.operator("view3d.view_axis", text="Front").type = 'FRONT'
        layout.operator("view3d.view_axis", text="Back").type = 'BACK'

        layout.separator()

        layout.operator("view3d.view_axis", text="Right").type = 'RIGHT'
        layout.operator("view3d.view_axis", text="Left").type = 'LEFT'


class VIEW3D_MT_view_navigation(Menu):
    bl_label = "Navigation"

    def draw(self, _context):
        from math import pi
        layout = self.layout

        layout.operator_enum("view3d.view_orbit", "type")
        props = layout.operator("view3d.view_orbit", text="Orbit Opposite")
        props.type = 'ORBITRIGHT'
        props.angle = pi

        layout.separator()

        layout.operator("view3d.view_roll", text="Roll Left").type = 'LEFT'
        layout.operator("view3d.view_roll", text="Roll Right").type = 'RIGHT'

        layout.separator()

        layout.operator_enum("view3d.view_pan", "type")

        layout.separator()

        layout.operator("view3d.zoom", text="Zoom In").delta = 1
        layout.operator("view3d.zoom", text="Zoom Out").delta = -1
        layout.operator("view3d.zoom_border", text="Zoom Region...")
        layout.operator("view3d.zoom_camera_1_to_1", text="Zoom Camera 1:1")

        layout.separator()

        layout.operator("view3d.fly")
        layout.operator("view3d.walk")


class VIEW3D_MT_view_align(Menu):
    bl_label = "Align View"

    def draw(self, _context):
        layout = self.layout

        layout.menu("VIEW3D_MT_view_align_selected")

        layout.separator()

        layout.operator("view3d.camera_to_view", text="Align Active Camera to View")
        layout.operator("view3d.camera_to_view_selected", text="Align Active Camera to Selected")

        layout.separator()

        layout.operator("view3d.view_all", text="Center Cursor and Frame All").center = True
        layout.operator("view3d.view_center_cursor")

        layout.separator()

        layout.operator("view3d.view_lock_to_active")
        layout.operator("view3d.view_lock_clear")


class VIEW3D_MT_view_align_selected(Menu):
    bl_label = "Align View to Active"

    def draw(self, _context):
        layout = self.layout

        props = layout.operator("view3d.view_axis", text="Top")
        props.align_active = True
        props.type = 'TOP'

        props = layout.operator("view3d.view_axis", text="Bottom")
        props.align_active = True
        props.type = 'BOTTOM'

        layout.separator()

        props = layout.operator("view3d.view_axis", text="Front")
        props.align_active = True
        props.type = 'FRONT'

        props = layout.operator("view3d.view_axis", text="Back")
        props.align_active = True
        props.type = 'BACK'

        layout.separator()

        props = layout.operator("view3d.view_axis", text="Right")
        props.align_active = True
        props.type = 'RIGHT'

        props = layout.operator("view3d.view_axis", text="Left")
        props.align_active = True
        props.type = 'LEFT'


class VIEW3D_MT_view_regions(Menu):
    bl_label = "View Regions"

    def draw(self, _context):
        layout = self.layout
        layout.operator("view3d.clip_border", text="Clipping Region...")
        layout.operator("view3d.render_border", text="Render Region...")

        layout.separator()

        layout.operator("view3d.clear_render_border")


# ********** Select menus, suffix from context.mode **********

class VIEW3D_MT_select_object_more_less(Menu):
    bl_label = "Select More/Less"

    def draw(self, _context):
        layout = self.layout

        layout = self.layout

        layout.operator("object.select_more", text="More")
        layout.operator("object.select_less", text="Less")

        layout.separator()

        props = layout.operator("object.select_hierarchy", text="Parent")
        props.extend = False
        props.direction = 'PARENT'

        props = layout.operator("object.select_hierarchy", text="Child")
        props.extend = False
        props.direction = 'CHILD'

        layout.separator()

        props = layout.operator("object.select_hierarchy", text="Extend Parent")
        props.extend = True
        props.direction = 'PARENT'

        props = layout.operator("object.select_hierarchy", text="Extend Child")
        props.extend = True
        props.direction = 'CHILD'


class VIEW3D_MT_select_object(Menu):
    bl_label = "Select"

    def draw(self, _context):
        layout = self.layout

        layout.operator("object.select_all", text="All").action = 'SELECT'
        layout.operator("object.select_all", text="None").action = 'DESELECT'
        layout.operator("object.select_all", text="Invert").action = 'INVERT'

        layout.separator()

        layout.operator("view3d.select_box")
        layout.operator("view3d.select_circle")

        layout.separator()

        layout.operator_menu_enum("object.select_by_type", "type", text="Select All by Type")
        layout.operator("object.select_camera", text="Select Active Camera")
        layout.operator("object.select_mirror", text="Mirror Selection")
        layout.operator("object.select_random", text="Select Random")

        layout.separator()

        layout.menu("VIEW3D_MT_select_object_more_less")

        layout.separator()

        layout.operator_menu_enum("object.select_grouped", "type", text="Select Grouped")
        layout.operator_menu_enum("object.select_linked", "type", text="Select Linked")
        layout.operator("object.select_pattern", text="Select Pattern...")


class VIEW3D_MT_select_pose_more_less(Menu):
    bl_label = "Select More/Less"

    def draw(self, _context):
        layout = self.layout

        layout = self.layout

        props = layout.operator("pose.select_hierarchy", text="Parent")
        props.extend = False
        props.direction = 'PARENT'

        props = layout.operator("pose.select_hierarchy", text="Child")
        props.extend = False
        props.direction = 'CHILD'

        layout.separator()

        props = layout.operator("pose.select_hierarchy", text="Extend Parent")
        props.extend = True
        props.direction = 'PARENT'

        props = layout.operator("pose.select_hierarchy", text="Extend Child")
        props.extend = True
        props.direction = 'CHILD'


class VIEW3D_MT_select_pose(Menu):
    bl_label = "Select"

    def draw(self, _context):
        layout = self.layout

        layout.operator("pose.select_all", text="All").action = 'SELECT'
        layout.operator("pose.select_all", text="None").action = 'DESELECT'
        layout.operator("pose.select_all", text="Invert").action = 'INVERT'

        layout.separator()

        layout.operator("view3d.select_box")
        layout.operator("view3d.select_circle")

        layout.separator()

        layout.operator("pose.select_mirror", text="Flip Active")

        layout.separator()

        layout.operator("pose.select_constraint_target", text="Constraint Target")
        layout.operator("pose.select_linked", text="Linked")

        layout.separator()

        layout.menu("VIEW3D_MT_select_pose_more_less")

        layout.separator()

        layout.operator_menu_enum("pose.select_grouped", "type", text="Grouped")
        layout.operator("object.select_pattern", text="Select Pattern...")


class VIEW3D_MT_select_particle(Menu):
    bl_label = "Select"

    def draw(self, _context):
        layout = self.layout

        layout.operator("particle.select_all", text="All").action = 'SELECT'
        layout.operator("particle.select_all", text="None").action = 'DESELECT'
        layout.operator("particle.select_all", text="Invert").action = 'INVERT'

        layout.separator()

        layout.operator("view3d.select_box")
        layout.operator("view3d.select_circle")

        layout.separator()

        layout.operator("particle.select_linked", text="Select Linked")

        layout.separator()

        layout.operator("particle.select_more")
        layout.operator("particle.select_less")

        layout.separator()

        layout.operator("particle.select_random")

        layout.separator()

        layout.operator("particle.select_roots", text="Roots")
        layout.operator("particle.select_tips", text="Tips")


class VIEW3D_MT_edit_mesh_select_similar(Menu):
    bl_label = "Select Similar"

    def draw(self, _context):
        layout = self.layout

        layout.operator_enum("mesh.select_similar", "type")

        layout.separator()

        layout.operator("mesh.select_similar_region", text="Face Regions")


class VIEW3D_MT_edit_mesh_select_by_trait(Menu):
    bl_label = "Select All by Trait"

    def draw(self, context):
        layout = self.layout
        tool_settings = context.tool_settings
        if tool_settings.mesh_select_mode[2] is False:
            layout.operator("mesh.select_non_manifold", text="Non Manifold")
        layout.operator("mesh.select_loose", text="Loose Geometry")
        layout.operator("mesh.select_interior_faces", text="Interior Faces")
        layout.operator("mesh.select_face_by_sides", text="Faces by Sides")

        layout.separator()

        layout.operator("mesh.select_ungrouped", text="Ungrouped Vertices")


class VIEW3D_MT_edit_mesh_select_more_less(Menu):
    bl_label = "Select More/Less"

    def draw(self, _context):
        layout = self.layout

        layout.operator("mesh.select_more", text="More")
        layout.operator("mesh.select_less", text="Less")

        layout.separator()

        layout.operator("mesh.select_next_item", text="Next Active")
        layout.operator("mesh.select_prev_item", text="Previous Active")


class VIEW3D_MT_edit_mesh_select_linked(Menu):
    bl_label = "Select Linked"

    def draw(self, _context):
        layout = self.layout

        layout.operator("mesh.select_linked", text="Linked")
        layout.operator("mesh.shortest_path_select", text="Shortest Path")
        layout.operator("mesh.faces_select_linked_flat", text="Linked Flat Faces")


class VIEW3D_MT_edit_mesh_select_loops(Menu):
    bl_label = "Select Loops"

    def draw(self, _context):
        layout = self.layout

        layout.operator("mesh.loop_multi_select", text="Edge Loops").ring = False
        layout.operator("mesh.loop_multi_select", text="Edge Rings").ring = True

        layout.separator()

        layout.operator("mesh.loop_to_region")
        layout.operator("mesh.region_to_loop")


class VIEW3D_MT_select_edit_mesh(Menu):
    bl_label = "Select"

    def draw(self, _context):
        layout = self.layout

        # primitive
        layout.operator("mesh.select_all", text="All").action = 'SELECT'
        layout.operator("mesh.select_all", text="None").action = 'DESELECT'
        layout.operator("mesh.select_all", text="Invert").action = 'INVERT'

        layout.separator()

        layout.operator("view3d.select_box")
        layout.operator("view3d.select_circle")

        layout.separator()

        # numeric
        layout.operator("mesh.select_random", text="Select Random")
        layout.operator("mesh.select_nth")

        layout.separator()

        # geometric
        layout.operator("mesh.edges_select_sharp", text="Select Sharp Edges")

        layout.separator()

        # other ...
        layout.menu("VIEW3D_MT_edit_mesh_select_similar")

        layout.separator()

        layout.menu("VIEW3D_MT_edit_mesh_select_by_trait")

        layout.separator()

        layout.menu("VIEW3D_MT_edit_mesh_select_more_less")

        layout.separator()

        layout.menu("VIEW3D_MT_edit_mesh_select_loops")

        layout.separator()

        layout.menu("VIEW3D_MT_edit_mesh_select_linked")

        layout.separator()

        layout.operator("mesh.select_axis", text="Side of Active")
        layout.operator("mesh.select_mirror", text="Mirror Selection")


class VIEW3D_MT_select_edit_curve(Menu):
    bl_label = "Select"

    def draw(self, _context):
        layout = self.layout

        layout.operator("curve.select_all", text="All").action = 'SELECT'
        layout.operator("curve.select_all", text="None").action = 'DESELECT'
        layout.operator("curve.select_all", text="Invert").action = 'INVERT'

        layout.separator()

        layout.operator("view3d.select_box")
        layout.operator("view3d.select_circle")

        layout.separator()

        layout.operator("curve.select_random")
        layout.operator("curve.select_nth")
        layout.operator("curve.select_linked", text="Select Linked")
        layout.operator("curve.select_similar", text="Select Similar")

        layout.separator()

        layout.operator("curve.de_select_first")
        layout.operator("curve.de_select_last")
        layout.operator("curve.select_next")
        layout.operator("curve.select_previous")

        layout.separator()

        layout.operator("curve.select_more")
        layout.operator("curve.select_less")


class VIEW3D_MT_select_edit_surface(Menu):
    bl_label = "Select"

    def draw(self, _context):
        layout = self.layout

        layout.operator("curve.select_all", text="All").action = 'SELECT'
        layout.operator("curve.select_all", text="None").action = 'DESELECT'
        layout.operator("curve.select_all", text="Invert").action = 'INVERT'

        layout.separator()

        layout.operator("view3d.select_box")
        layout.operator("view3d.select_circle")

        layout.separator()

        layout.operator("curve.select_random")
        layout.operator("curve.select_nth")
        layout.operator("curve.select_linked", text="Select Linked")
        layout.operator("curve.select_similar", text="Select Similar")

        layout.separator()

        layout.operator("curve.select_row")

        layout.separator()

        layout.operator("curve.select_more")
        layout.operator("curve.select_less")


class VIEW3D_MT_select_edit_text(Menu):
    bl_label = "Select"

    def draw(self, _context):
        layout = self.layout

        layout.operator("font.select_all", text="All")

        layout.separator()

        layout.operator("font.move_select", text="Previous Block").type = 'PREVIOUS_PAGE'
        layout.operator("font.move_select", text="Next Block").type = 'NEXT_PAGE'

        layout.separator()

        layout.operator("font.move_select", text="Line Begin").type = 'LINE_BEGIN'
        layout.operator("font.move_select", text="Line End").type = 'LINE_END'

        layout.separator()

        layout.operator("font.move_select", text="Previous Line").type = 'PREVIOUS_LINE'
        layout.operator("font.move_select", text="Next Line").type = 'NEXT_LINE'

        layout.separator()

        layout.operator("font.move_select", text="Previous Word").type = 'PREVIOUS_WORD'
        layout.operator("font.move_select", text="Next Word").type = 'NEXT_WORD'


class VIEW3D_MT_select_edit_metaball(Menu):
    bl_label = "Select"

    def draw(self, _context):
        layout = self.layout

        layout.operator("mball.select_all", text="All").action = 'SELECT'
        layout.operator("mball.select_all", text="None").action = 'DESELECT'
        layout.operator("mball.select_all", text="Invert").action = 'INVERT'

        layout.separator()

        layout.operator("view3d.select_box")
        layout.operator("view3d.select_circle")

        layout.separator()

        layout.operator("mball.select_random_metaelems")

        layout.separator()

        layout.operator_menu_enum("mball.select_similar", "type", text="Similar")


class VIEW3D_MT_edit_lattice_context_menu(Menu):
    bl_label = "Lattice Context Menu"

    def draw(self, _context):
        layout = self.layout

        layout = self.layout

        layout.menu("VIEW3D_MT_mirror")
        layout.operator_menu_enum("lattice.flip", "axis")
        layout.menu("VIEW3D_MT_snap")

        layout.separator()

        layout.operator("lattice.make_regular")


class VIEW3D_MT_select_edit_lattice(Menu):
    bl_label = "Select"

    def draw(self, _context):
        layout = self.layout

        layout.operator("lattice.select_all", text="All").action = 'SELECT'
        layout.operator("lattice.select_all", text="None").action = 'DESELECT'
        layout.operator("lattice.select_all", text="Invert").action = 'INVERT'

        layout.separator()

        layout.operator("view3d.select_box")
        layout.operator("view3d.select_circle")

        layout.separator()

        layout.operator("lattice.select_mirror")
        layout.operator("lattice.select_random")

        layout.separator()

        layout.operator("lattice.select_more")
        layout.operator("lattice.select_less")

        layout.separator()

        layout.operator("lattice.select_ungrouped", text="Ungrouped Vertices")


class VIEW3D_MT_select_edit_armature(Menu):
    bl_label = "Select"

    def draw(self, _context):
        layout = self.layout

        layout.operator("armature.select_all", text="All").action = 'SELECT'
        layout.operator("armature.select_all", text="None").action = 'DESELECT'
        layout.operator("armature.select_all", text="Invert").action = 'INVERT'

        layout.separator()

        layout.operator("view3d.select_box")
        layout.operator("view3d.select_circle")

        layout.separator()

        layout.operator("armature.select_mirror", text="Mirror").extend = False

        layout.separator()

        layout.operator("armature.select_more", text="More")
        layout.operator("armature.select_less", text="Less")

        layout.separator()

        layout.operator("armature.select_linked", text="Linked")

        layout.separator()

        props = layout.operator("armature.select_hierarchy", text="Parent")
        props.extend = False
        props.direction = 'PARENT'

        props = layout.operator("armature.select_hierarchy", text="Child")
        props.extend = False
        props.direction = 'CHILD'

        layout.separator()

        props = layout.operator("armature.select_hierarchy", text="Extend Parent")
        props.extend = True
        props.direction = 'PARENT'

        props = layout.operator("armature.select_hierarchy", text="Extend Child")
        props.extend = True
        props.direction = 'CHILD'

        layout.operator_menu_enum("armature.select_similar", "type", text="Similar")
        layout.operator("object.select_pattern", text="Select Pattern...")


class VIEW3D_MT_paint_gpencil(Menu):
    bl_label = "Paint"

    def draw(self, _context):
        layout = self.layout

        layout.operator("gpencil.vertex_color_set", text="Set Vertex Colors")
        layout.operator("gpencil.stroke_reset_vertex_color")
        layout.separator()
        layout.operator("gpencil.vertex_color_invert", text="Invert")
        layout.operator("gpencil.vertex_color_levels", text="Levels")
        layout.operator("gpencil.vertex_color_hsv", text="Hue Saturation Value")
        layout.operator("gpencil.vertex_color_brightness_contrast", text="Bright/Contrast")


class VIEW3D_MT_select_gpencil(Menu):
    bl_label = "Select"

    def draw(self, context):
        layout = self.layout

        layout.operator("gpencil.select_all", text="All").action = 'SELECT'
        layout.operator("gpencil.select_all", text="None").action = 'DESELECT'
        layout.operator("gpencil.select_all", text="Invert").action = 'INVERT'

        layout.separator()

        layout.operator("gpencil.select_box")
        layout.operator("gpencil.select_circle")

        layout.separator()

        layout.operator("gpencil.select_linked", text="Linked")
        layout.operator("gpencil.select_alternate")
        layout.operator_menu_enum("gpencil.select_grouped", "type", text="Grouped")

        if context.mode == 'VERTEX_GPENCIL':
            layout.operator("gpencil.select_vertex_color", text="Vertex Color")

        layout.separator()

        layout.operator("gpencil.select_first")
        layout.operator("gpencil.select_last")

        layout.separator()

        layout.operator("gpencil.select_more")
        layout.operator("gpencil.select_less")


class VIEW3D_MT_select_paint_mask(Menu):
    bl_label = "Select"

    def draw(self, _context):
        layout = self.layout

        layout.operator("paint.face_select_all", text="All").action = 'SELECT'
        layout.operator("paint.face_select_all", text="None").action = 'DESELECT'
        layout.operator("paint.face_select_all", text="Invert").action = 'INVERT'

        layout.separator()

        layout.operator("view3d.select_box")
        layout.operator("view3d.select_circle")

        layout.separator()

        layout.operator("paint.face_select_linked", text="Linked")


class VIEW3D_MT_select_paint_mask_vertex(Menu):
    bl_label = "Select"

    def draw(self, _context):
        layout = self.layout

        layout.operator("paint.vert_select_all", text="All").action = 'SELECT'
        layout.operator("paint.vert_select_all", text="None").action = 'DESELECT'
        layout.operator("paint.vert_select_all", text="Invert").action = 'INVERT'

        layout.separator()

        layout.operator("view3d.select_box")
        layout.operator("view3d.select_circle")

        layout.separator()

        layout.operator("paint.vert_select_ungrouped", text="Ungrouped Vertices")


class VIEW3D_MT_angle_control(Menu):
    bl_label = "Angle Control"

    @classmethod
    def poll(cls, context):
        settings = UnifiedPaintPanel.paint_settings(context)
        if not settings:
            return False

        brush = settings.brush
        tex_slot = brush.texture_slot

        return tex_slot.has_texture_angle and tex_slot.has_texture_angle_source

    def draw(self, context):
        layout = self.layout

        settings = UnifiedPaintPanel.paint_settings(context)
        brush = settings.brush

        sculpt = (context.sculpt_object is not None)

        tex_slot = brush.texture_slot

        layout.prop(tex_slot, "use_rake", text="Rake")

        if brush.brush_capabilities.has_random_texture_angle and tex_slot.has_random_texture_angle:
            if sculpt:
                if brush.sculpt_capabilities.has_random_texture_angle:
                    layout.prop(tex_slot, "use_random", text="Random")
            else:
                layout.prop(tex_slot, "use_random", text="Random")


class VIEW3D_MT_mesh_add(Menu):
    bl_idname = "VIEW3D_MT_mesh_add"
    bl_label = "Mesh"

    def draw(self, _context):
        layout = self.layout

        layout.operator_context = 'INVOKE_REGION_WIN'

        layout.operator("mesh.primitive_plane_add", text="Plane", icon='MESH_PLANE')
        layout.operator("mesh.primitive_cube_add", text="Cube", icon='MESH_CUBE')
        layout.operator("mesh.primitive_circle_add", text="Circle", icon='MESH_CIRCLE')
        layout.operator("mesh.primitive_uv_sphere_add", text="UV Sphere", icon='MESH_UVSPHERE')
        layout.operator("mesh.primitive_ico_sphere_add", text="Ico Sphere", icon='MESH_ICOSPHERE')
        layout.operator("mesh.primitive_cylinder_add", text="Cylinder", icon='MESH_CYLINDER')
        layout.operator("mesh.primitive_cone_add", text="Cone", icon='MESH_CONE')
        layout.operator("mesh.primitive_torus_add", text="Torus", icon='MESH_TORUS')

        layout.separator()

        layout.operator("mesh.primitive_grid_add", text="Grid", icon='MESH_GRID')
        layout.operator("mesh.primitive_monkey_add", text="Monkey", icon='MESH_MONKEY')


class VIEW3D_MT_curve_add(Menu):
    bl_idname = "VIEW3D_MT_curve_add"
    bl_label = "Curve"

    def draw(self, _context):
        layout = self.layout

        layout.operator_context = 'INVOKE_REGION_WIN'

        layout.operator("curve.primitive_bezier_curve_add", text="Bezier", icon='CURVE_BEZCURVE')
        layout.operator("curve.primitive_bezier_circle_add", text="Circle", icon='CURVE_BEZCIRCLE')

        layout.separator()

        layout.operator("curve.primitive_nurbs_curve_add", text="Nurbs Curve", icon='CURVE_NCURVE')
        layout.operator("curve.primitive_nurbs_circle_add", text="Nurbs Circle", icon='CURVE_NCIRCLE')
        layout.operator("curve.primitive_nurbs_path_add", text="Path", icon='CURVE_PATH')


class VIEW3D_MT_surface_add(Menu):
    bl_idname = "VIEW3D_MT_surface_add"
    bl_label = "Surface"

    def draw(self, _context):
        layout = self.layout

        layout.operator_context = 'INVOKE_REGION_WIN'

        layout.operator("surface.primitive_nurbs_surface_curve_add", text="Nurbs Curve", icon='SURFACE_NCURVE')
        layout.operator("surface.primitive_nurbs_surface_circle_add", text="Nurbs Circle", icon='SURFACE_NCIRCLE')
        layout.operator("surface.primitive_nurbs_surface_surface_add", text="Nurbs Surface", icon='SURFACE_NSURFACE')
        layout.operator("surface.primitive_nurbs_surface_cylinder_add",
                        text="Nurbs Cylinder", icon='SURFACE_NCYLINDER')
        layout.operator("surface.primitive_nurbs_surface_sphere_add", text="Nurbs Sphere", icon='SURFACE_NSPHERE')
        layout.operator("surface.primitive_nurbs_surface_torus_add", text="Nurbs Torus", icon='SURFACE_NTORUS')


class VIEW3D_MT_edit_metaball_context_menu(Menu):
    bl_label = "Metaball Context Menu"

    def draw(self, _context):
        layout = self.layout

        layout.operator_context = 'INVOKE_REGION_WIN'

        # Add
        layout.operator("mball.duplicate_move")

        layout.separator()

        # Modify
        layout.menu("VIEW3D_MT_mirror")
        layout.menu("VIEW3D_MT_snap")

        layout.separator()

        # Remove
        layout.operator_context = 'EXEC_REGION_WIN'
        layout.operator("mball.delete_metaelems", text="Delete")


class VIEW3D_MT_metaball_add(Menu):
    bl_idname = "VIEW3D_MT_metaball_add"
    bl_label = "Metaball"

    def draw(self, _context):
        layout = self.layout

        layout.operator_context = 'INVOKE_REGION_WIN'
        layout.operator_enum("object.metaball_add", "type")


class TOPBAR_MT_edit_curve_add(Menu):
    bl_idname = "TOPBAR_MT_edit_curve_add"
    bl_label = "Add"
    bl_translation_context = i18n_contexts.operator_default

    def draw(self, context):
        is_surf = context.active_object.type == 'SURFACE'

        layout = self.layout
        layout.operator_context = 'EXEC_REGION_WIN'

        if is_surf:
            VIEW3D_MT_surface_add.draw(self, context)
        else:
            VIEW3D_MT_curve_add.draw(self, context)


class TOPBAR_MT_edit_armature_add(Menu):
    bl_idname = "TOPBAR_MT_edit_armature_add"
    bl_label = "Armature"

    def draw(self, _context):
        layout = self.layout

        layout.operator_context = 'EXEC_REGION_WIN'
        layout.operator("armature.bone_primitive_add", text="Single Bone", icon='BONE_DATA')


class VIEW3D_MT_armature_add(Menu):
    bl_idname = "VIEW3D_MT_armature_add"
    bl_label = "Armature"

    def draw(self, _context):
        layout = self.layout

        layout.operator_context = 'EXEC_REGION_WIN'
        layout.operator("object.armature_add", text="Single Bone", icon='BONE_DATA')


class VIEW3D_MT_light_add(Menu):
    bl_idname = "VIEW3D_MT_light_add"
    bl_label = "Light"

    def draw(self, _context):
        layout = self.layout

        layout.operator_context = 'INVOKE_REGION_WIN'
        layout.operator_enum("object.light_add", "type")


class VIEW3D_MT_lightprobe_add(Menu):
    bl_idname = "VIEW3D_MT_lightprobe_add"
    bl_label = "Light Probe"

    def draw(self, _context):
        layout = self.layout

        layout.operator_context = 'INVOKE_REGION_WIN'
        layout.operator_enum("object.lightprobe_add", "type")


class VIEW3D_MT_camera_add(Menu):
    bl_idname = "VIEW3D_MT_camera_add"
    bl_label = "Camera"

    def draw(self, _context):
        layout = self.layout
        layout.operator_context = 'EXEC_REGION_WIN'
        layout.operator("object.camera_add", text="Camera", icon='OUTLINER_OB_CAMERA')


class VIEW3D_MT_volume_add(Menu):
    bl_idname = "VIEW3D_MT_volume_add"
    bl_label = "Volume"

    def draw(self, _context):
        layout = self.layout
        layout.operator("object.volume_import", text="Import OpenVDB...", icon='OUTLINER_DATA_VOLUME')
        layout.operator("object.volume_add", text="Empty", icon='OUTLINER_DATA_VOLUME')


class VIEW3D_MT_add(Menu):
    bl_label = "Add"
    bl_translation_context = i18n_contexts.operator_default

    def draw(self, context):
        layout = self.layout

        # note, don't use 'EXEC_SCREEN' or operators won't get the 'v3d' context.

        # Note: was EXEC_AREA, but this context does not have the 'rv3d', which prevents
        #       "align_view" to work on first call (see T32719).
        layout.operator_context = 'EXEC_REGION_WIN'

        # layout.operator_menu_enum("object.mesh_add", "type", text="Mesh", icon='OUTLINER_OB_MESH')
        layout.menu("VIEW3D_MT_mesh_add", icon='OUTLINER_OB_MESH')

        # layout.operator_menu_enum("object.curve_add", "type", text="Curve", icon='OUTLINER_OB_CURVE')
        layout.menu("VIEW3D_MT_curve_add", icon='OUTLINER_OB_CURVE')
        # layout.operator_menu_enum("object.surface_add", "type", text="Surface", icon='OUTLINER_OB_SURFACE')
        layout.menu("VIEW3D_MT_surface_add", icon='OUTLINER_OB_SURFACE')
        layout.menu("VIEW3D_MT_metaball_add", text="Metaball", icon='OUTLINER_OB_META')
        layout.operator("object.text_add", text="Text", icon='OUTLINER_OB_FONT')
        if context.preferences.experimental.use_new_hair_type:
            layout.operator("object.hair_add", text="Hair", icon='OUTLINER_OB_HAIR')
        if context.preferences.experimental.use_new_point_cloud_type:
            layout.operator("object.pointcloud_add", text="Point Cloud", icon='OUTLINER_OB_POINTCLOUD')
        layout.menu("VIEW3D_MT_volume_add", text="Volume", icon='OUTLINER_OB_VOLUME')
        layout.operator_menu_enum("object.gpencil_add", "type", text="Grease Pencil", icon='OUTLINER_OB_GREASEPENCIL')

        layout.separator()

        if VIEW3D_MT_armature_add.is_extended():
            layout.menu("VIEW3D_MT_armature_add", icon='OUTLINER_OB_ARMATURE')
        else:
            layout.operator("object.armature_add", text="Armature", icon='OUTLINER_OB_ARMATURE')

        layout.operator("object.add", text="Lattice", icon='OUTLINER_OB_LATTICE').type = 'LATTICE'

        layout.separator()

        layout.operator_menu_enum("object.empty_add", "type", text="Empty", icon='OUTLINER_OB_EMPTY')
        layout.menu("VIEW3D_MT_image_add", text="Image", icon='OUTLINER_OB_IMAGE')

        layout.separator()

        layout.menu("VIEW3D_MT_light_add", icon='OUTLINER_OB_LIGHT')
        layout.menu("VIEW3D_MT_lightprobe_add", icon='OUTLINER_OB_LIGHTPROBE')

        layout.separator()

        if VIEW3D_MT_camera_add.is_extended():
            layout.menu("VIEW3D_MT_camera_add", icon='OUTLINER_OB_CAMERA')
        else:
            VIEW3D_MT_camera_add.draw(self, context)

        layout.separator()

        layout.operator("object.speaker_add", text="Speaker", icon='OUTLINER_OB_SPEAKER')

        layout.separator()

        layout.operator_menu_enum("object.effector_add", "type", text="Force Field", icon='OUTLINER_OB_FORCE_FIELD')

        layout.separator()

        has_collections = bool(bpy.data.collections)
        col = layout.column()
        col.enabled = has_collections

        if not has_collections or len(bpy.data.collections) > 10:
            col.operator_context = 'INVOKE_REGION_WIN'
            col.operator(
                "object.collection_instance_add",
                text="Collection Instance..." if has_collections else "No Collections to Instance",
                icon='OUTLINER_OB_GROUP_INSTANCE',
            )
        else:
            col.operator_menu_enum(
                "object.collection_instance_add",
                "collection",
                text="Collection Instance",
                icon='OUTLINER_OB_GROUP_INSTANCE',
            )


class VIEW3D_MT_image_add(Menu):
    bl_label = "Add Image"

    def draw(self, _context):
        layout = self.layout
        layout.operator("object.load_reference_image", text="Reference", icon='IMAGE_REFERENCE')
        layout.operator("object.load_background_image", text="Background", icon='IMAGE_BACKGROUND')


class VIEW3D_MT_object_relations(Menu):
    bl_label = "Relations"

    def draw(self, _context):
        layout = self.layout

        layout.operator("object.proxy_make", text="Make Proxy...")

        layout.operator("object.make_override_library", text="Make Library Override...")

        layout.operator("object.convert_proxy_to_override")

        layout.operator("object.make_dupli_face")

        layout.separator()

        layout.operator_menu_enum("object.make_local", "type", text="Make Local...")
        layout.menu("VIEW3D_MT_make_single_user")


class VIEW3D_MT_object(Menu):
    bl_context = "objectmode"
    bl_label = "Object"

    def draw(self, _context):
        layout = self.layout

        layout.menu("VIEW3D_MT_transform_object")
        layout.operator_menu_enum("object.origin_set", text="Set Origin", property="type")
        layout.menu("VIEW3D_MT_mirror")
        layout.menu("VIEW3D_MT_object_clear")
        layout.menu("VIEW3D_MT_object_apply")
        layout.menu("VIEW3D_MT_snap")

        layout.separator()

        layout.operator("object.duplicate_move")
        layout.operator("object.duplicate_move_linked")
        layout.operator("object.join")

        layout.separator()

        layout.operator("view3d.copybuffer", text="Copy Objects", icon='COPYDOWN')
        layout.operator("view3d.pastebuffer", text="Paste Objects", icon='PASTEDOWN')

        layout.separator()

        layout.menu("VIEW3D_MT_object_parent")
        layout.menu("VIEW3D_MT_object_collection")
        layout.menu("VIEW3D_MT_object_relations")
        layout.menu("VIEW3D_MT_object_constraints")
        layout.menu("VIEW3D_MT_object_track")
        layout.menu("VIEW3D_MT_make_links")

        layout.separator()

        layout.operator("object.shade_smooth")
        layout.operator("object.shade_flat")

        layout.separator()

        layout.menu("VIEW3D_MT_object_animation")
        layout.menu("VIEW3D_MT_object_rigid_body")

        layout.separator()

        layout.menu("VIEW3D_MT_object_quick_effects")

        layout.separator()

        layout.menu("VIEW3D_MT_object_convert")

        layout.separator()

        layout.menu("VIEW3D_MT_object_showhide")
        layout.menu("VIEW3D_MT_object_cleanup")

        layout.separator()

        layout.operator_context = 'EXEC_REGION_WIN'
        layout.operator("object.delete", text="Delete").use_global = False
        layout.operator("object.delete", text="Delete Global").use_global = True


class VIEW3D_MT_object_animation(Menu):
    bl_label = "Animation"

    def draw(self, _context):
        layout = self.layout

        layout.operator("anim.keyframe_insert_menu", text="Insert Keyframe...")
        layout.operator("anim.keyframe_delete_v3d", text="Delete Keyframes...")
        layout.operator("anim.keyframe_clear_v3d", text="Clear Keyframes...")
        layout.operator("anim.keying_set_active_set", text="Change Keying Set...")

        layout.separator()

        layout.operator("nla.bake", text="Bake Action...")
        layout.operator("gpencil.bake_mesh_animation", text="Bake Mesh to Grease Pencil...")


class VIEW3D_MT_object_rigid_body(Menu):
    bl_label = "Rigid Body"

    def draw(self, _context):
        layout = self.layout

        layout.operator("rigidbody.objects_add", text="Add Active").type = 'ACTIVE'
        layout.operator("rigidbody.objects_add", text="Add Passive").type = 'PASSIVE'

        layout.separator()

        layout.operator("rigidbody.objects_remove", text="Remove")

        layout.separator()

        layout.operator("rigidbody.shape_change", text="Change Shape")
        layout.operator("rigidbody.mass_calculate", text="Calculate Mass")
        layout.operator("rigidbody.object_settings_copy", text="Copy from Active")
        layout.operator("object.visual_transform_apply", text="Apply Transformation")
        layout.operator("rigidbody.bake_to_keyframes", text="Bake to Keyframes")

        layout.separator()

        layout.operator("rigidbody.connect", text="Connect")


class VIEW3D_MT_object_clear(Menu):
    bl_label = "Clear"

    def draw(self, _context):
        layout = self.layout

        layout.operator("object.location_clear", text="Location").clear_delta = False
        layout.operator("object.rotation_clear", text="Rotation").clear_delta = False
        layout.operator("object.scale_clear", text="Scale").clear_delta = False

        layout.separator()

        layout.operator("object.origin_clear", text="Origin")


class VIEW3D_MT_object_context_menu(Menu):
    bl_label = "Object Context Menu"

    def draw(self, context):

        layout = self.layout
        view = context.space_data

        obj = context.object

        selected_objects_len = len(context.selected_objects)

        # If nothing is selected
        # (disabled for now until it can be made more useful).
        '''
        if selected_objects_len == 0:

            layout.menu("VIEW3D_MT_add", text="Add", text_ctxt=i18n_contexts.operator_default)
            layout.operator("view3d.pastebuffer", text="Paste Objects", icon='PASTEDOWN')

            return
        '''

        # If something is selected

        # Individual object types.
        if obj is None:
            pass

        elif obj.type == 'CAMERA':
            layout.operator_context = 'INVOKE_REGION_WIN'

            layout.operator("view3d.object_as_camera", text="Set Active Camera")

            if obj.data.type == 'PERSP':
                props = layout.operator("wm.context_modal_mouse", text="Adjust Focal Length")
                props.data_path_iter = "selected_editable_objects"
                props.data_path_item = "data.lens"
                props.input_scale = 0.1
                if obj.data.lens_unit == 'MILLIMETERS':
                    props.header_text = "Camera Focal Length: %.1fmm"
                else:
                    props.header_text = "Camera Focal Length: %.1f\u00B0"

            else:
                props = layout.operator("wm.context_modal_mouse", text="Camera Lens Scale")
                props.data_path_iter = "selected_editable_objects"
                props.data_path_item = "data.ortho_scale"
                props.input_scale = 0.01
                props.header_text = "Camera Lens Scale: %.3f"

            if not obj.data.dof.focus_object:
                if view and view.camera == obj and view.region_3d.view_perspective == 'CAMERA':
                    props = layout.operator("ui.eyedropper_depth", text="DOF Distance (Pick)")
                else:
                    props = layout.operator("wm.context_modal_mouse", text="Adjust Focus Distance")
                    props.data_path_iter = "selected_editable_objects"
                    props.data_path_item = "data.dof.focus_distance"
                    props.input_scale = 0.02
                    props.header_text = "Focus Distance: %.3f"

            layout.separator()

        elif obj.type in {'CURVE', 'FONT'}:
            layout.operator_context = 'INVOKE_REGION_WIN'

            props = layout.operator("wm.context_modal_mouse", text="Adjust Extrusion")
            props.data_path_iter = "selected_editable_objects"
            props.data_path_item = "data.extrude"
            props.input_scale = 0.01
            props.header_text = "Extrude: %.3f"

            props = layout.operator("wm.context_modal_mouse", text="Adjust Offset")
            props.data_path_iter = "selected_editable_objects"
            props.data_path_item = "data.offset"
            props.input_scale = 0.01
            props.header_text = "Offset: %.3f"

            layout.separator()

        elif obj.type == 'EMPTY':
            layout.operator_context = 'INVOKE_REGION_WIN'

            props = layout.operator("wm.context_modal_mouse", text="Adjust Empty Display Size")
            props.data_path_iter = "selected_editable_objects"
            props.data_path_item = "empty_display_size"
            props.input_scale = 0.01
            props.header_text = "Empty Display Size: %.3f"

            layout.separator()

            if obj.empty_display_type == 'IMAGE':
                layout.operator("gpencil.trace_image")

                layout.separator()

        elif obj.type == 'LIGHT':
            light = obj.data

            layout.operator_context = 'INVOKE_REGION_WIN'

            props = layout.operator("wm.context_modal_mouse", text="Adjust Light Power")
            props.data_path_iter = "selected_editable_objects"
            props.data_path_item = "data.energy"
            props.input_scale = 1.0
            props.header_text = "Light Power: %.3f"

            if light.type == 'AREA':
                if light.shape in {'RECTANGLE', 'ELLIPSE'}:
                    props = layout.operator("wm.context_modal_mouse", text="Adjust Area Light X Size")
                    props.data_path_iter = "selected_editable_objects"
                    props.data_path_item = "data.size"
                    props.header_text = "Light Size X: %.3f"

                    props = layout.operator("wm.context_modal_mouse", text="Adjust Area Light Y Size")
                    props.data_path_iter = "selected_editable_objects"
                    props.data_path_item = "data.size_y"
                    props.header_text = "Light Size Y: %.3f"
                else:
                    props = layout.operator("wm.context_modal_mouse", text="Adjust Area Light Size")
                    props.data_path_iter = "selected_editable_objects"
                    props.data_path_item = "data.size"
                    props.header_text = "Light Size: %.3f"

            elif light.type in {'SPOT', 'POINT'}:
                props = layout.operator("wm.context_modal_mouse", text="Adjust Light Radius")
                props.data_path_iter = "selected_editable_objects"
                props.data_path_item = "data.shadow_soft_size"
                props.header_text = "Light Radius: %.3f"

            elif light.type == 'SUN':
                props = layout.operator("wm.context_modal_mouse", text="Adjust Sun Light Angle")
                props.data_path_iter = "selected_editable_objects"
                props.data_path_item = "data.angle"
                props.header_text = "Light Angle: %.3f"

            if light.type == 'SPOT':
                layout.separator()

                props = layout.operator("wm.context_modal_mouse", text="Adjust Spot Light Size")
                props.data_path_iter = "selected_editable_objects"
                props.data_path_item = "data.spot_size"
                props.input_scale = 0.01
                props.header_text = "Spot Size: %.2f"

                props = layout.operator("wm.context_modal_mouse", text="Adjust Spot Light Blend")
                props.data_path_iter = "selected_editable_objects"
                props.data_path_item = "data.spot_blend"
                props.input_scale = -0.01
                props.header_text = "Spot Blend: %.2f"

            layout.separator()

        # Shared among some object types.
        if obj is not None:
            if obj.type in {'MESH', 'CURVE', 'SURFACE'}:
                layout.operator("object.shade_smooth", text="Shade Smooth")
                layout.operator("object.shade_flat", text="Shade Flat")

                layout.separator()

            if obj.type in {'MESH', 'CURVE', 'SURFACE', 'ARMATURE', 'GPENCIL'}:
                if selected_objects_len > 1:
                    layout.operator("object.join")

            if obj.type in {'MESH', 'CURVE', 'SURFACE', 'POINTCLOUD', 'META', 'FONT'}:
                layout.operator_menu_enum("object.convert", "target")

            if obj.type == 'GPENCIL':
                layout.operator_menu_enum("gpencil.convert", "type", text="Convert To")

            if (
                    obj.type in {'MESH', 'CURVE', 'SURFACE', 'GPENCIL', 'LATTICE', 'ARMATURE', 'META'} or
                    (obj.type == 'EMPTY' and obj.instance_collection is not None)
            ):
                layout.operator_context = 'INVOKE_REGION_WIN'
                layout.operator_menu_enum("object.origin_set", text="Set Origin", property="type")
                layout.operator_context = 'INVOKE_DEFAULT'

                layout.separator()

        # Shared among all object types
        layout.operator("view3d.copybuffer", text="Copy Objects", icon='COPYDOWN')
        layout.operator("view3d.pastebuffer", text="Paste Objects", icon='PASTEDOWN')

        layout.separator()

        layout.operator("object.duplicate_move", icon='DUPLICATE')
        layout.operator("object.duplicate_move_linked")

        layout.separator()

        props = layout.operator("wm.call_panel", text="Rename Active Object...")
        props.name = "TOPBAR_PT_name"
        props.keep_open = False

        layout.separator()

        layout.menu("VIEW3D_MT_mirror")
        layout.menu("VIEW3D_MT_snap")
        layout.menu("VIEW3D_MT_object_parent")
        layout.operator_context = 'INVOKE_REGION_WIN'

        if view and view.local_view:
            layout.operator("view3d.localview_remove_from")
        else:
            layout.operator("object.move_to_collection")

        layout.separator()

        layout.operator("anim.keyframe_insert_menu", text="Insert Keyframe...")

        layout.separator()

        layout.operator_context = 'EXEC_REGION_WIN'
        layout.operator("object.delete", text="Delete").use_global = False


class VIEW3D_MT_object_shading(Menu):
    # XXX, this menu is a place to store shading operator in object mode
    bl_label = "Shading"

    def draw(self, _context):
        layout = self.layout
        layout.operator("object.shade_smooth", text="Smooth")
        layout.operator("object.shade_flat", text="Flat")


class VIEW3D_MT_object_apply(Menu):
    bl_label = "Apply"

    def draw(self, _context):
        layout = self.layout

        props = layout.operator("object.transform_apply", text="Location", text_ctxt=i18n_contexts.default)
        props.location, props.rotation, props.scale = True, False, False

        props = layout.operator("object.transform_apply", text="Rotation", text_ctxt=i18n_contexts.default)
        props.location, props.rotation, props.scale = False, True, False

        props = layout.operator("object.transform_apply", text="Scale", text_ctxt=i18n_contexts.default)
        props.location, props.rotation, props.scale = False, False, True

        props = layout.operator("object.transform_apply", text="All Transforms", text_ctxt=i18n_contexts.default)
        props.location, props.rotation, props.scale = True, True, True

        props = layout.operator("object.transform_apply", text="Rotation & Scale", text_ctxt=i18n_contexts.default)
        props.location, props.rotation, props.scale = False, True, True

        layout.separator()

        layout.operator(
            "object.transforms_to_deltas",
            text="Location to Deltas",
            text_ctxt=i18n_contexts.default,
        ).mode = 'LOC'
        layout.operator(
            "object.transforms_to_deltas",
            text="Rotation to Deltas",
            text_ctxt=i18n_contexts.default,
        ).mode = 'ROT'
        layout.operator(
            "object.transforms_to_deltas",
            text="Scale to Deltas",
            text_ctxt=i18n_contexts.default,
        ).mode = 'SCALE'

        layout.operator(
            "object.transforms_to_deltas",
            text="All Transforms to Deltas",
            text_ctxt=i18n_contexts.default,
        ).mode = 'ALL'
        layout.operator("object.anim_transforms_to_deltas")

        layout.separator()

        layout.operator(
            "object.visual_transform_apply",
            text="Visual Transform",
            text_ctxt=i18n_contexts.default,
        )
        layout.operator(
            "object.convert",
            text="Visual Geometry to Mesh",
            text_ctxt=i18n_contexts.default,
        ).target = 'MESH'
        layout.operator("object.duplicates_make_real")


class VIEW3D_MT_object_parent(Menu):
    bl_label = "Parent"

    def draw(self, _context):
        layout = self.layout
        operator_context_default = layout.operator_context

        layout.operator_enum("object.parent_set", "type")

        layout.separator()

        layout.operator_context = 'EXEC_REGION_WIN'
        layout.operator("object.parent_no_inverse_set")
        layout.operator_context = operator_context_default

        layout.separator()

        layout.operator_enum("object.parent_clear", "type")


class VIEW3D_MT_object_track(Menu):
    bl_label = "Track"

    def draw(self, _context):
        layout = self.layout

        layout.operator_enum("object.track_set", "type")

        layout.separator()

        layout.operator_enum("object.track_clear", "type")


class VIEW3D_MT_object_collection(Menu):
    bl_label = "Collection"

    def draw(self, _context):
        layout = self.layout

        layout.operator("object.move_to_collection")
        layout.operator("object.link_to_collection")

        layout.separator()

        layout.operator("collection.create")
        # layout.operator_menu_enum("collection.objects_remove", "collection")  # BUGGY
        layout.operator("collection.objects_remove")
        layout.operator("collection.objects_remove_all")

        layout.separator()

        layout.operator("collection.objects_add_active")
        layout.operator("collection.objects_remove_active")


class VIEW3D_MT_object_constraints(Menu):
    bl_label = "Constraints"

    def draw(self, _context):
        layout = self.layout

        layout.operator("object.constraint_add_with_targets")
        layout.operator("object.constraints_copy")

        layout.separator()

        layout.operator("object.constraints_clear")


class VIEW3D_MT_object_quick_effects(Menu):
    bl_label = "Quick Effects"

    def draw(self, _context):
        layout = self.layout

        layout.operator("object.quick_fur")
        layout.operator("object.quick_explode")
        layout.operator("object.quick_smoke")
        layout.operator("object.quick_liquid")


class VIEW3D_MT_object_showhide(Menu):
    bl_label = "Show/Hide"

    def draw(self, _context):
        layout = self.layout

        layout.operator("object.hide_view_clear")

        layout.separator()

        layout.operator("object.hide_view_set", text="Hide Selected").unselected = False
        layout.operator("object.hide_view_set", text="Hide Unselected").unselected = True


class VIEW3D_MT_object_cleanup(Menu):
    bl_label = "Clean Up"

    def draw(self, _context):
        layout = self.layout

        layout.operator("object.vertex_group_clean", text="Clean Vertex Group Weights").group_select_mode = 'ALL'
        layout.operator("object.vertex_group_limit_total", text="Limit Total Vertex Groups").group_select_mode = 'ALL'

        layout.separator()

        layout.operator("object.material_slot_remove_unused", text="Remove Unused Material Slots")


class VIEW3D_MT_make_single_user(Menu):
    bl_label = "Make Single User"

    def draw(self, _context):
        layout = self.layout
        layout.operator_context = 'EXEC_REGION_WIN'

        props = layout.operator("object.make_single_user", text="Object")
        props.object = True
        props.obdata = props.material = props.animation = False

        props = layout.operator("object.make_single_user", text="Object & Data")
        props.object = props.obdata = True
        props.material = props.animation = False

        props = layout.operator("object.make_single_user", text="Object & Data & Materials")
        props.object = props.obdata = props.material = True
        props.animation = False

        props = layout.operator("object.make_single_user", text="Materials")
        props.material = True
        props.object = props.obdata = props.animation = False

        props = layout.operator("object.make_single_user", text="Object Animation")
        props.animation = True
        props.object = props.obdata = props.material = False


class VIEW3D_MT_object_convert(Menu):
    bl_label = "Convert"

    def draw(self, context):
        layout = self.layout
        ob = context.active_object

        if ob and ob.type == 'GPENCIL' and context.gpencil_data:
            layout.operator_enum("gpencil.convert", "type")
        else:
            layout.operator_enum("object.convert", "target")

        # Potrace lib dependency.
        if bpy.app.build_options.potrace:
            layout.operator("gpencil.trace_image", icon='OUTLINER_OB_GREASEPENCIL')


class VIEW3D_MT_make_links(Menu):
    bl_label = "Link/Transfer Data"

    def draw(self, _context):
        layout = self.layout
        operator_context_default = layout.operator_context

        if len(bpy.data.scenes) > 10:
            layout.operator_context = 'INVOKE_REGION_WIN'
            layout.operator("object.make_links_scene", text="Link Objects to Scene...", icon='OUTLINER_OB_EMPTY')
        else:
            layout.operator_context = 'EXEC_REGION_WIN'
            layout.operator_menu_enum("object.make_links_scene", "scene", text="Link Objects to Scene")

        layout.separator()

        layout.operator_context = operator_context_default

        layout.operator_enum("object.make_links_data", "type")  # inline

        layout.operator("object.join_uvs", text="Copy UV Maps")

        layout.separator()

        layout.operator("object.data_transfer")
        layout.operator("object.datalayout_transfer")


class VIEW3D_MT_brush_paint_modes(Menu):
    bl_label = "Enabled Modes"

    def draw(self, context):
        layout = self.layout

        settings = UnifiedPaintPanel.paint_settings(context)
        brush = settings.brush

        layout.prop(brush, "use_paint_sculpt", text="Sculpt")
        layout.prop(brush, "use_paint_uv_sculpt", text="UV Sculpt")
        layout.prop(brush, "use_paint_vertex", text="Vertex Paint")
        layout.prop(brush, "use_paint_weight", text="Weight Paint")
        layout.prop(brush, "use_paint_image", text="Texture Paint")


class VIEW3D_MT_paint_vertex(Menu):
    bl_label = "Paint"

    def draw(self, _context):
        layout = self.layout

        layout.operator("paint.vertex_color_set")
        layout.operator("paint.vertex_color_smooth")
        layout.operator("paint.vertex_color_dirt")
        layout.operator("paint.vertex_color_from_weight")

        layout.separator()

        layout.operator("paint.vertex_color_invert", text="Invert")
        layout.operator("paint.vertex_color_levels", text="Levels")
        layout.operator("paint.vertex_color_hsv", text="Hue Saturation Value")
        layout.operator("paint.vertex_color_brightness_contrast", text="Bright/Contrast")


class VIEW3D_MT_hook(Menu):
    bl_label = "Hooks"

    def draw(self, context):
        layout = self.layout
        layout.operator_context = 'EXEC_AREA'
        layout.operator("object.hook_add_newob")
        layout.operator("object.hook_add_selob").use_bone = False
        layout.operator("object.hook_add_selob", text="Hook to Selected Object Bone").use_bone = True

        if any([mod.type == 'HOOK' for mod in context.active_object.modifiers]):
            layout.separator()

            layout.operator_menu_enum("object.hook_assign", "modifier")
            layout.operator_menu_enum("object.hook_remove", "modifier")

            layout.separator()

            layout.operator_menu_enum("object.hook_select", "modifier")
            layout.operator_menu_enum("object.hook_reset", "modifier")
            layout.operator_menu_enum("object.hook_recenter", "modifier")


class VIEW3D_MT_vertex_group(Menu):
    bl_label = "Vertex Groups"

    def draw(self, context):
        layout = self.layout

        layout.operator_context = 'EXEC_AREA'
        layout.operator("object.vertex_group_assign_new")

        ob = context.active_object
        if ob.mode == 'EDIT' or (ob.mode == 'WEIGHT_PAINT' and ob.type == 'MESH' and ob.data.use_paint_mask_vertex):
            if ob.vertex_groups.active:
                layout.separator()

                layout.operator("object.vertex_group_assign", text="Assign to Active Group")
                layout.operator(
                    "object.vertex_group_remove_from",
                    text="Remove from Active Group",
                ).use_all_groups = False
                layout.operator("object.vertex_group_remove_from", text="Remove from All").use_all_groups = True

        if ob.vertex_groups.active:
            layout.separator()

            layout.operator_menu_enum("object.vertex_group_set_active", "group", text="Set Active Group")
            layout.operator("object.vertex_group_remove", text="Remove Active Group").all = False
            layout.operator("object.vertex_group_remove", text="Remove All Groups").all = True


class VIEW3D_MT_gpencil_vertex_group(Menu):
    bl_label = "Vertex Groups"

    def draw(self, context):
        layout = self.layout

        layout.operator_context = 'EXEC_AREA'
        ob = context.active_object

        layout.operator("object.vertex_group_add", text="Add New Group")
        ob = context.active_object
        if ob.vertex_groups.active:
            layout.separator()

            layout.operator("gpencil.vertex_group_assign", text="Assign")
            layout.operator("gpencil.vertex_group_remove_from", text="Remove")

            layout.operator("gpencil.vertex_group_select", text="Select")
            layout.operator("gpencil.vertex_group_deselect", text="Deselect")


class VIEW3D_MT_paint_weight_lock(Menu):
    bl_label = "Vertex Group Locks"

    def draw(self, _context):
        layout = self.layout

        op = layout.operator("object.vertex_group_lock", icon='LOCKED', text="Lock All")
        op.action, op.mask = 'LOCK', 'ALL'
        op = layout.operator("object.vertex_group_lock", icon='UNLOCKED', text="Unlock All")
        op.action, op.mask = 'UNLOCK', 'ALL'
        op = layout.operator("object.vertex_group_lock", icon='LOCKED', text="Lock Selected")
        op.action, op.mask = 'LOCK', 'SELECTED'
        op = layout.operator("object.vertex_group_lock", icon='UNLOCKED', text="Unlock Selected")
        op.action, op.mask = 'UNLOCK', 'SELECTED'
        op = layout.operator("object.vertex_group_lock", icon='LOCKED', text="Lock Unselected")
        op.action, op.mask = 'LOCK', 'UNSELECTED'
        op = layout.operator("object.vertex_group_lock", icon='UNLOCKED', text="Unlock Unselected")
        op.action, op.mask = 'UNLOCK', 'UNSELECTED'
        op = layout.operator("object.vertex_group_lock", text="Lock Only Selected")
        op.action, op.mask = 'LOCK', 'INVERT_UNSELECTED'
        op = layout.operator("object.vertex_group_lock", text="Lock Only Unselected")
        op.action, op.mask = 'UNLOCK', 'INVERT_UNSELECTED'
        op = layout.operator("object.vertex_group_lock", text="Invert Locks")
        op.action, op.mask = 'INVERT', 'ALL'


class VIEW3D_MT_paint_weight(Menu):
    bl_label = "Weights"

    @staticmethod
    def draw_generic(layout, is_editmode=False):

        if not is_editmode:

            layout.operator("paint.weight_from_bones", text="Assign Automatic from Bones").type = 'AUTOMATIC'
            layout.operator("paint.weight_from_bones", text="Assign from Bone Envelopes").type = 'ENVELOPES'

            layout.separator()

        layout.operator("object.vertex_group_normalize_all", text="Normalize All")
        layout.operator("object.vertex_group_normalize", text="Normalize")

        layout.separator()

        layout.operator("object.vertex_group_mirror", text="Mirror")
        layout.operator("object.vertex_group_invert", text="Invert")
        layout.operator("object.vertex_group_clean", text="Clean")

        layout.separator()

        layout.operator("object.vertex_group_quantize", text="Quantize")
        layout.operator("object.vertex_group_levels", text="Levels")
        layout.operator("object.vertex_group_smooth", text="Smooth")

        if not is_editmode:
            props = layout.operator("object.data_transfer", text="Transfer Weights")
            props.use_reverse_transfer = True
            props.data_type = 'VGROUP_WEIGHTS'

        layout.operator("object.vertex_group_limit_total", text="Limit Total")
        layout.operator("object.vertex_group_fix", text="Fix Deforms")

        if not is_editmode:
            layout.separator()

            layout.operator("paint.weight_set")

        layout.menu("VIEW3D_MT_paint_weight_lock", text="Locks")

    def draw(self, _context):
        self.draw_generic(self.layout, is_editmode=False)


class VIEW3D_MT_sculpt(Menu):
    bl_label = "Sculpt"

    def draw(self, _context):
        layout = self.layout

        props = layout.operator("paint.hide_show", text="Show All")
        props.action = 'SHOW'
        props.area = 'ALL'

        props = layout.operator("paint.hide_show", text="Show Bounding Box")
        props.action = 'SHOW'
        props.area = 'INSIDE'

        props = layout.operator("paint.hide_show", text="Hide Bounding Box")
        props.action = 'HIDE'
        props.area = 'INSIDE'

        props = layout.operator("paint.hide_show", text="Hide Masked")
        props.action = 'HIDE'
        props.area = 'MASKED'

        layout.separator()

        layout.menu("VIEW3D_MT_sculpt_set_pivot", text="Set Pivot")

        layout.separator()

        layout.operator("sculpt.optimize")


class VIEW3D_MT_mask(Menu):
    bl_label = "Mask"

    def draw(self, _context):
        layout = self.layout

        props = layout.operator("paint.mask_flood_fill", text="Invert Mask")
        props.mode = 'INVERT'

        props = layout.operator("paint.mask_flood_fill", text="Fill Mask")
        props.mode = 'VALUE'
        props.value = 1

        props = layout.operator("paint.mask_flood_fill", text="Clear Mask")
        props.mode = 'VALUE'
        props.value = 0

        props = layout.operator("paint.mask_box_gesture", text="Box Mask")
        props.mode = 'VALUE'
        props.value = 0

        props = layout.operator("paint.mask_lasso_gesture", text="Lasso Mask")

        layout.separator()

        props = layout.operator("sculpt.mask_filter", text='Smooth Mask')
        props.filter_type = 'SMOOTH'
        props.auto_iteration_count = True

        props = layout.operator("sculpt.mask_filter", text='Sharpen Mask')
        props.filter_type = 'SHARPEN'
        props.auto_iteration_count = True

        props = layout.operator("sculpt.mask_filter", text='Grow Mask')
        props.filter_type = 'GROW'
        props.auto_iteration_count = True

        props = layout.operator("sculpt.mask_filter", text='Shrink Mask')
        props.filter_type = 'SHRINK'
        props.auto_iteration_count = True

        props = layout.operator("sculpt.mask_filter", text='Increase Contrast')
        props.filter_type = 'CONTRAST_INCREASE'
        props.auto_iteration_count = False

        props = layout.operator("sculpt.mask_filter", text='Decrease Contrast')
        props.filter_type = 'CONTRAST_DECREASE'
        props.auto_iteration_count = False

        layout.separator()

        props = layout.operator("sculpt.mask_expand", text="Expand Mask by Topology")
        props.use_normals = False
        props.keep_previous_mask = False
        props.invert = True
        props.smooth_iterations = 2
        props.create_face_set = False

        props = layout.operator("sculpt.mask_expand", text="Expand Mask by Curvature")
        props.use_normals = True
        props.keep_previous_mask = True
        props.invert = False
        props.smooth_iterations = 0
        props.create_face_set = False

        layout.separator()

        props = layout.operator("mesh.paint_mask_extract", text="Mask Extract")

        layout.separator()

        props = layout.operator("mesh.paint_mask_slice", text="Mask Slice")
        props.fill_holes = False
        props.new_object = False
        props = layout.operator("mesh.paint_mask_slice", text="Mask Slice and Fill Holes")
        props.new_object = False
        props = layout.operator("mesh.paint_mask_slice", text="Mask Slice to New Object")

        layout.separator()

        props = layout.operator("sculpt.dirty_mask", text='Dirty Mask')

        layout.separator()

        layout.menu("VIEW3D_MT_random_mask", text="Random Mask")



class VIEW3D_MT_face_sets(Menu):
    bl_label = "Face Sets"

    def draw(self, _context):
        layout = self.layout

        op = layout.operator("sculpt.face_sets_create", text='Face Set from Masked')
        op.mode = 'MASKED'

        op = layout.operator("sculpt.face_sets_create", text='Face Set from Visible')
        op.mode = 'VISIBLE'

        op = layout.operator("sculpt.face_sets_create", text='Face Set from Edit Mode Selection')
        op.mode = 'SELECTION'

        layout.separator()

        layout.menu("VIEW3D_MT_face_sets_init", text="Initialize Face Sets")

        layout.separator()

        op = layout.operator("sculpt.face_set_edit", text='Grow Face Set')
        op.mode = 'GROW'

        op = layout.operator("sculpt.face_set_edit", text='Shrink Face Set')
        op.mode = 'SHRINK'

        layout.separator()

        op = layout.operator("mesh.face_set_extract", text='Extract Face Set')

        layout.separator()

        op = layout.operator("sculpt.face_set_change_visibility", text='Invert Visible Face Sets')
        op.mode = 'INVERT'

        op = layout.operator("sculpt.face_set_change_visibility", text='Show All Face Sets')
        op.mode = 'SHOW_ALL'

        layout.separator()

        op = layout.operator("sculpt.face_sets_randomize_colors", text='Randomize Colors')


class VIEW3D_MT_sculpt_set_pivot(Menu):
    bl_label = "Sculpt Set Pivot"

    def draw(self, _context):
        layout = self.layout

        props = layout.operator("sculpt.set_pivot_position", text="Pivot to Origin")
        props.mode = 'ORIGIN'

        props = layout.operator("sculpt.set_pivot_position", text="Pivot to Unmasked")
        props.mode = 'UNMASKED'

        props = layout.operator("sculpt.set_pivot_position", text="Pivot to Mask Border")
        props.mode = 'BORDER'

        props = layout.operator("sculpt.set_pivot_position", text="Pivot to Active Vertex")
        props.mode = 'ACTIVE'

        props = layout.operator("sculpt.set_pivot_position", text="Pivot to Surface Under Cursor")
        props.mode = 'SURFACE'


class VIEW3D_MT_face_sets_init(Menu):
    bl_label = "Face Sets Init"

    def draw(self, _context):
        layout = self.layout

        op = layout.operator("sculpt.face_sets_init", text='By Loose Parts')
        op.mode = 'LOOSE_PARTS'

        op = layout.operator("sculpt.face_sets_init", text='By Face Set Boundaries')
        op.mode = 'FACE_SET_BOUNDARIES'

        op = layout.operator("sculpt.face_sets_init", text='By Materials')
        op.mode = 'MATERIALS'

        op = layout.operator("sculpt.face_sets_init", text='By Normals')
        op.mode = 'NORMALS'

        op = layout.operator("sculpt.face_sets_init", text='By UV Seams')
        op.mode = 'UV_SEAMS'

        op = layout.operator("sculpt.face_sets_init", text='By Edge Creases')
        op.mode = 'CREASES'

        op = layout.operator("sculpt.face_sets_init", text='By Edge Bevel Weight')
        op.mode = 'BEVEL_WEIGHT'

        op = layout.operator("sculpt.face_sets_init", text='By Sharp Edges')
        op.mode = 'SHARP_EDGES'

        op = layout.operator("sculpt.face_sets_init", text='By Face Maps')
        op.mode = 'FACE_MAPS'


class VIEW3D_MT_random_mask(Menu):
    bl_label = "Random Mask"

    def draw(self, _context):
        layout = self.layout

        op = layout.operator("sculpt.mask_init", text='Per Vertex')
        op.mode = 'RANDOM_PER_VERTEX'

        op = layout.operator("sculpt.mask_init", text='Per Face Set')
        op.mode = 'RANDOM_PER_FACE_SET'

        op = layout.operator("sculpt.mask_init", text='Per Loose Part')
        op.mode = 'RANDOM_PER_LOOSE_PART'

class VIEW3D_MT_particle(Menu):
    bl_label = "Particle"

    def draw(self, context):
        layout = self.layout
        tool_settings = context.tool_settings

        particle_edit = tool_settings.particle_edit

        layout.operator("particle.mirror")

        layout.operator("particle.remove_doubles")

        layout.separator()

        if particle_edit.select_mode == 'POINT':
            layout.operator("particle.subdivide")

        layout.operator("particle.unify_length")
        layout.operator("particle.rekey")
        layout.operator("particle.weight_set")

        layout.separator()

        layout.menu("VIEW3D_MT_particle_showhide")

        layout.separator()

        layout.operator("particle.delete")


class VIEW3D_MT_particle_context_menu(Menu):
    bl_label = "Particle Context Menu"

    def draw(self, context):
        layout = self.layout
        tool_settings = context.tool_settings

        particle_edit = tool_settings.particle_edit

        layout.operator("particle.rekey")

        layout.separator()

        layout.operator("particle.delete")

        layout.separator()

        layout.operator("particle.remove_doubles")
        layout.operator("particle.unify_length")

        if particle_edit.select_mode == 'POINT':
            layout.operator("particle.subdivide")

        layout.operator("particle.weight_set")

        layout.separator()

        layout.operator("particle.mirror")

        if particle_edit.select_mode == 'POINT':
            layout.separator()

            layout.operator("particle.select_all", text="All").action = 'SELECT'
            layout.operator("particle.select_all", text="None").action = 'DESELECT'
            layout.operator("particle.select_all", text="Invert").action = 'INVERT'

            layout.separator()

            layout.operator("particle.select_roots")
            layout.operator("particle.select_tips")

            layout.separator()

            layout.operator("particle.select_random")

            layout.separator()

            layout.operator("particle.select_more")
            layout.operator("particle.select_less")

            layout.separator()

            layout.operator("particle.select_linked", text="Select Linked")


class VIEW3D_MT_particle_showhide(ShowHideMenu, Menu):
    _operator_name = "particle"


class VIEW3D_MT_pose(Menu):
    bl_label = "Pose"

    def draw(self, _context):
        layout = self.layout

        layout.menu("VIEW3D_MT_transform_armature")

        layout.menu("VIEW3D_MT_pose_transform")
        layout.menu("VIEW3D_MT_pose_apply")

        layout.menu("VIEW3D_MT_snap")

        layout.separator()

        layout.menu("VIEW3D_MT_object_animation")

        layout.separator()

        layout.menu("VIEW3D_MT_pose_slide")
        layout.menu("VIEW3D_MT_pose_propagate")

        layout.separator()

        layout.operator("pose.copy", icon='COPYDOWN')
        layout.operator("pose.paste", icon='PASTEDOWN').flipped = False
        layout.operator("pose.paste", icon='PASTEFLIPDOWN', text="Paste Pose Flipped").flipped = True

        layout.separator()

        layout.menu("VIEW3D_MT_pose_library")
        layout.menu("VIEW3D_MT_pose_motion")
        layout.menu("VIEW3D_MT_pose_group")

        layout.separator()

        layout.menu("VIEW3D_MT_object_parent")
        layout.menu("VIEW3D_MT_pose_ik")
        layout.menu("VIEW3D_MT_pose_constraints")

        layout.separator()

        layout.menu("VIEW3D_MT_pose_names")
        layout.operator("pose.quaternions_flip")

        layout.separator()

        layout.operator_context = 'INVOKE_AREA'
        layout.operator("armature.armature_layers", text="Change Armature Layers...")
        layout.operator("pose.bone_layers", text="Change Bone Layers...")

        layout.separator()

        layout.menu("VIEW3D_MT_pose_showhide")
        layout.menu("VIEW3D_MT_bone_options_toggle", text="Bone Settings")


class VIEW3D_MT_pose_transform(Menu):
    bl_label = "Clear Transform"

    def draw(self, _context):
        layout = self.layout

        layout.operator("pose.transforms_clear", text="All")

        layout.separator()

        layout.operator("pose.loc_clear", text="Location")
        layout.operator("pose.rot_clear", text="Rotation")
        layout.operator("pose.scale_clear", text="Scale")

        layout.separator()

        layout.operator("pose.user_transforms_clear", text="Reset Unkeyed")


class VIEW3D_MT_pose_slide(Menu):
    bl_label = "In-Betweens"

    def draw(self, _context):
        layout = self.layout

        layout.operator("pose.push_rest")
        layout.operator("pose.relax_rest")
        layout.operator("pose.push")
        layout.operator("pose.relax")
        layout.operator("pose.breakdown")


class VIEW3D_MT_pose_propagate(Menu):
    bl_label = "Propagate"

    def draw(self, _context):
        layout = self.layout

        layout.operator("pose.propagate").mode = 'WHILE_HELD'

        layout.separator()

        layout.operator("pose.propagate", text="To Next Keyframe").mode = 'NEXT_KEY'
        layout.operator("pose.propagate", text="To Last Keyframe (Make Cyclic)").mode = 'LAST_KEY'

        layout.separator()

        layout.operator("pose.propagate", text="On Selected Keyframes").mode = 'SELECTED_KEYS'

        layout.separator()

        layout.operator("pose.propagate", text="On Selected Markers").mode = 'SELECTED_MARKERS'


class VIEW3D_MT_pose_library(Menu):
    bl_label = "Pose Library"

    def draw(self, _context):
        layout = self.layout

        layout.operator("poselib.browse_interactive", text="Browse Poses...")

        layout.separator()

        layout.operator("poselib.pose_add", text="Add Pose...")
        layout.operator("poselib.pose_rename", text="Rename Pose...")
        layout.operator("poselib.pose_remove", text="Remove Pose...")


class VIEW3D_MT_pose_motion(Menu):
    bl_label = "Motion Paths"

    def draw(self, _context):
        layout = self.layout

        layout.operator("pose.paths_calculate", text="Calculate")
        layout.operator("pose.paths_clear", text="Clear")


class VIEW3D_MT_pose_group(Menu):
    bl_label = "Bone Groups"

    def draw(self, context):
        layout = self.layout

        pose = context.active_object.pose

        layout.operator_context = 'EXEC_AREA'
        layout.operator("pose.group_assign", text="Assign to New Group").type = 0

        if pose.bone_groups:
            active_group = pose.bone_groups.active_index + 1
            layout.operator("pose.group_assign", text="Assign to Group").type = active_group

            layout.separator()

            # layout.operator_context = 'INVOKE_AREA'
            layout.operator("pose.group_unassign")
            layout.operator("pose.group_remove")


class VIEW3D_MT_pose_ik(Menu):
    bl_label = "Inverse Kinematics"

    def draw(self, _context):
        layout = self.layout

        layout.operator("pose.ik_add")
        layout.operator("pose.ik_clear")


class VIEW3D_MT_pose_constraints(Menu):
    bl_label = "Constraints"

    def draw(self, _context):
        layout = self.layout

        layout.operator("pose.constraint_add_with_targets", text="Add (with Targets)...")
        layout.operator("pose.constraints_copy")
        layout.operator("pose.constraints_clear")


class VIEW3D_MT_pose_names(Menu):
    bl_label = "Names"

    def draw(self, _context):
        layout = self.layout

        layout.operator_context = 'EXEC_REGION_WIN'
        layout.operator("pose.autoside_names", text="Auto-Name Left/Right").axis = 'XAXIS'
        layout.operator("pose.autoside_names", text="Auto-Name Front/Back").axis = 'YAXIS'
        layout.operator("pose.autoside_names", text="Auto-Name Top/Bottom").axis = 'ZAXIS'
        layout.operator("pose.flip_names")


class VIEW3D_MT_pose_showhide(ShowHideMenu, Menu):
    _operator_name = "pose"


class VIEW3D_MT_pose_apply(Menu):
    bl_label = "Apply"

    def draw(self, _context):
        layout = self.layout

        layout.operator("pose.armature_apply").selected = False
        layout.operator("pose.armature_apply", text="Apply Selected as Rest Pose").selected = True
        layout.operator("pose.visual_transform_apply")

        layout.separator()

        props = layout.operator("object.assign_property_defaults")
        props.process_bones = True


class VIEW3D_MT_pose_context_menu(Menu):
    bl_label = "Pose Context Menu"

    def draw(self, _context):
        layout = self.layout

        layout.operator_context = 'INVOKE_REGION_WIN'

        layout.operator("anim.keyframe_insert_menu", text="Insert Keyframe...")

        layout.separator()

        layout.operator("pose.copy", icon='COPYDOWN')
        layout.operator("pose.paste", icon='PASTEDOWN').flipped = False
        layout.operator("pose.paste", icon='PASTEFLIPDOWN', text="Paste X-Flipped Pose").flipped = True

        layout.separator()

        props = layout.operator("wm.call_panel", text="Rename Active Bone...")
        props.name = "TOPBAR_PT_name"
        props.keep_open = False

        layout.separator()

        layout.operator("pose.push")
        layout.operator("pose.relax")
        layout.operator("pose.breakdown")

        layout.separator()

        layout.operator("pose.paths_calculate", text="Calculate Motion Paths")
        layout.operator("pose.paths_clear", text="Clear Motion Paths")

        layout.separator()

        layout.operator("pose.hide").unselected = False
        layout.operator("pose.reveal")

        layout.separator()

        layout.operator("pose.user_transforms_clear")


class BoneOptions:
    def draw(self, context):
        layout = self.layout

        options = [
            "show_wire",
            "use_deform",
            "use_envelope_multiply",
            "use_inherit_rotation",
        ]

        if context.mode == 'EDIT_ARMATURE':
            bone_props = bpy.types.EditBone.bl_rna.properties
            data_path_iter = "selected_bones"
            opt_suffix = ""
            options.append("lock")
        else:  # pose-mode
            bone_props = bpy.types.Bone.bl_rna.properties
            data_path_iter = "selected_pose_bones"
            opt_suffix = "bone."

        for opt in options:
            props = layout.operator("wm.context_collection_boolean_set", text=bone_props[opt].name,
                                    text_ctxt=i18n_contexts.default)
            props.data_path_iter = data_path_iter
            props.data_path_item = opt_suffix + opt
            props.type = self.type


class VIEW3D_MT_bone_options_toggle(Menu, BoneOptions):
    bl_label = "Toggle Bone Options"
    type = 'TOGGLE'


class VIEW3D_MT_bone_options_enable(Menu, BoneOptions):
    bl_label = "Enable Bone Options"
    type = 'ENABLE'


class VIEW3D_MT_bone_options_disable(Menu, BoneOptions):
    bl_label = "Disable Bone Options"
    type = 'DISABLE'


# ********** Edit Menus, suffix from ob.type **********


class VIEW3D_MT_edit_mesh(Menu):
    bl_label = "Mesh"

    def draw(self, _context):
        layout = self.layout

        with_bullet = bpy.app.build_options.bullet

        layout.menu("VIEW3D_MT_transform")
        layout.menu("VIEW3D_MT_mirror")
        layout.menu("VIEW3D_MT_snap")

        layout.separator()

        layout.operator("mesh.duplicate_move", text="Duplicate")
        layout.menu("VIEW3D_MT_edit_mesh_extrude")

        layout.separator()

        layout.menu("VIEW3D_MT_edit_mesh_merge", text="Merge")
        layout.menu("VIEW3D_MT_edit_mesh_split", text="Split")
        layout.operator_menu_enum("mesh.separate", "type")

        layout.separator()

        layout.operator("mesh.bisect")
        layout.operator("mesh.knife_project")

        if with_bullet:
            layout.operator("mesh.convex_hull")

        layout.separator()

        layout.operator("mesh.symmetrize")
        layout.operator("mesh.symmetry_snap")

        layout.separator()

        layout.menu("VIEW3D_MT_edit_mesh_normals")
        layout.menu("VIEW3D_MT_edit_mesh_shading")
        layout.menu("VIEW3D_MT_edit_mesh_weights")
        layout.operator_menu_enum("mesh.sort_elements", "type", text="Sort Elements...")

        layout.separator()

        layout.menu("VIEW3D_MT_edit_mesh_showhide")
        layout.menu("VIEW3D_MT_edit_mesh_clean")

        layout.separator()

        layout.menu("VIEW3D_MT_edit_mesh_delete")


class VIEW3D_MT_edit_mesh_context_menu(Menu):
    bl_label = ""

    def draw(self, context):

        def count_selected_items_for_objects_in_mode():
            selected_verts_len = 0
            selected_edges_len = 0
            selected_faces_len = 0
            for ob in context.objects_in_mode_unique_data:
                v, e, f = ob.data.count_selected_items()
                selected_verts_len += v
                selected_edges_len += e
                selected_faces_len += f
            return (selected_verts_len, selected_edges_len, selected_faces_len)

        is_vert_mode, is_edge_mode, is_face_mode = context.tool_settings.mesh_select_mode
        selected_verts_len, selected_edges_len, selected_faces_len = count_selected_items_for_objects_in_mode()

        del count_selected_items_for_objects_in_mode

        layout = self.layout

        layout.operator_context = 'INVOKE_REGION_WIN'

        # If nothing is selected
        # (disabled for now until it can be made more useful).
        '''
        # If nothing is selected
        if not (selected_verts_len or selected_edges_len or selected_faces_len):
            layout.menu("VIEW3D_MT_mesh_add", text="Add", text_ctxt=i18n_contexts.operator_default)

            return
        '''

        # Else something is selected

        row = layout.row()

        if is_vert_mode:
            col = row.column(align=True)

            col.label(text="Vertex Context Menu", icon='VERTEXSEL')
            col.separator()

            # Additive Operators
            col.operator("mesh.subdivide", text="Subdivide")

            col.separator()

            col.operator("mesh.extrude_vertices_move", text="Extrude Vertices")
            col.operator("mesh.bevel", text="Bevel Vertices").affect = 'VERTICES'

            if selected_verts_len > 1:
                col.separator()
                col.operator("mesh.edge_face_add", text="New Edge/Face from Vertices")
                col.operator("mesh.vert_connect_path", text="Connect Vertex Path")
                col.operator("mesh.vert_connect", text="Connect Vertex Pairs")

            col.separator()

            # Deform Operators
            col.operator("transform.push_pull", text="Push/Pull")
            col.operator("transform.shrink_fatten", text="Shrink/Fatten")
            col.operator("transform.shear", text="Shear")
            col.operator("transform.vert_slide", text="Slide Vertices")
            col.operator_context = 'EXEC_REGION_WIN'
            col.operator("transform.vertex_random", text="Randomize Vertices").offset = 0.1
            col.operator("mesh.vertices_smooth", text="Smooth Vertices").factor = 0.5
            col.operator_context = 'INVOKE_REGION_WIN'
            col.operator("mesh.vertices_smooth_laplacian", text="Smooth Laplacian")

            col.separator()

            col.menu("VIEW3D_MT_mirror", text="Mirror Vertices")
            col.menu("VIEW3D_MT_snap", text="Snap Vertices")

            col.separator()

            # Removal Operators
            if selected_verts_len > 1:
                col.menu("VIEW3D_MT_edit_mesh_merge", text="Merge Vertices")
            col.operator("mesh.split")
            col.operator_menu_enum("mesh.separate", "type")
            col.operator("mesh.dissolve_verts")
            col.operator("mesh.delete", text="Delete Vertices").type = 'VERT'

        if is_edge_mode:
            render = context.scene.render

            col = row.column(align=True)
            col.label(text="Edge Context Menu", icon='EDGESEL')
            col.separator()

            # Additive Operators
            col.operator("mesh.subdivide", text="Subdivide")

            col.separator()

            col.operator("mesh.extrude_edges_move", text="Extrude Edges")
            col.operator("mesh.bevel", text="Bevel Edges").affect = 'EDGES'
            if selected_edges_len >= 2:
                col.operator("mesh.bridge_edge_loops")
            if selected_edges_len >= 1:
                col.operator("mesh.edge_face_add", text="New Face from Edges")
            if selected_edges_len >= 2:
                col.operator("mesh.fill")

            col.separator()

            props = col.operator("mesh.loopcut_slide")
            props.TRANSFORM_OT_edge_slide.release_confirm = False
            col.operator("mesh.offset_edge_loops_slide")

            col.separator()

            col.operator("mesh.knife_tool")
            col.operator("mesh.bisect")

            col.separator()

            # Deform Operators
            col.operator("mesh.edge_rotate", text="Rotate Edge CW").use_ccw = False
            col.operator("transform.edge_slide")
            col.operator("mesh.edge_split")

            col.separator()

            # Edge Flags
            col.operator("transform.edge_crease")
            col.operator("transform.edge_bevelweight")

            col.separator()

            col.operator("mesh.mark_seam").clear = False
            col.operator("mesh.mark_seam", text="Clear Seam").clear = True

            col.separator()

            col.operator("mesh.mark_sharp")
            col.operator("mesh.mark_sharp", text="Clear Sharp").clear = True

            col.separator()

            col.operator("mesh.mark_freestyle_edge").clear = False
            col.operator("mesh.mark_freestyle_edge", text="Clear Freestyle Edge").clear = True

            col.separator()

            # Removal Operators
            col.operator("mesh.unsubdivide")
            col.operator("mesh.split")
            col.operator_menu_enum("mesh.separate", "type")
            col.operator("mesh.dissolve_edges")
            col.operator("mesh.delete", text="Delete Edges").type = 'EDGE'

        if is_face_mode:
            col = row.column(align=True)

            col.label(text="Face Context Menu", icon='FACESEL')
            col.separator()

            # Additive Operators
            col.operator("mesh.subdivide", text="Subdivide")

            col.separator()

            col.operator("view3d.edit_mesh_extrude_move_normal", text="Extrude Faces")
            col.operator("view3d.edit_mesh_extrude_move_shrink_fatten", text="Extrude Faces Along Normals")
            col.operator("mesh.extrude_faces_move", text="Extrude Individual Faces")

            col.operator("mesh.inset")
            col.operator("mesh.poke")

            if selected_faces_len >= 2:
                col.operator("mesh.bridge_edge_loops", text="Bridge Faces")

            col.separator()

            # Modify Operators
            col.menu("VIEW3D_MT_uv_map", text="UV Unwrap Faces")

            col.separator()

            props = col.operator("mesh.quads_convert_to_tris")
            props.quad_method = props.ngon_method = 'BEAUTY'
            col.operator("mesh.tris_convert_to_quads")

            col.separator()

            col.operator("mesh.faces_shade_smooth")
            col.operator("mesh.faces_shade_flat")

            col.separator()

            # Removal Operators
            col.operator("mesh.unsubdivide")
            col.operator("mesh.split")
            col.operator_menu_enum("mesh.separate", "type")
            col.operator("mesh.dissolve_faces")
            col.operator("mesh.delete", text="Delete Faces").type = 'FACE'


class VIEW3D_MT_edit_mesh_select_mode(Menu):
    bl_label = "Mesh Select Mode"

    def draw(self, _context):
        layout = self.layout

        layout.operator_context = 'INVOKE_REGION_WIN'
        layout.operator("mesh.select_mode", text="Vertex", icon='VERTEXSEL').type = 'VERT'
        layout.operator("mesh.select_mode", text="Edge", icon='EDGESEL').type = 'EDGE'
        layout.operator("mesh.select_mode", text="Face", icon='FACESEL').type = 'FACE'


class VIEW3D_MT_edit_mesh_extrude(Menu):
    bl_label = "Extrude"

    _extrude_funcs = {
        'VERT': lambda layout:
        layout.operator("mesh.extrude_vertices_move", text="Extrude Vertices"),
        'EDGE': lambda layout:
        layout.operator("mesh.extrude_edges_move", text="Extrude Edges"),
        'REGION': lambda layout:
        layout.operator("view3d.edit_mesh_extrude_move_normal", text="Extrude Faces"),
        'REGION_VERT_NORMAL': lambda layout:
        layout.operator("view3d.edit_mesh_extrude_move_shrink_fatten", text="Extrude Faces Along Normals"),
        'FACE': lambda layout:
        layout.operator("mesh.extrude_faces_move", text="Extrude Individual Faces"),
        'MANIFOLD': lambda layout:
        layout.operator("view3d.edit_mesh_extrude_manifold_normal", text="Extrude Manifold"),
    }

    @staticmethod
    def extrude_options(context):
        tool_settings = context.tool_settings
        select_mode = tool_settings.mesh_select_mode
        mesh = context.object.data

        menu = []
        if mesh.total_face_sel:
            menu += ['REGION', 'REGION_VERT_NORMAL', 'FACE', 'MANIFOLD']
        if mesh.total_edge_sel and (select_mode[0] or select_mode[1]):
            menu += ['EDGE']
        if mesh.total_vert_sel and select_mode[0]:
            menu += ['VERT']

        # should never get here
        return menu

    def draw(self, context):
        from math import pi

        layout = self.layout
        layout.operator_context = 'INVOKE_REGION_WIN'

        for menu_id in self.extrude_options(context):
            self._extrude_funcs[menu_id](layout)

        layout.separator()

        layout.operator("mesh.extrude_repeat")
        layout.operator("mesh.spin").angle = pi * 2


class VIEW3D_MT_edit_mesh_vertices(Menu):
    bl_label = "Vertex"

    def draw(self, _context):
        layout = self.layout
        layout.operator_context = 'INVOKE_REGION_WIN'

        layout.operator("mesh.extrude_vertices_move", text="Extrude Vertices")
        layout.operator("mesh.bevel", text="Bevel Vertices").affect = 'VERTICES'

        layout.separator()

        layout.operator("mesh.edge_face_add", text="New Edge/Face from Vertices")
        layout.operator("mesh.vert_connect_path", text="Connect Vertex Path")
        layout.operator("mesh.vert_connect", text="Connect Vertex Pairs")

        layout.separator()

        props = layout.operator("mesh.rip_move", text="Rip Vertices")
        props.MESH_OT_rip.use_fill = False
        props = layout.operator("mesh.rip_move", text="Rip Vertices and Fill")
        props.MESH_OT_rip.use_fill = True
        layout.operator("mesh.rip_edge_move", text="Rip Vertices and Extend")

        layout.separator()

        layout.operator("transform.vert_slide", text="Slide Vertices")
        layout.operator_context = 'EXEC_REGION_WIN'
        layout.operator("mesh.vertices_smooth", text="Smooth Vertices").factor = 0.5
        layout.operator("mesh.vertices_smooth_laplacian", text="Smooth Vertices (Laplacian)")
        layout.operator_context = 'INVOKE_REGION_WIN'

        layout.separator()

        layout.operator("mesh.blend_from_shape")
        layout.operator("mesh.shape_propagate_to_all", text="Propagate to Shapes")

        layout.separator()

        layout.menu("VIEW3D_MT_vertex_group")
        layout.menu("VIEW3D_MT_hook")

        layout.separator()

        layout.operator("object.vertex_parent_set")


class VIEW3D_MT_edit_mesh_edges_data(Menu):
    bl_label = "Edge Data"

    def draw(self, context):
        layout = self.layout

        render = context.scene.render

        layout.operator_context = 'INVOKE_REGION_WIN'

        layout.operator("transform.edge_crease")
        layout.operator("transform.edge_bevelweight")

        layout.separator()

        layout.operator("mesh.mark_seam").clear = False
        layout.operator("mesh.mark_seam", text="Clear Seam").clear = True

        layout.separator()

        layout.operator("mesh.mark_sharp")
        layout.operator("mesh.mark_sharp", text="Clear Sharp").clear = True

        layout.operator("mesh.mark_sharp", text="Mark Sharp from Vertices").use_verts = True
        props = layout.operator("mesh.mark_sharp", text="Clear Sharp from Vertices")
        props.use_verts = True
        props.clear = True

        layout.separator()

        layout.operator("mesh.mark_freestyle_edge").clear = False
        layout.operator("mesh.mark_freestyle_edge", text="Clear Freestyle Edge").clear = True


class VIEW3D_MT_edit_mesh_edges(Menu):
    bl_label = "Edge"

    def draw(self, _context):
        layout = self.layout

        with_freestyle = bpy.app.build_options.freestyle

        layout.operator_context = 'INVOKE_REGION_WIN'

        layout.operator("mesh.extrude_edges_move", text="Extrude Edges")
        layout.operator("mesh.bevel", text="Bevel Edges").affect = 'EDGES'
        layout.operator("mesh.bridge_edge_loops")
        layout.operator("mesh.screw")

        layout.separator()

        layout.operator("mesh.subdivide")
        layout.operator("mesh.subdivide_edgering")
        layout.operator("mesh.unsubdivide")

        layout.separator()

        layout.operator("mesh.edge_rotate", text="Rotate Edge CW").use_ccw = False
        layout.operator("mesh.edge_rotate", text="Rotate Edge CCW").use_ccw = True

        layout.separator()

        layout.operator("transform.edge_slide")
        props = layout.operator("mesh.loopcut_slide")
        props.TRANSFORM_OT_edge_slide.release_confirm = False
        layout.operator("mesh.offset_edge_loops_slide")

        layout.separator()

        layout.operator("transform.edge_crease")
        layout.operator("transform.edge_bevelweight")

        layout.separator()

        layout.operator("mesh.mark_seam").clear = False
        layout.operator("mesh.mark_seam", text="Clear Seam").clear = True

        layout.separator()

        layout.operator("mesh.mark_sharp")
        layout.operator("mesh.mark_sharp", text="Clear Sharp").clear = True

        layout.operator("mesh.mark_sharp", text="Mark Sharp from Vertices").use_verts = True
        props = layout.operator("mesh.mark_sharp", text="Clear Sharp from Vertices")
        props.use_verts = True
        props.clear = True

        if with_freestyle:
            layout.separator()

            layout.operator("mesh.mark_freestyle_edge").clear = False
            layout.operator("mesh.mark_freestyle_edge", text="Clear Freestyle Edge").clear = True


class VIEW3D_MT_edit_mesh_faces_data(Menu):
    bl_label = "Face Data"

    def draw(self, _context):
        layout = self.layout

        with_freestyle = bpy.app.build_options.freestyle

        layout.operator_context = 'INVOKE_REGION_WIN'

        layout.operator("mesh.colors_rotate")
        layout.operator("mesh.colors_reverse")

        layout.separator()

        layout.operator("mesh.uvs_rotate")
        layout.operator("mesh.uvs_reverse")

        layout.separator()

        if with_freestyle:
            layout.operator("mesh.mark_freestyle_face").clear = False
            layout.operator("mesh.mark_freestyle_face", text="Clear Freestyle Face").clear = True


class VIEW3D_MT_edit_mesh_faces(Menu):
    bl_label = "Face"
    bl_idname = "VIEW3D_MT_edit_mesh_faces"

    def draw(self, _context):
        layout = self.layout

        layout.operator_context = 'INVOKE_REGION_WIN'

        layout.operator("view3d.edit_mesh_extrude_move_normal", text="Extrude Faces")
        layout.operator("view3d.edit_mesh_extrude_move_shrink_fatten", text="Extrude Faces Along Normals")
        layout.operator("mesh.extrude_faces_move", text="Extrude Individual Faces")

        layout.separator()

        layout.operator("mesh.inset")
        layout.operator("mesh.poke")
        props = layout.operator("mesh.quads_convert_to_tris")
        props.quad_method = props.ngon_method = 'BEAUTY'
        layout.operator("mesh.tris_convert_to_quads")
        layout.operator("mesh.solidify", text="Solidify Faces")
        layout.operator("mesh.wireframe")

        layout.separator()

        layout.operator("mesh.fill")
        layout.operator("mesh.fill_grid")
        layout.operator("mesh.beautify_fill")

        layout.separator()

        layout.operator("mesh.intersect")
        layout.operator("mesh.intersect_boolean")

        layout.separator()

        layout.operator("mesh.face_split_by_edges")

        layout.separator()

        layout.operator("mesh.faces_shade_smooth")
        layout.operator("mesh.faces_shade_flat")

        layout.separator()

        layout.menu("VIEW3D_MT_edit_mesh_faces_data")


class VIEW3D_MT_edit_mesh_normals_select_strength(Menu):
    bl_label = "Select by Face Strength"

    def draw(self, _context):
        layout = self.layout

        op = layout.operator("mesh.mod_weighted_strength", text="Weak")
        op.set = False
        op.face_strength = 'WEAK'

        op = layout.operator("mesh.mod_weighted_strength", text="Medium")
        op.set = False
        op.face_strength = 'MEDIUM'

        op = layout.operator("mesh.mod_weighted_strength", text="Strong")
        op.set = False
        op.face_strength = 'STRONG'


class VIEW3D_MT_edit_mesh_normals_set_strength(Menu):
    bl_label = "Set Face Strength"

    def draw(self, _context):
        layout = self.layout

        op = layout.operator("mesh.mod_weighted_strength", text="Weak")
        op.set = True
        op.face_strength = 'WEAK'

        op = layout.operator("mesh.mod_weighted_strength", text="Medium")
        op.set = True
        op.face_strength = 'MEDIUM'

        op = layout.operator("mesh.mod_weighted_strength", text="Strong")
        op.set = True
        op.face_strength = 'STRONG'


class VIEW3D_MT_edit_mesh_normals_average(Menu):
    bl_label = "Average"

    def draw(self, _context):
        layout = self.layout

        layout.operator("mesh.average_normals", text="Custom Normal").average_type = 'CUSTOM_NORMAL'
        layout.operator("mesh.average_normals", text="Face Area").average_type = 'FACE_AREA'
        layout.operator("mesh.average_normals", text="Corner Angle").average_type = 'CORNER_ANGLE'


class VIEW3D_MT_edit_mesh_normals(Menu):
    bl_label = "Normals"

    def draw(self, _context):
        layout = self.layout

        layout.operator("mesh.flip_normals", text="Flip")
        layout.operator("mesh.normals_make_consistent", text="Recalculate Outside").inside = False
        layout.operator("mesh.normals_make_consistent", text="Recalculate Inside").inside = True

        layout.separator()

        layout.operator("mesh.set_normals_from_faces", text="Set from Faces")

        layout.operator_context = 'INVOKE_REGION_WIN'
        layout.operator("transform.rotate_normal", text="Rotate...")
        layout.operator("mesh.point_normals", text="Point to Target...")
        layout.operator_context = 'EXEC_REGION_WIN'

        layout.operator("mesh.merge_normals", text="Merge")
        layout.operator("mesh.split_normals", text="Split")
        layout.menu("VIEW3D_MT_edit_mesh_normals_average", text="Average")

        layout.separator()

        layout.operator("mesh.normals_tools", text="Copy Vectors").mode = 'COPY'
        layout.operator("mesh.normals_tools", text="Paste Vectors").mode = 'PASTE'

        layout.operator("mesh.smooth_normals", text="Smooth Vectors")
        layout.operator("mesh.normals_tools", text="Reset Vectors").mode = 'RESET'

        layout.separator()

        layout.menu("VIEW3D_MT_edit_mesh_normals_select_strength")
        layout.menu("VIEW3D_MT_edit_mesh_normals_set_strength")


class VIEW3D_MT_edit_mesh_shading(Menu):
    bl_label = "Shading"

    def draw(self, _context):
        layout = self.layout

        layout.operator("mesh.faces_shade_smooth", text="Smooth Faces")
        layout.operator("mesh.faces_shade_flat", text="Flat Faces")

        layout.separator()

        layout.operator("mesh.mark_sharp", text="Smooth Edges").clear = True
        layout.operator("mesh.mark_sharp", text="Sharp Edges")

        layout.separator()

        props = layout.operator("mesh.mark_sharp", text="Smooth Vertices")
        props.use_verts = True
        props.clear = True

        layout.operator("mesh.mark_sharp", text="Sharp Vertices").use_verts = True


class VIEW3D_MT_edit_mesh_weights(Menu):
    bl_label = "Weights"

    def draw(self, _context):
        VIEW3D_MT_paint_weight.draw_generic(self.layout, is_editmode=True)


class VIEW3D_MT_edit_mesh_clean(Menu):
    bl_label = "Clean Up"

    def draw(self, _context):
        layout = self.layout

        layout.operator("mesh.delete_loose")

        layout.separator()

        layout.operator("mesh.decimate")
        layout.operator("mesh.dissolve_degenerate")
        layout.operator("mesh.dissolve_limited")
        layout.operator("mesh.face_make_planar")

        layout.separator()

        layout.operator("mesh.vert_connect_nonplanar")
        layout.operator("mesh.vert_connect_concave")
        layout.operator("mesh.remove_doubles")
        layout.operator("mesh.fill_holes")


class VIEW3D_MT_edit_mesh_delete(Menu):
    bl_label = "Delete"

    def draw(self, _context):
        layout = self.layout

        layout.operator_enum("mesh.delete", "type")

        layout.separator()

        layout.operator("mesh.dissolve_verts")
        layout.operator("mesh.dissolve_edges")
        layout.operator("mesh.dissolve_faces")

        layout.separator()

        layout.operator("mesh.dissolve_limited")

        layout.separator()

        layout.operator("mesh.edge_collapse")
        layout.operator("mesh.delete_edgeloop", text="Edge Loops")


class VIEW3D_MT_edit_mesh_merge(Menu):
    bl_label = "Merge"

    def draw(self, _context):
        layout = self.layout

        layout.operator_enum("mesh.merge", "type")

        layout.separator()

        layout.operator("mesh.remove_doubles", text="By Distance")


class VIEW3D_MT_edit_mesh_split(Menu):
    bl_label = "Split"

    def draw(self, _context):
        layout = self.layout

        layout.operator("mesh.split", text="Selection")

        layout.separator()

        layout.operator_enum("mesh.edge_split", "type")


class VIEW3D_MT_edit_mesh_showhide(ShowHideMenu, Menu):
    _operator_name = "mesh"


class VIEW3D_MT_edit_gpencil_delete(Menu):
    bl_label = "Delete"

    def draw(self, _context):
        layout = self.layout

        layout.operator_enum("gpencil.delete", "type")

        layout.separator()

        layout.operator_enum("gpencil.dissolve", "type")

        layout.separator()

        layout.operator("gpencil.delete", text="Delete Active Keyframe (Active Layer)").type = 'FRAME'
        layout.operator("gpencil.active_frames_delete_all", text="Delete Active Keyframes (All Layers)")

# Edit Curve
# draw_curve is used by VIEW3D_MT_edit_curve and VIEW3D_MT_edit_surface


def draw_curve(self, _context):
    layout = self.layout

    layout.menu("VIEW3D_MT_transform")
    layout.menu("VIEW3D_MT_mirror")
    layout.menu("VIEW3D_MT_snap")

    layout.separator()

    layout.operator("curve.spin")
    layout.operator("curve.duplicate_move")

    layout.separator()

    layout.operator("curve.split")
    layout.operator("curve.separate")

    layout.separator()

    layout.operator("curve.cyclic_toggle")
    layout.operator_menu_enum("curve.spline_type_set", "type")

    layout.separator()

    layout.menu("VIEW3D_MT_edit_curve_showhide")
    layout.menu("VIEW3D_MT_edit_curve_clean")
    layout.menu("VIEW3D_MT_edit_curve_delete")


class VIEW3D_MT_edit_curve(Menu):
    bl_label = "Curve"

    draw = draw_curve


class VIEW3D_MT_edit_curve_ctrlpoints(Menu):
    bl_label = "Control Points"

    def draw(self, context):
        layout = self.layout

        edit_object = context.edit_object

        if edit_object.type in {'CURVE', 'SURFACE'}:
            layout.operator("curve.extrude_move")

            layout.separator()

            layout.operator("curve.make_segment")

            layout.separator()

            if edit_object.type == 'CURVE':
                layout.operator("transform.tilt")
                layout.operator("curve.tilt_clear")

                layout.separator()

                layout.operator_menu_enum("curve.handle_type_set", "type")
                layout.operator("curve.normals_make_consistent")

                layout.separator()

            layout.operator("curve.smooth")
            if edit_object.type == 'CURVE':
                layout.operator("curve.smooth_tilt")
                layout.operator("curve.smooth_radius")
                layout.operator("curve.smooth_weight")

            layout.separator()

        layout.menu("VIEW3D_MT_hook")

        layout.separator()

        layout.operator("object.vertex_parent_set")


class VIEW3D_MT_edit_curve_segments(Menu):
    bl_label = "Segments"

    def draw(self, _context):
        layout = self.layout

        layout.operator("curve.subdivide")
        layout.operator("curve.switch_direction")


class VIEW3D_MT_edit_curve_clean(Menu):
    bl_label = "Clean Up"

    def draw(self, _context):
        layout = self.layout

        layout.operator("curve.decimate")


class VIEW3D_MT_edit_curve_context_menu(Menu):
    bl_label = "Curve Context Menu"

    def draw(self, _context):
        # TODO(campbell): match mesh vertex menu.

        layout = self.layout

        layout.operator_context = 'INVOKE_DEFAULT'

        # Add
        layout.operator("curve.subdivide")
        layout.operator("curve.extrude_move")
        layout.operator("curve.make_segment")
        layout.operator("curve.duplicate_move")

        layout.separator()

        # Transform
        layout.operator("transform.transform", text="Radius").mode = 'CURVE_SHRINKFATTEN'
        layout.operator("transform.tilt")
        layout.operator("curve.tilt_clear")
        layout.operator("curve.smooth")
        layout.operator("curve.smooth_tilt")
        layout.operator("curve.smooth_radius")

        layout.separator()

        layout.menu("VIEW3D_MT_mirror")
        layout.menu("VIEW3D_MT_snap")

        layout.separator()

        # Modify
        layout.operator_menu_enum("curve.spline_type_set", "type")
        layout.operator_menu_enum("curve.handle_type_set", "type")
        layout.operator("curve.cyclic_toggle")
        layout.operator("curve.switch_direction")

        layout.separator()

        layout.operator("curve.normals_make_consistent")
        layout.operator("curve.spline_weight_set")
        layout.operator("curve.radius_set")

        layout.separator()

        # Remove
        layout.operator("curve.split")
        layout.operator("curve.decimate")
        layout.operator("curve.separate")
        layout.operator("curve.dissolve_verts")
        layout.operator("curve.delete", text="Delete Segment").type = 'SEGMENT'
        layout.operator("curve.delete", text="Delete Point").type = 'VERT'


class VIEW3D_MT_edit_curve_delete(Menu):
    bl_label = "Delete"

    def draw(self, _context):
        layout = self.layout

        layout.operator_enum("curve.delete", "type")

        layout.separator()

        layout.operator("curve.dissolve_verts")


class VIEW3D_MT_edit_curve_showhide(ShowHideMenu, Menu):
    _operator_name = "curve"


class VIEW3D_MT_edit_surface(Menu):
    bl_label = "Surface"

    draw = draw_curve


class VIEW3D_MT_edit_font_chars(Menu):
    bl_label = "Special Characters"

    def draw(self, _context):
        layout = self.layout

        layout.operator("font.text_insert", text="Copyright").text = "\u00A9"
        layout.operator("font.text_insert", text="Registered Trademark").text = "\u00AE"

        layout.separator()

        layout.operator("font.text_insert", text="Degree Sign").text = "\u00B0"
        layout.operator("font.text_insert", text="Multiplication Sign").text = "\u00D7"
        layout.operator("font.text_insert", text="Circle").text = "\u008A"

        layout.separator()

        layout.operator("font.text_insert", text="Superscript 1").text = "\u00B9"
        layout.operator("font.text_insert", text="Superscript 2").text = "\u00B2"
        layout.operator("font.text_insert", text="Superscript 3").text = "\u00B3"

        layout.separator()

        layout.operator("font.text_insert", text="Double >>").text = "\u00BB"
        layout.operator("font.text_insert", text="Double <<").text = "\u00AB"
        layout.operator("font.text_insert", text="Promillage").text = "\u2030"

        layout.separator()

        layout.operator("font.text_insert", text="Dutch Florin").text = "\u00A4"
        layout.operator("font.text_insert", text="British Pound").text = "\u00A3"
        layout.operator("font.text_insert", text="Japanese Yen").text = "\u00A5"

        layout.separator()

        layout.operator("font.text_insert", text="German S").text = "\u00DF"
        layout.operator("font.text_insert", text="Spanish Question Mark").text = "\u00BF"
        layout.operator("font.text_insert", text="Spanish Exclamation Mark").text = "\u00A1"


class VIEW3D_MT_edit_font_kerning(Menu):
    bl_label = "Kerning"

    def draw(self, context):
        layout = self.layout

        ob = context.active_object
        text = ob.data
        kerning = text.edit_format.kerning

        layout.operator("font.change_spacing", text="Decrease Kerning").delta = -1
        layout.operator("font.change_spacing", text="Increase Kerning").delta = 1
        layout.operator("font.change_spacing", text="Reset Kerning").delta = -kerning


class VIEW3D_MT_edit_font_delete(Menu):
    bl_label = "Delete"

    def draw(self, _context):
        layout = self.layout

        layout.operator("font.delete", text="Previous Character").type = 'PREVIOUS_CHARACTER'
        layout.operator("font.delete", text="Next Character").type = 'NEXT_CHARACTER'
        layout.operator("font.delete", text="Previous Word").type = 'PREVIOUS_WORD'
        layout.operator("font.delete", text="Next Word").type = 'NEXT_WORD'


class VIEW3D_MT_edit_font(Menu):
    bl_label = "Text"

    def draw(self, _context):
        layout = self.layout

        layout.operator("font.text_cut", text="Cut")
        layout.operator("font.text_copy", text="Copy", icon='COPYDOWN')
        layout.operator("font.text_paste", text="Paste", icon='PASTEDOWN')

        layout.separator()

        layout.operator("font.text_paste_from_file")

        layout.separator()

        layout.operator("font.case_set", text="To Uppercase").case = 'UPPER'
        layout.operator("font.case_set", text="To Lowercase").case = 'LOWER'

        layout.separator()

        layout.menu("VIEW3D_MT_edit_font_chars")

        layout.separator()

        layout.operator("font.style_toggle", text="Toggle Bold", icon='BOLD').style = 'BOLD'
        layout.operator("font.style_toggle", text="Toggle Italic", icon='ITALIC').style = 'ITALIC'
        layout.operator("font.style_toggle", text="Toggle Underline", icon='UNDERLINE').style = 'UNDERLINE'
        layout.operator("font.style_toggle", text="Toggle Small Caps", icon='SMALL_CAPS').style = 'SMALL_CAPS'

        layout.menu("VIEW3D_MT_edit_font_kerning")

        layout.separator()

        layout.menu("VIEW3D_MT_edit_font_delete")


class VIEW3D_MT_edit_font_context_menu(Menu):
    bl_label = "Text Context Menu"

    def draw(self, _context):
        layout = self.layout

        layout.operator_context = 'INVOKE_DEFAULT'

        layout.operator("font.text_cut", text="Cut")
        layout.operator("font.text_copy", text="Copy", icon='COPYDOWN')
        layout.operator("font.text_paste", text="Paste", icon='PASTEDOWN')

        layout.separator()

        layout.operator("font.select_all")

        layout.separator()

        layout.menu("VIEW3D_MT_edit_font")


class VIEW3D_MT_edit_meta(Menu):
    bl_label = "Metaball"

    def draw(self, _context):
        layout = self.layout

        layout.menu("VIEW3D_MT_transform")
        layout.menu("VIEW3D_MT_mirror")
        layout.menu("VIEW3D_MT_snap")

        layout.separator()

        layout.operator("mball.duplicate_metaelems")

        layout.separator()

        layout.menu("VIEW3D_MT_edit_meta_showhide")

        layout.operator_context = 'EXEC_REGION_WIN'
        layout.operator("mball.delete_metaelems", text="Delete")


class VIEW3D_MT_edit_meta_showhide(Menu):
    bl_label = "Show/Hide"

    def draw(self, _context):
        layout = self.layout

        layout.operator("mball.reveal_metaelems")
        layout.operator("mball.hide_metaelems", text="Hide Selected").unselected = False
        layout.operator("mball.hide_metaelems", text="Hide Unselected").unselected = True


class VIEW3D_MT_edit_lattice(Menu):
    bl_label = "Lattice"

    def draw(self, _context):
        layout = self.layout

        layout.separator()

        layout.menu("VIEW3D_MT_transform")
        layout.menu("VIEW3D_MT_mirror")
        layout.menu("VIEW3D_MT_snap")
        layout.operator_menu_enum("lattice.flip", "axis")

        layout.separator()

        layout.operator("lattice.make_regular")

        layout.separator()

        layout.operator("object.vertex_parent_set")


class VIEW3D_MT_edit_armature(Menu):
    bl_label = "Armature"

    def draw(self, context):
        layout = self.layout

        edit_object = context.edit_object
        arm = edit_object.data

        layout.menu("VIEW3D_MT_transform_armature")
        layout.menu("VIEW3D_MT_mirror")
        layout.menu("VIEW3D_MT_snap")
        layout.menu("VIEW3D_MT_edit_armature_roll")

        layout.separator()

        layout.operator("armature.extrude_move")

        if arm.use_mirror_x:
            layout.operator("armature.extrude_forked")

        layout.operator("armature.duplicate_move")
        layout.operator("armature.fill")

        layout.separator()

        layout.operator("armature.split")
        layout.operator("armature.separate")

        layout.separator()

        layout.operator("armature.subdivide", text="Subdivide")
        layout.operator("armature.switch_direction", text="Switch Direction")

        layout.separator()

        layout.operator("armature.symmetrize")
        layout.menu("VIEW3D_MT_edit_armature_names")

        layout.separator()

        layout.operator_context = 'INVOKE_DEFAULT'
        layout.operator("armature.armature_layers")
        layout.operator("armature.bone_layers")

        layout.separator()

        layout.menu("VIEW3D_MT_edit_armature_parent")

        layout.separator()

        layout.menu("VIEW3D_MT_bone_options_toggle", text="Bone Settings")

        layout.separator()

        layout.menu("VIEW3D_MT_edit_armature_delete")


class VIEW3D_MT_armature_context_menu(Menu):
    bl_label = "Armature Context Menu"

    def draw(self, context):
        layout = self.layout

        edit_object = context.edit_object
        arm = edit_object.data

        layout.operator_context = 'INVOKE_REGION_WIN'

        # Add
        layout.operator("armature.subdivide", text="Subdivide")
        layout.operator("armature.duplicate_move", text="Duplicate")
        layout.operator("armature.extrude_move")
        if arm.use_mirror_x:
            layout.operator("armature.extrude_forked")

        layout.separator()

        layout.operator("armature.fill")

        layout.separator()

        # Modify
        layout.menu("VIEW3D_MT_mirror")
        layout.menu("VIEW3D_MT_snap")
        layout.operator("armature.symmetrize")
        layout.operator("armature.switch_direction", text="Switch Direction")
        layout.menu("VIEW3D_MT_edit_armature_names")

        layout.separator()

        layout.menu("VIEW3D_MT_edit_armature_parent")

        layout.separator()

        # Remove
        layout.operator("armature.split")
        layout.operator("armature.separate")
        layout.operator("armature.dissolve")
        layout.operator("armature.delete")


class VIEW3D_MT_edit_armature_names(Menu):
    bl_label = "Names"

    def draw(self, _context):
        layout = self.layout

        layout.operator_context = 'EXEC_REGION_WIN'
        layout.operator("armature.autoside_names", text="Auto-Name Left/Right").type = 'XAXIS'
        layout.operator("armature.autoside_names", text="Auto-Name Front/Back").type = 'YAXIS'
        layout.operator("armature.autoside_names", text="Auto-Name Top/Bottom").type = 'ZAXIS'
        layout.operator("armature.flip_names", text="Flip Names")


class VIEW3D_MT_edit_armature_parent(Menu):
    bl_label = "Parent"

    def draw(self, _context):
        layout = self.layout

        layout.operator("armature.parent_set", text="Make")
        layout.operator("armature.parent_clear", text="Clear")


class VIEW3D_MT_edit_armature_roll(Menu):
    bl_label = "Bone Roll"

    def draw(self, _context):
        layout = self.layout

        layout.operator_menu_enum("armature.calculate_roll", "type")

        layout.separator()

        layout.operator("transform.transform", text="Set Roll").mode = 'BONE_ROLL'
        layout.operator("armature.roll_clear")


class VIEW3D_MT_edit_armature_delete(Menu):
    bl_label = "Delete"

    def draw(self, _context):
        layout = self.layout
        layout.operator_context = 'EXEC_AREA'

        layout.operator("armature.delete", text="Bones")

        layout.separator()

        layout.operator("armature.dissolve", text="Dissolve Bones")


# ********** Grease Pencil menus **********
class VIEW3D_MT_gpencil_autoweights(Menu):
    bl_label = "Generate Weights"

    def draw(self, _context):
        layout = self.layout
        layout.operator("gpencil.generate_weights", text="With Empty Groups").mode = 'NAME'
        layout.operator("gpencil.generate_weights", text="With Automatic Weights").mode = 'AUTO'


class VIEW3D_MT_gpencil_simplify(Menu):
    bl_label = "Simplify"

    def draw(self, _context):
        layout = self.layout
        layout.operator("gpencil.stroke_simplify_fixed", text="Fixed")
        layout.operator("gpencil.stroke_simplify", text="Adaptive")
        layout.operator("gpencil.stroke_sample", text="Sample")


class VIEW3D_MT_draw_gpencil(Menu):
    bl_label = "Draw"

    def draw(self, _context):

        layout = self.layout

        layout.menu("GPENCIL_MT_layer_active", text="Active Layer")

        layout.separator()

        layout.menu("VIEW3D_MT_gpencil_animation")
        layout.operator("gpencil.interpolate_sequence", text="Interpolate Sequence")

        layout.separator()

        layout.menu("VIEW3D_MT_edit_gpencil_showhide")
        layout.menu("GPENCIL_MT_cleanup")


class VIEW3D_MT_assign_material(Menu):
    bl_label = "Assign Material"

    def draw(self, context):
        layout = self.layout
        ob = context.active_object
        mat_active = ob.active_material

        for slot in ob.material_slots:
            mat = slot.material
            if mat:
                layout.operator("gpencil.stroke_change_color", text=mat.name,
                                icon='LAYER_ACTIVE' if mat == mat_active else 'BLANK1').material = mat.name


class VIEW3D_MT_gpencil_copy_layer(Menu):
    bl_label = "Copy Layer to Object"

    def draw(self, context):
        layout = self.layout
        view_layer = context.view_layer
        obact = context.active_object
        gpl = context.active_gpencil_layer

        done = False
        if gpl is not None:
            for ob in view_layer.objects:
                if ob.type == 'GPENCIL' and ob != obact:
                    layout.operator("gpencil.layer_duplicate_object", text=ob.name).object = ob.name
                    done = True

            if done is False:
                layout.label(text="No destination object", icon='ERROR')
        else:
            layout.label(text="No layer to copy", icon='ERROR')


class VIEW3D_MT_edit_gpencil(Menu):
    bl_label = "Grease Pencil"

    def draw(self, _context):
        layout = self.layout

        layout.menu("VIEW3D_MT_edit_gpencil_transform")
        layout.menu("VIEW3D_MT_mirror")
        layout.menu("GPENCIL_MT_snap")

        layout.separator()

        layout.menu("GPENCIL_MT_layer_active", text="Active Layer")

        layout.separator()

        layout.menu("VIEW3D_MT_gpencil_animation")
        layout.operator("gpencil.interpolate_sequence", text="Interpolate Sequence")

        layout.separator()

        # Cut, Copy, Paste
        layout.operator("gpencil.duplicate_move", text="Duplicate")
        layout.operator("gpencil.stroke_split", text="Split")
        layout.operator("gpencil.copy", text="Copy", icon='COPYDOWN')
        layout.operator("gpencil.paste", text="Paste", icon='PASTEDOWN').type = 'ACTIVE'
        layout.operator("gpencil.paste", text="Paste by Layer").type = 'LAYER'

        layout.separator()

        layout.menu("VIEW3D_MT_weight_gpencil")

        layout.separator()

        layout.menu("VIEW3D_MT_edit_gpencil_showhide")

        layout.operator_menu_enum("gpencil.stroke_separate", "mode", text="Separate")
        layout.menu("GPENCIL_MT_cleanup")

        layout.separator()

        # Remove
        layout.menu("VIEW3D_MT_edit_gpencil_delete")


class VIEW3D_MT_edit_gpencil_stroke(Menu):
    bl_label = "Stroke"

    def draw(self, context):
        layout = self.layout
        settings = context.tool_settings.gpencil_sculpt

        layout.operator("gpencil.stroke_subdivide", text="Subdivide").only_selected = False
        layout.menu("VIEW3D_MT_gpencil_simplify")
        layout.operator("gpencil.stroke_trim", text="Trim")

        layout.separator()

        layout.operator_menu_enum("gpencil.stroke_join", "type", text="Join")

        layout.separator()

        layout.menu("GPENCIL_MT_move_to_layer")
        layout.menu("VIEW3D_MT_assign_material")
        layout.operator("gpencil.set_active_material", text="Set as Active Material")
        layout.operator_menu_enum("gpencil.stroke_arrange", "direction", text="Arrange")

        layout.separator()

        # Convert
        op = layout.operator("gpencil.stroke_cyclical_set", text="Close")
        op.type = 'CLOSE'
        op.geometry = True
        layout.operator("gpencil.stroke_cyclical_set", text="Toggle Cyclic").type = 'TOGGLE'
        layout.operator_menu_enum("gpencil.stroke_caps_set", text="Toggle Caps", property="type")
        layout.operator("gpencil.stroke_flip", text="Switch Direction")
        layout.prop(settings, "use_scale_thickness", text="Scale Thickness")

        layout.separator()
        layout.operator("gpencil.reset_transform_fill", text="Reset Fill Transform")


class VIEW3D_MT_edit_gpencil_point(Menu):
    bl_label = "Point"

    def draw(self, _context):
        layout = self.layout

        layout.operator("gpencil.extrude_move", text="Extrude")

        layout.separator()

        layout.operator("gpencil.stroke_smooth", text="Smooth").only_selected = True

        layout.separator()

        layout.operator("gpencil.stroke_merge", text="Merge")

        # TODO: add new RIP operator

        layout.separator()

        layout.menu("VIEW3D_MT_gpencil_vertex_group")


class VIEW3D_MT_weight_gpencil(Menu):
    bl_label = "Weights"

    def draw(self, _context):
        layout = self.layout

        layout.operator("gpencil.vertex_group_normalize_all", text="Normalize All")
        layout.operator("gpencil.vertex_group_normalize", text="Normalize")

        layout.separator()

        layout.operator("gpencil.vertex_group_invert", text="Invert")
        layout.operator("gpencil.vertex_group_smooth", text="Smooth")

        layout.separator()

        layout.menu("VIEW3D_MT_gpencil_autoweights")


class VIEW3D_MT_gpencil_animation(Menu):
    bl_label = "Animation"

    @classmethod
    def poll(cls, context):
        ob = context.active_object
        return ob and ob.type == 'GPENCIL' and ob.mode != 'OBJECT'

    def draw(self, _context):
        layout = self.layout

        layout.operator("gpencil.blank_frame_add", text="Insert Blank Keyframe (Active Layer)")
        layout.operator("gpencil.blank_frame_add", text="Insert Blank Keyframe (All Layers)").all_layers = True

        layout.separator()

        layout.operator("gpencil.frame_duplicate", text="Duplicate Active Keyframe (Active Layer)")
        layout.operator("gpencil.frame_duplicate", text="Duplicate Active Keyframe (All Layers)").mode = 'ALL'

        layout.separator()

        layout.operator("gpencil.delete", text="Delete Active Keyframe (Active Layer)").type = 'FRAME'
        layout.operator("gpencil.active_frames_delete_all", text="Delete Active Keyframes (All Layers)")


class VIEW3D_MT_edit_gpencil_transform(Menu):
    bl_label = "Transform"

    def draw(self, _context):
        layout = self.layout

        layout.operator("transform.translate")
        layout.operator("transform.rotate")
        layout.operator("transform.resize", text="Scale")

        layout.separator()

        layout.operator("transform.bend", text="Bend")
        layout.operator("transform.shear", text="Shear")
        layout.operator("transform.tosphere", text="To Sphere")
        layout.operator("transform.transform", text="Shrink/Fatten").mode = 'GPENCIL_SHRINKFATTEN'


class VIEW3D_MT_edit_gpencil_showhide(Menu):
    bl_label = "Show/Hide"

    def draw(self, _context):
        layout = self.layout

        layout.operator("gpencil.reveal", text="Show All Layers")

        layout.separator()

        layout.operator("gpencil.hide", text="Hide Active Layer").unselected = False
        layout.operator("gpencil.hide", text="Hide Inactive Layers").unselected = True


class VIEW3D_MT_object_mode_pie(Menu):
    bl_label = "Mode"

    def draw(self, _context):
        layout = self.layout

        pie = layout.menu_pie()
        pie.operator_enum("object.mode_set", "mode")


class VIEW3D_MT_view_pie(Menu):
    bl_label = "View"
    bl_idname = "VIEW3D_MT_view_pie"

    def draw(self, _context):
        layout = self.layout

        pie = layout.menu_pie()
        pie.operator_enum("view3d.view_axis", "type")
        pie.operator("view3d.view_camera", text="View Camera", icon='CAMERA_DATA')
        pie.operator("view3d.view_selected", text="View Selected", icon='ZOOM_SELECTED')


class VIEW3D_MT_transform_gizmo_pie(Menu):
    bl_label = "View"

    def draw(self, context):
        layout = self.layout

        pie = layout.menu_pie()
        # 1: Left
        pie.operator("view3d.transform_gizmo_set", text="Move").type = {'TRANSLATE'}
        # 2: Right
        pie.operator("view3d.transform_gizmo_set", text="Rotate").type = {'ROTATE'}
        # 3: Down
        pie.operator("view3d.transform_gizmo_set", text="Scale").type = {'SCALE'}
        # 4: Up
        pie.prop(context.space_data, "show_gizmo", text="Show Gizmos", icon='GIZMO')
        # 5: Up/Left
        pie.operator("view3d.transform_gizmo_set", text="All").type = {'TRANSLATE', 'ROTATE', 'SCALE'}


class VIEW3D_MT_shading_pie(Menu):
    bl_label = "Shading"

    def draw(self, context):
        layout = self.layout
        pie = layout.menu_pie()

        view = context.space_data

        pie.prop(view.shading, "type", expand=True)


class VIEW3D_MT_shading_ex_pie(Menu):
    bl_label = "Shading"

    def draw(self, context):
        layout = self.layout
        pie = layout.menu_pie()

        view = context.space_data

        pie.prop_enum(view.shading, "type", value='WIREFRAME')
        pie.prop_enum(view.shading, "type", value='SOLID')

        # Note this duplicates "view3d.toggle_xray" logic, so we can see the active item: T58661.
        if context.pose_object:
            pie.prop(view.overlay, "show_xray_bone", icon='XRAY')
        else:
            xray_active = (
                (context.mode == 'EDIT_MESH') or
                (view.shading.type in {'SOLID', 'WIREFRAME'})
            )
            if xray_active:
                sub = pie
            else:
                sub = pie.row()
                sub.active = False
            sub.prop(
                view.shading,
                "show_xray_wireframe" if (view.shading.type == 'WIREFRAME') else "show_xray",
                text="Toggle X-Ray",
                icon='XRAY',
            )

        pie.prop(view.overlay, "show_overlays", text="Toggle Overlays", icon='OVERLAY')

        pie.prop_enum(view.shading, "type", value='MATERIAL')
        pie.prop_enum(view.shading, "type", value='RENDERED')


class VIEW3D_MT_pivot_pie(Menu):
    bl_label = "Pivot Point"

    def draw(self, context):
        layout = self.layout
        pie = layout.menu_pie()
        obj = context.active_object
        mode = context.mode

        pie.prop_enum(context.scene.tool_settings, "transform_pivot_point", value='BOUNDING_BOX_CENTER')
        pie.prop_enum(context.scene.tool_settings, "transform_pivot_point", value='CURSOR')
        pie.prop_enum(context.scene.tool_settings, "transform_pivot_point", value='INDIVIDUAL_ORIGINS')
        pie.prop_enum(context.scene.tool_settings, "transform_pivot_point", value='MEDIAN_POINT')
        pie.prop_enum(context.scene.tool_settings, "transform_pivot_point", value='ACTIVE_ELEMENT')
        if (obj is None) or (mode in {'OBJECT', 'POSE', 'WEIGHT_PAINT'}):
            pie.prop(context.scene.tool_settings, "use_transform_pivot_point_align")


class VIEW3D_MT_orientations_pie(Menu):
    bl_label = "Orientation"

    def draw(self, context):
        layout = self.layout
        pie = layout.menu_pie()
        scene = context.scene

        pie.prop(scene.transform_orientation_slots[0], "type", expand=True)


class VIEW3D_MT_snap_pie(Menu):
    bl_label = "Snap"

    def draw(self, _context):
        layout = self.layout
        pie = layout.menu_pie()

        pie.operator("view3d.snap_cursor_to_grid", text="Cursor to Grid", icon='CURSOR')
        pie.operator("view3d.snap_selected_to_grid", text="Selection to Grid", icon='RESTRICT_SELECT_OFF')
        pie.operator("view3d.snap_cursor_to_selected", text="Cursor to Selected", icon='CURSOR')
        pie.operator(
            "view3d.snap_selected_to_cursor",
            text="Selection to Cursor",
            icon='RESTRICT_SELECT_OFF',
        ).use_offset = False
        pie.operator(
            "view3d.snap_selected_to_cursor",
            text="Selection to Cursor (Keep Offset)",
            icon='RESTRICT_SELECT_OFF',
        ).use_offset = True
        pie.operator("view3d.snap_selected_to_active", text="Selection to Active", icon='RESTRICT_SELECT_OFF')
        pie.operator("view3d.snap_cursor_to_center", text="Cursor to World Origin", icon='CURSOR')
        pie.operator("view3d.snap_cursor_to_active", text="Cursor to Active", icon='CURSOR')


class VIEW3D_MT_proportional_editing_falloff_pie(Menu):
    bl_label = "Proportional Editing Falloff"

    def draw(self, context):
        layout = self.layout
        pie = layout.menu_pie()
        tool_settings = context.scene.tool_settings

        pie.prop(tool_settings, "proportional_edit_falloff", expand=True)


class VIEW3D_MT_sculpt_mask_edit_pie(Menu):
    bl_label = "Mask Edit"

    def draw(self, _context):
        layout = self.layout
        pie = layout.menu_pie()

        op = pie.operator("paint.mask_flood_fill", text='Invert Mask')
        op.mode = 'INVERT'
        op = pie.operator("paint.mask_flood_fill", text='Clear Mask')
        op.mode = 'VALUE'
        op.value = 0.0
        op = pie.operator("sculpt.mask_filter", text='Smooth Mask')
        op.filter_type = 'SMOOTH'
        op.auto_iteration_count = True
        op = pie.operator("sculpt.mask_filter", text='Sharpen Mask')
        op.filter_type = 'SHARPEN'
        op.auto_iteration_count = True
        op = pie.operator("sculpt.mask_filter", text='Grow Mask')
        op.filter_type = 'GROW'
        op.auto_iteration_count = True
        op = pie.operator("sculpt.mask_filter", text='Shrink Mask')
        op.filter_type = 'SHRINK'
        op.auto_iteration_count = True
        op = pie.operator("sculpt.mask_filter", text='Increase Contrast')
        op.filter_type = 'CONTRAST_INCREASE'
        op.auto_iteration_count = False
        op = pie.operator("sculpt.mask_filter", text='Decrease Contrast')
        op.filter_type = 'CONTRAST_DECREASE'
        op.auto_iteration_count = False


class VIEW3D_MT_sculpt_automasking_pie(Menu):
    bl_label = "Automasking"

    def draw(self, context):
        layout = self.layout
        pie = layout.menu_pie()

        tool_settings = context.tool_settings
        sculpt = tool_settings.sculpt

        pie.prop(sculpt, "use_automasking_topology", text="Topology")
        pie.prop(sculpt, "use_automasking_face_sets", text="Face Sets")
        pie.prop(sculpt, "use_automasking_boundary_edges", text="Mesh Boundary")
        pie.prop(sculpt, "use_automasking_boundary_face_sets", text="Face Sets Boundary")


class VIEW3D_MT_sculpt_face_sets_edit_pie(Menu):

    bl_label = "Face Sets Edit"

    def draw(self, _context):
        layout = self.layout
        pie = layout.menu_pie()

        op = pie.operator("sculpt.face_sets_create", text='Face Set from Masked')
        op.mode = 'MASKED'

        op = pie.operator("sculpt.face_sets_create", text='Face Set from Visible')
        op.mode = 'VISIBLE'

        op = pie.operator("sculpt.face_set_change_visibility", text='Invert Visible')
        op.mode = 'INVERT'

        op = pie.operator("sculpt.face_set_change_visibility", text='Show All')
        op.mode = 'SHOW_ALL'


class VIEW3D_MT_wpaint_vgroup_lock_pie(Menu):
    bl_label = "Vertex Group Locks"

    def draw(self, _context):
        layout = self.layout
        pie = layout.menu_pie()

        # 1: Left
        op = pie.operator("object.vertex_group_lock", icon='LOCKED', text="Lock All")
        op.action, op.mask = 'LOCK', 'ALL'
        # 2: Right
        op = pie.operator("object.vertex_group_lock", icon='UNLOCKED', text="Unlock All")
        op.action, op.mask = 'UNLOCK', 'ALL'
        # 3: Down
        op = pie.operator("object.vertex_group_lock", icon='UNLOCKED', text="Unlock Selected")
        op.action, op.mask = 'UNLOCK', 'SELECTED'
        # 4: Up
        op = pie.operator("object.vertex_group_lock", icon='LOCKED', text="Lock Selected")
        op.action, op.mask = 'LOCK', 'SELECTED'
        # 5: Up/Left
        op = pie.operator("object.vertex_group_lock", icon='LOCKED', text="Lock Unselected")
        op.action, op.mask = 'LOCK', 'UNSELECTED'
        # 6: Up/Right
        op = pie.operator("object.vertex_group_lock", text="Lock Only Selected")
        op.action, op.mask = 'LOCK', 'INVERT_UNSELECTED'
        # 7: Down/Left
        op = pie.operator("object.vertex_group_lock", text="Lock Only Unselected")
        op.action, op.mask = 'UNLOCK', 'INVERT_UNSELECTED'
        # 8: Down/Right
        op = pie.operator("object.vertex_group_lock", text="Invert Locks")
        op.action, op.mask = 'INVERT', 'ALL'


# ********** Panel **********


class VIEW3D_PT_active_tool(Panel, ToolActivePanelHelper):
    bl_space_type = 'VIEW_3D'
    bl_region_type = 'UI'
    bl_category = "Tool"
    # See comment below.
    # bl_options = {'HIDE_HEADER'}

    # Don't show in properties editor.
    @classmethod
    def poll(cls, context):
        return context.area.type == 'VIEW_3D'


# FIXME(campbell): remove this second panel once 'HIDE_HEADER' works with category tabs,
# Currently pinning allows ordering headerless panels below panels with headers.
class VIEW3D_PT_active_tool_duplicate(Panel, ToolActivePanelHelper):
    bl_space_type = 'VIEW_3D'
    bl_region_type = 'UI'
    bl_category = "Tool"
    bl_options = {'HIDE_HEADER'}

    # Only show in properties editor.
    @classmethod
    def poll(cls, context):
        return context.area.type != 'VIEW_3D'


class VIEW3D_PT_view3d_properties(Panel):
    bl_space_type = 'VIEW_3D'
    bl_region_type = 'UI'
    bl_category = "View"
    bl_label = "View"

    def draw(self, context):
        layout = self.layout

        view = context.space_data

        layout.use_property_split = True
        layout.use_property_decorate = False  # No animation.

        col = layout.column()

        subcol = col.column()
        subcol.active = bool(view.region_3d.view_perspective != 'CAMERA' or view.region_quadviews)
        subcol.prop(view, "lens", text="Focal Length")

        subcol = col.column(align=True)
        subcol.prop(view, "clip_start", text="Clip Start")
        subcol.prop(view, "clip_end", text="End")

        layout.separator()

        col = layout.column(align=False, heading="Local Camera")
        col.use_property_decorate = False
        row = col.row(align=True)
        sub = row.row(align=True)
        sub.prop(view, "use_local_camera", text="")
        sub = sub.row(align=True)
        sub.enabled = view.use_local_camera
        sub.prop(view, "camera", text="")

        layout.separator()

        col = layout.column(align=True)
        col.prop(view, "use_render_border")
        col.active = view.region_3d.view_perspective != 'CAMERA'


class VIEW3D_PT_view3d_lock(Panel):
    bl_space_type = 'VIEW_3D'
    bl_region_type = 'UI'
    bl_category = "View"
    bl_label = "View Lock"
    bl_parent_id = "VIEW3D_PT_view3d_properties"

    def draw(self, context):
        layout = self.layout

        layout.use_property_split = True
        layout.use_property_decorate = False  # No animation.

        view = context.space_data

        col = layout.column(align=True)
        sub = col.column()
        sub.active = bool(view.region_3d.view_perspective != 'CAMERA' or view.region_quadviews)

        sub.prop(view, "lock_object")
        lock_object = view.lock_object
        if lock_object:
            if lock_object.type == 'ARMATURE':
                sub.prop_search(
                    view, "lock_bone", lock_object.data,
                    "edit_bones" if lock_object.mode == 'EDIT'
                    else "bones",
                    text="Bone",
                )

        col = layout.column(heading="Lock", align=True)
        if not lock_object:
            col.prop(view, "lock_cursor", text="To 3D Cursor")
        col.prop(view, "lock_camera", text="Camera to View")


class VIEW3D_PT_view3d_cursor(Panel):
    bl_space_type = 'VIEW_3D'
    bl_region_type = 'UI'
    bl_category = "View"
    bl_label = "3D Cursor"

    def draw(self, context):
        layout = self.layout

        cursor = context.scene.cursor

        layout.column().prop(cursor, "location", text="Location")
        rotation_mode = cursor.rotation_mode
        if rotation_mode == 'QUATERNION':
            layout.column().prop(cursor, "rotation_quaternion", text="Rotation")
        elif rotation_mode == 'AXIS_ANGLE':
            layout.column().prop(cursor, "rotation_axis_angle", text="Rotation")
        else:
            layout.column().prop(cursor, "rotation_euler", text="Rotation")
        layout.prop(cursor, "rotation_mode", text="")


class VIEW3D_PT_collections(Panel):
    bl_space_type = 'VIEW_3D'
    bl_region_type = 'UI'
    bl_category = "View"
    bl_label = "Collections"
    bl_options = {'DEFAULT_CLOSED'}

    def _draw_collection(self, layout, view_layer, use_local_collections, collection, index):
        need_separator = index
        for child in collection.children:
            index += 1

            if child.exclude:
                continue

            if child.collection.hide_viewport:
                continue

            if need_separator:
                layout.separator()
                need_separator = False

            icon = 'BLANK1'
            # has_objects = True
            if child.has_selected_objects(view_layer):
                icon = 'LAYER_ACTIVE'
            elif child.has_objects():
                icon = 'LAYER_USED'
            else:
                # has_objects = False
                pass

            row = layout.row()
            row.use_property_decorate = False
            sub = row.split(factor=0.98)
            subrow = sub.row()
            subrow.alignment = 'LEFT'
            subrow.operator(
                "object.hide_collection", text=child.name, icon=icon, emboss=False,
            ).collection_index = index

            sub = row.split()
            subrow = sub.row(align=True)
            subrow.alignment = 'RIGHT'
            if not use_local_collections:
                subrow.active = collection.is_visible  # Parent collection runtime visibility
                subrow.prop(child, "hide_viewport", text="", emboss=False)
            else:
                subrow.active = collection.visible_get()  # Parent collection runtime visibility
                icon = 'HIDE_OFF' if child.visible_get() else 'HIDE_ON'
                props = subrow.operator("object.hide_collection", text="", icon=icon, emboss=False)
                props.collection_index = index
                props.toggle = True

        for child in collection.children:
            index = self._draw_collection(layout, view_layer, use_local_collections, child, index)

        return index

    def draw(self, context):
        layout = self.layout
        layout.use_property_split = False

        view = context.space_data
        view_layer = context.view_layer

        layout.use_property_split = True
        layout.prop(view, "use_local_collections")
        layout.separator()

        # We pass index 0 here because the index is increased
        # so the first real index is 1
        # And we start with index as 1 because we skip the master collection
        self._draw_collection(layout, view_layer, view.use_local_collections, view_layer.layer_collection, 0)


class VIEW3D_PT_object_type_visibility(Panel):
    bl_space_type = 'VIEW_3D'
    bl_region_type = 'HEADER'
    bl_label = "View Object Types"
    bl_ui_units_x = 7

    def draw(self, context):
        layout = self.layout
        layout.use_property_split = True
        layout.use_property_decorate = False

        view = context.space_data

        layout.label(text="Object Types Visibility")
        layout.separator()
        col = layout.column()

        attr_object_types = (
            # Geometry
            ("mesh", "Mesh"),
            ("curve", "Curve"),
            ("surf", "Surface"),
            ("meta", "Meta"),
            ("font", "Text"),
            ("hair", "Hair"),
            ("pointcloud", "Point Cloud"),
            ("volume", "Volume"),
            ("grease_pencil", "Grease Pencil"),
            (None, None),
            # Other
            ("armature", "Armature"),
            ("lattice", "Lattice"),
            ("empty", "Empty"),
            ("light", "Light"),
            ("light_probe", "Light Probe"),
            ("camera", "Camera"),
            ("speaker", "Speaker"),
        )

        for attr, attr_name in attr_object_types:
            if attr is None:
                col.separator()
                continue

            if attr == "hair" and not hasattr(bpy.data, "hairs"):
                continue
            elif attr == "pointcloud" and not hasattr(bpy.data, "pointclouds"):
                continue

            attr_v = "show_object_viewport_" + attr
            attr_s = "show_object_select_" + attr

            icon_v = 'HIDE_OFF' if getattr(view, attr_v) else 'HIDE_ON'
            icon_s = 'RESTRICT_SELECT_OFF' if getattr(view, attr_s) else 'RESTRICT_SELECT_ON'

            row = col.row(align=True)
            row.alignment = 'RIGHT'

            row.label(text=attr_name)
            row.prop(view, attr_v, text="", icon=icon_v, emboss=False)
            rowsub = row.row(align=True)
            rowsub.active = getattr(view, attr_v)
            rowsub.prop(view, attr_s, text="", icon=icon_s, emboss=False)


class VIEW3D_PT_shading(Panel):
    bl_space_type = 'VIEW_3D'
    bl_region_type = 'HEADER'
    bl_label = "Shading"
    bl_ui_units_x = 12

    @classmethod
    def get_shading(cls, context):
        # Get settings from 3D viewport or OpenGL render engine
        view = context.space_data
        if view.type == 'VIEW_3D':
            return view.shading
        else:
            return context.scene.display.shading

    def draw(self, _context):
        layout = self.layout
        layout.label(text="Viewport Shading")


class VIEW3D_PT_shading_lighting(Panel):
    bl_space_type = 'VIEW_3D'
    bl_region_type = 'HEADER'
    bl_label = "Lighting"
    bl_parent_id = 'VIEW3D_PT_shading'

    @classmethod
    def poll(cls, context):
        shading = VIEW3D_PT_shading.get_shading(context)
        engine = context.scene.render.engine
        return shading.type in {'SOLID', 'MATERIAL'} or engine == 'BLENDER_EEVEE' and shading.type == 'RENDERED'

    def draw(self, context):
        layout = self.layout
        shading = VIEW3D_PT_shading.get_shading(context)

        col = layout.column()
        split = col.split(factor=0.9)

        if shading.type == 'SOLID':
            split.row().prop(shading, "light", expand=True)
            col = split.column()

            split = layout.split(factor=0.9)
            col = split.column()
            sub = col.row()

            if shading.light == 'STUDIO':
                prefs = context.preferences
                system = prefs.system

                if not system.use_studio_light_edit:
                    sub.scale_y = 0.6  # smaller studiolight preview
                    sub.template_icon_view(shading, "studio_light", scale_popup=3.0)
                else:
                    sub.prop(
                        system,
                        "use_studio_light_edit",
                        text="Disable Studio Light Edit",
                        icon='NONE',
                        toggle=True,
                    )

                col = split.column()
                col.operator("preferences.studiolight_show", emboss=False, text="", icon='PREFERENCES')

                split = layout.split(factor=0.9)
                col = split.column()

                row = col.row()
                row.prop(shading, "use_world_space_lighting", text="", icon='WORLD', toggle=True)
                row = row.row()
                row.active = shading.use_world_space_lighting
                row.prop(shading, "studiolight_rotate_z", text="Rotation")
                col = split.column()  # to align properly with above

            elif shading.light == 'MATCAP':
                sub.scale_y = 0.6  # smaller matcap preview
                sub.template_icon_view(shading, "studio_light", scale_popup=3.0)

                col = split.column()
                col.operator("preferences.studiolight_show", emboss=False, text="", icon='PREFERENCES')
                col.operator("view3d.toggle_matcap_flip", emboss=False, text="", icon='ARROW_LEFTRIGHT')

        elif shading.type == 'MATERIAL':
            col.prop(shading, "use_scene_lights")
            col.prop(shading, "use_scene_world")
            col = layout.column()
            split = col.split(factor=0.9)

            if not shading.use_scene_world:
                col = split.column()
                sub = col.row()
                sub.scale_y = 0.6
                sub.template_icon_view(shading, "studio_light", scale_popup=3)

                col = split.column()
                col.operator("preferences.studiolight_show", emboss=False, text="", icon='PREFERENCES')

                split = layout.split(factor=0.9)
                col = split.column()

                row = col.row()
                row.prop(shading, "use_studiolight_view_rotation", text="", icon='WORLD', toggle=True)
                row = row.row()
                row.prop(shading, "studiolight_rotate_z", text="Rotation")

                col.prop(shading, "studiolight_intensity")
                col.prop(shading, "studiolight_background_alpha")
                col.prop(shading, "studiolight_background_blur")
                col = split.column()  # to align properly with above

        elif shading.type == 'RENDERED':
            col.prop(shading, "use_scene_lights_render")
            col.prop(shading, "use_scene_world_render")

            if not shading.use_scene_world_render:
                col = layout.column()
                split = col.split(factor=0.9)

                col = split.column()
                sub = col.row()
                sub.scale_y = 0.6
                sub.template_icon_view(shading, "studio_light", scale_popup=3)

                col = split.column()
                col.operator("preferences.studiolight_show", emboss=False, text="", icon='PREFERENCES')

                split = layout.split(factor=0.9)
                col = split.column()
                col.prop(shading, "studiolight_rotate_z", text="Rotation")
                col.prop(shading, "studiolight_intensity")
                col.prop(shading, "studiolight_background_alpha")
                col.prop(shading, "studiolight_background_blur")
                col = split.column()  # to align properly with above


class VIEW3D_PT_shading_color(Panel):
    bl_space_type = 'VIEW_3D'
    bl_region_type = 'HEADER'
    bl_label = "Color"
    bl_parent_id = 'VIEW3D_PT_shading'

    @classmethod
    def poll(cls, context):
        shading = VIEW3D_PT_shading.get_shading(context)
        return shading.type in {'WIREFRAME', 'SOLID'}

    def _draw_color_type(self, context):
        layout = self.layout
        shading = VIEW3D_PT_shading.get_shading(context)

        layout.grid_flow(columns=3, align=True).prop(shading, "color_type", expand=True)
        if shading.color_type == 'SINGLE':
            layout.row().prop(shading, "single_color", text="")

    def _draw_background_color(self, context):
        layout = self.layout
        shading = VIEW3D_PT_shading.get_shading(context)

        layout.row().label(text="Background")
        layout.row().prop(shading, "background_type", expand=True)
        if shading.background_type == 'VIEWPORT':
            layout.row().prop(shading, "background_color", text="")

    def draw(self, context):
        shading = VIEW3D_PT_shading.get_shading(context)
        if shading.type == 'WIREFRAME':
            self.layout.row().prop(shading, "wireframe_color_type", expand=True)
        else:
            self._draw_color_type(context)
            self.layout.separator()
        self._draw_background_color(context)


class VIEW3D_PT_shading_options(Panel):
    bl_space_type = 'VIEW_3D'
    bl_region_type = 'HEADER'
    bl_label = "Options"
    bl_parent_id = 'VIEW3D_PT_shading'

    @classmethod
    def poll(cls, context):
        shading = VIEW3D_PT_shading.get_shading(context)
        return shading.type in {'WIREFRAME', 'SOLID'}

    def draw(self, context):
        layout = self.layout

        shading = VIEW3D_PT_shading.get_shading(context)

        col = layout.column()

        if shading.type == 'SOLID':
            col.prop(shading, "show_backface_culling")

        row = col.row(align=True)

        if shading.type == 'WIREFRAME':
            row.prop(shading, "show_xray_wireframe", text="")
            sub = row.row()
            sub.active = shading.show_xray_wireframe
            sub.prop(shading, "xray_alpha_wireframe", text="X-Ray")
        elif shading.type == 'SOLID':
            row.prop(shading, "show_xray", text="")
            sub = row.row()
            sub.active = shading.show_xray
            sub.prop(shading, "xray_alpha", text="X-Ray")
            # X-ray mode is off when alpha is 1.0
            xray_active = shading.show_xray and shading.xray_alpha != 1

            row = col.row(align=True)
            row.prop(shading, "show_shadows", text="")
            row.active = not xray_active
            sub = row.row(align=True)
            sub.active = shading.show_shadows
            sub.prop(shading, "shadow_intensity", text="Shadow")
            sub.popover(
                panel="VIEW3D_PT_shading_options_shadow",
                icon='PREFERENCES',
                text="",
            )

            col = layout.column()

            row = col.row()
            row.active = not xray_active
            row.prop(shading, "show_cavity")

            if shading.show_cavity and not xray_active:
                row.prop(shading, "cavity_type", text="Type")

                if shading.cavity_type in {'WORLD', 'BOTH'}:
                    col.label(text="World Space")
                    sub = col.row(align=True)
                    sub.prop(shading, "cavity_ridge_factor", text="Ridge")
                    sub.prop(shading, "cavity_valley_factor", text="Valley")
                    sub.popover(
                        panel="VIEW3D_PT_shading_options_ssao",
                        icon='PREFERENCES',
                        text="",
                    )

                if shading.cavity_type in {'SCREEN', 'BOTH'}:
                    col.label(text="Screen Space")
                    sub = col.row(align=True)
                    sub.prop(shading, "curvature_ridge_factor", text="Ridge")
                    sub.prop(shading, "curvature_valley_factor", text="Valley")

            row = col.row()
            row.active = not xray_active
            row.prop(shading, "use_dof", text="Depth of Field")

        if shading.type in {'WIREFRAME', 'SOLID'}:
            row = layout.split()
            row.prop(shading, "show_object_outline")
            sub = row.row()
            sub.active = shading.show_object_outline
            sub.prop(shading, "object_outline_color", text="")

        if shading.type == 'SOLID':
            col = layout.column()
            if shading.light in {'STUDIO', 'MATCAP'}:
                col.active = shading.selected_studio_light.has_specular_highlight_pass
                col.prop(shading, "show_specular_highlight", text="Specular Lighting")


class VIEW3D_PT_shading_options_shadow(Panel):
    bl_label = "Shadow Settings"
    bl_space_type = 'VIEW_3D'
    bl_region_type = 'HEADER'

    def draw(self, context):
        layout = self.layout
        layout.use_property_split = True
        scene = context.scene

        col = layout.column()
        col.prop(scene.display, "light_direction")
        col.prop(scene.display, "shadow_shift")
        col.prop(scene.display, "shadow_focus")


class VIEW3D_PT_shading_options_ssao(Panel):
    bl_label = "SSAO Settings"
    bl_space_type = 'VIEW_3D'
    bl_region_type = 'HEADER'

    def draw(self, context):
        layout = self.layout
        layout.use_property_split = True
        scene = context.scene

        col = layout.column(align=True)
        col.prop(scene.display, "matcap_ssao_samples")
        col.prop(scene.display, "matcap_ssao_distance")
        col.prop(scene.display, "matcap_ssao_attenuation")


class VIEW3D_PT_shading_render_pass(Panel):
    bl_space_type = 'VIEW_3D'
    bl_region_type = 'HEADER'
    bl_label = "Render Pass"
    bl_parent_id = 'VIEW3D_PT_shading'
    COMPAT_ENGINES = {'BLENDER_EEVEE'}

    @classmethod
    def poll(cls, context):
        return (
            (context.space_data.shading.type == 'MATERIAL') or
            (context.engine in cls.COMPAT_ENGINES and context.space_data.shading.type == 'RENDERED')
        )

    def draw(self, context):
        shading = context.space_data.shading

        layout = self.layout
        layout.prop(shading, "render_pass", text="")


class VIEW3D_PT_gizmo_display(Panel):
    bl_space_type = 'VIEW_3D'
    bl_region_type = 'HEADER'
    bl_label = "Gizmo"
    bl_ui_units_x = 8

    def draw(self, context):
        layout = self.layout

        scene = context.scene
        view = context.space_data

        col = layout.column()
        col.label(text="Viewport Gizmos")
        col.separator()

        col.active = view.show_gizmo
        colsub = col.column()
        colsub.prop(view, "show_gizmo_navigate", text="Navigate")
        colsub.prop(view, "show_gizmo_tool", text="Active Tools")
        colsub.prop(view, "show_gizmo_context", text="Active Object")

        layout.separator()

        col = layout.column()
        col.active = view.show_gizmo and view.show_gizmo_context
        col.label(text="Object Gizmos")
        col.prop(scene.transform_orientation_slots[1], "type", text="")
        col.prop(view, "show_gizmo_object_translate", text="Move")
        col.prop(view, "show_gizmo_object_rotate", text="Rotate")
        col.prop(view, "show_gizmo_object_scale", text="Scale")

        layout.separator()

        # Match order of object type visibility
        col = layout.column()
        col.active = view.show_gizmo
        col.label(text="Empty")
        col.prop(view, "show_gizmo_empty_image", text="Image")
        col.prop(view, "show_gizmo_empty_force_field", text="Force Field")
        col.label(text="Light")
        col.prop(view, "show_gizmo_light_size", text="Size")
        col.prop(view, "show_gizmo_light_look_at", text="Look At")
        col.label(text="Camera")
        col.prop(view, "show_gizmo_camera_lens", text="Lens")
        col.prop(view, "show_gizmo_camera_dof_distance", text="Focus Distance")


class VIEW3D_PT_overlay(Panel):
    bl_space_type = 'VIEW_3D'
    bl_region_type = 'HEADER'
    bl_label = "Overlays"
    bl_ui_units_x = 13

    def draw(self, _context):
        layout = self.layout
        layout.label(text="Viewport Overlays")


class VIEW3D_PT_overlay_guides(Panel):
    bl_space_type = 'VIEW_3D'
    bl_region_type = 'HEADER'
    bl_parent_id = 'VIEW3D_PT_overlay'
    bl_label = "Guides"

    def draw(self, context):
        layout = self.layout

        view = context.space_data
        scene = context.scene

        overlay = view.overlay
        shading = view.shading
        display_all = overlay.show_overlays

        col = layout.column()
        col.active = display_all

        split = col.split()
        sub = split.column()

        row = sub.row()
        row_el = row.column()
        row_el.prop(overlay, "show_ortho_grid", text="Grid")
        grid_active = bool(
            view.region_quadviews or
            (view.region_3d.is_orthographic_side_view and not view.region_3d.is_perspective)
        )
        row_el.active = grid_active
        row.prop(overlay, "show_floor", text="Floor")

        if overlay.show_floor or overlay.show_ortho_grid:
            sub = col.row(align=True)
            sub.active = (
                (overlay.show_floor and not view.region_3d.is_orthographic_side_view) or
                (overlay.show_ortho_grid and grid_active)
            )
            sub.prop(overlay, "grid_scale", text="Scale")
            sub = sub.row(align=True)
            sub.active = scene.unit_settings.system == 'NONE'
            sub.prop(overlay, "grid_subdivisions", text="Subdivisions")

        sub = split.column()
        row = sub.row()
        row.label(text="Axes")

        subrow = row.row(align=True)
        subrow.prop(overlay, "show_axis_x", text="X", toggle=True)
        subrow.prop(overlay, "show_axis_y", text="Y", toggle=True)
        subrow.prop(overlay, "show_axis_z", text="Z", toggle=True)

        split = col.split()
        sub = split.column()
        sub.prop(overlay, "show_text", text="Text Info")
        sub.prop(overlay, "show_stats", text="Statistics")

        sub = split.column()
        sub.prop(overlay, "show_cursor", text="3D Cursor")
        sub.prop(overlay, "show_annotation", text="Annotations")

        if shading.type == 'MATERIAL':
            row = col.row()
            row.active = shading.render_pass == 'COMBINED'
            row.prop(overlay, "show_look_dev")


class VIEW3D_PT_overlay_object(Panel):
    bl_space_type = 'VIEW_3D'
    bl_region_type = 'HEADER'
    bl_parent_id = 'VIEW3D_PT_overlay'
    bl_label = "Objects"

    def draw(self, context):
        layout = self.layout
        view = context.space_data
        overlay = view.overlay
        display_all = overlay.show_overlays

        col = layout.column(align=True)
        col.active = display_all

        split = col.split()

        sub = split.column(align=True)
        sub.prop(overlay, "show_extras", text="Extras")
        sub.prop(overlay, "show_relationship_lines")
        sub.prop(overlay, "show_outline_selected")

        sub = split.column(align=True)
        sub.prop(overlay, "show_bones", text="Bones")
        sub.prop(overlay, "show_motion_paths")
        sub.prop(overlay, "show_object_origins", text="Origins")
        subsub = sub.column()
        subsub.active = overlay.show_object_origins
        subsub.prop(overlay, "show_object_origins_all", text="Origins (All)")


class VIEW3D_PT_overlay_geometry(Panel):
    bl_space_type = 'VIEW_3D'
    bl_region_type = 'HEADER'
    bl_parent_id = 'VIEW3D_PT_overlay'
    bl_label = "Geometry"

    def draw(self, context):
        layout = self.layout
        view = context.space_data
        overlay = view.overlay
        display_all = overlay.show_overlays
        is_wireframes = view.shading.type == 'WIREFRAME'

        col = layout.column()
        col.active = display_all

        row = col.row(align=True)
        if not is_wireframes:
            row.prop(overlay, "show_wireframes", text="")
        sub = row.row()
        sub.active = overlay.show_wireframes or is_wireframes
        sub.prop(overlay, "wireframe_threshold", text="Wireframe")
        sub.prop(overlay, "wireframe_opacity", text="Opacity")

        row = col.row(align=True)
        if context.mode not in {
                'EDIT_ARMATURE', 'POSE', 'OBJECT',
                'PAINT_GPENCIL', 'VERTEX_GPENCIL', 'WEIGHT_GPENCIL', 'SCULPT_GPENCIL', 'EDIT_GPENCIL',
        }:
            row.prop(overlay, "show_fade_inactive", text="")
            sub = row.row()
            sub.active = overlay.show_fade_inactive
            sub.prop(overlay, "fade_inactive_alpha", text="Fade Inactive Geometry")

        col = layout.column(align=True)
        col.active = display_all

        col.prop(overlay, "show_face_orientation")

        # sub.prop(overlay, "show_onion_skins")


class VIEW3D_PT_overlay_motion_tracking(Panel):
    bl_space_type = 'VIEW_3D'
    bl_region_type = 'HEADER'
    bl_parent_id = 'VIEW3D_PT_overlay'
    bl_label = "Motion Tracking"

    def draw_header(self, context):
        layout = self.layout
        view = context.space_data
        overlay = view.overlay
        display_all = overlay.show_overlays
        layout.active = display_all
        layout.prop(view, "show_reconstruction", text=self.bl_label)

    def draw(self, context):
        layout = self.layout
        view = context.space_data
        overlay = view.overlay
        display_all = overlay.show_overlays

        col = layout.column()
        col.active = display_all

        if view.show_reconstruction:
            split = col.split()

            sub = split.column(align=True)
            sub.active = view.show_reconstruction
            sub.prop(view, "show_camera_path", text="Camera Path")

            sub = split.column()
            sub.prop(view, "show_bundle_names", text="Marker Names")

            col = layout.column()
            col.active = display_all
            col.label(text="Tracks")
            row = col.row(align=True)
            row.prop(view, "tracks_display_type", text="")
            row.prop(view, "tracks_display_size", text="Size")


class VIEW3D_PT_overlay_edit_mesh(Panel):
    bl_space_type = 'VIEW_3D'
    bl_region_type = 'HEADER'
    bl_parent_id = 'VIEW3D_PT_overlay'
    bl_label = "Mesh Edit Mode"

    @classmethod
    def poll(cls, context):
        return context.mode == 'EDIT_MESH'

    def draw(self, context):
        layout = self.layout

        view = context.space_data
        shading = view.shading
        overlay = view.overlay
        display_all = overlay.show_overlays

        is_any_solid_shading = not (shading.show_xray or (shading.type == 'WIREFRAME'))

        col = layout.column()
        col.active = display_all

        split = col.split()

        sub = split.column()
        sub.active = is_any_solid_shading
        sub.prop(overlay, "show_edges", text="Edges")
        sub = split.column()
        sub.prop(overlay, "show_faces", text="Faces")
        sub = split.column()
        sub.active = is_any_solid_shading
        sub.prop(overlay, "show_face_center", text="Center")

        row = col.row(align=True)
        row.prop(overlay, "show_edge_crease", text="Creases", toggle=True)
        row.prop(overlay, "show_edge_sharp", text="Sharp", text_ctxt=i18n_contexts.plural, toggle=True)
        row.prop(overlay, "show_edge_bevel_weight", text="Bevel", toggle=True)
        row.prop(overlay, "show_edge_seams", text="Seams", toggle=True)

        if context.preferences.view.show_developer_ui:
            col.label(text="Developer")
            col.prop(overlay, "show_extra_indices", text="Indices")


class VIEW3D_PT_overlay_edit_mesh_shading(Panel):
    bl_space_type = 'VIEW_3D'
    bl_region_type = 'HEADER'
    bl_parent_id = 'VIEW3D_PT_overlay_edit_mesh'
    bl_label = "Shading"

    @classmethod
    def poll(cls, context):
        return context.mode == 'EDIT_MESH'

    def draw(self, context):
        layout = self.layout

        view = context.space_data
        shading = view.shading
        overlay = view.overlay
        tool_settings = context.tool_settings
        display_all = overlay.show_overlays
        statvis = tool_settings.statvis

        col = layout.column()
        col.active = display_all

        col.prop(overlay, "show_occlude_wire")

        col.prop(overlay, "show_weight", text="Vertex Group Weights")
        if overlay.show_weight:
            row = col.split(factor=0.33)
            row.label(text="Zero Weights")
            sub = row.row()
            sub.prop(tool_settings, "vertex_group_user", expand=True)

        if shading.type == 'WIREFRAME':
            xray = shading.show_xray_wireframe and shading.xray_alpha_wireframe < 1.0
        elif shading.type == 'SOLID':
            xray = shading.show_xray and shading.xray_alpha < 1.0
        else:
            xray = False
        statvis_active = not xray
        row = col.row()
        row.active = statvis_active
        row.prop(overlay, "show_statvis", text="Mesh Analysis")
        if overlay.show_statvis:
            col = col.column()
            col.active = statvis_active

            sub = col.split()
            sub.label(text="Type")
            sub.prop(statvis, "type", text="")

            statvis_type = statvis.type
            if statvis_type == 'OVERHANG':
                row = col.row(align=True)
                row.prop(statvis, "overhang_min", text="Minimum")
                row.prop(statvis, "overhang_max", text="Maximum")
                col.row().prop(statvis, "overhang_axis", expand=True)
            elif statvis_type == 'THICKNESS':
                row = col.row(align=True)
                row.prop(statvis, "thickness_min", text="Minimum")
                row.prop(statvis, "thickness_max", text="Maximum")
                col.prop(statvis, "thickness_samples")
            elif statvis_type == 'INTERSECT':
                pass
            elif statvis_type == 'DISTORT':
                row = col.row(align=True)
                row.prop(statvis, "distort_min", text="Minimum")
                row.prop(statvis, "distort_max", text="Maximum")
            elif statvis_type == 'SHARP':
                row = col.row(align=True)
                row.prop(statvis, "sharp_min", text="Minimum")
                row.prop(statvis, "sharp_max", text="Maximum")


class VIEW3D_PT_overlay_edit_mesh_measurement(Panel):
    bl_space_type = 'VIEW_3D'
    bl_region_type = 'HEADER'
    bl_parent_id = 'VIEW3D_PT_overlay_edit_mesh'
    bl_label = "Measurement"

    @classmethod
    def poll(cls, context):
        return context.mode == 'EDIT_MESH'

    def draw(self, context):
        layout = self.layout

        view = context.space_data
        overlay = view.overlay
        display_all = overlay.show_overlays

        col = layout.column()
        col.active = display_all

        split = col.split()

        sub = split.column()
        sub.prop(overlay, "show_extra_edge_length", text="Edge Length")
        sub.prop(overlay, "show_extra_edge_angle", text="Edge Angle")

        sub = split.column()
        sub.prop(overlay, "show_extra_face_area", text="Face Area")
        sub.prop(overlay, "show_extra_face_angle", text="Face Angle")


class VIEW3D_PT_overlay_edit_mesh_normals(Panel):
    bl_space_type = 'VIEW_3D'
    bl_region_type = 'HEADER'
    bl_parent_id = 'VIEW3D_PT_overlay_edit_mesh'
    bl_label = "Normals"

    @classmethod
    def poll(cls, context):
        return context.mode == 'EDIT_MESH'

    def draw(self, context):
        layout = self.layout

        view = context.space_data
        overlay = view.overlay
        display_all = overlay.show_overlays

        col = layout.column()
        col.active = display_all

        row = col.row(align=True)
        row.prop(overlay, "show_vertex_normals", text="", icon='NORMALS_VERTEX')
        row.prop(overlay, "show_split_normals", text="", icon='NORMALS_VERTEX_FACE')
        row.prop(overlay, "show_face_normals", text="", icon='NORMALS_FACE')

        sub = row.row(align=True)
        sub.active = overlay.show_vertex_normals or overlay.show_face_normals or overlay.show_split_normals
        sub.prop(overlay, "normals_length", text="Size")


class VIEW3D_PT_overlay_edit_mesh_freestyle(Panel):
    bl_space_type = 'VIEW_3D'
    bl_region_type = 'HEADER'
    bl_parent_id = 'VIEW3D_PT_overlay'
    bl_label = "Freestyle"

    @classmethod
    def poll(cls, context):
        return context.mode == 'EDIT_MESH' and bpy.app.build_options.freestyle

    def draw(self, context):
        layout = self.layout

        view = context.space_data
        overlay = view.overlay
        display_all = overlay.show_overlays

        col = layout.column()
        col.active = display_all

        row = col.row()
        row.prop(overlay, "show_freestyle_edge_marks", text="Edge Marks")
        row.prop(overlay, "show_freestyle_face_marks", text="Face Marks")


class VIEW3D_PT_overlay_edit_curve(Panel):
    bl_space_type = 'VIEW_3D'
    bl_region_type = 'HEADER'
    bl_parent_id = 'VIEW3D_PT_overlay'
    bl_label = "Curve Edit Mode"

    @classmethod
    def poll(cls, context):
        return context.mode == 'EDIT_CURVE'

    def draw(self, context):
        layout = self.layout
        view = context.space_data
        overlay = view.overlay
        display_all = overlay.show_overlays

        col = layout.column()
        col.active = display_all

        row = col.row()
        row.prop(overlay, "display_handle", text="Handles")

        row = col.row()
        row.prop(overlay, "show_curve_normals", text="")
        sub = row.row()
        sub.active = overlay.show_curve_normals
        sub.prop(overlay, "normals_length", text="Normals")


class VIEW3D_PT_overlay_sculpt(Panel):
    bl_space_type = 'VIEW_3D'
    bl_context = ".sculpt_mode"
    bl_region_type = 'HEADER'
    bl_parent_id = 'VIEW3D_PT_overlay'
    bl_label = "Sculpt"

    @classmethod
    def poll(cls, context):
        return (
            context.mode == 'SCULPT' and
            (context.sculpt_object and context.tool_settings.sculpt)
        )

    def draw(self, context):
        layout = self.layout
        tool_settings = context.tool_settings
        sculpt = tool_settings.sculpt

        view = context.space_data
        overlay = view.overlay

        row = layout.row(align=True)
        row.prop(sculpt, "show_mask", text="")
        sub = row.row()
        sub.active = sculpt.show_mask
        sub.prop(overlay, "sculpt_mode_mask_opacity", text="Mask")

        row = layout.row(align=True)
        row.prop(sculpt, "show_face_sets", text="")
        sub = row.row()
        sub.active = sculpt.show_face_sets
        row.prop(overlay, "sculpt_mode_face_sets_opacity", text="Face Sets")


class VIEW3D_PT_overlay_pose(Panel):
    bl_space_type = 'VIEW_3D'
    bl_region_type = 'HEADER'
    bl_parent_id = 'VIEW3D_PT_overlay'
    bl_label = "Pose Mode"

    @classmethod
    def poll(cls, context):
        mode = context.mode
        return (
            (mode == 'POSE') or
            (mode == 'PAINT_WEIGHT' and context.pose_object)
        )

    def draw(self, context):
        layout = self.layout
        view = context.space_data
        mode = context.mode
        overlay = view.overlay
        display_all = overlay.show_overlays

        col = layout.column()
        col.active = display_all

        if mode == 'POSE':
            row = col.row()
            row.prop(overlay, "show_xray_bone", text="")
            sub = row.row()
            sub.active = display_all and overlay.show_xray_bone
            sub.prop(overlay, "xray_alpha_bone", text="Fade Geometry")
        else:
            row = col.row()
            row.prop(overlay, "show_xray_bone")


class VIEW3D_PT_overlay_texture_paint(Panel):
    bl_space_type = 'VIEW_3D'
    bl_region_type = 'HEADER'
    bl_parent_id = 'VIEW3D_PT_overlay'
    bl_label = "Texture Paint"

    @classmethod
    def poll(cls, context):
        return context.mode == 'PAINT_TEXTURE'

    def draw(self, context):
        layout = self.layout
        view = context.space_data
        overlay = view.overlay
        display_all = overlay.show_overlays

        col = layout.column()
        col.active = display_all
        col.prop(overlay, "texture_paint_mode_opacity")


class VIEW3D_PT_overlay_vertex_paint(Panel):
    bl_space_type = 'VIEW_3D'
    bl_region_type = 'HEADER'
    bl_parent_id = 'VIEW3D_PT_overlay'
    bl_label = "Vertex Paint"

    @classmethod
    def poll(cls, context):
        return context.mode == 'PAINT_VERTEX'

    def draw(self, context):
        layout = self.layout
        view = context.space_data
        overlay = view.overlay
        display_all = overlay.show_overlays

        col = layout.column()
        col.active = display_all

        col.prop(overlay, "vertex_paint_mode_opacity")
        col.prop(overlay, "show_paint_wire")


class VIEW3D_PT_overlay_weight_paint(Panel):
    bl_space_type = 'VIEW_3D'
    bl_region_type = 'HEADER'
    bl_parent_id = 'VIEW3D_PT_overlay'
    bl_label = "Weight Paint"

    @classmethod
    def poll(cls, context):
        return context.mode == 'PAINT_WEIGHT'

    def draw(self, context):
        layout = self.layout
        view = context.space_data
        overlay = view.overlay
        display_all = overlay.show_overlays

        col = layout.column()
        col.active = display_all

        col.prop(overlay, "weight_paint_mode_opacity", text="Opacity")
        row = col.split(factor=0.33)
        row.label(text="Zero Weights")
        sub = row.row()
        sub.prop(context.tool_settings, "vertex_group_user", expand=True)

        col.prop(overlay, "show_wpaint_contours")
        col.prop(overlay, "show_paint_wire")


class VIEW3D_PT_snapping(Panel):
    bl_space_type = 'VIEW_3D'
    bl_region_type = 'HEADER'
    bl_label = "Snapping"

    def draw(self, context):
        tool_settings = context.tool_settings
        snap_elements = tool_settings.snap_elements
        obj = context.active_object
        object_mode = 'OBJECT' if obj is None else obj.mode

        layout = self.layout
        col = layout.column()
        col.label(text="Snap To")
        col.prop(tool_settings, "snap_elements", expand=True)

        col.separator()
        if 'INCREMENT' in snap_elements:
            col.prop(tool_settings, "use_snap_grid_absolute")

        if snap_elements != {'INCREMENT'}:
            col.label(text="Snap With")
            row = col.row(align=True)
            row.prop(tool_settings, "snap_target", expand=True)

            col.prop(tool_settings, "use_snap_backface_culling")

            if obj:
                if object_mode == 'EDIT':
                    col.prop(tool_settings, "use_snap_self")
                if object_mode in {'OBJECT', 'POSE', 'EDIT', 'WEIGHT_PAINT'}:
                    col.prop(tool_settings, "use_snap_align_rotation")

            if 'FACE' in snap_elements:
                col.prop(tool_settings, "use_snap_project")

            if 'VOLUME' in snap_elements:
                col.prop(tool_settings, "use_snap_peel_object")

        col.label(text="Affect")
        row = col.row(align=True)
        row.prop(tool_settings, "use_snap_translate", text="Move", toggle=True)
        row.prop(tool_settings, "use_snap_rotate", text="Rotate", toggle=True)
        row.prop(tool_settings, "use_snap_scale", text="Scale", toggle=True)


class VIEW3D_PT_proportional_edit(Panel):
    bl_space_type = 'VIEW_3D'
    bl_region_type = 'HEADER'
    bl_label = "Proportional Editing"
    bl_ui_units_x = 8

    def draw(self, context):
        layout = self.layout
        tool_settings = context.tool_settings
        col = layout.column()
        col.active = (tool_settings.use_proportional_edit_objects if context.mode == 'OBJECT'
                      else tool_settings.use_proportional_edit)

        if context.mode != 'OBJECT':
            col.prop(tool_settings, "use_proportional_connected")
            sub = col.column()
            sub.active = not tool_settings.use_proportional_connected
            sub.prop(tool_settings, "use_proportional_projected")
            col.separator()

        col.prop(tool_settings, "proportional_edit_falloff", expand=True)


class VIEW3D_PT_transform_orientations(Panel):
    bl_space_type = 'VIEW_3D'
    bl_region_type = 'HEADER'
    bl_label = "Transform Orientations"
    bl_ui_units_x = 8

    def draw(self, context):
        layout = self.layout
        layout.label(text="Transform Orientations")

        scene = context.scene
        orient_slot = scene.transform_orientation_slots[0]
        orientation = orient_slot.custom_orientation

        row = layout.row()
        col = row.column()
        col.prop(orient_slot, "type", expand=True)
        row.operator("transform.create_orientation", text="", icon='ADD', emboss=False).use = True

        if orientation:
            row = layout.row(align=False)
            row.prop(orientation, "name", text="", icon='OBJECT_ORIGIN')
            row.operator("transform.delete_orientation", text="", icon='X', emboss=False)


class VIEW3D_PT_gpencil_origin(Panel):
    bl_space_type = 'VIEW_3D'
    bl_region_type = 'HEADER'
    bl_label = "Stroke Placement"

    def draw(self, context):
        layout = self.layout
        tool_settings = context.tool_settings
        gpd = context.gpencil_data

        layout.label(text="Stroke Placement")

        row = layout.row()
        col = row.column()
        col.prop(tool_settings, "gpencil_stroke_placement_view3d", expand=True)

        if tool_settings.gpencil_stroke_placement_view3d == 'SURFACE':
            row = layout.row()
            row.label(text="Offset")
            row = layout.row()
            row.prop(gpd, "zdepth_offset", text="")

        if tool_settings.gpencil_stroke_placement_view3d == 'STROKE':
            row = layout.row()
            row.label(text="Target")
            row = layout.row()
            row.prop(tool_settings, "gpencil_stroke_snap_mode", expand=True)


class VIEW3D_PT_gpencil_lock(Panel):
    bl_space_type = 'VIEW_3D'
    bl_region_type = 'HEADER'
    bl_label = "Drawing Plane"

    def draw(self, context):
        layout = self.layout
        layout.label(text="Drawing Plane")

        row = layout.row()
        col = row.column()
        col.prop(context.tool_settings.gpencil_sculpt, "lock_axis", expand=True)


class VIEW3D_PT_gpencil_guide(Panel):
    bl_space_type = 'VIEW_3D'
    bl_region_type = 'HEADER'
    bl_label = "Guides"

    def draw(self, context):
        settings = context.tool_settings.gpencil_sculpt.guide

        layout = self.layout
        layout.label(text="Guides")

        col = layout.column()
        col.active = settings.use_guide
        col.prop(settings, "type", expand=True)

        if settings.type in {'ISO', 'PARALLEL', 'RADIAL'}:
            col.prop(settings, "angle")
            row = col.row(align=True)

        col.prop(settings, "use_snapping")
        if settings.use_snapping:

            if settings.type == 'RADIAL':
                col.prop(settings, "angle_snap")
            else:
                col.prop(settings, "spacing")

        if settings.type in {'CIRCULAR', 'RADIAL'} or settings.use_snapping:
            col.label(text="Reference Point")
            row = col.row(align=True)
            row.prop(settings, "reference_point", expand=True)
            if settings.reference_point == 'CUSTOM':
                col.prop(settings, "location", text="Custom Location")
            elif settings.reference_point == 'OBJECT':
                col.prop(settings, "reference_object", text="Object Location")
                if not settings.reference_object:
                    col.label(text="No object selected, using cursor")


class VIEW3D_PT_overlay_gpencil_options(Panel):
    bl_space_type = 'VIEW_3D'
    bl_region_type = 'HEADER'
    bl_parent_id = 'VIEW3D_PT_overlay'
    bl_label = ""

    @classmethod
    def poll(cls, context):
        return context.object and context.object.type == 'GPENCIL'

    def draw_header(self, context):
        layout = self.layout
        layout.label(text={
            'PAINT_GPENCIL': "Draw Grease Pencil",
            'EDIT_GPENCIL': "Edit Grease Pencil",
            'SCULPT_GPENCIL': "Sculpt Grease Pencil",
            'WEIGHT_GPENCIL': "Weight Grease Pencil",
            'VERTEX_GPENCIL': "Vertex Grease Pencil",
            'OBJECT': "Grease Pencil",
        }[context.mode])

    def draw(self, context):
        layout = self.layout
        view = context.space_data
        overlay = view.overlay

        layout.prop(overlay, "use_gpencil_onion_skin", text="Onion Skin")

        col = layout.column()
        row = col.row()
        row.prop(overlay, "use_gpencil_grid", text="")
        sub = row.row(align=True)
        sub.active = overlay.use_gpencil_grid
        sub.prop(overlay, "gpencil_grid_opacity", text="Canvas", slider=True)
        sub.prop(overlay, "use_gpencil_canvas_xray", text="", icon='XRAY')

        row = col.row()
        row.prop(overlay, "use_gpencil_fade_layers", text="")
        sub = row.row()
        sub.active = overlay.use_gpencil_fade_layers
        sub.prop(overlay, "gpencil_fade_layer", text="Fade Layers", slider=True)

        row = col.row()
        row.prop(overlay, "use_gpencil_fade_objects", text="")
        sub = row.row(align=True)
        sub.active = overlay.use_gpencil_fade_objects
        sub.prop(overlay, "gpencil_fade_objects", text="Fade Objects", slider=True)
        sub.prop(overlay, "use_gpencil_fade_gp_objects", text="", icon='OUTLINER_OB_GREASEPENCIL')

        if context.object.mode in {'EDIT_GPENCIL', 'SCULPT_GPENCIL', 'WEIGHT_GPENCIL', 'VERTEX_GPENCIL'}:
            split = layout.split()
            col = split.column()
            col.prop(overlay, "use_gpencil_edit_lines", text="Edit Lines")
            col = split.column()
            col.prop(overlay, "use_gpencil_multiedit_line_only", text="Only in Multiframe")

            if context.object.mode == 'EDIT_GPENCIL':
                split = layout.split()
                col = split.column()
                col.prop(overlay, "use_gpencil_show_directions")
                col = split.column()
                col.prop(overlay, "use_gpencil_show_material_name", text="Material Name")

            layout.prop(overlay, "vertex_opacity", text="Vertex Opacity", slider=True)

            # Handles for Curve Edit
            if context.object.mode == 'EDIT_GPENCIL':
                gpd = context.object.data
                if gpd.use_curve_edit:
                    layout.prop(overlay, "display_handle", text="Handles")

        if context.object.mode in {'PAINT_GPENCIL', 'VERTEX_GPENCIL'}:
            layout.label(text="Vertex Paint")
            row = layout.row()
            shading = VIEW3D_PT_shading.get_shading(context)
            row.enabled = shading.type not in {'WIREFRAME', 'RENDERED'}
            row.prop(overlay, "gpencil_vertex_paint_opacity", text="Opacity", slider=True)


class VIEW3D_PT_quad_view(Panel):
    bl_space_type = 'VIEW_3D'
    bl_region_type = 'UI'
    bl_category = "View"
    bl_label = "Quad View"
    bl_options = {'DEFAULT_CLOSED'}

    @classmethod
    def poll(cls, context):
        view = context.space_data
        return view.region_quadviews

    def draw(self, context):
        layout = self.layout

        view = context.space_data

        region = view.region_quadviews[2]
        col = layout.column()
        col.prop(region, "lock_rotation")
        row = col.row()
        row.enabled = region.lock_rotation
        row.prop(region, "show_sync_view")
        row = col.row()
        row.enabled = region.lock_rotation and region.show_sync_view
        row.prop(region, "use_box_clip")


# Annotation properties
class VIEW3D_PT_grease_pencil(AnnotationDataPanel, Panel):
    bl_space_type = 'VIEW_3D'
    bl_region_type = 'UI'
    bl_category = "View"

    # NOTE: this is just a wrapper around the generic GP Panel


class VIEW3D_PT_annotation_onion(AnnotationOnionSkin, Panel):
    bl_space_type = 'VIEW_3D'
    bl_region_type = 'UI'
    bl_category = "View"
    bl_parent_id = 'VIEW3D_PT_grease_pencil'

    # NOTE: this is just a wrapper around the generic GP Panel


class TOPBAR_PT_annotation_layers(Panel, AnnotationDataPanel):
    bl_space_type = 'VIEW_3D'
    bl_region_type = 'HEADER'
    bl_label = "Layers"
    bl_ui_units_x = 14


class VIEW3D_PT_view3d_stereo(Panel):
    bl_space_type = 'VIEW_3D'
    bl_region_type = 'UI'
    bl_category = "View"
    bl_label = "Stereoscopy"
    bl_options = {'DEFAULT_CLOSED'}

    @classmethod
    def poll(cls, context):
        scene = context.scene

        multiview = scene.render.use_multiview
        return multiview

    def draw(self, context):
        layout = self.layout
        view = context.space_data

        basic_stereo = context.scene.render.views_format == 'STEREO_3D'

        col = layout.column()
        col.row().prop(view, "stereo_3d_camera", expand=True)

        col.label(text="Display")
        row = col.row()
        row.active = basic_stereo
        row.prop(view, "show_stereo_3d_cameras")
        row = col.row()
        row.active = basic_stereo
        split = row.split()
        split.prop(view, "show_stereo_3d_convergence_plane")
        split = row.split()
        split.prop(view, "stereo_3d_convergence_plane_alpha", text="Alpha")
        split.active = view.show_stereo_3d_convergence_plane
        row = col.row()
        split = row.split()
        split.prop(view, "show_stereo_3d_volume")
        split = row.split()
        split.active = view.show_stereo_3d_volume
        split.prop(view, "stereo_3d_volume_alpha", text="Alpha")


class VIEW3D_PT_context_properties(Panel):
    bl_space_type = 'VIEW_3D'
    bl_region_type = 'UI'
    bl_category = "Item"
    bl_label = "Properties"
    bl_options = {'DEFAULT_CLOSED'}

    @staticmethod
    def _active_context_member(context):
        obj = context.object
        if obj:
            object_mode = obj.mode
            if object_mode == 'POSE':
                return "active_pose_bone"
            elif object_mode == 'EDIT' and obj.type == 'ARMATURE':
                return "active_bone"
            else:
                return "object"

        return ""

    @classmethod
    def poll(cls, context):
        import rna_prop_ui
        member = cls._active_context_member(context)

        if member:
            context_member, member = rna_prop_ui.rna_idprop_context_value(context, member, object)
            return context_member and rna_prop_ui.rna_idprop_has_properties(context_member)

        return False

    def draw(self, context):
        import rna_prop_ui
        member = VIEW3D_PT_context_properties._active_context_member(context)

        if member:
            # Draw with no edit button
            rna_prop_ui.draw(self.layout, context, member, object, False)


class VIEW3D_PT_asset_testing(Panel):
    bl_space_type = 'VIEW_3D'
    bl_region_type = 'UI'
    bl_label = "Asset Testing"
    bl_category = "Assets"

    def draw(self, context):
        layout = self.layout

<<<<<<< HEAD
        workspace = context.workspace

        layout.template_asset_view(workspace, "active_asset_library", workspace, "active_pose_asset_index")
=======
        wm = context.window_manager
        workspace = context.workspace

        layout.template_asset_view(workspace, "active_asset_library", wm, "pose_assets", workspace, "active_pose_asset_index")
>>>>>>> d78754ff


# Grease Pencil Object - Multiframe falloff tools
class VIEW3D_PT_gpencil_multi_frame(Panel):
    bl_space_type = 'VIEW_3D'
    bl_region_type = 'HEADER'
    bl_label = "Multi Frame"

    def draw(self, context):
        gpd = context.gpencil_data
        settings = context.tool_settings.gpencil_sculpt

        layout = self.layout
        col = layout.column(align=True)
        col.prop(settings, "use_multiframe_falloff")

        # Falloff curve
        if gpd.use_multiedit and settings.use_multiframe_falloff:
            layout.template_curve_mapping(settings, "multiframe_falloff_curve", brush=True)


# Grease Pencil Object - Curve Editing tools
class VIEW3D_PT_gpencil_curve_edit(Panel):
    bl_space_type = 'VIEW_3D'
    bl_region_type = 'HEADER'
    bl_label = "Curve Editing"

    def draw(self, context):
        layout = self.layout

        gpd = context.gpencil_data
        col = layout.column(align=True)
        col.prop(gpd, "edit_curve_resolution")
        col.prop(gpd, "curve_edit_threshold")
        col.prop(gpd, "curve_edit_corner_angle")
        col.prop(gpd, "use_adaptive_curve_resolution")


class VIEW3D_MT_gpencil_edit_context_menu(Menu):
    bl_label = ""

    def draw(self, context):

        is_point_mode = context.tool_settings.gpencil_selectmode_edit == 'POINT'
        is_stroke_mode = context.tool_settings.gpencil_selectmode_edit == 'STROKE'
        is_segment_mode = context.tool_settings.gpencil_selectmode_edit == 'SEGMENT'

        layout = self.layout

        layout.operator_context = 'INVOKE_REGION_WIN'

        row = layout.row()

        if is_point_mode or is_segment_mode:
            col = row.column(align=True)

            col.label(text="Point Context Menu", icon='GP_SELECT_POINTS')
            col.separator()

            # Additive Operators
            col.operator("gpencil.stroke_subdivide", text="Subdivide").only_selected = True

            col.separator()

            col.operator("gpencil.extrude_move", text="Extrude")

            col.separator()

            # Deform Operators
            col.operator("gpencil.stroke_smooth", text="Smooth").only_selected = True
            col.operator("transform.bend", text="Bend")
            col.operator("transform.shear", text="Shear")
            col.operator("transform.tosphere", text="To Sphere")
            col.operator("transform.transform", text="Shrink/Fatten").mode = 'GPENCIL_SHRINKFATTEN'

            col.separator()

            col.menu("VIEW3D_MT_mirror", text="Mirror")
            col.menu("GPENCIL_MT_snap", text="Snap")

            col.separator()

            # Duplicate operators
            col.operator("gpencil.duplicate_move", text="Duplicate")
            col.operator("gpencil.copy", text="Copy", icon='COPYDOWN')
            col.operator("gpencil.paste", text="Paste", icon='PASTEDOWN').type = 'ACTIVE'
            col.operator("gpencil.paste", text="Paste by Layer").type = 'LAYER'

            col.separator()

            # Removal Operators
            col.operator("gpencil.stroke_merge", text="Merge")
            col.operator("gpencil.stroke_merge_by_distance").use_unselected = False
            col.operator("gpencil.stroke_split", text="Split")
            col.operator("gpencil.stroke_separate", text="Separate").mode = 'POINT'

            col.separator()

            col.operator("gpencil.delete", text="Delete").type = 'POINTS'
            col.operator("gpencil.dissolve", text="Dissolve").type = 'POINTS'
            col.operator("gpencil.dissolve", text="Dissolve Between").type = 'BETWEEN'
            col.operator("gpencil.dissolve", text="Dissolve Unselected").type = 'UNSELECT'

        if is_stroke_mode:

            col = row.column(align=True)
            col.label(text="Stroke Context Menu", icon='GP_SELECT_STROKES')
            col.separator()

            # Main Strokes Operators
            col.operator("gpencil.stroke_subdivide", text="Subdivide").only_selected = False
            col.menu("VIEW3D_MT_gpencil_simplify")
            col.operator("gpencil.stroke_trim", text="Trim")

            col.separator()

            col.operator("gpencil.stroke_smooth", text="Smooth").only_selected = False
            col.operator("transform.transform", text="Shrink/Fatten").mode = 'GPENCIL_SHRINKFATTEN'

            col.separator()

            # Layer and Materials operators
            col.menu("GPENCIL_MT_move_to_layer")
            col.menu("VIEW3D_MT_assign_material")
            col.operator("gpencil.set_active_material", text="Set as Active Material")
            col.operator_menu_enum("gpencil.stroke_arrange", "direction", text="Arrange")

            col.separator()

            col.menu("VIEW3D_MT_mirror", text="Mirror")
            col.menu("VIEW3D_MT_snap", text="Snap")

            col.separator()

            # Duplicate operators
            col.operator("gpencil.duplicate_move", text="Duplicate")
            col.operator("gpencil.copy", text="Copy", icon='COPYDOWN')
            col.operator("gpencil.paste", text="Paste", icon='PASTEDOWN').type = 'ACTIVE'
            col.operator("gpencil.paste", text="Paste by Layer").type = 'LAYER'

            col.separator()

            # Removal Operators
            col.operator("gpencil.stroke_merge_by_distance").use_unselected = True
            col.operator_menu_enum("gpencil.stroke_join", "type", text="Join")
            col.operator("gpencil.stroke_split", text="Split")
            col.operator("gpencil.stroke_separate", text="Separate").mode = 'STROKE'

            col.separator()

            col.operator("gpencil.delete", text="Delete").type = 'STROKES'

            col.separator()

            col.operator("gpencil.reproject", text="Reproject")


def draw_gpencil_layer_active(context, layout):
    gpl = context.active_gpencil_layer
    if gpl:
        layout.label(text="Active Layer")
        row = layout.row(align=True)
        row.operator_context = 'EXEC_REGION_WIN'
        row.operator_menu_enum("gpencil.layer_change", "layer", text="", icon='GREASEPENCIL')
        row.prop(gpl, "info", text="")
        row.operator("gpencil.layer_remove", text="", icon='X')


def draw_gpencil_material_active(context, layout):
    ob = context.active_object
    if ob and len(ob.material_slots) > 0 and ob.active_material_index >= 0:
        ma = ob.material_slots[ob.active_material_index].material
        if ma:
            layout.label(text="Active Material")
            row = layout.row(align=True)
            row.operator_context = 'EXEC_REGION_WIN'
            row.operator_menu_enum("gpencil.material_set", "slot", text="", icon='MATERIAL')
            row.prop(ma, "name", text="")


class VIEW3D_PT_gpencil_sculpt_context_menu(Panel):
    bl_space_type = 'VIEW_3D'
    bl_region_type = 'WINDOW'
    bl_label = "Sculpt Context Menu"
    bl_ui_units_x = 12

    def draw(self, context):
        ts = context.tool_settings
        settings = ts.gpencil_sculpt_paint
        brush = settings.brush

        layout = self.layout

        layout.prop(brush, "size", slider=True)
        layout.prop(brush, "strength")

        # Layers
        draw_gpencil_layer_active(context, layout)


class VIEW3D_PT_gpencil_weight_context_menu(Panel):
    bl_space_type = 'VIEW_3D'
    bl_region_type = 'WINDOW'
    bl_label = "Weight Paint Context Menu"
    bl_ui_units_x = 12

    def draw(self, context):
        ts = context.tool_settings
        settings = ts.gpencil_weight_paint
        brush = settings.brush

        layout = self.layout

        layout.prop(brush, "size", slider=True)
        layout.prop(brush, "strength")
        layout.prop(brush, "weight")

        # Layers
        draw_gpencil_layer_active(context, layout)


class VIEW3D_PT_gpencil_draw_context_menu(Panel):
    bl_space_type = 'VIEW_3D'
    bl_region_type = 'WINDOW'
    bl_label = "Draw Context Menu"
    bl_ui_units_x = 12

    def draw(self, context):
        ts = context.tool_settings
        settings = ts.gpencil_paint
        brush = settings.brush
        gp_settings = brush.gpencil_settings

        layout = self.layout
        is_pin_vertex = gp_settings.brush_draw_mode == 'VERTEXCOLOR'
        is_vertex = settings.color_mode == 'VERTEXCOLOR' or brush.gpencil_tool == 'TINT' or is_pin_vertex

        if brush.gpencil_tool not in {'ERASE', 'CUTTER', 'EYEDROPPER'} and is_vertex:
            split = layout.split(factor=0.1)
            split.prop(brush, "color", text="")
            split.template_color_picker(brush, "color", value_slider=True)

            col = layout.column()
            col.separator()
            col.prop_menu_enum(gp_settings, "vertex_mode", text="Mode")
            col.separator()

        if brush.gpencil_tool not in {'FILL', 'CUTTER'}:
            layout.prop(brush, "size", slider=True)
        if brush.gpencil_tool not in {'ERASE', 'FILL', 'CUTTER'}:
            layout.prop(gp_settings, "pen_strength")

        # Layers
        draw_gpencil_layer_active(context, layout)
        # Material
        if not is_vertex:
            draw_gpencil_material_active(context, layout)


class VIEW3D_PT_gpencil_vertex_context_menu(Panel):
    bl_space_type = 'VIEW_3D'
    bl_region_type = 'WINDOW'
    bl_label = "Vertex Paint Context Menu"
    bl_ui_units_x = 12

    def draw(self, context):
        layout = self.layout
        ts = context.tool_settings
        settings = ts.gpencil_vertex_paint
        brush = settings.brush
        gp_settings = brush.gpencil_settings

        col = layout.column()

        if brush.gpencil_vertex_tool in {'DRAW', 'REPLACE'}:
            split = layout.split(factor=0.1)
            split.prop(brush, "color", text="")
            split.template_color_picker(brush, "color", value_slider=True)

            col = layout.column()
            col.separator()
            col.prop_menu_enum(gp_settings, "vertex_mode", text="Mode")
            col.separator()

        row = col.row(align=True)
        row.prop(brush, "size", text="Radius")
        row.prop(gp_settings, "use_pressure", text="", icon='STYLUS_PRESSURE')

        if brush.gpencil_vertex_tool in {'DRAW', 'BLUR', 'SMEAR'}:
            row = layout.row(align=True)
            row.prop(gp_settings, "pen_strength", slider=True)
            row.prop(gp_settings, "use_strength_pressure", text="", icon='STYLUS_PRESSURE')

        # Layers
        draw_gpencil_layer_active(context, layout)


class VIEW3D_PT_paint_vertex_context_menu(Panel):
    # Only for popover, these are dummy values.
    bl_space_type = 'VIEW_3D'
    bl_region_type = 'WINDOW'
    bl_label = "Vertex Paint Context Menu"

    def draw(self, context):
        layout = self.layout

        brush = context.tool_settings.vertex_paint.brush
        capabilities = brush.vertex_paint_capabilities

        if capabilities.has_color:
            split = layout.split(factor=0.1)
            UnifiedPaintPanel.prop_unified_color(split, context, brush, "color", text="")
            UnifiedPaintPanel.prop_unified_color_picker(split, context, brush, "color", value_slider=True)
            layout.prop(brush, "blend", text="")

        UnifiedPaintPanel.prop_unified(
            layout,
            context,
            brush,
            "size",
            unified_name="use_unified_size",
            pressure_name="use_pressure_size",
            slider=True,
        )
        UnifiedPaintPanel.prop_unified(
            layout,
            context,
            brush,
            "strength",
            unified_name="use_unified_strength",
            pressure_name="use_pressure_strength",
            slider=True,
        )


class VIEW3D_PT_paint_texture_context_menu(Panel):
    # Only for popover, these are dummy values.
    bl_space_type = 'VIEW_3D'
    bl_region_type = 'WINDOW'
    bl_label = "Texture Paint Context Menu"

    def draw(self, context):
        layout = self.layout

        brush = context.tool_settings.image_paint.brush
        capabilities = brush.image_paint_capabilities

        if capabilities.has_color:
            split = layout.split(factor=0.1)
            UnifiedPaintPanel.prop_unified_color(split, context, brush, "color", text="")
            UnifiedPaintPanel.prop_unified_color_picker(split, context, brush, "color", value_slider=True)
            layout.prop(brush, "blend", text="")

        if capabilities.has_radius:
            UnifiedPaintPanel.prop_unified(
                layout,
                context,
                brush,
                "size",
                unified_name="use_unified_size",
                pressure_name="use_pressure_size",
                slider=True,
            )
            UnifiedPaintPanel.prop_unified(
                layout,
                context,
                brush,
                "strength",
                unified_name="use_unified_strength",
                pressure_name="use_pressure_strength",
                slider=True,
            )


class VIEW3D_PT_paint_weight_context_menu(Panel):
    # Only for popover, these are dummy values.
    bl_space_type = 'VIEW_3D'
    bl_region_type = 'WINDOW'
    bl_label = "Weights Context Menu"

    def draw(self, context):
        layout = self.layout

        brush = context.tool_settings.weight_paint.brush
        UnifiedPaintPanel.prop_unified(
            layout,
            context,
            brush,
            "weight",
            unified_name="use_unified_weight",
            slider=True,
        )
        UnifiedPaintPanel.prop_unified(
            layout,
            context,
            brush,
            "size",
            unified_name="use_unified_size",
            pressure_name="use_pressure_size",
            slider=True,
        )
        UnifiedPaintPanel.prop_unified(
            layout,
            context,
            brush,
            "strength",
            unified_name="use_unified_strength",
            pressure_name="use_pressure_strength",
            slider=True,
        )


class VIEW3D_PT_sculpt_context_menu(Panel):
    # Only for popover, these are dummy values.
    bl_space_type = 'VIEW_3D'
    bl_region_type = 'WINDOW'
    bl_label = "Sculpt Context Menu"

    def draw(self, context):
        layout = self.layout

        brush = context.tool_settings.sculpt.brush
        capabilities = brush.sculpt_capabilities

        if capabilities.has_color:
            split = layout.split(factor=0.1)
            UnifiedPaintPanel.prop_unified_color(split, context, brush, "color", text="")
            UnifiedPaintPanel.prop_unified_color_picker(split, context, brush, "color", value_slider=True)
            layout.prop(brush, "blend", text="")

        UnifiedPaintPanel.prop_unified(
            layout,
            context,
            brush,
            "size",
            unified_name="use_unified_size",
            pressure_name="use_pressure_size",
            slider=True,
        )
        UnifiedPaintPanel.prop_unified(
            layout,
            context,
            brush,
            "strength",
            unified_name="use_unified_strength",
            pressure_name="use_pressure_strength",
            slider=True,
        )

        if capabilities.has_auto_smooth:
            layout.prop(brush, "auto_smooth_factor", slider=True)

        if capabilities.has_normal_weight:
            layout.prop(brush, "normal_weight", slider=True)

        if capabilities.has_pinch_factor:
            text = "Pinch"
            if brush.sculpt_tool in {'BLOB', 'SNAKE_HOOK'}:
                text = "Magnify"
            layout.prop(brush, "crease_pinch_factor", slider=True, text=text)

        if capabilities.has_rake_factor:
            layout.prop(brush, "rake_factor", slider=True)

        if capabilities.has_plane_offset:
            layout.prop(brush, "plane_offset", slider=True)
            layout.prop(brush, "plane_trim", slider=True, text="Distance")

        if capabilities.has_height:
            layout.prop(brush, "height", slider=True, text="Height")


class TOPBAR_PT_gpencil_materials(GreasePencilMaterialsPanel, Panel):
    bl_space_type = 'VIEW_3D'
    bl_region_type = 'HEADER'
    bl_label = "Materials"
    bl_ui_units_x = 14

    @classmethod
    def poll(cls, context):
        ob = context.object
        return ob and ob.type == 'GPENCIL'


class TOPBAR_PT_gpencil_vertexcolor(GreasePencilVertexcolorPanel, Panel):
    bl_space_type = 'VIEW_3D'
    bl_region_type = 'HEADER'
    bl_label = "Vertex Color"
    bl_ui_units_x = 10

    @classmethod
    def poll(cls, context):
        ob = context.object
        return ob and ob.type == 'GPENCIL'


classes = (
    VIEW3D_HT_header,
    VIEW3D_HT_tool_header,
    VIEW3D_MT_editor_menus,
    VIEW3D_MT_transform,
    VIEW3D_MT_transform_object,
    VIEW3D_MT_transform_armature,
    VIEW3D_MT_mirror,
    VIEW3D_MT_snap,
    VIEW3D_MT_uv_map,
    VIEW3D_MT_view,
    VIEW3D_MT_view_local,
    VIEW3D_MT_view_cameras,
    VIEW3D_MT_view_navigation,
    VIEW3D_MT_view_align,
    VIEW3D_MT_view_align_selected,
    VIEW3D_MT_view_viewpoint,
    VIEW3D_MT_view_regions,
    VIEW3D_MT_select_object,
    VIEW3D_MT_select_object_more_less,
    VIEW3D_MT_select_pose,
    VIEW3D_MT_select_pose_more_less,
    VIEW3D_MT_select_particle,
    VIEW3D_MT_edit_mesh,
    VIEW3D_MT_edit_mesh_select_similar,
    VIEW3D_MT_edit_mesh_select_by_trait,
    VIEW3D_MT_edit_mesh_select_more_less,
    VIEW3D_MT_select_edit_mesh,
    VIEW3D_MT_select_edit_curve,
    VIEW3D_MT_select_edit_surface,
    VIEW3D_MT_select_edit_text,
    VIEW3D_MT_select_edit_metaball,
    VIEW3D_MT_edit_lattice_context_menu,
    VIEW3D_MT_select_edit_lattice,
    VIEW3D_MT_select_edit_armature,
    VIEW3D_MT_select_gpencil,
    VIEW3D_MT_select_paint_mask,
    VIEW3D_MT_select_paint_mask_vertex,
    VIEW3D_MT_angle_control,
    VIEW3D_MT_mesh_add,
    VIEW3D_MT_curve_add,
    VIEW3D_MT_surface_add,
    VIEW3D_MT_edit_metaball_context_menu,
    VIEW3D_MT_metaball_add,
    TOPBAR_MT_edit_curve_add,
    TOPBAR_MT_edit_armature_add,
    VIEW3D_MT_armature_add,
    VIEW3D_MT_light_add,
    VIEW3D_MT_lightprobe_add,
    VIEW3D_MT_camera_add,
    VIEW3D_MT_volume_add,
    VIEW3D_MT_add,
    VIEW3D_MT_image_add,
    VIEW3D_MT_object,
    VIEW3D_MT_object_animation,
    VIEW3D_MT_object_rigid_body,
    VIEW3D_MT_object_clear,
    VIEW3D_MT_object_context_menu,
    VIEW3D_MT_object_convert,
    VIEW3D_MT_object_shading,
    VIEW3D_MT_object_apply,
    VIEW3D_MT_object_relations,
    VIEW3D_MT_object_parent,
    VIEW3D_MT_object_track,
    VIEW3D_MT_object_collection,
    VIEW3D_MT_object_constraints,
    VIEW3D_MT_object_quick_effects,
    VIEW3D_MT_object_showhide,
    VIEW3D_MT_object_cleanup,
    VIEW3D_MT_make_single_user,
    VIEW3D_MT_make_links,
    VIEW3D_MT_brush_paint_modes,
    VIEW3D_MT_paint_vertex,
    VIEW3D_MT_hook,
    VIEW3D_MT_vertex_group,
    VIEW3D_MT_gpencil_vertex_group,
    VIEW3D_MT_paint_weight,
    VIEW3D_MT_paint_weight_lock,
    VIEW3D_MT_sculpt,
    VIEW3D_MT_sculpt_set_pivot,
    VIEW3D_MT_mask,
    VIEW3D_MT_face_sets,
    VIEW3D_MT_face_sets_init,
    VIEW3D_MT_random_mask,
    VIEW3D_MT_particle,
    VIEW3D_MT_particle_context_menu,
    VIEW3D_MT_particle_showhide,
    VIEW3D_MT_pose,
    VIEW3D_MT_pose_transform,
    VIEW3D_MT_pose_slide,
    VIEW3D_MT_pose_propagate,
    VIEW3D_MT_pose_library,
    VIEW3D_MT_pose_motion,
    VIEW3D_MT_pose_group,
    VIEW3D_MT_pose_ik,
    VIEW3D_MT_pose_constraints,
    VIEW3D_MT_pose_names,
    VIEW3D_MT_pose_showhide,
    VIEW3D_MT_pose_apply,
    VIEW3D_MT_pose_context_menu,
    VIEW3D_MT_bone_options_toggle,
    VIEW3D_MT_bone_options_enable,
    VIEW3D_MT_bone_options_disable,
    VIEW3D_MT_edit_mesh_context_menu,
    VIEW3D_MT_edit_mesh_select_mode,
    VIEW3D_MT_edit_mesh_select_linked,
    VIEW3D_MT_edit_mesh_select_loops,
    VIEW3D_MT_edit_mesh_extrude,
    VIEW3D_MT_edit_mesh_vertices,
    VIEW3D_MT_edit_mesh_edges,
    VIEW3D_MT_edit_mesh_edges_data,
    VIEW3D_MT_edit_mesh_faces,
    VIEW3D_MT_edit_mesh_faces_data,
    VIEW3D_MT_edit_mesh_normals,
    VIEW3D_MT_edit_mesh_normals_select_strength,
    VIEW3D_MT_edit_mesh_normals_set_strength,
    VIEW3D_MT_edit_mesh_normals_average,
    VIEW3D_MT_edit_mesh_shading,
    VIEW3D_MT_edit_mesh_weights,
    VIEW3D_MT_edit_mesh_clean,
    VIEW3D_MT_edit_mesh_delete,
    VIEW3D_MT_edit_mesh_merge,
    VIEW3D_MT_edit_mesh_split,
    VIEW3D_MT_edit_mesh_showhide,
    VIEW3D_MT_paint_gpencil,
    VIEW3D_MT_draw_gpencil,
    VIEW3D_MT_assign_material,
    VIEW3D_MT_edit_gpencil,
    VIEW3D_MT_edit_gpencil_stroke,
    VIEW3D_MT_edit_gpencil_point,
    VIEW3D_MT_edit_gpencil_delete,
    VIEW3D_MT_edit_gpencil_showhide,
    VIEW3D_MT_weight_gpencil,
    VIEW3D_MT_gpencil_animation,
    VIEW3D_MT_gpencil_simplify,
    VIEW3D_MT_gpencil_copy_layer,
    VIEW3D_MT_gpencil_autoweights,
    VIEW3D_MT_gpencil_edit_context_menu,
    VIEW3D_MT_edit_curve,
    VIEW3D_MT_edit_curve_ctrlpoints,
    VIEW3D_MT_edit_curve_segments,
    VIEW3D_MT_edit_curve_clean,
    VIEW3D_MT_edit_curve_context_menu,
    VIEW3D_MT_edit_curve_delete,
    VIEW3D_MT_edit_curve_showhide,
    VIEW3D_MT_edit_surface,
    VIEW3D_MT_edit_font,
    VIEW3D_MT_edit_font_chars,
    VIEW3D_MT_edit_font_kerning,
    VIEW3D_MT_edit_font_delete,
    VIEW3D_MT_edit_font_context_menu,
    VIEW3D_MT_edit_meta,
    VIEW3D_MT_edit_meta_showhide,
    VIEW3D_MT_edit_lattice,
    VIEW3D_MT_edit_armature,
    VIEW3D_MT_armature_context_menu,
    VIEW3D_MT_edit_armature_parent,
    VIEW3D_MT_edit_armature_roll,
    VIEW3D_MT_edit_armature_names,
    VIEW3D_MT_edit_armature_delete,
    VIEW3D_MT_edit_gpencil_transform,
    VIEW3D_MT_object_mode_pie,
    VIEW3D_MT_view_pie,
    VIEW3D_MT_transform_gizmo_pie,
    VIEW3D_MT_shading_pie,
    VIEW3D_MT_shading_ex_pie,
    VIEW3D_MT_pivot_pie,
    VIEW3D_MT_snap_pie,
    VIEW3D_MT_orientations_pie,
    VIEW3D_MT_proportional_editing_falloff_pie,
    VIEW3D_MT_sculpt_mask_edit_pie,
    VIEW3D_MT_sculpt_automasking_pie,
    VIEW3D_MT_wpaint_vgroup_lock_pie,
    VIEW3D_MT_sculpt_face_sets_edit_pie,
    VIEW3D_PT_active_tool,
    VIEW3D_PT_active_tool_duplicate,
    VIEW3D_PT_view3d_properties,
    VIEW3D_PT_view3d_lock,
    VIEW3D_PT_view3d_cursor,
    VIEW3D_PT_collections,
    VIEW3D_PT_object_type_visibility,
    VIEW3D_PT_grease_pencil,
    VIEW3D_PT_annotation_onion,
    VIEW3D_PT_gpencil_multi_frame,
    VIEW3D_PT_gpencil_curve_edit,
    VIEW3D_PT_quad_view,
    VIEW3D_PT_view3d_stereo,
    VIEW3D_PT_shading,
    VIEW3D_PT_shading_lighting,
    VIEW3D_PT_shading_color,
    VIEW3D_PT_shading_options,
    VIEW3D_PT_shading_options_shadow,
    VIEW3D_PT_shading_options_ssao,
    VIEW3D_PT_shading_render_pass,
    VIEW3D_PT_gizmo_display,
    VIEW3D_PT_overlay,
    VIEW3D_PT_overlay_guides,
    VIEW3D_PT_overlay_object,
    VIEW3D_PT_overlay_geometry,
    VIEW3D_PT_overlay_motion_tracking,
    VIEW3D_PT_overlay_edit_mesh,
    VIEW3D_PT_overlay_edit_mesh_shading,
    VIEW3D_PT_overlay_edit_mesh_measurement,
    VIEW3D_PT_overlay_edit_mesh_normals,
    VIEW3D_PT_overlay_edit_mesh_freestyle,
    VIEW3D_PT_overlay_edit_curve,
    VIEW3D_PT_overlay_texture_paint,
    VIEW3D_PT_overlay_vertex_paint,
    VIEW3D_PT_overlay_weight_paint,
    VIEW3D_PT_overlay_pose,
    VIEW3D_PT_overlay_sculpt,
    VIEW3D_PT_snapping,
    VIEW3D_PT_proportional_edit,
    VIEW3D_PT_gpencil_origin,
    VIEW3D_PT_gpencil_lock,
    VIEW3D_PT_gpencil_guide,
    VIEW3D_PT_transform_orientations,
    VIEW3D_PT_overlay_gpencil_options,
    VIEW3D_PT_context_properties,
    VIEW3D_PT_asset_testing,
    VIEW3D_PT_paint_vertex_context_menu,
    VIEW3D_PT_paint_texture_context_menu,
    VIEW3D_PT_paint_weight_context_menu,
    VIEW3D_PT_gpencil_vertex_context_menu,
    VIEW3D_PT_gpencil_sculpt_context_menu,
    VIEW3D_PT_gpencil_weight_context_menu,
    VIEW3D_PT_gpencil_draw_context_menu,
    VIEW3D_PT_sculpt_context_menu,
    TOPBAR_PT_gpencil_materials,
    TOPBAR_PT_gpencil_vertexcolor,
    TOPBAR_PT_annotation_layers,
)


if __name__ == "__main__":  # only for live edit.
    from bpy.utils import register_class
    for cls in classes:
        register_class(cls)<|MERGE_RESOLUTION|>--- conflicted
+++ resolved
@@ -7013,16 +7013,10 @@
     def draw(self, context):
         layout = self.layout
 
-<<<<<<< HEAD
-        workspace = context.workspace
-
-        layout.template_asset_view(workspace, "active_asset_library", workspace, "active_pose_asset_index")
-=======
         wm = context.window_manager
         workspace = context.workspace
 
         layout.template_asset_view(workspace, "active_asset_library", wm, "pose_assets", workspace, "active_pose_asset_index")
->>>>>>> d78754ff
 
 
 # Grease Pencil Object - Multiframe falloff tools
