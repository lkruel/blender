# ##### BEGIN GPL LICENSE BLOCK #####
#
#  This program is free software; you can redistribute it and/or
#  modify it under the terms of the GNU General Public License
#  as published by the Free Software Foundation; either version 2
#  of the License, or (at your option) any later version.
#
#  This program is distributed in the hope that it will be useful,
#  but WITHOUT ANY WARRANTY; without even the implied warranty of
#  MERCHANTABILITY or FITNESS FOR A PARTICULAR PURPOSE.  See the
#  GNU General Public License for more details.
#
#  You should have received a copy of the GNU General Public License
#  along with this program; if not, write to the Free Software Foundation,
#  Inc., 51 Franklin Street, Fifth Floor, Boston, MA 02110-1301, USA.
#
# ##### END GPL LICENSE BLOCK #####

# <pep8 compliant>
import bpy
from bpy.types import Header, Menu, Panel
from .properties_paint_common import UnifiedPaintPanel
from bpy.app.translations import contexts as i18n_contexts


class VIEW3D_HT_header(Header):
    bl_space_type = 'VIEW_3D'

    def draw(self, context):
        layout = self.layout

        view = context.space_data
        shading = view.shading
        # mode_string = context.mode
        obj = context.active_object
        overlay = view.overlay
        toolsettings = context.tool_settings

        row = layout.row(align=True)
        row.template_header()

        mode = 'OBJECT' if obj is None else obj.mode

        # Testing move mode to topbar.
        '''
        act_mode_item = bpy.types.Object.bl_rna.properties['mode'].enum_items[mode]
        layout.operator_menu_enum("object.mode_set", "mode", text=act_mode_item.name, icon=act_mode_item.icon)
        del act_mode_item

        layout.template_header_3D_mode()
        '''

        # Contains buttons like Mode, Pivot, Manipulator, Layer, Mesh Select Mode...
        shading_type = view.shading.type
        shading_item = bpy.types.View3DShading.bl_rna.properties['type'].enum_items[shading_type]

        row = layout.row(align=True)
        row.prop(shading, "type", text="", expand=True)

        sub = row.row(align=True)
        sub.enabled = shading.type != 'RENDERED'
        sub.popover(space_type='VIEW_3D', region_type='HEADER', panel_type="VIEW3D_PT_shading")

        row = layout.row(align=True)
        row.prop(overlay, "show_overlays", icon="WIRE", text="")

        sub = row.row(align=True)
        sub.active = overlay.show_overlays
        sub.popover(space_type='VIEW_3D', region_type='HEADER', panel_type="VIEW3D_PT_overlay")

        if obj:
            # Set above:
            # mode = obj.mode

            # Particle edit
            if mode == 'PARTICLE_EDIT':
                row = layout.row()
                row.prop(toolsettings.particle_edit, "select_mode", text="", expand=True)

            # Occlude geometry
            if ((shading.type not in {'BOUNDBOX', 'WIREFRAME'} and (mode == 'PARTICLE_EDIT' or (mode == 'EDIT' and obj.type == 'MESH'))) or
                    (mode in {'WEIGHT_PAINT', 'VERTEX_PAINT'})):
                row = layout.row()
                row.prop(view, "use_occlude_geometry", text="")

        # Pose
        if obj and mode == 'POSE':
            row = layout.row(align=True)
            row.operator("pose.copy", text="", icon='COPYDOWN')
            row.operator("pose.paste", text="", icon='PASTEDOWN').flipped = False
            row.operator("pose.paste", text="", icon='PASTEFLIPDOWN').flipped = True

        # Grease Pencil
        if context.active_object and context.gpencil_data and context.active_object.type == 'GPENCIL':
            ob = context.active_object
            gpd = context.gpencil_data

            if gpd.is_stroke_paint_mode:
                row.separator()
                row.prop(toolsettings, "gpencil_stroke_placement_view3d", text='')
                if toolsettings.gpencil_stroke_placement_view3d in('ORIGIN', 'CURSOR'):
                    row.separator()
                    row.prop(toolsettings.gpencil_sculpt, "lockaxis", text='')

                if toolsettings.gpencil_stroke_placement_view3d in ('SURFACE', 'STROKE'):
                    row.prop(toolsettings, "use_gpencil_stroke_endpoints")

            if gpd.is_stroke_sculpt_mode:
                settings = context.tool_settings.gpencil_sculpt
                if settings.tool in ('GRAB', 'PUSH', 'TWIST', 'PINCH', 'RANDOMIZE'):
                    row.separator()
                    row.prop(toolsettings.gpencil_sculpt, "lockaxis", text='')

            if gpd.use_stroke_edit_mode:
                row = layout.row(align=True)
                row.operator("gpencil.copy", text="", icon='COPYDOWN')
                row.operator("gpencil.paste", text="", icon='PASTEDOWN')

            view = context.space_data
            row = layout.row()
            row.prop(view, "use_gpencil_paper", text="", icon='GHOST')

            row.prop(gpd, "use_onion_skinning", text="Onion Skins", icon='PARTICLE_PATH')
            row.prop(gpd, "show_edit_lines", text="", icon="PARTICLE_POINT")

            if gpd.use_stroke_edit_mode or gpd.is_stroke_sculpt_mode:
                row = layout.row(align=True)
                row.prop(context.tool_settings.gpencil_sculpt, "use_select_mask")
                row.prop(context.tool_settings.gpencil_sculpt, "selection_alpha", slider=True)

            if gpd.is_stroke_paint_mode:
                row = layout.row(align=True)
                row.operator("gpencil.colorpick", text="Colors", icon="GROUP_VCOL")

        VIEW3D_MT_editor_menus.draw_collapsible(context, layout)

class VIEW3D_MT_editor_menus(Menu):
    bl_space_type = 'VIEW3D_MT_editor_menus'
    bl_label = ""

    def draw(self, context):
        self.draw_menus(self.layout, context)

    @staticmethod
    def draw_menus(layout, context):
        obj = context.active_object
        workspace = context.workspace
        mode_string = context.mode
        edit_object = context.edit_object
        gp_edit = context.active_object and \
                  context.active_object.mode in {'GPENCIL_EDIT', 'GPENCIL_PAINT', 'GPENCIL_SCULPT', 'GPENCIL_WEIGHT'}

        layout.menu("VIEW3D_MT_view")

        # Select Menu
        if gp_edit:
            layout.menu("VIEW3D_MT_select_gpencil")
        elif mode_string in {'PAINT_WEIGHT', 'PAINT_VERTEX', 'PAINT_TEXTURE'}:
            mesh = obj.data
            if mesh.use_paint_mask:
                layout.menu("VIEW3D_MT_select_paint_mask")
            elif mesh.use_paint_mask_vertex and mode_string in {'PAINT_WEIGHT', 'PAINT_VERTEX'}:
                layout.menu("VIEW3D_MT_select_paint_mask_vertex")
        elif mode_string != 'SCULPT':
            layout.menu("VIEW3D_MT_select_%s" % mode_string.lower())

        if gp_edit:
            pass
        elif mode_string == 'OBJECT':
            layout.menu("INFO_MT_add", text="Add")
        elif mode_string == 'EDIT_MESH':
            layout.menu("INFO_MT_mesh_add", text="Add")
        elif mode_string == 'EDIT_CURVE':
            layout.menu("INFO_MT_curve_add", text="Add")
        elif mode_string == 'EDIT_SURFACE':
            layout.menu("INFO_MT_surface_add", text="Add")
        elif mode_string == 'EDIT_METABALL':
            layout.menu("INFO_MT_metaball_add", text="Add")
        elif mode_string == 'EDIT_ARMATURE':
            layout.menu("INFO_MT_edit_armature_add", text="Add")

        if gp_edit:
            layout.menu("VIEW3D_MT_edit_gpencil")
        elif edit_object:
            layout.menu("VIEW3D_MT_edit_%s" % edit_object.type.lower())

            if mode_string == 'EDIT_MESH':
                layout.menu("VIEW3D_MT_edit_mesh_vertices")
                layout.menu("VIEW3D_MT_edit_mesh_edges")
                layout.menu("VIEW3D_MT_edit_mesh_faces")

        elif obj:
            if mode_string != 'PAINT_TEXTURE':
                layout.menu("VIEW3D_MT_%s" % mode_string.lower())
            if mode_string in {'SCULPT', 'PAINT_VERTEX', 'PAINT_WEIGHT', 'PAINT_TEXTURE'}:
                layout.menu("VIEW3D_MT_brush")
            if mode_string == 'SCULPT':
                layout.menu("VIEW3D_MT_hide_mask")
        else:
            layout.menu("VIEW3D_MT_object")


# ********** Menu **********


# ********** Utilities **********


class ShowHideMenu:
    bl_label = "Show/Hide"
    _operator_name = ""

    def draw(self, context):
        layout = self.layout

        layout.operator("%s.reveal" % self._operator_name, text="Show Hidden")
        layout.operator("%s.hide" % self._operator_name, text="Hide Selected").unselected = False
        layout.operator("%s.hide" % self._operator_name, text="Hide Unselected").unselected = True


# Standard transforms which apply to all cases
# NOTE: this doesn't seem to be able to be used directly
class VIEW3D_MT_transform_base(Menu):
    bl_label = "Transform"

    # TODO: get rid of the custom text strings?
    def draw(self, context):
        layout = self.layout

        layout.operator("transform.tosphere", text="To Sphere")
        layout.operator("transform.shear", text="Shear")
        layout.operator("transform.bend", text="Bend")
        layout.operator("transform.push_pull", text="Push/Pull")

        if context.mode != 'OBJECT':
            layout.operator("transform.vertex_warp", text="Warp")
            layout.operator("transform.vertex_random", text="Randomize")


# Generic transform menu - geometry types
class VIEW3D_MT_transform(VIEW3D_MT_transform_base):
    def draw(self, context):
        # base menu
        VIEW3D_MT_transform_base.draw(self, context)

        # generic...
        layout = self.layout
        layout.operator("transform.shrink_fatten", text="Shrink Fatten")

        layout.separator()

        layout.operator("transform.translate", text="Move Texture Space").texture_space = True
        layout.operator("transform.resize", text="Scale Texture Space").texture_space = True


# Object-specific extensions to Transform menu
class VIEW3D_MT_transform_object(VIEW3D_MT_transform_base):
    def draw(self, context):
        layout = self.layout

        # base menu
        VIEW3D_MT_transform_base.draw(self, context)

        # object-specific option follow...
        layout.separator()

        layout.operator("transform.translate", text="Move Texture Space").texture_space = True
        layout.operator("transform.resize", text="Scale Texture Space").texture_space = True

        layout.separator()

        layout.operator_context = 'EXEC_REGION_WIN'
        # XXX see alignmenu() in edit.c of b2.4x to get this working
        layout.operator("transform.transform", text="Align to Transform Orientation").mode = 'ALIGN'

        layout.separator()

        layout.operator_context = 'EXEC_AREA'

        layout.operator("object.origin_set", text="Geometry to Origin").type = 'GEOMETRY_ORIGIN'
        layout.operator("object.origin_set", text="Origin to Geometry").type = 'ORIGIN_GEOMETRY'
        layout.operator("object.origin_set", text="Origin to 3D Cursor").type = 'ORIGIN_CURSOR'
        layout.operator("object.origin_set", text="Origin to Center of Mass (Surface)").type = 'ORIGIN_CENTER_OF_MASS'
        layout.operator("object.origin_set", text="Origin to Center of Mass (Volume)").type = 'ORIGIN_CENTER_OF_VOLUME'
        layout.separator()

        layout.operator("object.randomize_transform")
        layout.operator("object.align")

        # TODO: there is a strange context bug here.
        """
        layout.operator_context = 'INVOKE_REGION_WIN'
        layout.operator("object.transform_axis_target")
        """


# Armature EditMode extensions to Transform menu
class VIEW3D_MT_transform_armature(VIEW3D_MT_transform_base):
    def draw(self, context):
        layout = self.layout

        # base menu
        VIEW3D_MT_transform_base.draw(self, context)

        # armature specific extensions follow...
        obj = context.object
        if obj.type == 'ARMATURE' and obj.mode in {'EDIT', 'POSE'}:
            if obj.data.draw_type == 'BBONE':
                layout.separator()

                layout.operator("transform.transform", text="Scale BBone").mode = 'BONE_SIZE'
            elif obj.data.draw_type == 'ENVELOPE':
                layout.separator()

                layout.operator("transform.transform", text="Scale Envelope Distance").mode = 'BONE_SIZE'
                layout.operator("transform.transform", text="Scale Radius").mode = 'BONE_ENVELOPE'

        if context.edit_object and context.edit_object.type == 'ARMATURE':
            layout.separator()

            layout.operator("armature.align")


class VIEW3D_MT_mirror(Menu):
    bl_label = "Mirror"

    def draw(self, context):
        layout = self.layout

        layout.operator("transform.mirror", text="Interactive Mirror")

        layout.separator()

        layout.operator_context = 'INVOKE_REGION_WIN'

        props = layout.operator("transform.mirror", text="X Global")
        props.constraint_axis = (True, False, False)
        props.constraint_orientation = 'GLOBAL'
        props = layout.operator("transform.mirror", text="Y Global")
        props.constraint_axis = (False, True, False)
        props.constraint_orientation = 'GLOBAL'
        props = layout.operator("transform.mirror", text="Z Global")
        props.constraint_axis = (False, False, True)
        props.constraint_orientation = 'GLOBAL'

        if context.edit_object:
            layout.separator()

            props = layout.operator("transform.mirror", text="X Local")
            props.constraint_axis = (True, False, False)
            props.constraint_orientation = 'LOCAL'
            props = layout.operator("transform.mirror", text="Y Local")
            props.constraint_axis = (False, True, False)
            props.constraint_orientation = 'LOCAL'
            props = layout.operator("transform.mirror", text="Z Local")
            props.constraint_axis = (False, False, True)
            props.constraint_orientation = 'LOCAL'

            layout.operator("object.vertex_group_mirror")


class VIEW3D_MT_snap(Menu):
    bl_label = "Snap"

    def draw(self, context):
        layout = self.layout

        layout.operator("view3d.snap_selected_to_grid", text="Selection to Grid")
        layout.operator("view3d.snap_selected_to_cursor", text="Selection to Cursor").use_offset = False
        layout.operator("view3d.snap_selected_to_cursor", text="Selection to Cursor (Offset)").use_offset = True
        layout.operator("view3d.snap_selected_to_active", text="Selection to Active")

        layout.separator()

        layout.operator("view3d.snap_cursor_to_selected", text="Cursor to Selected")
        layout.operator("view3d.snap_cursor_to_center", text="Cursor to Center")
        layout.operator("view3d.snap_cursor_to_grid", text="Cursor to Grid")
        layout.operator("view3d.snap_cursor_to_active", text="Cursor to Active")


class VIEW3D_MT_uv_map(Menu):
    bl_label = "UV Mapping"

    def draw(self, context):
        layout = self.layout

        layout.operator("uv.unwrap")

        layout.operator_context = 'INVOKE_DEFAULT'
        layout.operator("uv.smart_project")
        layout.operator("uv.lightmap_pack")
        layout.operator("uv.follow_active_quads")

        layout.separator()

        layout.operator_context = 'EXEC_REGION_WIN'
        layout.operator("uv.cube_project")
        layout.operator("uv.cylinder_project")
        layout.operator("uv.sphere_project")

        layout.separator()

        layout.operator_context = 'INVOKE_REGION_WIN'
        layout.operator("uv.project_from_view").scale_to_bounds = False
        layout.operator("uv.project_from_view", text="Project from View (Bounds)").scale_to_bounds = True

        layout.separator()

        layout.operator("uv.reset")

        layout.separator()

        layout.operator("mesh.uvs_rotate")
        layout.operator("mesh.uvs_reverse")


class VIEW3D_MT_edit_proportional(Menu):
    bl_label = "Proportional Editing"

    def draw(self, context):
        layout = self.layout

        layout.props_enum(context.tool_settings, "proportional_edit")

        layout.separator()

        layout.label("Falloff:")
        layout.props_enum(context.tool_settings, "proportional_edit_falloff")


# ********** View menus **********


class VIEW3D_MT_view(Menu):
    bl_label = "View"

    def draw(self, context):
        layout = self.layout
        view = context.space_data

        layout.operator("view3d.toolshelf", icon='MENU_PANEL', text="Show Toolbar")
        layout.operator("view3d.properties", icon='MENU_PANEL', text="Show Sidebar")

        layout.separator()

        layout.operator("view3d.view_selected", text="Frame Selected").use_all_regions = False
        if view.region_quadviews:
            layout.operator("view3d.view_selected", text="Frame Selected (Quad View)").use_all_regions = True

        layout.operator("view3d.view_all", text="Frame All").center = False
        layout.operator("view3d.view_persportho", text="Perspective/Orthographic")

        layout.separator()

        layout.menu("VIEW3D_MT_view_cameras", text="Cameras")

        layout.separator()
        layout.menu("VIEW3D_MT_view_viewpoint")
        layout.menu("VIEW3D_MT_view_navigation")
        layout.menu("VIEW3D_MT_view_align")

        layout.separator()

        layout.operator_context = 'INVOKE_REGION_WIN'
        layout.menu("VIEW3D_MT_view_borders", text="View Borders")

        layout.separator()

        layout.operator("screen.animation_play", text="Play Animation")

        layout.separator()

        layout.operator("render.opengl", icon='RENDER_STILL')
        layout.operator("render.opengl", text="OpenGL Render Animation", icon='RENDER_ANIMATION').animation = True

        layout.separator()

        layout.menu("INFO_MT_area")


class VIEW3D_MT_view_cameras(Menu):
    bl_label = "Cameras"

    def draw(self, context):
        layout = self.layout

        layout.operator("view3d.object_as_camera")
        layout.operator("view3d.viewnumpad", text="Active Camera").type = 'CAMERA'


class VIEW3D_MT_view_viewpoint(Menu):
    bl_label = "Viewpoint"

    def draw(self, context):
        layout = self.layout

        layout.operator("view3d.viewnumpad", text="Camera").type = 'CAMERA'

        layout.separator()

        layout.operator("view3d.viewnumpad", text="Top").type = 'TOP'
        layout.operator("view3d.viewnumpad", text="Bottom").type = 'BOTTOM'

        layout.separator()

        layout.operator("view3d.viewnumpad", text="Front").type = 'FRONT'
        layout.operator("view3d.viewnumpad", text="Back").type = 'BACK'

        layout.separator()

        layout.operator("view3d.viewnumpad", text="Right").type = 'RIGHT'
        layout.operator("view3d.viewnumpad", text="Left").type = 'LEFT'


class VIEW3D_MT_view_navigation(Menu):
    bl_label = "Navigation"

    def draw(self, context):
        from math import pi
        layout = self.layout

        layout.operator_enum("view3d.view_orbit", "type")
        props = layout.operator("view3d.view_orbit", "Orbit Opposite")
        props.type = 'ORBITRIGHT'
        props.angle = pi

        layout.separator()

        layout.operator("view3d.view_roll", text="Roll Left").type = 'LEFT'
        layout.operator("view3d.view_roll", text="Roll Right").type = 'RIGHT'

        layout.separator()

        layout.operator_enum("view3d.view_pan", "type")

        layout.separator()

        layout.operator("view3d.zoom", text="Zoom In").delta = 1
        layout.operator("view3d.zoom", text="Zoom Out").delta = -1
        layout.operator("view3d.zoom_border", text="Zoom Border...")
        layout.operator("view3d.zoom_camera_1_to_1", text="Zoom Camera 1:1")

        layout.separator()

        layout.operator("view3d.fly")
        layout.operator("view3d.walk")


class VIEW3D_MT_view_align(Menu):
    bl_label = "Align View"

    def draw(self, context):
        layout = self.layout

        layout.menu("VIEW3D_MT_view_align_selected")

        layout.separator()

        layout.operator("view3d.view_all", text="Center Cursor and View All").center = True
        layout.operator("view3d.camera_to_view", text="Align Active Camera to View")
        layout.operator("view3d.camera_to_view_selected", text="Align Active Camera to Selected")
        layout.operator("view3d.view_center_cursor")

        layout.separator()

        layout.operator("view3d.view_lock_to_active")
        layout.operator("view3d.view_lock_clear")


class VIEW3D_MT_view_align_selected(Menu):
    bl_label = "Align View to Active"

    def draw(self, context):
        layout = self.layout

        props = layout.operator("view3d.viewnumpad", text="Top")
        props.align_active = True
        props.type = 'TOP'

        props = layout.operator("view3d.viewnumpad", text="Bottom")
        props.align_active = True
        props.type = 'BOTTOM'

        props = layout.operator("view3d.viewnumpad", text="Front")
        props.align_active = True
        props.type = 'FRONT'

        props = layout.operator("view3d.viewnumpad", text="Back")
        props.align_active = True
        props.type = 'BACK'

        props = layout.operator("view3d.viewnumpad", text="Right")
        props.align_active = True
        props.type = 'RIGHT'

        props = layout.operator("view3d.viewnumpad", text="Left")
        props.align_active = True
        props.type = 'LEFT'


class VIEW3D_MT_view_borders(Menu):
    bl_label = "View Borders"

    def draw(self, context):
        layout = self.layout
        layout.operator("view3d.clip_border", text="Clipping Border...")
        layout.operator("view3d.render_border", text="Render Border...").camera_only = False

        layout.separator()

        layout.operator("view3d.clear_render_border")


# ********** Select menus, suffix from context.mode **********

class VIEW3D_MT_select_object_more_less(Menu):
    bl_label = "Select More/Less"

    def draw(self, context):
        layout = self.layout

        layout = self.layout

        layout.operator("object.select_more", text="More")
        layout.operator("object.select_less", text="Less")

        layout.separator()

        props = layout.operator("object.select_hierarchy", text="Parent")
        props.extend = False
        props.direction = 'PARENT'

        props = layout.operator("object.select_hierarchy", text="Child")
        props.extend = False
        props.direction = 'CHILD'

        layout.separator()

        props = layout.operator("object.select_hierarchy", text="Extend Parent")
        props.extend = True
        props.direction = 'PARENT'

        props = layout.operator("object.select_hierarchy", text="Extend Child")
        props.extend = True
        props.direction = 'CHILD'


class VIEW3D_MT_select_object(Menu):
    bl_label = "Select"

    def draw(self, context):
        layout = self.layout

        layout.operator("view3d.select_border")
        layout.operator("view3d.select_circle")

        layout.separator()

        layout.operator("object.select_all", text="Select/Deselect All").action = 'TOGGLE'
        layout.operator_menu_enum("object.select_by_type", "type", text="Select All by Type...")
        layout.operator("object.select_camera", text="Select Active Camera")
        layout.operator("object.select_all", text="Inverse Selection").action = 'INVERT'
        layout.operator("object.select_mirror", text="Mirror Selection")
        layout.operator("object.select_random", text="Select Random")

        layout.separator()

        layout.menu("VIEW3D_MT_select_object_more_less")

        layout.separator()

        layout.operator_menu_enum("object.select_grouped", "type", text="Select Grouped")
        layout.operator_menu_enum("object.select_linked", "type", text="Select Linked")
        layout.operator("object.select_pattern", text="Select Pattern...")


class VIEW3D_MT_select_pose_more_less(Menu):
    bl_label = "Select More/Less"

    def draw(self, context):
        layout = self.layout

        layout = self.layout

        props = layout.operator("pose.select_hierarchy", text="Parent")
        props.extend = False
        props.direction = 'PARENT'

        props = layout.operator("pose.select_hierarchy", text="Child")
        props.extend = False
        props.direction = 'CHILD'

        layout.separator()

        props = layout.operator("pose.select_hierarchy", text="Extend Parent")
        props.extend = True
        props.direction = 'PARENT'

        props = layout.operator("pose.select_hierarchy", text="Extend Child")
        props.extend = True
        props.direction = 'CHILD'


class VIEW3D_MT_select_pose(Menu):
    bl_label = "Select"

    def draw(self, context):
        layout = self.layout

        layout.operator("view3d.select_border")
        layout.operator("view3d.select_circle")

        layout.separator()

        layout.operator("pose.select_all").action = 'TOGGLE'
        layout.operator("pose.select_all", text="Inverse").action = 'INVERT'
        layout.operator("pose.select_mirror", text="Flip Active")

        layout.separator()

        layout.operator("pose.select_constraint_target", text="Constraint Target")
        layout.operator("pose.select_linked", text="Linked")

        layout.separator()

        layout.menu("VIEW3D_MT_select_pose_more_less")

        layout.separator()

        layout.operator_menu_enum("pose.select_grouped", "type", text="Grouped")
        layout.operator("object.select_pattern", text="Select Pattern...")


class VIEW3D_MT_select_particle(Menu):
    bl_label = "Select"

    def draw(self, context):
        layout = self.layout

        layout.operator("view3d.select_border")
        layout.operator("view3d.select_circle")

        layout.separator()

        layout.operator("particle.select_all").action = 'TOGGLE'
        layout.operator("particle.select_linked")
        layout.operator("particle.select_all", text="Inverse").action = 'INVERT'

        layout.separator()

        layout.operator("particle.select_more")
        layout.operator("particle.select_less")

        layout.separator()

        layout.operator("particle.select_random")

        layout.separator()

        layout.operator("particle.select_roots", text="Roots")
        layout.operator("particle.select_tips", text="Tips")


class VIEW3D_MT_edit_mesh_select_similar(Menu):
    bl_label = "Select Similar"

    def draw(self, context):
        layout = self.layout

        layout.operator_enum("mesh.select_similar", "type")

        layout.separator()

        layout.operator("mesh.select_similar_region", text="Face Regions")


class VIEW3D_MT_edit_mesh_select_by_trait(Menu):
    bl_label = "Select All by Trait"

    def draw(self, context):
        layout = self.layout
        if context.scene.tool_settings.mesh_select_mode[2] is False:
            layout.operator("mesh.select_non_manifold", text="Non Manifold")
        layout.operator("mesh.select_loose", text="Loose Geometry")
        layout.operator("mesh.select_interior_faces", text="Interior Faces")
        layout.operator("mesh.select_face_by_sides", text="Faces by Sides")

        layout.separator()

        layout.operator("mesh.select_ungrouped", text="Ungrouped Verts")


class VIEW3D_MT_edit_mesh_select_more_less(Menu):
    bl_label = "Select More/Less"

    def draw(self, context):
        layout = self.layout

        layout.operator("mesh.select_more", text="More")
        layout.operator("mesh.select_less", text="Less")

        layout.separator()

        layout.operator("mesh.select_next_item", text="Next Active")
        layout.operator("mesh.select_prev_item", text="Previous Active")


class VIEW3D_MT_edit_mesh_select_linked(Menu):
    bl_label = "Select Linked"

    def draw(self, context):
        layout = self.layout

        layout.operator("mesh.select_linked", text="Linked")
        layout.operator("mesh.shortest_path_select", text="Shortest Path")
        layout.operator("mesh.faces_select_linked_flat", text="Linked Flat Faces")


class VIEW3D_MT_edit_mesh_select_loops(Menu):
    bl_label = "Select Loops"

    def draw(self, context):
        layout = self.layout

        layout.operator("mesh.loop_multi_select", text="Edge Loops").ring = False
        layout.operator("mesh.loop_multi_select", text="Edge Rings").ring = True

        layout.separator()

        layout.operator("mesh.loop_to_region")
        layout.operator("mesh.region_to_loop")


class VIEW3D_MT_select_edit_mesh(Menu):
    bl_label = "Select"

    def draw(self, context):
        layout = self.layout

        layout.operator("view3d.select_border")
        layout.operator("view3d.select_circle")

        layout.separator()

        # primitive
        layout.operator("mesh.select_all", text="Select/Deselect All").action = 'TOGGLE'
        layout.operator("mesh.select_all", text="Inverse Selection").action = 'INVERT'

        layout.separator()

        # numeric
        layout.operator("mesh.select_random", text="Select Random")
        layout.operator("mesh.select_nth")

        layout.separator()

        # geometric
        layout.operator("mesh.edges_select_sharp", text="Select Sharp Edges")

        layout.separator()

        # other ...
        layout.menu("VIEW3D_MT_edit_mesh_select_similar")

        layout.separator()

        layout.menu("VIEW3D_MT_edit_mesh_select_by_trait")

        layout.separator()

        layout.menu("VIEW3D_MT_edit_mesh_select_more_less")

        layout.separator()

        layout.menu("VIEW3D_MT_edit_mesh_select_loops")

        layout.separator()

        layout.menu("VIEW3D_MT_edit_mesh_select_linked")

        layout.separator()

        layout.operator("mesh.select_axis", text="Side of Active")
        layout.operator("mesh.select_mirror", text="Mirror Selection")


class VIEW3D_MT_select_edit_curve(Menu):
    bl_label = "Select"

    def draw(self, context):
        layout = self.layout

        layout.operator("view3d.select_border")
        layout.operator("view3d.select_circle")

        layout.separator()

        layout.operator("curve.select_all").action = 'TOGGLE'
        layout.operator("curve.select_all", text="Inverse").action = 'INVERT'

        layout.separator()

        layout.operator("curve.select_random")
        layout.operator("curve.select_nth")
        layout.operator("curve.select_linked", text="Select Linked")
        layout.operator("curve.select_similar", text="Select Similar")

        layout.separator()

        layout.operator("curve.de_select_first")
        layout.operator("curve.de_select_last")
        layout.operator("curve.select_next")
        layout.operator("curve.select_previous")

        layout.separator()

        layout.operator("curve.select_more")
        layout.operator("curve.select_less")


class VIEW3D_MT_select_edit_surface(Menu):
    bl_label = "Select"

    def draw(self, context):
        layout = self.layout

        layout.operator("view3d.select_border")
        layout.operator("view3d.select_circle")

        layout.separator()

        layout.operator("curve.select_all").action = 'TOGGLE'
        layout.operator("curve.select_all", text="Inverse").action = 'INVERT'

        layout.separator()

        layout.operator("curve.select_random")
        layout.operator("curve.select_nth")
        layout.operator("curve.select_linked", text="Select Linked")
        layout.operator("curve.select_similar", text="Select Similar")

        layout.separator()

        layout.operator("curve.select_row")

        layout.separator()

        layout.operator("curve.select_more")
        layout.operator("curve.select_less")


class VIEW3D_MT_select_edit_text(Menu):
    # intentional name mis-match
    # select menu for 3d-text doesn't make sense
    bl_label = "Edit"

    def draw(self, context):
        layout = self.layout

        layout.operator("font.text_paste", text="Paste")
        layout.operator("font.text_cut", text="Cut")
        layout.operator("font.text_copy", text="Copy")

        layout.separator()

        layout.operator("font.text_paste_from_file")

        layout.separator()

        layout.operator("font.select_all")


class VIEW3D_MT_select_edit_metaball(Menu):
    bl_label = "Select"

    def draw(self, context):
        layout = self.layout

        layout.operator("view3d.select_border")
        layout.operator("view3d.select_circle")

        layout.separator()

        layout.operator("mball.select_all").action = 'TOGGLE'
        layout.operator("mball.select_all", text="Inverse").action = 'INVERT'

        layout.separator()

        layout.operator("mball.select_random_metaelems")

        layout.separator()

        layout.operator_menu_enum("mball.select_similar", "type", text="Similar")


class VIEW3D_MT_select_edit_lattice(Menu):
    bl_label = "Select"

    def draw(self, context):
        layout = self.layout

        layout.operator("view3d.select_border")
        layout.operator("view3d.select_circle")

        layout.separator()

        layout.operator("lattice.select_all").action = 'TOGGLE'
        layout.operator("lattice.select_all", text="Inverse").action = 'INVERT'

        layout.separator()

        layout.operator("lattice.select_mirror")
        layout.operator("lattice.select_random")

        layout.separator()

        layout.operator("lattice.select_ungrouped", text="Ungrouped Verts")


class VIEW3D_MT_select_edit_armature(Menu):
    bl_label = "Select"

    def draw(self, context):
        layout = self.layout

        layout.operator("view3d.select_border")
        layout.operator("view3d.select_circle")

        layout.separator()

        layout.operator("armature.select_all").action = 'TOGGLE'
        layout.operator("armature.select_all", text="Inverse").action = 'INVERT'
        layout.operator("armature.select_mirror", text="Mirror").extend = False

        layout.separator()

        layout.operator("armature.select_more", text="More")
        layout.operator("armature.select_less", text="Less")

        layout.separator()

        props = layout.operator("armature.select_hierarchy", text="Parent")
        props.extend = False
        props.direction = 'PARENT'

        props = layout.operator("armature.select_hierarchy", text="Child")
        props.extend = False
        props.direction = 'CHILD'

        layout.separator()

        props = layout.operator("armature.select_hierarchy", text="Extend Parent")
        props.extend = True
        props.direction = 'PARENT'

        props = layout.operator("armature.select_hierarchy", text="Extend Child")
        props.extend = True
        props.direction = 'CHILD'

        layout.operator_menu_enum("armature.select_similar", "type", text="Similar")
        layout.operator("object.select_pattern", text="Select Pattern...")


class VIEW3D_MT_select_gpencil(Menu):
    bl_label = "Select"

    def draw(self, context):
        layout = self.layout

        layout.operator("gpencil.select_border")
        layout.operator("gpencil.select_circle")

        layout.separator()

        layout.operator("gpencil.select_all", text="(De)select All").action = 'TOGGLE'
        layout.operator("gpencil.select_all", text="Inverse").action = 'INVERT'

        layout.separator()

        layout.operator("gpencil.select_linked", text="Linked")
        layout.operator("gpencil.select_alternate")
        layout.operator_menu_enum("gpencil.select_grouped", "type", text="Grouped")

        layout.separator()

        layout.operator("gpencil.select_first")
        layout.operator("gpencil.select_last")

        layout.separator()

        layout.operator("gpencil.select_more")
        layout.operator("gpencil.select_less")


class VIEW3D_MT_select_paint_mask(Menu):
    bl_label = "Select"

    def draw(self, context):
        layout = self.layout

        layout.operator("view3d.select_border")
        layout.operator("view3d.select_circle")

        layout.separator()

        layout.operator("paint.face_select_all").action = 'TOGGLE'
        layout.operator("paint.face_select_all", text="Inverse").action = 'INVERT'

        layout.separator()

        layout.operator("paint.face_select_linked", text="Linked")


class VIEW3D_MT_select_paint_mask_vertex(Menu):
    bl_label = "Select"

    def draw(self, context):
        layout = self.layout

        layout.operator("view3d.select_border")
        layout.operator("view3d.select_circle")

        layout.separator()

        layout.operator("paint.vert_select_all").action = 'TOGGLE'
        layout.operator("paint.vert_select_all", text="Inverse").action = 'INVERT'

        layout.separator()

        layout.operator("paint.vert_select_ungrouped", text="Ungrouped Verts")


class VIEW3D_MT_angle_control(Menu):
    bl_label = "Angle Control"

    @classmethod
    def poll(cls, context):
        settings = UnifiedPaintPanel.paint_settings(context)
        if not settings:
            return False

        brush = settings.brush
        tex_slot = brush.texture_slot

        return tex_slot.has_texture_angle and tex_slot.has_texture_angle_source

    def draw(self, context):
        layout = self.layout

        settings = UnifiedPaintPanel.paint_settings(context)
        brush = settings.brush

        sculpt = (context.sculpt_object is not None)

        tex_slot = brush.texture_slot

        layout.prop(tex_slot, "use_rake", text="Rake")

        if brush.brush_capabilities.has_random_texture_angle and tex_slot.has_random_texture_angle:
            if sculpt:
                if brush.sculpt_capabilities.has_random_texture_angle:
                    layout.prop(tex_slot, "use_random", text="Random")
            else:
                layout.prop(tex_slot, "use_random", text="Random")


# XXX: INFO_MT_ names used to keep backwards compatibility (Add-ons etc. that hook into the menu)
class INFO_MT_mesh_add(Menu):
    bl_idname = "INFO_MT_mesh_add"
    bl_label = "Mesh"

    def draw(self, context):
        layout = self.layout

        layout.operator_context = 'INVOKE_REGION_WIN'

        layout.operator("mesh.primitive_plane_add", text="Plane", icon='MESH_PLANE')
        layout.operator("mesh.primitive_cube_add", text="Cube", icon='MESH_CUBE')
        layout.operator("mesh.primitive_circle_add", text="Circle", icon='MESH_CIRCLE')
        layout.operator("mesh.primitive_uv_sphere_add", text="UV Sphere", icon='MESH_UVSPHERE')
        layout.operator("mesh.primitive_ico_sphere_add", text="Ico Sphere", icon='MESH_ICOSPHERE')
        layout.operator("mesh.primitive_cylinder_add", text="Cylinder", icon='MESH_CYLINDER')
        layout.operator("mesh.primitive_cone_add", text="Cone", icon='MESH_CONE')
        layout.operator("mesh.primitive_torus_add", text="Torus", icon='MESH_TORUS')

        layout.separator()

        layout.operator("mesh.primitive_grid_add", text="Grid", icon='MESH_GRID')
        layout.operator("mesh.primitive_monkey_add", text="Monkey", icon='MESH_MONKEY')


class INFO_MT_curve_add(Menu):
    bl_idname = "INFO_MT_curve_add"
    bl_label = "Curve"

    def draw(self, context):
        layout = self.layout

        layout.operator_context = 'INVOKE_REGION_WIN'

        layout.operator("curve.primitive_bezier_curve_add", text="Bezier", icon='CURVE_BEZCURVE')
        layout.operator("curve.primitive_bezier_circle_add", text="Circle", icon='CURVE_BEZCIRCLE')

        layout.separator()

        layout.operator("curve.primitive_nurbs_curve_add", text="Nurbs Curve", icon='CURVE_NCURVE')
        layout.operator("curve.primitive_nurbs_circle_add", text="Nurbs Circle", icon='CURVE_NCIRCLE')
        layout.operator("curve.primitive_nurbs_path_add", text="Path", icon='CURVE_PATH')

        layout.separator()

        layout.operator("curve.draw", icon='LINE_DATA')


class INFO_MT_surface_add(Menu):
    bl_idname = "INFO_MT_surface_add"
    bl_label = "Surface"

    def draw(self, context):
        layout = self.layout

        layout.operator_context = 'INVOKE_REGION_WIN'

        layout.operator("surface.primitive_nurbs_surface_curve_add", text="Nurbs Curve", icon='SURFACE_NCURVE')
        layout.operator("surface.primitive_nurbs_surface_circle_add", text="Nurbs Circle", icon='SURFACE_NCIRCLE')
        layout.operator("surface.primitive_nurbs_surface_surface_add", text="Nurbs Surface", icon='SURFACE_NSURFACE')
        layout.operator("surface.primitive_nurbs_surface_cylinder_add",
                        text="Nurbs Cylinder", icon='SURFACE_NCYLINDER')
        layout.operator("surface.primitive_nurbs_surface_sphere_add", text="Nurbs Sphere", icon='SURFACE_NSPHERE')
        layout.operator("surface.primitive_nurbs_surface_torus_add", text="Nurbs Torus", icon='SURFACE_NTORUS')


class INFO_MT_metaball_add(Menu):
    bl_idname = "INFO_MT_metaball_add"
    bl_label = "Metaball"

    def draw(self, context):
        layout = self.layout

        layout.operator_context = 'INVOKE_REGION_WIN'
        layout.operator_enum("object.metaball_add", "type")


class INFO_MT_edit_curve_add(Menu):
    bl_idname = "INFO_MT_edit_curve_add"
    bl_label = "Add"

    def draw(self, context):
        is_surf = context.active_object.type == 'SURFACE'

        layout = self.layout
        layout.operator_context = 'EXEC_REGION_WIN'

        if is_surf:
            INFO_MT_surface_add.draw(self, context)
        else:
            INFO_MT_curve_add.draw(self, context)


class INFO_MT_edit_armature_add(Menu):
    bl_idname = "INFO_MT_edit_armature_add"
    bl_label = "Armature"

    def draw(self, context):
        layout = self.layout

        layout.operator_context = 'EXEC_REGION_WIN'
        layout.operator("armature.bone_primitive_add", text="Single Bone", icon='BONE_DATA')


class INFO_MT_armature_add(Menu):
    bl_idname = "INFO_MT_armature_add"
    bl_label = "Armature"

    def draw(self, context):
        layout = self.layout

        layout.operator_context = 'EXEC_REGION_WIN'
        layout.operator("object.armature_add", text="Single Bone", icon='BONE_DATA')


class INFO_MT_lamp_add(Menu):
    bl_idname = "INFO_MT_lamp_add"
    bl_label = "Lamp"

    def draw(self, context):
        layout = self.layout

        layout.operator_context = 'INVOKE_REGION_WIN'
        layout.operator_enum("object.lamp_add", "type")


class INFO_MT_lightprobe_add(Menu):
    bl_idname = "INFO_MT_lightprobe_add"
    bl_label = "Light Probe"

    def draw(self, context):
        layout = self.layout

        layout.operator_context = 'INVOKE_REGION_WIN'
        layout.operator_enum("object.lightprobe_add", "type")


class INFO_MT_camera_add(Menu):
    bl_idname = "INFO_MT_camera_add"
    bl_label = "Camera"

    def draw(self, context):
        layout = self.layout
        layout.operator_context = 'EXEC_REGION_WIN'
        layout.operator("object.camera_add", text="Camera", icon='OUTLINER_OB_CAMERA')


class INFO_MT_add(Menu):
    bl_label = "Add"

    def draw(self, context):
        layout = self.layout

        # note, don't use 'EXEC_SCREEN' or operators wont get the 'v3d' context.

        # Note: was EXEC_AREA, but this context does not have the 'rv3d', which prevents
        #       "align_view" to work on first call (see [#32719]).
        layout.operator_context = 'EXEC_REGION_WIN'

        # layout.operator_menu_enum("object.mesh_add", "type", text="Mesh", icon='OUTLINER_OB_MESH')
        layout.menu("INFO_MT_mesh_add", icon='OUTLINER_OB_MESH')

        # layout.operator_menu_enum("object.curve_add", "type", text="Curve", icon='OUTLINER_OB_CURVE')
        layout.menu("INFO_MT_curve_add", icon='OUTLINER_OB_CURVE')
        # layout.operator_menu_enum("object.surface_add", "type", text="Surface", icon='OUTLINER_OB_SURFACE')
        layout.menu("INFO_MT_surface_add", icon='OUTLINER_OB_SURFACE')
        layout.menu("INFO_MT_metaball_add", text="Metaball", icon='OUTLINER_OB_META')
        layout.operator("object.text_add", text="Text", icon='OUTLINER_OB_FONT')
        layout.separator()

        layout.menu("INFO_MT_armature_add", icon='OUTLINER_OB_ARMATURE')
        layout.operator("object.add", text="Lattice", icon='OUTLINER_OB_LATTICE').type = 'LATTICE'
        layout.operator_menu_enum("object.empty_add", "type", text="Empty", icon='OUTLINER_OB_EMPTY')
        layout.operator_menu_enum("object.gpencil_add", "type", text="Grease Pencil", icon='OUTLINER_OB_GREASEPENCIL')
        layout.separator()

        layout.operator("object.speaker_add", text="Speaker", icon='OUTLINER_OB_SPEAKER')
        layout.separator()

        if INFO_MT_camera_add.is_extended():
            layout.menu("INFO_MT_camera_add", icon='OUTLINER_OB_CAMERA')
        else:
            INFO_MT_camera_add.draw(self, context)

        layout.menu("INFO_MT_lamp_add", icon='OUTLINER_OB_LAMP')
        layout.separator()
        layout.menu("INFO_MT_lightprobe_add", icon='OUTLINER_OB_LIGHTPROBE')
        layout.separator()

        layout.operator_menu_enum("object.effector_add", "type", text="Force Field", icon='OUTLINER_OB_FORCE_FIELD')
        layout.separator()

        has_collections = bool(bpy.data.collections)
        col = layout.column()
        col.enabled = has_collections

        if not has_collections or len(bpy.data.collections) > 10:
            col.operator_context = 'INVOKE_REGION_WIN'
            col.operator(
                "object.collection_instance_add",
                text="Collection Instance..." if has_collections else "No Collections to Instance",
                icon='OUTLINER_OB_GROUP_INSTANCE',
            )
        else:
            col.operator_menu_enum(
                "object.collection_instance_add",
                "collection",
                text="Collection Instance",
                icon='OUTLINER_OB_GROUP_INSTANCE',
            )


class VIEW3D_MT_object_relations(Menu):
    bl_label = "Relations"

    def draw(self, context):
        layout = self.layout

        layout.operator("object.proxy_make", text="Make Proxy...")

        layout.operator("object.make_dupli_face")

        layout.separator()

        layout.operator_menu_enum("object.make_local", "type", text="Make Local...")
        layout.menu("VIEW3D_MT_make_single_user")

        layout.separator()

        layout.operator("object.data_transfer")
        layout.operator("object.datalayout_transfer")


class VIEW3D_MT_object(Menu):
    bl_context = "objectmode"
    bl_label = "Object"

    def draw(self, context):
        layout = self.layout

        layout.menu("VIEW3D_MT_transform_object")
        layout.menu("VIEW3D_MT_mirror")
        layout.menu("VIEW3D_MT_object_clear")
        layout.menu("VIEW3D_MT_object_apply")
        layout.menu("VIEW3D_MT_snap")

        layout.separator()

        layout.operator("object.duplicate_move")
        layout.operator("object.duplicate_move_linked")
        layout.operator("object.join")

        layout.separator()

        layout.operator("view3d.copybuffer", text="Copy Objects")
        layout.operator("view3d.pastebuffer", text="Paste Objects")

        layout.separator()

        layout.menu("VIEW3D_MT_object_parent")
        layout.menu("VIEW3D_MT_object_collection")
        layout.menu("VIEW3D_MT_object_relations")
        layout.menu("VIEW3D_MT_object_constraints")
        layout.menu("VIEW3D_MT_object_track")
        layout.menu("VIEW3D_MT_make_links", text="Make Links...")

        layout.separator()

        layout.operator("object.shade_smooth", text="Smooth Shading")
        layout.operator("object.shade_flat", text="Flat Shading")

        layout.separator()

        layout.menu("VIEW3D_MT_object_animation")
        layout.menu("VIEW3D_MT_object_rigid_body")

        layout.separator()

        layout.menu("VIEW3D_MT_object_quick_effects")

        layout.separator()

        layout.operator_menu_enum("object.convert", "target")

        layout.separator()

        layout.operator("object.delete", text="Delete...").use_global = False


class VIEW3D_MT_object_animation(Menu):
    bl_label = "Animation"

    def draw(self, context):
        layout = self.layout

        layout.operator("anim.keyframe_insert_menu", text="Insert Keyframe...")
        layout.operator("anim.keyframe_delete_v3d", text="Delete Keyframes...")
        layout.operator("anim.keyframe_clear_v3d", text="Clear Keyframes...")
        layout.operator("anim.keying_set_active_set", text="Change Keying Set...")

        layout.separator()

        layout.operator("nla.bake", text="Bake Action...")


class VIEW3D_MT_object_rigid_body(Menu):
    bl_label = "Rigid Body"

    def draw(self, context):
        layout = self.layout

        layout.operator("rigidbody.objects_add", text="Add Active").type = 'ACTIVE'
        layout.operator("rigidbody.objects_add", text="Add Passive").type = 'PASSIVE'

        layout.separator()

        layout.operator("rigidbody.objects_remove", text="Remove")

        layout.separator()

        layout.operator("rigidbody.shape_change", text="Change Shape")
        layout.operator("rigidbody.mass_calculate", text="Calculate Mass")
        layout.operator("rigidbody.object_settings_copy", text="Copy from Active")
        layout.operator("object.visual_transform_apply", text="Apply Transformation")
        layout.operator("rigidbody.bake_to_keyframes", text="Bake To Keyframes")

        layout.separator()

        layout.operator("rigidbody.connect", text="Connect")


class VIEW3D_MT_object_clear(Menu):
    bl_label = "Clear"

    def draw(self, context):
        layout = self.layout

        layout.operator("object.location_clear", text="Location").clear_delta = False
        layout.operator("object.rotation_clear", text="Rotation").clear_delta = False
        layout.operator("object.scale_clear", text="Scale").clear_delta = False

        layout.separator()

        layout.operator("object.origin_clear", text="Origin")


class VIEW3D_MT_object_specials(Menu):
    bl_label = "Object Context Menu"

    @classmethod
    def poll(cls, context):
        # add more special types
        return context.object

    def draw(self, context):
        layout = self.layout

        scene = context.scene
        obj = context.object

        layout.operator("view3d.copybuffer", text="Copy Objects", icon='COPYDOWN')
        layout.operator("view3d.pastebuffer", text="Paste Objects", icon='PASTEDOWN')

        layout.separator()

        layout.operator("object.duplicate_move")
        layout.operator("object.duplicate_move_linked")

        layout.separator()

        layout.menu("VIEW3D_MT_snap")
        layout.menu("VIEW3D_MT_object_parent")
        layout.operator_context = 'INVOKE_REGION_WIN'
        layout.operator("object.move_to_collection")

        layout.separator()

        layout.operator("anim.keyframe_insert_menu", text="Insert Keyframe...")

        layout.separator()

        layout.operator("object.delete", text="Delete...").use_global = False

        if obj.type == 'MESH':

            layout.separator()

            layout.operator("object.shade_smooth", text="Smooth Shading")
            layout.operator("object.shade_flat", text="Flat Shading")

            layout.separator()

            layout.operator("object.origin_set")
            layout.operator("object.join")
            layout.operator_menu_enum("object.convert", "target")

        if obj.type == 'CAMERA':
            layout.operator_context = 'INVOKE_REGION_WIN'

            if obj.data.type == 'PERSP':
                props = layout.operator("wm.context_modal_mouse", text="Camera Lens Angle")
                props.data_path_iter = "selected_editable_objects"
                props.data_path_item = "data.lens"
                props.input_scale = 0.1
                if obj.data.lens_unit == 'MILLIMETERS':
                    props.header_text = "Camera Lens Angle: %.1fmm"
                else:
                    props.header_text = "Camera Lens Angle: %.1f\u00B0"

            else:
                props = layout.operator("wm.context_modal_mouse", text="Camera Lens Scale")
                props.data_path_iter = "selected_editable_objects"
                props.data_path_item = "data.ortho_scale"
                props.input_scale = 0.01
                props.header_text = "Camera Lens Scale: %.3f"

            if not obj.data.dof_object:
                view = context.space_data
                if view and view.camera == obj and view.region_3d.view_perspective == 'CAMERA':
                    props = layout.operator("ui.eyedropper_depth", text="DOF Distance (Pick)")
                else:
                    props = layout.operator("wm.context_modal_mouse", text="DOF Distance")
                    props.data_path_iter = "selected_editable_objects"
                    props.data_path_item = "data.dof_distance"
                    props.input_scale = 0.02
                    props.header_text = "DOF Distance: %.3f"
                del view

        if obj.type in {'CURVE', 'FONT'}:
            layout.operator_context = 'INVOKE_REGION_WIN'

            props = layout.operator("wm.context_modal_mouse", text="Extrude Size")
            props.data_path_iter = "selected_editable_objects"
            props.data_path_item = "data.extrude"
            props.input_scale = 0.01
            props.header_text = "Extrude Size: %.3f"

            props = layout.operator("wm.context_modal_mouse", text="Width Size")
            props.data_path_iter = "selected_editable_objects"
            props.data_path_item = "data.offset"
            props.input_scale = 0.01
            props.header_text = "Width Size: %.3f"

        if obj.type == 'EMPTY':
            layout.operator_context = 'INVOKE_REGION_WIN'

            props = layout.operator("wm.context_modal_mouse", text="Empty Draw Size")
            props.data_path_iter = "selected_editable_objects"
            props.data_path_item = "empty_draw_size"
            props.input_scale = 0.01
            props.header_text = "Empty Draw Size: %.3f"

        if obj.type == 'LAMP':
            lamp = obj.data

            layout.operator_context = 'INVOKE_REGION_WIN'

            emission_node = None
            if lamp.node_tree:
                for node in lamp.node_tree.nodes:
                    if getattr(node, "type", None) == 'EMISSION':
                        emission_node = node
                        break

            if emission_node is not None:
                props = layout.operator("wm.context_modal_mouse", text="Strength")
                props.data_path_iter = "selected_editable_objects"
                props.data_path_item = "data.node_tree" \
                                       ".nodes[\"" + emission_node.name + "\"]" \
                                       ".inputs[\"Strength\"].default_value"
                props.header_text = "Lamp Strength: %.3f"
                props.input_scale = 0.1

            if lamp.type == 'AREA':
                props = layout.operator("wm.context_modal_mouse", text="Size X")
                props.data_path_iter = "selected_editable_objects"
                props.data_path_item = "data.size"
                props.header_text = "Lamp Size X: %.3f"

                if lamp.shape in {'RECTANGLE', 'ELLIPSE'}:
                    props = layout.operator("wm.context_modal_mouse", text="Size Y")
                    props.data_path_iter = "selected_editable_objects"
                    props.data_path_item = "data.size_y"
                    props.header_text = "Lamp Size Y: %.3f"

            elif lamp.type in {'SPOT', 'POINT', 'SUN'}:
                props = layout.operator("wm.context_modal_mouse", text="Size")
                props.data_path_iter = "selected_editable_objects"
                props.data_path_item = "data.shadow_soft_size"
                props.header_text = "Lamp Size: %.3f"

            if lamp.type == 'SPOT':
                layout.separator()
                props = layout.operator("wm.context_modal_mouse", text="Spot Size")
                props.data_path_iter = "selected_editable_objects"
                props.data_path_item = "data.spot_size"
                props.input_scale = 0.01
                props.header_text = "Spot Size: %.2f"

                props = layout.operator("wm.context_modal_mouse", text="Spot Blend")
                props.data_path_iter = "selected_editable_objects"
                props.data_path_item = "data.spot_blend"
                props.input_scale = -0.01
                props.header_text = "Spot Blend: %.2f"


class VIEW3D_MT_object_shading(Menu):
    # XXX, this menu is a place to store shading operator in object mode
    bl_label = "Shading"

    def draw(self, context):
        layout = self.layout
        layout.operator("object.shade_smooth", text="Smooth")
        layout.operator("object.shade_flat", text="Flat")


class VIEW3D_MT_object_apply(Menu):
    bl_label = "Apply"

    def draw(self, context):
        layout = self.layout

        props = layout.operator("object.transform_apply", text="Location", text_ctxt=i18n_contexts.default)
        props.location, props.rotation, props.scale = True, False, False

        props = layout.operator("object.transform_apply", text="Rotation", text_ctxt=i18n_contexts.default)
        props.location, props.rotation, props.scale = False, True, False

        props = layout.operator("object.transform_apply", text="Scale", text_ctxt=i18n_contexts.default)
        props.location, props.rotation, props.scale = False, False, True
        props = layout.operator("object.transform_apply", text="Rotation & Scale", text_ctxt=i18n_contexts.default)
        props.location, props.rotation, props.scale = False, True, True

        layout.separator()

        layout.operator(
            "object.transforms_to_deltas",
            text="Location to Deltas",
            text_ctxt=i18n_contexts.default,
        ).mode = 'LOC'
        layout.operator(
            "object.transforms_to_deltas",
            text="Rotation to Deltas",
            text_ctxt=i18n_contexts.default,
        ).mode = 'ROT'
        layout.operator(
            "object.transforms_to_deltas",
            text="Scale to Deltas",
            text_ctxt=i18n_contexts.default,
        ).mode = 'SCALE'

        layout.operator(
            "object.transforms_to_deltas",
            text="All Transforms to Deltas",
            text_ctxt=i18n_contexts.default,
        ).mode = 'ALL'
        layout.operator("object.anim_transforms_to_deltas")

        layout.separator()

        layout.operator(
            "object.visual_transform_apply",
            text="Visual Transform",
            text_ctxt=i18n_contexts.default,
        )
        layout.operator(
            "object.convert",
            text="Visual Geometry to Mesh",
            text_ctxt=i18n_contexts.default,
        ).target = 'MESH'
        layout.operator("object.duplicates_make_real")


class VIEW3D_MT_object_parent(Menu):
    bl_label = "Parent"

    def draw(self, context):
        layout = self.layout

        layout.operator_enum("object.parent_set", "type")

        layout.separator()

        layout.operator_enum("object.parent_clear", "type")


class VIEW3D_MT_object_track(Menu):
    bl_label = "Track"

    def draw(self, context):
        layout = self.layout

        layout.operator_enum("object.track_set", "type")

        layout.separator()

        layout.operator_enum("object.track_clear", "type")


class VIEW3D_MT_object_collection(Menu):
    bl_label = "Collection"

    def draw(self, context):
        layout = self.layout

        layout.operator("collection.create")
        # layout.operator_menu_enum("collection.objects_remove", "collection")  # BUGGY
        layout.operator("collection.objects_remove")
        layout.operator("collection.objects_remove_all")

        layout.separator()

        layout.operator("collection.objects_add_active")
        layout.operator("collection.objects_remove_active")


class VIEW3D_MT_object_constraints(Menu):
    bl_label = "Constraints"

    def draw(self, context):
        layout = self.layout

        layout.operator("object.constraint_add_with_targets")
        layout.operator("object.constraints_copy")

        layout.separator()

        layout.operator("object.constraints_clear")


class VIEW3D_MT_object_quick_effects(Menu):
    bl_label = "Quick Effects"

    def draw(self, context):
        layout = self.layout

        layout.operator("object.quick_fur")
        layout.operator("object.quick_explode")
        layout.operator("object.quick_smoke")
        layout.operator("object.quick_fluid")


class VIEW3D_MT_make_single_user(Menu):
    bl_label = "Make Single User"

    def draw(self, context):
        layout = self.layout

        props = layout.operator("object.make_single_user", text="Object")
        props.object = True
        props.obdata = props.material = props.animation = False

        props = layout.operator("object.make_single_user", text="Object & Data")
        props.object = props.obdata = True
        props.material = props.animation = False

        props = layout.operator("object.make_single_user", text="Object & Data & Materials")
        props.object = props.obdata = props.material = True
        props.animation = False

        props = layout.operator("object.make_single_user", text="Materials")
        props.material = True
        props.object = props.obdata = props.animation = False

        props = layout.operator("object.make_single_user", text="Object Animation")
        props.animation = True
        props.object = props.obdata = props.material = False


class VIEW3D_MT_make_links(Menu):
    bl_label = "Make Links"

    def draw(self, context):
        layout = self.layout
        operator_context_default = layout.operator_context

        if len(bpy.data.scenes) > 10:
            layout.operator_context = 'INVOKE_REGION_WIN'
            layout.operator("object.make_links_scene", text="Objects to Scene...", icon='OUTLINER_OB_EMPTY')
        else:
            layout.operator_context = 'EXEC_REGION_WIN'
            layout.operator_menu_enum("object.make_links_scene", "scene", text="Objects to Scene")

        layout.separator()

        layout.operator_context = operator_context_default

        layout.operator_enum("object.make_links_data", "type")  # inline

        layout.operator("object.join_uvs")  # stupid place to add this!


class VIEW3D_MT_brush(Menu):
    bl_label = "Brush"

    def draw(self, context):
        layout = self.layout

        settings = UnifiedPaintPanel.paint_settings(context)
        brush = getattr(settings, "brush", None)

        ups = context.tool_settings.unified_paint_settings
        layout.prop(ups, "use_unified_size", text="Unified Size")
        layout.prop(ups, "use_unified_strength", text="Unified Strength")
        if context.image_paint_object or context.vertex_paint_object:
            layout.prop(ups, "use_unified_color", text="Unified Color")
        layout.separator()

        # skip if no active brush
        if not brush:
            layout.label(text="No Brushes currently available", icon='INFO')
            return

        # brush paint modes
        layout.menu("VIEW3D_MT_brush_paint_modes")

        # brush tool
        if context.sculpt_object:
            layout.operator("brush.reset")
            layout.prop_menu_enum(brush, "sculpt_tool")
        elif context.image_paint_object:
            layout.prop_menu_enum(brush, "image_tool")
        elif context.vertex_paint_object or context.weight_paint_object:
            layout.prop_menu_enum(brush, "vertex_tool")

        # TODO: still missing a lot of brush options here

        # sculpt options
        if context.sculpt_object:

            sculpt_tool = brush.sculpt_tool

            layout.separator()
            layout.operator_menu_enum("brush.curve_preset", "shape", text="Curve Preset")
            layout.separator()

            if sculpt_tool != 'GRAB':
                layout.prop_menu_enum(brush, "stroke_method")

                if sculpt_tool in {'DRAW', 'PINCH', 'INFLATE', 'LAYER', 'CLAY'}:
                    layout.prop_menu_enum(brush, "direction")

                if sculpt_tool == 'LAYER':
                    layout.prop(brush, "use_persistent")
                    layout.operator("sculpt.set_persistent_base")


class VIEW3D_MT_brush_paint_modes(Menu):
    bl_label = "Enabled Modes"

    def draw(self, context):
        layout = self.layout

        settings = UnifiedPaintPanel.paint_settings(context)
        brush = settings.brush

        layout.prop(brush, "use_paint_sculpt", text="Sculpt")
        layout.prop(brush, "use_paint_vertex", text="Vertex Paint")
        layout.prop(brush, "use_paint_weight", text="Weight Paint")
        layout.prop(brush, "use_paint_image", text="Texture Paint")


class VIEW3D_MT_paint_vertex(Menu):
    bl_label = "Paint"

    def draw(self, context):
        layout = self.layout

        layout.operator("paint.vertex_color_set")
        layout.operator("paint.vertex_color_smooth")
        layout.operator("paint.vertex_color_dirt")
        layout.operator("paint.vertex_color_from_weight")

        layout.separator()

        layout.operator("paint.vertex_color_invert", text="Invert")
        layout.operator("paint.vertex_color_levels", text="Levels")
        layout.operator("paint.vertex_color_hsv", text="Hue Saturation Value")
        layout.operator("paint.vertex_color_brightness_contrast", text="Bright/Contrast")


class VIEW3D_MT_hook(Menu):
    bl_label = "Hooks"

    def draw(self, context):
        layout = self.layout
        layout.operator_context = 'EXEC_AREA'
        layout.operator("object.hook_add_newob")
        layout.operator("object.hook_add_selob").use_bone = False
        layout.operator("object.hook_add_selob", text="Hook to Selected Object Bone").use_bone = True

        if [mod.type == 'HOOK' for mod in context.active_object.modifiers]:
            layout.separator()

            layout.operator_menu_enum("object.hook_assign", "modifier")
            layout.operator_menu_enum("object.hook_remove", "modifier")

            layout.separator()

            layout.operator_menu_enum("object.hook_select", "modifier")
            layout.operator_menu_enum("object.hook_reset", "modifier")
            layout.operator_menu_enum("object.hook_recenter", "modifier")


class VIEW3D_MT_vertex_group(Menu):
    bl_label = "Vertex Groups"

    def draw(self, context):
        layout = self.layout

        layout.operator_context = 'EXEC_AREA'
        layout.operator("object.vertex_group_assign_new")

        ob = context.active_object
        if ob.mode == 'EDIT' or (ob.mode == 'WEIGHT_PAINT' and ob.type == 'MESH' and ob.data.use_paint_mask_vertex):
            if ob.vertex_groups.active:
                layout.separator()

                layout.operator("object.vertex_group_assign", text="Assign to Active Group")
                layout.operator(
                    "object.vertex_group_remove_from",
                    text="Remove from Active Group",
                ).use_all_groups = False
                layout.operator("object.vertex_group_remove_from", text="Remove from All").use_all_groups = True

        if ob.vertex_groups.active:
            layout.separator()

            layout.operator_menu_enum("object.vertex_group_set_active", "group", text="Set Active Group")
            layout.operator("object.vertex_group_remove", text="Remove Active Group").all = False
            layout.operator("object.vertex_group_remove", text="Remove All Groups").all = True


class VIEW3D_MT_paint_weight(Menu):
    bl_label = "Weights"

    @staticmethod
    def draw_generic(layout, is_editmode=False):

        if not is_editmode:

            layout.operator("paint.weight_from_bones", text="Assign Automatic From Bones").type = 'AUTOMATIC'
            layout.operator("paint.weight_from_bones", text="Assign From Bone Envelopes").type = 'ENVELOPES'

            layout.separator()

        layout.operator("object.vertex_group_normalize_all", text="Normalize All")
        layout.operator("object.vertex_group_normalize", text="Normalize")

        layout.separator()

        layout.operator("object.vertex_group_mirror", text="Mirror")
        layout.operator("object.vertex_group_invert", text="Invert")
        layout.operator("object.vertex_group_clean", text="Clean")

        layout.separator()

        layout.operator("object.vertex_group_quantize", text="Quantize")
        layout.operator("object.vertex_group_levels", text="Levels")
        layout.operator("object.vertex_group_smooth", text="Smooth")

        if not is_editmode:
            props = layout.operator("object.data_transfer", text="Transfer Weights")
            props.use_reverse_transfer = True
            props.data_type = 'VGROUP_WEIGHTS'

        layout.operator("object.vertex_group_limit_total", text="Limit Total")
        layout.operator("object.vertex_group_fix", text="Fix Deforms")

        if not is_editmode:
            layout.separator()

            layout.operator("paint.weight_set")

    def draw(self, context):
        self.draw_generic(self.layout, is_editmode=False)


class VIEW3D_MT_sculpt(Menu):
    bl_label = "Sculpt"

    def draw(self, context):
        layout = self.layout

        toolsettings = context.tool_settings
        sculpt = toolsettings.sculpt

        layout.prop(sculpt, "use_symmetry_x")
        layout.prop(sculpt, "use_symmetry_y")
        layout.prop(sculpt, "use_symmetry_z")

        layout.separator()

        layout.prop(sculpt, "lock_x")
        layout.prop(sculpt, "lock_y")
        layout.prop(sculpt, "lock_z")

        layout.separator()

        layout.prop(sculpt, "use_threaded", text="Threaded Sculpt")
        layout.prop(sculpt, "show_low_resolution")
        layout.prop(sculpt, "show_brush")
        layout.prop(sculpt, "use_deform_only")
        layout.prop(sculpt, "show_diffuse_color")
        layout.prop(sculpt, "show_mask")


class VIEW3D_MT_hide_mask(Menu):
    bl_label = "Hide/Mask"

    def draw(self, context):
        layout = self.layout

        props = layout.operator("paint.hide_show", text="Show All")
        props.action = 'SHOW'
        props.area = 'ALL'

        props = layout.operator("paint.hide_show", text="Hide Bounding Box")
        props.action = 'HIDE'
        props.area = 'INSIDE'

        props = layout.operator("paint.hide_show", text="Show Bounding Box")
        props.action = 'SHOW'
        props.area = 'INSIDE'

        props = layout.operator("paint.hide_show", text="Hide Masked")
        props.area = 'MASKED'
        props.action = 'HIDE'

        layout.separator()

        props = layout.operator("paint.mask_flood_fill", text="Invert Mask")
        props.mode = 'INVERT'

        props = layout.operator("paint.mask_flood_fill", text="Fill Mask")
        props.mode = 'VALUE'
        props.value = 1

        props = layout.operator("paint.mask_flood_fill", text="Clear Mask")
        props.mode = 'VALUE'
        props.value = 0

        props = layout.operator("view3d.select_border", text="Box Mask")
        props = layout.operator("paint.mask_lasso_gesture", text="Lasso Mask")


class VIEW3D_MT_particle(Menu):
    bl_label = "Particle"

    def draw(self, context):
        layout = self.layout

        particle_edit = context.tool_settings.particle_edit

        layout.operator("particle.mirror")

        layout.operator("particle.remove_doubles")

        layout.separator()

        if particle_edit.select_mode == 'POINT':
            layout.operator("particle.subdivide")

        layout.operator("particle.unify_length")
        layout.operator("particle.rekey")
        layout.operator("particle.weight_set")

        layout.separator()

        layout.menu("VIEW3D_MT_particle_showhide")

        layout.separator()

        layout.operator("particle.delete")


class VIEW3D_MT_particle_specials(Menu):
    bl_label = "Particle Context Menu"

    def draw(self, context):
        layout = self.layout

        particle_edit = context.tool_settings.particle_edit

        layout.operator("particle.rekey")

        layout.separator()

        layout.operator("particle.delete")

        layout.separator()

        layout.operator("particle.remove_doubles")
        layout.operator("particle.unify_length")

        if particle_edit.select_mode == 'POINT':
            layout.operator("particle.subdivide")

        layout.operator("particle.weight_set")

        layout.separator()

        layout.operator("particle.mirror")

        if particle_edit.select_mode == 'POINT':
            layout.separator()
            layout.operator("particle.select_roots")
            layout.operator("particle.select_tips")

            layout.separator()

            layout.operator("particle.select_random")

            layout.separator()

            layout.operator("particle.select_more")
            layout.operator("particle.select_less")

            layout.separator()

            layout.operator("particle.select_all").action = 'TOGGLE'
            layout.operator("particle.select_linked")
            layout.operator("particle.select_all", text="Inverse").action = 'INVERT'


class VIEW3D_MT_particle_showhide(ShowHideMenu, Menu):
    _operator_name = "particle"


class VIEW3D_MT_pose(Menu):
    bl_label = "Pose"

    def draw(self, context):
        layout = self.layout

        layout.menu("VIEW3D_MT_transform_armature")

        layout.menu("VIEW3D_MT_pose_transform")
        layout.menu("VIEW3D_MT_pose_apply")

        layout.menu("VIEW3D_MT_snap")

        layout.separator()

        layout.menu("VIEW3D_MT_object_animation")

        layout.separator()

        layout.menu("VIEW3D_MT_pose_slide")
        layout.menu("VIEW3D_MT_pose_propagate")

        layout.separator()

        layout.operator("pose.copy")
        layout.operator("pose.paste").flipped = False
        layout.operator("pose.paste", text="Paste X-Flipped Pose").flipped = True

        layout.separator()

        layout.menu("VIEW3D_MT_pose_library")
        layout.menu("VIEW3D_MT_pose_motion")
        layout.menu("VIEW3D_MT_pose_group")

        layout.separator()

        layout.menu("VIEW3D_MT_object_parent")
        layout.menu("VIEW3D_MT_pose_ik")
        layout.menu("VIEW3D_MT_pose_constraints")

        layout.separator()

        layout.operator_context = 'EXEC_AREA'
        layout.operator("pose.autoside_names", text="AutoName Left/Right").axis = 'XAXIS'
        layout.operator("pose.autoside_names", text="AutoName Front/Back").axis = 'YAXIS'
        layout.operator("pose.autoside_names", text="AutoName Top/Bottom").axis = 'ZAXIS'

        layout.operator("pose.flip_names")

        layout.operator("pose.quaternions_flip")

        layout.separator()

        layout.operator_context = 'INVOKE_AREA'
        layout.operator("armature.armature_layers", text="Change Armature Layers...")
        layout.operator("pose.bone_layers", text="Change Bone Layers...")

        layout.separator()

        layout.menu("VIEW3D_MT_pose_showhide")
        layout.menu("VIEW3D_MT_bone_options_toggle", text="Bone Settings")


class VIEW3D_MT_pose_transform(Menu):
    bl_label = "Clear Transform"

    def draw(self, context):
        layout = self.layout

        layout.operator("pose.transforms_clear", text="All")

        layout.separator()

        layout.operator("pose.loc_clear", text="Location")
        layout.operator("pose.rot_clear", text="Rotation")
        layout.operator("pose.scale_clear", text="Scale")

        layout.separator()

        layout.operator("pose.user_transforms_clear", text="Reset Unkeyed")


class VIEW3D_MT_pose_slide(Menu):
    bl_label = "In-Betweens"

    def draw(self, context):
        layout = self.layout

        layout.operator("pose.push")
        layout.operator("pose.relax")
        layout.operator("pose.breakdown")


class VIEW3D_MT_pose_propagate(Menu):
    bl_label = "Propagate"

    def draw(self, context):
        layout = self.layout

        layout.operator("pose.propagate").mode = 'WHILE_HELD'

        layout.separator()

        layout.operator("pose.propagate", text="To Next Keyframe").mode = 'NEXT_KEY'
        layout.operator("pose.propagate", text="To Last Keyframe (Make Cyclic)").mode = 'LAST_KEY'

        layout.separator()

        layout.operator("pose.propagate", text="On Selected Keyframes").mode = 'SELECTED_KEYS'

        layout.separator()

        layout.operator("pose.propagate", text="On Selected Markers").mode = 'SELECTED_MARKERS'


class VIEW3D_MT_pose_library(Menu):
    bl_label = "Pose Library"

    def draw(self, context):
        layout = self.layout

        layout.operator("poselib.browse_interactive", text="Browse Poses...")

        layout.separator()

        layout.operator("poselib.pose_add", text="Add Pose...")
        layout.operator("poselib.pose_rename", text="Rename Pose...")
        layout.operator("poselib.pose_remove", text="Remove Pose...")


class VIEW3D_MT_pose_motion(Menu):
    bl_label = "Motion Paths"

    def draw(self, context):
        layout = self.layout

        layout.operator("pose.paths_calculate", text="Calculate")
        layout.operator("pose.paths_clear", text="Clear")


class VIEW3D_MT_pose_group(Menu):
    bl_label = "Bone Groups"

    def draw(self, context):
        layout = self.layout

        pose = context.active_object.pose

        layout.operator_context = 'EXEC_AREA'
        layout.operator("pose.group_assign", text="Assign to New Group").type = 0

        if pose.bone_groups:
            active_group = pose.bone_groups.active_index + 1
            layout.operator("pose.group_assign", text="Assign to Group").type = active_group

            layout.separator()

            # layout.operator_context = 'INVOKE_AREA'
            layout.operator("pose.group_unassign")
            layout.operator("pose.group_remove")


class VIEW3D_MT_pose_ik(Menu):
    bl_label = "Inverse Kinematics"

    def draw(self, context):
        layout = self.layout

        layout.operator("pose.ik_add")
        layout.operator("pose.ik_clear")


class VIEW3D_MT_pose_constraints(Menu):
    bl_label = "Constraints"

    def draw(self, context):
        layout = self.layout

        layout.operator("pose.constraint_add_with_targets", text="Add (With Targets)...")
        layout.operator("pose.constraints_copy")
        layout.operator("pose.constraints_clear")


class VIEW3D_MT_pose_showhide(ShowHideMenu, Menu):
    _operator_name = "pose"


class VIEW3D_MT_pose_apply(Menu):
    bl_label = "Apply"

    def draw(self, context):
        layout = self.layout

        layout.operator("pose.armature_apply")
        layout.operator("pose.visual_transform_apply")


class VIEW3D_MT_pose_specials(Menu):
    bl_label = "Pose Context Menu"

    def draw(self, context):
        layout = self.layout

        layout.operator("anim.keyframe_insert_menu", text="Insert Keyframe...")

        layout.separator()

        layout.operator("pose.copy")
        layout.operator("pose.paste").flipped = False
        layout.operator("pose.paste", text="Paste X-Flipped Pose").flipped = True

        layout.separator()

        layout.operator("pose.select_constraint_target")

        layout.separator()

        layout.operator("pose.paths_calculate", text="Calculate")
        layout.operator("pose.paths_clear", text="Clear")

        layout.separator()

        layout.operator("pose.paths_calculate")
        layout.operator("pose.paths_clear")

        layout.separator()

        layout.operator("pose.hide").unselected = False
        layout.operator("pose.reveal")

        layout.separator()

        layout.operator("pose.user_transforms_clear")


class BoneOptions:
    def draw(self, context):
        layout = self.layout

        options = [
            "show_wire",
            "use_deform",
            "use_envelope_multiply",
            "use_inherit_rotation",
            "use_inherit_scale",
        ]

        if context.mode == 'EDIT_ARMATURE':
            bone_props = bpy.types.EditBone.bl_rna.properties
            data_path_iter = "selected_bones"
            opt_suffix = ""
            options.append("lock")
        else:  # pose-mode
            bone_props = bpy.types.Bone.bl_rna.properties
            data_path_iter = "selected_pose_bones"
            opt_suffix = "bone."

        for opt in options:
            props = layout.operator("wm.context_collection_boolean_set", text=bone_props[opt].name,
                                    text_ctxt=i18n_contexts.default)
            props.data_path_iter = data_path_iter
            props.data_path_item = opt_suffix + opt
            props.type = self.type


class VIEW3D_MT_bone_options_toggle(Menu, BoneOptions):
    bl_label = "Toggle Bone Options"
    type = 'TOGGLE'


class VIEW3D_MT_bone_options_enable(Menu, BoneOptions):
    bl_label = "Enable Bone Options"
    type = 'ENABLE'


class VIEW3D_MT_bone_options_disable(Menu, BoneOptions):
    bl_label = "Disable Bone Options"
    type = 'DISABLE'


# ********** Edit Menus, suffix from ob.type **********


class VIEW3D_MT_edit_mesh(Menu):
    bl_label = "Mesh"

    def draw(self, context):
        layout = self.layout

        with_bullet = bpy.app.build_options.bullet
        toolsettings = context.tool_settings

        layout.menu("VIEW3D_MT_transform")
        layout.menu("VIEW3D_MT_mirror")
        layout.menu("VIEW3D_MT_snap")

        layout.separator()

        layout.menu("VIEW3D_MT_uv_map", text="UV Unwrap...")

        layout.separator()

        layout.operator("mesh.duplicate_move", text="Duplicate")
        layout.menu("VIEW3D_MT_edit_mesh_extrude")
        layout.operator("mesh.split")
        layout.operator("mesh.bisect")

        if with_bullet:
            layout.operator("mesh.convex_hull")

        layout.separator()

        layout.operator("mesh.symmetrize")
        layout.operator("mesh.symmetry_snap")

        layout.separator()

        layout.menu("VIEW3D_MT_edit_mesh_normals")
        layout.menu("VIEW3D_MT_edit_mesh_shading")
        layout.menu("VIEW3D_MT_edit_mesh_weights")
        layout.operator_menu_enum("mesh.sort_elements", "type", text="Sort Elements...")

        layout.separator()

        layout.menu("VIEW3D_MT_edit_mesh_showhide")
        layout.operator_menu_enum("mesh.separate", "type")
        layout.menu("VIEW3D_MT_edit_mesh_clean")
        layout.menu("VIEW3D_MT_edit_mesh_delete")


class VIEW3D_MT_edit_mesh_specials(Menu):
    bl_label = "Mesh Context Menu"

    def draw(self, context):
        layout = self.layout

        select_mode = context.tool_settings.mesh_select_mode

        layout.operator_context = 'INVOKE_REGION_WIN'

        layout.operator("mesh.subdivide", text="Subdivide")

        layout.separator()

        layout.operator("mesh.duplicate_move", text="Duplicate")

        # Vertex Select Commands
        if select_mode[0]:
            layout.separator()

            layout.operator("mesh.edge_face_add", text="New Edge/Face from Vertices")
            layout.operator("mesh.vert_connect_path", text="Connect Vertex Path")
            layout.operator("mesh.vert_connect", text="Connect Vertex Pairs")

            layout.separator()

            layout.operator("mesh.vertices_smooth", text="Smooth")
            layout.operator("mesh.vertices_smooth_laplacian", text="Smooth Laplacian")

            layout.separator()
            layout.operator("mesh.merge", text="Merge Vertices...")
            layout.operator("mesh.remove_doubles", text="Remove Double Vertices")
            layout.operator("mesh.dissolve_verts")
            layout.operator("mesh.delete", text="Delete Vertices").type = "VERT"

        # Edge Select Commands
        if select_mode[1]:
            layout.separator()

            layout.operator("mesh.bridge_edge_loops", text="Bridge Edge Loops")

            layout.separator()

            layout.operator("mesh.dissolve_edges")
            layout.operator("mesh.delete", text="Delete Edges").type = "EDGE"

        # Face Select Commands
        if select_mode[2]:
            layout.separator()

            layout.operator("mesh.faces_shade_smooth")
            layout.operator("mesh.faces_shade_flat")

            layout.separator()

            layout.operator("mesh.bridge_edge_loops", text="Bridge Faces")

            layout.separator()

            layout.operator("mesh.poke")

            layout.separator()

            props = layout.operator("mesh.quads_convert_to_tris")
            props.quad_method = props.ngon_method = 'BEAUTY'
            layout.operator("mesh.tris_convert_to_quads")

            layout.separator()

            layout.menu("VIEW3D_MT_uv_map", text="UV Unwrap Faces...")

            layout.separator()

            layout.operator("mesh.dissolve_faces")
            layout.operator("mesh.delete", text="Delete Faces").type = "FACE"

        # General Mesh Commands

        layout.separator()

        layout.menu("VIEW3D_MT_snap", text="Snap...")
        layout.operator("transform.mirror", text="Mirror")
        layout.operator("mesh.symmetrize")
        layout.operator("mesh.symmetry_snap")

        layout.separator()

        layout.operator("mesh.hide", text="Hide").unselected = False
        layout.operator("mesh.reveal", text="Reveal")


class VIEW3D_MT_edit_mesh_select_mode(Menu):
    bl_label = "Mesh Select Mode"

    def draw(self, context):
        layout = self.layout

        layout.operator_context = 'INVOKE_REGION_WIN'
        layout.operator("mesh.select_mode", text="Vertex", icon='VERTEXSEL').type = 'VERT'
        layout.operator("mesh.select_mode", text="Edge", icon='EDGESEL').type = 'EDGE'
        layout.operator("mesh.select_mode", text="Face", icon='FACESEL').type = 'FACE'


class VIEW3D_MT_edit_mesh_extrude(Menu):
    bl_label = "Extrude"

    _extrude_funcs = {
        'VERT': lambda layout:
            layout.operator("mesh.extrude_vertices_move", text="Extrude Vertices"),
        'EDGE': lambda layout:
            layout.operator("mesh.extrude_edges_move", text="Extrude Edges"),
        'REGION': lambda layout:
            layout.operator("view3d.edit_mesh_extrude_move_normal", text="Extrude Faces"),
        'REGION_VERT_NORMAL': lambda layout:
            layout.operator("view3d.edit_mesh_extrude_move_shrink_fatten", text="Extrude Faces Along Normals"),
        'FACE': lambda layout:
            layout.operator("mesh.extrude_faces_move", text="Extrude Individual Faces"),
    }

    @staticmethod
    def extrude_options(context):
        mesh = context.object.data
        select_mode = context.tool_settings.mesh_select_mode

        menu = []
        if mesh.total_face_sel:
            menu += ['REGION', 'REGION_VERT_NORMAL', 'FACE']
        if mesh.total_edge_sel and (select_mode[0] or select_mode[1]):
            menu += ['EDGE']
        if mesh.total_vert_sel and select_mode[0]:
            menu += ['VERT']

        # should never get here
        return menu

    def draw(self, context):
        layout = self.layout
        layout.operator_context = 'INVOKE_REGION_WIN'

        for menu_id in self.extrude_options(context):
            self._extrude_funcs[menu_id](layout)


class VIEW3D_MT_edit_mesh_vertices(Menu):
    bl_label = "Vertex"

    def draw(self, context):
        layout = self.layout
        layout.operator_context = 'INVOKE_REGION_WIN'

        layout.operator("mesh.extrude_vertices_move", text="Extrude Vertices"),
        layout.operator("mesh.bevel", text="Bevel Vertices").vertex_only = True

        layout.separator()

        layout.operator("mesh.edge_face_add", text="New Edge/Face from Vertices")
        layout.operator("mesh.vert_connect_path", text="Connect Vertex Path")
        layout.operator("mesh.vert_connect", text="Connect Vertex Pairs")

        layout.separator()

        props = layout.operator("mesh.rip_move", text="Rip Vertices")
        props.MESH_OT_rip.use_fill = False
        props = layout.operator("mesh.rip_move", text="Rip Vertices and Fill")
        props.MESH_OT_rip.use_fill = True
        layout.operator("mesh.rip_edge_move", text="Rip Vertices and Extend")

        layout.separator()

        layout.operator("transform.vert_slide", text="Slide Vertices")
        layout.operator("mesh.vertices_smooth", text="Smooth Vertices")

        layout.separator()

        layout.operator("mesh.blend_from_shape")
        layout.operator("mesh.shape_propagate_to_all", text="Propagate to Shapes")

        layout.separator()

        layout.operator("mesh.merge", text="Merge Vertices")
        layout.operator("mesh.remove_doubles", text="Remove Double Vertices")

        layout.separator()

        layout.menu("VIEW3D_MT_vertex_group")
        layout.menu("VIEW3D_MT_hook")

        layout.separator()

        layout.operator("object.vertex_parent_set")


class VIEW3D_MT_edit_mesh_edges_data(Menu):
    bl_label = "Edge Data"

    def draw(self, context):
        layout = self.layout

        with_freestyle = bpy.app.build_options.freestyle

        layout.operator_context = 'INVOKE_REGION_WIN'

        layout.operator("transform.edge_crease")
        layout.operator("transform.edge_bevelweight")

        layout.separator()

        layout.operator("mesh.mark_seam").clear = False
        layout.operator("mesh.mark_seam", text="Clear Seam").clear = True

        layout.separator()

        layout.operator("mesh.mark_sharp")
        layout.operator("mesh.mark_sharp", text="Clear Sharp").clear = True

        layout.operator("mesh.mark_sharp", text="Mark Sharp from Vertices").use_verts = True
        props = layout.operator("mesh.mark_sharp", text="Clear Sharp from Vertices")
        props.use_verts = True
        props.clear = True

        layout.separator()

        layout.separator()

        if with_freestyle:
            layout.operator("mesh.mark_freestyle_edge").clear = False
            layout.operator("mesh.mark_freestyle_edge", text="Clear Freestyle Edge").clear = True
            layout.separator()


class VIEW3D_MT_edit_mesh_edges(Menu):
    bl_label = "Edge"

    def draw(self, context):
        layout = self.layout

        layout.operator_context = 'INVOKE_REGION_WIN'

        layout.operator("mesh.extrude_edges_move", text="Extrude Edges"),
        layout.operator("mesh.bevel", text="Bevel Edges").vertex_only = False
        layout.operator("mesh.bridge_edge_loops")

        layout.separator()

        layout.operator("mesh.subdivide")
        layout.operator("mesh.subdivide_edgering")
        layout.operator("mesh.unsubdivide")

        layout.separator()

        layout.operator("mesh.edge_rotate", text="Rotate Edge CW").use_ccw = False
        layout.operator("mesh.edge_rotate", text="Rotate Edge CCW").use_ccw = True

        layout.separator()

        layout.operator("transform.edge_slide")
        layout.operator("mesh.edge_split")

        layout.separator()

        layout.menu("VIEW3D_MT_edit_mesh_edges_data")


class VIEW3D_MT_edit_mesh_faces_data(Menu):
    bl_label = "Face Data"

    def draw(self, context):
        layout = self.layout

        with_freestyle = bpy.app.build_options.freestyle

        layout.operator_context = 'INVOKE_REGION_WIN'

        layout.operator("mesh.colors_rotate")
        layout.operator("mesh.colors_reverse")

        layout.separator()

        layout.operator("mesh.uvs_rotate")
        layout.operator("mesh.uvs_reverse")

        layout.separator()

        if with_freestyle:
            layout.operator("mesh.mark_freestyle_face").clear = False
            layout.operator("mesh.mark_freestyle_face", text="Clear Freestyle Face").clear = True


class VIEW3D_MT_edit_mesh_faces(Menu):
    bl_label = "Face"
    bl_idname = "VIEW3D_MT_edit_mesh_faces"

    def draw(self, context):
        layout = self.layout

        with_freestyle = bpy.app.build_options.freestyle

        layout.operator_context = 'INVOKE_REGION_WIN'

        layout.operator("view3d.edit_mesh_extrude_move_normal", text="Extrude Faces"),
        layout.operator("view3d.edit_mesh_extrude_move_shrink_fatten", text="Extrude Faces Along Normals"),
        layout.operator("mesh.extrude_faces_move", text="Extrude Individual Faces"),

        layout.separator()

        layout.operator("mesh.inset")
        layout.operator("mesh.poke")
        props = layout.operator("mesh.quads_convert_to_tris")
        props.quad_method = props.ngon_method = 'BEAUTY'
        layout.operator("mesh.tris_convert_to_quads")
        layout.operator("mesh.solidify", text="Solidify Faces")
        layout.operator("mesh.wireframe")

        layout.separator()

        layout.operator("mesh.fill")
        layout.operator("mesh.fill_grid")
        layout.operator("mesh.beautify_fill")

        layout.separator()

        layout.operator("mesh.intersect")
        layout.operator("mesh.intersect_boolean")

        layout.separator()

        layout.operator("mesh.face_split_by_edges")

        layout.separator()

        layout.operator("mesh.faces_shade_smooth")
        layout.operator("mesh.faces_shade_flat")

        layout.separator()

        layout.menu("VIEW3D_MT_edit_mesh_faces_data")


class VIEW3D_MT_edit_mesh_normals(Menu):
    bl_label = "Normals"

    def draw(self, context):
        layout = self.layout

        layout.operator("mesh.normals_make_consistent", text="Recalculate Outside").inside = False
        layout.operator("mesh.normals_make_consistent", text="Recalculate Inside").inside = True

        layout.separator()

        layout.operator("mesh.flip_normals")
        layout.operator("mesh.set_normals_from_faces", text="Set From Faces")


class VIEW3D_MT_edit_mesh_shading(Menu):
    bl_label = "Shading"

    def draw(self, context):
        layout = self.layout

        layout.label(text="Faces:")
        layout.operator("mesh.faces_shade_smooth", text="Smooth")
        layout.operator("mesh.faces_shade_flat", text="Flat")
        layout.label(text="Edges:")
        layout.operator("mesh.mark_sharp", text="Smooth").clear = True
        layout.operator("mesh.mark_sharp", text="Sharp")
        layout.label(text="Vertices:")
        props = layout.operator("mesh.mark_sharp", text="Smooth")
        props.use_verts = True
        props.clear = True
        layout.operator("mesh.mark_sharp", text="Sharp").use_verts = True


class VIEW3D_MT_edit_mesh_weights(Menu):
    bl_label = "Weights"

    def draw(self, context):
        VIEW3D_MT_paint_weight.draw_generic(self.layout, is_editmode=True)


class VIEW3D_MT_edit_mesh_clean(Menu):
    bl_label = "Clean Up"

    def draw(self, context):
        layout = self.layout

        layout.operator("mesh.delete_loose")

        layout.separator()

        layout.operator("mesh.decimate")
        layout.operator("mesh.dissolve_degenerate")
        layout.operator("mesh.dissolve_limited")
        layout.operator("mesh.face_make_planar")

        layout.separator()

        layout.operator("mesh.vert_connect_nonplanar")
        layout.operator("mesh.vert_connect_concave")
        layout.operator("mesh.remove_doubles")
        layout.operator("mesh.fill_holes")


class VIEW3D_MT_edit_mesh_delete(Menu):
    bl_label = "Delete"

    def draw(self, context):
        layout = self.layout

        layout.operator_enum("mesh.delete", "type")

        layout.separator()

        layout.operator("mesh.dissolve_verts")
        layout.operator("mesh.dissolve_edges")
        layout.operator("mesh.dissolve_faces")

        layout.separator()

        layout.operator("mesh.dissolve_limited")

        layout.separator()

        layout.operator("mesh.edge_collapse")
        layout.operator("mesh.delete_edgeloop", text="Edge Loops")


class VIEW3D_MT_edit_mesh_showhide(ShowHideMenu, Menu):
    _operator_name = "mesh"


class VIEW3D_MT_edit_gpencil_delete(Menu):
    bl_label = "Delete"

    def draw(self, context):
        layout = self.layout

        layout.operator_enum("gpencil.delete", "type")

        layout.separator()

        layout.operator_enum("gpencil.dissolve", "type")

        layout.separator()

        layout.operator("gpencil.active_frames_delete_all")


# Edit Curve
# draw_curve is used by VIEW3D_MT_edit_curve and VIEW3D_MT_edit_surface


def draw_curve(self, context):
    layout = self.layout

    layout.menu("VIEW3D_MT_transform")
    layout.menu("VIEW3D_MT_mirror")
    layout.menu("VIEW3D_MT_snap")

    layout.separator()

    layout.operator("curve.extrude_move")
    layout.operator("curve.spin")
    layout.operator("curve.duplicate_move")

    layout.separator()

    layout.operator("curve.split")
    layout.operator("curve.separate")
    layout.operator("curve.make_segment")
    layout.operator("curve.cyclic_toggle")

    layout.separator()

    layout.menu("VIEW3D_MT_edit_curve_ctrlpoints")
    layout.menu("VIEW3D_MT_edit_curve_segments")

    layout.separator()

    layout.menu("VIEW3D_MT_edit_curve_showhide")
    layout.menu("VIEW3D_MT_edit_curve_clean")
    layout.menu("VIEW3D_MT_edit_curve_delete")


class VIEW3D_MT_edit_curve(Menu):
    bl_label = "Curve"

    draw = draw_curve


class VIEW3D_MT_edit_curve_ctrlpoints(Menu):
    bl_label = "Control Points"

    def draw(self, context):
        layout = self.layout

        edit_object = context.edit_object

        if edit_object.type == 'CURVE':
            layout.operator("transform.tilt")
            layout.operator("curve.tilt_clear")

            layout.separator()

            layout.operator_menu_enum("curve.handle_type_set", "type")
            layout.operator("curve.normals_make_consistent")

            layout.separator()

        layout.menu("VIEW3D_MT_hook")

        layout.separator()

        layout.operator("object.vertex_parent_set")


class VIEW3D_MT_edit_curve_segments(Menu):
    bl_label = "Segments"

    def draw(self, context):
        layout = self.layout

        layout.operator("curve.subdivide")
        layout.operator("curve.switch_direction")


class VIEW3D_MT_edit_curve_clean(Menu):
    bl_label = "Clean Up"

    def draw(self, context):
        layout = self.layout

        layout.operator("curve.decimate")


class VIEW3D_MT_edit_curve_specials(Menu):
    bl_label = "Curve Context Menu"

    def draw(self, context):
        layout = self.layout

        layout.operator("curve.subdivide")
        layout.operator("curve.switch_direction")
        layout.operator("curve.spline_weight_set")
        layout.operator("curve.radius_set")

        layout.separator()

        layout.operator("curve.smooth")
        layout.operator("curve.smooth_weight")
        layout.operator("curve.smooth_radius")
        layout.operator("curve.smooth_tilt")


class VIEW3D_MT_edit_curve_delete(Menu):
    bl_label = "Delete"

    def draw(self, context):
        layout = self.layout

        layout.operator_enum("curve.delete", "type")

        layout.separator()

        layout.operator("curve.dissolve_verts")


class VIEW3D_MT_edit_curve_showhide(ShowHideMenu, Menu):
    _operator_name = "curve"


class VIEW3D_MT_edit_surface(Menu):
    bl_label = "Surface"

    draw = draw_curve


class VIEW3D_MT_edit_font(Menu):
    bl_label = "Text"

    def draw(self, context):
        layout = self.layout

        layout.menu("VIEW3D_MT_edit_text_chars")

        layout.separator()

        layout.operator("font.style_toggle", text="Toggle Bold").style = 'BOLD'
        layout.operator("font.style_toggle", text="Toggle Italic").style = 'ITALIC'

        layout.separator()

        layout.operator("font.style_toggle", text="Toggle Underline").style = 'UNDERLINE'
        layout.operator("font.style_toggle", text="Toggle Small Caps").style = 'SMALL_CAPS'


class VIEW3D_MT_edit_text_chars(Menu):
    bl_label = "Special Characters"

    def draw(self, context):
        layout = self.layout

        layout.operator("font.text_insert", text="Copyright").text = "\u00A9"
        layout.operator("font.text_insert", text="Registered Trademark").text = "\u00AE"

        layout.separator()

        layout.operator("font.text_insert", text="Degree Sign").text = "\u00B0"
        layout.operator("font.text_insert", text="Multiplication Sign").text = "\u00D7"
        layout.operator("font.text_insert", text="Circle").text = "\u008A"

        layout.separator()

        layout.operator("font.text_insert", text="Superscript 1").text = "\u00B9"
        layout.operator("font.text_insert", text="Superscript 2").text = "\u00B2"
        layout.operator("font.text_insert", text="Superscript 3").text = "\u00B3"

        layout.separator()

        layout.operator("font.text_insert", text="Double >>").text = "\u00BB"
        layout.operator("font.text_insert", text="Double <<").text = "\u00AB"
        layout.operator("font.text_insert", text="Promillage").text = "\u2030"

        layout.separator()

        layout.operator("font.text_insert", text="Dutch Florin").text = "\u00A4"
        layout.operator("font.text_insert", text="British Pound").text = "\u00A3"
        layout.operator("font.text_insert", text="Japanese Yen").text = "\u00A5"

        layout.separator()

        layout.operator("font.text_insert", text="German S").text = "\u00DF"
        layout.operator("font.text_insert", text="Spanish Question Mark").text = "\u00BF"
        layout.operator("font.text_insert", text="Spanish Exclamation Mark").text = "\u00A1"


class VIEW3D_MT_edit_meta(Menu):
    bl_label = "Metaball"

    def draw(self, context):
        layout = self.layout

        layout.menu("VIEW3D_MT_transform")
        layout.menu("VIEW3D_MT_mirror")
        layout.menu("VIEW3D_MT_snap")

        layout.separator()

        layout.operator("mball.duplicate_metaelems")

        layout.separator()

        layout.menu("VIEW3D_MT_edit_meta_showhide")
        layout.operator("mball.delete_metaelems", text="Delete...")


class VIEW3D_MT_edit_meta_showhide(Menu):
    bl_label = "Show/Hide"

    def draw(self, context):
        layout = self.layout

        layout.operator("mball.reveal_metaelems", text="Show Hidden")
        layout.operator("mball.hide_metaelems", text="Hide Selected").unselected = False
        layout.operator("mball.hide_metaelems", text="Hide Unselected").unselected = True


class VIEW3D_MT_edit_lattice(Menu):
    bl_label = "Lattice"

    def draw(self, context):
        layout = self.layout

        layout.separator()

        layout.menu("VIEW3D_MT_transform")
        layout.menu("VIEW3D_MT_mirror")
        layout.menu("VIEW3D_MT_snap")
        layout.operator_menu_enum("lattice.flip", "axis")

        layout.separator()

        layout.operator("lattice.make_regular")

        layout.separator()

        layout.operator("object.vertex_parent_set")


class VIEW3D_MT_edit_armature(Menu):
    bl_label = "Armature"

    def draw(self, context):
        layout = self.layout

        edit_object = context.edit_object
        arm = edit_object.data

        layout.menu("VIEW3D_MT_transform_armature")
        layout.menu("VIEW3D_MT_mirror")
        layout.menu("VIEW3D_MT_snap")
        layout.menu("VIEW3D_MT_edit_armature_roll")

        layout.separator()

        layout.operator("armature.extrude_move")

        if arm.use_mirror_x:
            layout.operator("armature.extrude_forked")

        layout.operator("armature.duplicate_move")
        layout.operator("armature.merge")
        layout.operator("armature.fill")
        layout.operator("armature.split")
        layout.operator("armature.separate")

        layout.separator()

        layout.operator("armature.subdivide", text="Subdivide")
        layout.operator("armature.switch_direction", text="Switch Direction")

        layout.separator()

        layout.operator_context = 'EXEC_AREA'
        layout.operator("armature.symmetrize")
        layout.operator("armature.autoside_names", text="AutoName Left/Right").type = 'XAXIS'
        layout.operator("armature.autoside_names", text="AutoName Front/Back").type = 'YAXIS'
        layout.operator("armature.autoside_names", text="AutoName Top/Bottom").type = 'ZAXIS'
        layout.operator("armature.flip_names")

        layout.separator()

        layout.operator_context = 'INVOKE_DEFAULT'
        layout.operator("armature.armature_layers")
        layout.operator("armature.bone_layers")

        layout.separator()

        layout.menu("VIEW3D_MT_edit_armature_parent")

        layout.separator()

        layout.menu("VIEW3D_MT_bone_options_toggle", text="Bone Settings")

        layout.separator()

        layout.operator("armature.delete")


class VIEW3D_MT_armature_specials(Menu):
    bl_label = "Armature Context Menu"

    def draw(self, context):
        layout = self.layout

        layout.operator_context = 'INVOKE_REGION_WIN'

        layout.operator("armature.subdivide", text="Subdivide")
        layout.operator("armature.switch_direction", text="Switch Direction")

        layout.separator()

        layout.operator_context = 'EXEC_REGION_WIN'
        layout.operator("armature.autoside_names", text="AutoName Left/Right").type = 'XAXIS'
        layout.operator("armature.autoside_names", text="AutoName Front/Back").type = 'YAXIS'
        layout.operator("armature.autoside_names", text="AutoName Top/Bottom").type = 'ZAXIS'
        layout.operator("armature.flip_names", text="Flip Names")
        layout.operator("armature.symmetrize")


class VIEW3D_MT_edit_armature_parent(Menu):
    bl_label = "Parent"

    def draw(self, context):
        layout = self.layout

        layout.operator("armature.parent_set", text="Make")
        layout.operator("armature.parent_clear", text="Clear")


class VIEW3D_MT_edit_armature_roll(Menu):
    bl_label = "Bone Roll"

    def draw(self, context):
        layout = self.layout

        layout.operator_menu_enum("armature.calculate_roll", "type")

        layout.separator()

        layout.operator("transform.transform", text="Set Roll").mode = 'BONE_ROLL'
        layout.operator("armature.roll_clear")


class VIEW3D_MT_edit_armature_delete(Menu):
    bl_label = "Delete"

    def draw(self, context):
        layout = self.layout

        layout.operator("armature.delete", text="Delete Bones")

        layout.separator()

        layout.operator("armature.dissolve", text="Dissolve")


# ********** Grease Pencil Stroke Edit menu **********


class VIEW3D_MT_edit_gpencil(Menu):
    bl_label = "Strokes"

    def draw(self, context):
        toolsettings = context.tool_settings

        layout = self.layout

        layout.menu("VIEW3D_MT_edit_gpencil_transform")
        layout.operator("transform.mirror", text="Mirror")
        layout.menu("GPENCIL_MT_snap")

        layout.separator()

        layout.operator("gpencil.brush_paint", text="Sculpt Strokes").wait_for_input = True
        layout.prop_menu_enum(toolsettings.gpencil_sculpt, "tool", text="Sculpt Brush")

        layout.separator()

        layout.menu("VIEW3D_MT_object_animation")   # NOTE: provides keyingset access...
        layout.menu("VIEW3D_MT_edit_gpencil_interpolate")

        layout.separator()

        layout.operator("gpencil.duplicate_move", text="Duplicate")
        layout.operator("gpencil.stroke_subdivide", text="Subdivide")

        layout.separator()

        layout.operator_menu_enum("gpencil.stroke_separate", "mode", text="Separate...")
        layout.operator("gpencil.stroke_split", text="Split")
        layout.operator_menu_enum("gpencil.stroke_join", "type", text="Join...")
        layout.operator("gpencil.stroke_flip", text="Flip Direction")

        layout.separator()

        layout.operator("gpencil.copy", text="Copy")
        layout.operator("gpencil.paste", text="Paste")

        layout.separator()

        layout.operator("gpencil.reveal")
        layout.operator("gpencil.hide", text="Show Active Layer Only").unselected = True
        layout.operator("gpencil.hide", text="Hide Active Layer").unselected = False

        layout.separator()

        layout.operator_menu_enum("gpencil.move_to_layer", "layer", text="Move to Layer")
        layout.operator("gpencil.stroke_change_color", text="Move to Color")
        layout.operator_menu_enum("gpencil.stroke_arrange", "direction", text="Arrange Strokes...")

        layout.separator()

        layout.operator_menu_enum("gpencil.convert", "type", text="Convert to Geometry...")

        layout.separator()

        layout.menu("VIEW3D_MT_edit_gpencil_delete")


class VIEW3D_MT_edit_gpencil_transform(Menu):
    bl_label = "Transform"

    def draw(self, context):
        layout = self.layout

        layout.operator("transform.translate")
        layout.operator("transform.rotate")
        layout.operator("transform.resize", text="Scale")

        layout.separator()

        layout.operator("transform.bend", text="Bend")
        layout.operator("transform.shear", text="Shear")
        layout.operator("transform.tosphere", text="To Sphere")
        layout.operator("transform.transform", text="Shrink Fatten").mode = 'GPENCIL_SHRINKFATTEN'

        layout.separator()

        layout.operator("gpencil.reproject")


class VIEW3D_MT_edit_gpencil_interpolate(Menu):
    bl_label = "Interpolate"

    def draw(self, context):
        layout = self.layout

        layout.operator("gpencil.interpolate", text="Interpolate")
        layout.operator("gpencil.interpolate_sequence", text="Sequence")


# ********** Panel **********


class VIEW3D_PT_view3d_properties(Panel):
    bl_space_type = 'VIEW_3D'
    bl_region_type = 'UI'
    bl_label = "View"

    @classmethod
    def poll(cls, context):
        view = context.space_data
        return (view)

    def draw(self, context):
        layout = self.layout

        view = context.space_data

        col = layout.column()
        col.active = bool(view.region_3d.view_perspective != 'CAMERA' or view.region_quadviews)
        col.prop(view, "lens")
        col.label(text="Lock to Object:")
        col.prop(view, "lock_object", text="")
        lock_object = view.lock_object
        if lock_object:
            if lock_object.type == 'ARMATURE':
                col.prop_search(view, "lock_bone", lock_object.data,
                                "edit_bones" if lock_object.mode == 'EDIT'
                                else "bones",
                                text="")
        else:
            col.prop(view, "lock_cursor", text="Lock to Cursor")

        col = layout.column()
        col.prop(view, "lock_camera")

        col = layout.column(align=True)
        col.label(text="Clip:")
        col.prop(view, "clip_start", text="Start")
        col.prop(view, "clip_end", text="End")

        subcol = col.column(align=True)
        subcol.enabled = not view.lock_camera_and_layers
        subcol.label(text="Local Camera:")
        subcol.prop(view, "camera", text="")

        col = layout.column(align=True)
        col.prop(view, "use_render_border")
        col.active = view.region_3d.view_perspective != 'CAMERA'


class VIEW3D_PT_view3d_cursor(Panel):
    bl_space_type = 'VIEW_3D'
    bl_region_type = 'UI'
    bl_label = "3D Cursor"

    @classmethod
    def poll(cls, context):
        view = context.space_data
        return (view is not None)

    def draw(self, context):
        layout = self.layout

        view = context.space_data
        layout.column().prop(view, "cursor_location", text="Location")


class VIEW3D_PT_shading(Panel):
    bl_space_type = 'VIEW_3D'
    bl_region_type = 'HEADER'
    bl_label = "Shading"

    @classmethod
    def poll(cls, context):
        return True

    def draw(self, context):
        layout = self.layout

        view = context.space_data
        shading = view.shading

        col = layout.column()

        if shading.type in ('SOLID', 'TEXTURED'):
            col.row().prop(shading, "light", expand=True)
            if shading.light == 'STUDIO':
                col.row().template_icon_view(shading, "studio_light")
                if shading.studio_light_orientation == 'WORLD':
                    col.row().prop(shading, "studiolight_rot_z")

            elif shading.light == 'MATCAP':
                col.row().template_icon_view(shading, "matcap")

        if shading.type == 'SOLID':
            col.row().prop(shading, "color_type", expand=True)

            if shading.color_type == 'SINGLE':
                col.row().prop(shading, "single_color", text="")

        if not(shading.type == 'SOLID' and shading.light == 'MATCAP'):
            row = col.row()
            row.prop(shading, "show_specular_highlight")

        if shading.type in ('SOLID', 'TEXTURED'):
            row = col.row()
            row.prop(shading, "show_xray")
            sub = row.row()
            sub.active = shading.show_xray
            sub.prop(shading, "xray_alpha", text="")

            row = col.row()
            row.active = not shading.show_xray
            row.prop(shading, "show_shadows")
            sub = row.row()
            sub.active = shading.show_shadows and not shading.show_xray
            sub.prop(shading, "shadow_intensity", text="")

            row = col.row()
            row.prop(shading, "show_object_outline")
            sub = row.row()
            sub.active = shading.show_object_outline
            sub.prop(shading, "object_outline_color", text="")

            col.prop(view, "show_world")

        elif shading.type in ('MATERIAL'):
            col.row().template_icon_view(shading, "studio_light")
            if shading.studio_light_orientation == 'WORLD':
                col.row().prop(shading, "studiolight_rot_z")
                col.row().prop(shading, "studiolight_background")
            col.prop(shading, "use_scene_light")


class VIEW3D_PT_overlay(Panel):
    bl_space_type = 'VIEW_3D'
    bl_region_type = 'HEADER'
    bl_label = "Overlays"

    @classmethod
    def poll(cls, context):
        return True

    def draw(self, context):
        layout = self.layout

        view = context.space_data
        shading = view.shading
        overlay = view.overlay
        toolsettings = context.tool_settings
        display_all = overlay.show_overlays

        col = layout.column()
        col.active = display_all

        col.prop(view, "show_manipulator", text="Manipulators")

        col.prop(overlay, "show_text", text="Text")
        col.prop(overlay, "show_cursor", text="3D Cursor")
        col.prop(overlay, "show_outline_selected")
        col.prop(overlay, "show_all_objects_origin")
        col.prop(overlay, "show_relationship_lines")
        col.prop(overlay, "show_motion_paths")
        col.prop(overlay, "show_face_orientation")
        col.prop(overlay, "show_wireframes")
        col.prop(overlay, "show_backface_culling")

        if shading.type == "MATERIAL":
            col.prop(overlay, "show_look_dev")

        col = layout.column()
        col.active = display_all
        split = col.split(percentage=0.55)
        split.prop(overlay, "show_floor", text="Grid Floor")

        row = split.row(align=True)
        row.prop(overlay, "show_axis_x", text="X", toggle=True)
        row.prop(overlay, "show_axis_y", text="Y", toggle=True)
        row.prop(overlay, "show_axis_z", text="Z", toggle=True)

        sub = col.column(align=True)
        sub.active = bool(overlay.show_floor or view.region_quadviews or not view.region_3d.is_perspective)
        subsub = sub.column(align=True)
        subsub.active = overlay.show_floor
        subsub.prop(overlay, "grid_scale", text="Scale")
        subsub.prop(overlay, "grid_subdivisions", text="Subdivisions")

        col.prop(view, "show_reconstruction", text="Motion Tracking")
        sub = col.column(align=True)

        sub.active = view.show_reconstruction
        sub.prop(view, "show_camera_path", text="Camera Path")
        sub.prop(view, "show_bundle_names", text="3D Marker Names")
        sub.label(text="Track Type and Size:")
        row = sub.row(align=True)
        row.prop(view, "tracks_draw_type", text="")
        row.prop(view, "tracks_draw_size", text="")
        col.separator()

        if context.mode == 'EDIT_MESH':
            data = context.active_object.data
            statvis = context.tool_settings.statvis
            with_freestyle = bpy.app.build_options.freestyle
            col.separator()
            col.label(text="Edit Mesh:")

            col.prop(overlay, "show_occlude_wire")

            col.prop(overlay, "show_weight")
            col.label("Show Zero Weights:")
            col.row().prop(toolsettings, "vertex_group_user", expand=True)

            col.label(text="Normals:")
            row = col.row(align=True)

            row.prop(overlay, "show_vertex_normals", text="", icon='VERTEXSEL')
            row.prop(overlay, "show_split_normals", text="", icon='LOOPSEL')
            row.prop(overlay, "show_face_normals", text="", icon='FACESEL')

            sub = row.row(align=True)
            sub.active = overlay.show_vertex_normals or overlay.show_face_normals or overlay.show_split_normals
            sub.prop(overlay, "normals_length", text="Size")

            split = col.split()

            sub = split.column()
            sub.prop(data, "show_faces", text="Faces")
            sub.prop(data, "show_edges", text="Edges")
            sub.prop(data, "show_edge_crease", text="Creases")

            if with_freestyle:
                sub.prop(data, "show_edge_seams", text="Seams")

            sub = split.column()
            if not with_freestyle:
                sub.prop(data, "show_edge_seams", text="Seams")
            sub.prop(data, "show_edge_sharp", text="Sharp", text_ctxt=i18n_contexts.plural)
            col.prop(data, "show_edge_bevel_weight", text="Bevel")
            if with_freestyle:
                sub.prop(data, "show_freestyle_edge_marks", text="Edge Marks")
                sub.prop(data, "show_freestyle_face_marks", text="Face Marks")

            col.separator()
            split = col.split()
            sub = split.column()
            sub.label(text="Edge Info:")
            sub.prop(data, "show_extra_edge_length", text="Length")
            sub.prop(data, "show_extra_edge_angle", text="Angle")
            sub = split.column()
            sub.label(text="Face Info:")
            sub.prop(data, "show_extra_face_area", text="Area")
            sub.prop(data, "show_extra_face_angle", text="Angle")
            if bpy.app.debug:
                sub.prop(data, "show_extra_indices", text="Indices")

            col.prop(data, "show_statvis", text="Mesh Analysis")
            sub = col.column()
            sub.active = data.show_statvis
            sub.prop(statvis, "type")
            statvis_type = statvis.type
            if statvis_type == 'OVERHANG':
                row = sub.row(align=True)
                row.prop(statvis, "overhang_min", text="")
                row.prop(statvis, "overhang_max", text="")
                layout.row().prop(statvis, "overhang_axis", expand=True)
            elif statvis_type == 'THICKNESS':
                row = sub.row(align=True)
                row.prop(statvis, "thickness_min", text="")
                row.prop(statvis, "thickness_max", text="")
                layout.prop(statvis, "thickness_samples")
            elif statvis_type == 'INTERSECT':
                pass
            elif statvis_type == 'DISTORT':
                row = sub.row(align=True)
                row.prop(statvis, "distort_min", text="")
                row.prop(statvis, "distort_max", text="")
            elif statvis_type == 'SHARP':
                row = sub.row(align=True)
                row.prop(statvis, "sharp_min", text="")
                row.prop(statvis, "sharp_max", text="")

        elif context.mode == 'EDIT_CURVE':
            data = context.active_object.data
            col.separator()
            col.label(text="Edit Curve:")
            row = col.row()
            row.prop(data, "show_handles", text="Handles")
            row.prop(data, "show_normal_face", text="Normals")

        elif context.mode == 'POSE':
            col.separator()
            col.label(text="Pose Mode:")

            col = layout.column()
            col.active = display_all
            col.prop(overlay, "show_transparent_bones")
            col.prop(overlay, "show_bone_selection")

        elif context.mode == 'EDIT_ARMATURE':
            col.separator()
            col.label(text="Edit Armature:")

            col = layout.column()
            col.active = display_all
            col.prop(overlay, "show_transparent_bones")

        elif context.mode in {'PAINT_WEIGHT', 'PAINT_VERTEX', 'PAINT_TEXTURE'}:
            col.separator()
            col.label(text="Paint Mode:")

            if context.mode in {'PAINT_WEIGHT', 'PAINT_VERTEX'}:
                col.prop(overlay, "show_paint_wire")

            col.prop(view, "show_mode_shade_override")


class VIEW3D_PT_quad_view(Panel):
    bl_space_type = 'VIEW_3D'
    bl_region_type = 'UI'
    bl_label = "Quad View"
    bl_options = {'DEFAULT_CLOSED'}

    @classmethod
    def poll(cls, context):
        view = context.space_data
        return view.region_quadviews

    def draw(self, context):
        layout = self.layout

        view = context.space_data

        region = view.region_quadviews[2]
        col = layout.column()
        col.prop(region, "lock_rotation")
        row = col.row()
        row.enabled = region.lock_rotation
        row.prop(region, "show_sync_view")
        row = col.row()
        row.enabled = region.lock_rotation and region.show_sync_view
        row.prop(region, "use_box_clip")


class VIEW3D_PT_gp_paper(Panel):
    bl_space_type = 'VIEW_3D'
    bl_region_type = 'UI'
    bl_label = "Grease Pencil Paper"
    bl_options = {'DEFAULT_CLOSED'}

    @classmethod
    def poll(cls, context):
        view = context.space_data
        return (view and context.active_object and context.gpencil_data)

    def draw_header(self, context):
        view = context.space_data
        self.layout.prop(view, "use_gpencil_paper", text="")

    def draw(self, context):
        layout = self.layout
        view = context.space_data
        layout.active = view.use_gpencil_paper

        row = layout.row()
        row.prop(view, "gp_paper_color", text="Color")
        row = layout.row()
        row.prop(view, "gp_paper_opacity", text="Opacity")

        row = layout.row(align=False)
        row.prop(view, "use_gpencil_grid", text="Display Grid")

        row = layout.row(align=False)
        col = row.column(align=True)
        col.enabled = view.use_gpencil_grid
        col.prop(view, "gpencil_grid_size", text="")


class VIEW3D_PT_view3d_stereo(Panel):
    bl_space_type = 'VIEW_3D'
    bl_region_type = 'UI'
    bl_label = "Stereoscopy"
    bl_options = {'DEFAULT_CLOSED'}

    @classmethod
    def poll(cls, context):
        scene = context.scene

        multiview = scene.render.use_multiview
        return context.space_data and multiview

    def draw(self, context):
        layout = self.layout
        view = context.space_data

        basic_stereo = context.scene.render.views_format == 'STEREO_3D'

        col = layout.column()
        col.row().prop(view, "stereo_3d_camera", expand=True)

        col.label(text="Display:")
        row = col.row()
        row.active = basic_stereo
        row.prop(view, "show_stereo_3d_cameras")
        row = col.row()
        row.active = basic_stereo
        split = row.split()
        split.prop(view, "show_stereo_3d_convergence_plane")
        split = row.split()
        split.prop(view, "stereo_3d_convergence_plane_alpha", text="Alpha")
        split.active = view.show_stereo_3d_convergence_plane
        row = col.row()
        split = row.split()
        split.prop(view, "show_stereo_3d_volume")
        split = row.split()
        split.prop(view, "stereo_3d_volume_alpha", text="Alpha")


class VIEW3D_PT_transform_orientations(Panel):
    bl_space_type = 'VIEW_3D'
    bl_region_type = 'UI'
    bl_label = "Transform Orientations"
    bl_options = {'DEFAULT_CLOSED'}

    @classmethod
    def poll(cls, context):
        view = context.space_data
        return (view)

    def draw(self, context):
        layout = self.layout

        scene = context.scene
        orientation = scene.current_orientation

        row = layout.row(align=True)
        row.prop(scene, "transform_orientation", text="")
        row.operator("transform.create_orientation", text="", icon='ZOOMIN')

        if orientation:
            row = layout.row(align=True)
            row.prop(orientation, "name", text="")
            row.operator("transform.delete_orientation", text="", icon='X')


class VIEW3D_PT_context_properties(Panel):
    bl_space_type = 'VIEW_3D'
    bl_region_type = 'UI'
    bl_label = "Properties"
    bl_options = {'DEFAULT_CLOSED'}

    def _active_context_member(context):
        obj = context.object
        if obj:
            mode = obj.mode
            if mode == 'POSE':
                return "active_pose_bone"
            elif mode == 'EDIT' and obj.type == 'ARMATURE':
                return "active_bone"
            else:
                return "object"

        return ""

    @classmethod
    def poll(cls, context):
        import rna_prop_ui
        member = cls._active_context_member(context)

        if member:
            context_member, member = rna_prop_ui.rna_idprop_context_value(context, member, object)
            return context_member and rna_prop_ui.rna_idprop_has_properties(context_member)

        return False

    def draw(self, context):
        import rna_prop_ui
        member = VIEW3D_PT_context_properties._active_context_member(context)

        if member:
            # Draw with no edit button
            rna_prop_ui.draw(self.layout, context, member, object, False)


classes = (
    VIEW3D_HT_header,
    VIEW3D_MT_editor_menus,
    VIEW3D_MT_transform,
    VIEW3D_MT_transform_base,
    VIEW3D_MT_transform_object,
    VIEW3D_MT_transform_armature,
    VIEW3D_MT_mirror,
    VIEW3D_MT_snap,
    VIEW3D_MT_uv_map,
    VIEW3D_MT_edit_proportional,
    VIEW3D_MT_view,
    VIEW3D_MT_view_cameras,
    VIEW3D_MT_view_navigation,
    VIEW3D_MT_view_align,
    VIEW3D_MT_view_align_selected,
    VIEW3D_MT_view_viewpoint,
    VIEW3D_MT_view_borders,
    VIEW3D_MT_select_object,
    VIEW3D_MT_select_object_more_less,
    VIEW3D_MT_select_pose,
    VIEW3D_MT_select_pose_more_less,
    VIEW3D_MT_select_particle,
    VIEW3D_MT_edit_mesh,
    VIEW3D_MT_edit_mesh_select_similar,
    VIEW3D_MT_edit_mesh_select_by_trait,
    VIEW3D_MT_edit_mesh_select_more_less,
    VIEW3D_MT_select_edit_mesh,
    VIEW3D_MT_select_edit_curve,
    VIEW3D_MT_select_edit_surface,
    VIEW3D_MT_select_edit_text,
    VIEW3D_MT_select_edit_metaball,
    VIEW3D_MT_select_edit_lattice,
    VIEW3D_MT_select_edit_armature,
    VIEW3D_MT_select_gpencil,
    VIEW3D_MT_select_paint_mask,
    VIEW3D_MT_select_paint_mask_vertex,
    VIEW3D_MT_angle_control,
    INFO_MT_mesh_add,
    INFO_MT_curve_add,
    INFO_MT_surface_add,
    INFO_MT_metaball_add,
    INFO_MT_edit_curve_add,
    INFO_MT_edit_armature_add,
    INFO_MT_armature_add,
    INFO_MT_lamp_add,
    INFO_MT_lightprobe_add,
    INFO_MT_camera_add,
    INFO_MT_add,
    VIEW3D_MT_object,
    VIEW3D_MT_object_animation,
    VIEW3D_MT_object_rigid_body,
    VIEW3D_MT_object_clear,
    VIEW3D_MT_object_specials,
    VIEW3D_MT_object_shading,
    VIEW3D_MT_object_apply,
    VIEW3D_MT_object_relations,
    VIEW3D_MT_object_parent,
    VIEW3D_MT_object_track,
    VIEW3D_MT_object_collection,
    VIEW3D_MT_object_constraints,
    VIEW3D_MT_object_quick_effects,
    VIEW3D_MT_make_single_user,
    VIEW3D_MT_make_links,
    VIEW3D_MT_brush,
    VIEW3D_MT_brush_paint_modes,
    VIEW3D_MT_paint_vertex,
    VIEW3D_MT_hook,
    VIEW3D_MT_vertex_group,
    VIEW3D_MT_paint_weight,
    VIEW3D_MT_sculpt,
    VIEW3D_MT_hide_mask,
    VIEW3D_MT_particle,
    VIEW3D_MT_particle_specials,
    VIEW3D_MT_particle_showhide,
    VIEW3D_MT_pose,
    VIEW3D_MT_pose_transform,
    VIEW3D_MT_pose_slide,
    VIEW3D_MT_pose_propagate,
    VIEW3D_MT_pose_library,
    VIEW3D_MT_pose_motion,
    VIEW3D_MT_pose_group,
    VIEW3D_MT_pose_ik,
    VIEW3D_MT_pose_constraints,
    VIEW3D_MT_pose_showhide,
    VIEW3D_MT_pose_apply,
    VIEW3D_MT_pose_specials,
    VIEW3D_MT_bone_options_toggle,
    VIEW3D_MT_bone_options_enable,
    VIEW3D_MT_bone_options_disable,
    VIEW3D_MT_edit_mesh_specials,
    VIEW3D_MT_edit_mesh_select_mode,
    VIEW3D_MT_edit_mesh_select_linked,
    VIEW3D_MT_edit_mesh_select_loops,
    VIEW3D_MT_edit_mesh_extrude,
    VIEW3D_MT_edit_mesh_vertices,
    VIEW3D_MT_edit_mesh_edges,
    VIEW3D_MT_edit_mesh_edges_data,
    VIEW3D_MT_edit_mesh_faces,
    VIEW3D_MT_edit_mesh_faces_data,
    VIEW3D_MT_edit_mesh_normals,
    VIEW3D_MT_edit_mesh_shading,
    VIEW3D_MT_edit_mesh_weights,
    VIEW3D_MT_edit_mesh_clean,
    VIEW3D_MT_edit_mesh_delete,
    VIEW3D_MT_edit_mesh_showhide,
    VIEW3D_MT_edit_gpencil,
    VIEW3D_MT_edit_gpencil_delete,
    VIEW3D_MT_edit_curve,
    VIEW3D_MT_edit_curve_ctrlpoints,
    VIEW3D_MT_edit_curve_segments,
    VIEW3D_MT_edit_curve_clean,
    VIEW3D_MT_edit_curve_specials,
    VIEW3D_MT_edit_curve_delete,
    VIEW3D_MT_edit_curve_showhide,
    VIEW3D_MT_edit_surface,
    VIEW3D_MT_edit_font,
    VIEW3D_MT_edit_text_chars,
    VIEW3D_MT_edit_meta,
    VIEW3D_MT_edit_meta_showhide,
    VIEW3D_MT_edit_lattice,
    VIEW3D_MT_edit_armature,
    VIEW3D_MT_armature_specials,
    VIEW3D_MT_edit_armature_parent,
    VIEW3D_MT_edit_armature_roll,
    VIEW3D_MT_edit_armature_delete,
    VIEW3D_MT_edit_gpencil_transform,
    VIEW3D_MT_edit_gpencil_interpolate,
    VIEW3D_PT_view3d_properties,
    VIEW3D_PT_view3d_cursor,
<<<<<<< HEAD
    VIEW3D_PT_view3d_name,
    VIEW3D_PT_gp_paper,
=======
>>>>>>> 7436fb2e
    VIEW3D_PT_quad_view,
    VIEW3D_PT_view3d_stereo,
    VIEW3D_PT_shading,
    VIEW3D_PT_overlay,
    VIEW3D_PT_transform_orientations,
    VIEW3D_PT_context_properties,
)


if __name__ == "__main__":  # only for live edit.
    from bpy.utils import register_class
    for cls in classes:
        register_class(cls)<|MERGE_RESOLUTION|>--- conflicted
+++ resolved
@@ -4038,11 +4038,7 @@
     VIEW3D_MT_edit_gpencil_interpolate,
     VIEW3D_PT_view3d_properties,
     VIEW3D_PT_view3d_cursor,
-<<<<<<< HEAD
-    VIEW3D_PT_view3d_name,
     VIEW3D_PT_gp_paper,
-=======
->>>>>>> 7436fb2e
     VIEW3D_PT_quad_view,
     VIEW3D_PT_view3d_stereo,
     VIEW3D_PT_shading,
