# ##### BEGIN GPL LICENSE BLOCK #####
#
#  This program is free software; you can redistribute it and/or
#  modify it under the terms of the GNU General Public License
#  as published by the Free Software Foundation; either version 2
#  of the License, or (at your option) any later version.
#
#  This program is distributed in the hope that it will be useful,
#  but WITHOUT ANY WARRANTY; without even the implied warranty of
#  MERCHANTABILITY or FITNESS FOR A PARTICULAR PURPOSE.  See the
#  GNU General Public License for more details.
#
#  You should have received a copy of the GNU General Public License
#  along with this program; if not, write to the Free Software Foundation,
#  Inc., 51 Franklin Street, Fifth Floor, Boston, MA 02110-1301, USA.
#
# ##### END GPL LICENSE BLOCK #####

# <pep8 compliant>
import bpy
from bpy.types import Header, Menu, Panel


class TOPBAR_HT_upper_bar(Header):
    bl_space_type = 'TOPBAR'

    def draw(self, context):
        region = context.region

        if region.alignment == 'RIGHT':
            self.draw_right(context)
        else:
            self.draw_left(context)

    def draw_left(self, context):
        layout = self.layout

        window = context.window
        screen = context.screen

        TOPBAR_MT_editor_menus.draw_collapsible(context, layout)

        layout.separator()

        if not screen.show_fullscreen:
            layout.template_ID_tabs(
                window, "workspace",
                new="workspace.add",
                menu="TOPBAR_MT_workspace_menu",
            )
        else:
            layout.operator(
                "screen.back_to_previous",
                icon='SCREEN_BACK',
                text="Back to Previous",
            )

    def draw_right(self, context):
        layout = self.layout

        window = context.window
        screen = context.screen
        scene = window.scene

        # If statusbar is hidden, still show messages at the top
        if not screen.show_statusbar:
            layout.template_reports_banner()
            layout.template_running_jobs()

        # Active workspace view-layer is retrieved through window, not through workspace.
        layout.template_ID(window, "scene", new="scene.new",
                           unlink="scene.delete")

        row = layout.row(align=True)
        row.template_search(
            window, "view_layer",
            scene, "view_layers",
            new="scene.view_layer_add",
            unlink="scene.view_layer_remove")


class TOPBAR_PT_tool_settings_extra(Panel):
    """
    Popover panel for adding extra options that don't fit in the tool settings header
    """
    bl_idname = "TOPBAR_PT_tool_settings_extra"
    bl_region_type = 'HEADER'
    bl_space_type = 'TOPBAR'
    bl_label = "Extra Options"

    def draw(self, context):
        from bl_ui.space_toolsystem_common import ToolSelectPanelHelper
        layout = self.layout

        # Get the active tool
        space_type, mode = ToolSelectPanelHelper._tool_key_from_context(
            context)
        cls = ToolSelectPanelHelper._tool_class_from_space_type(space_type)
        item, tool, _ = cls._tool_get_active(
            context, space_type, mode, with_icon=True)
        if item is None:
            return

        # Draw the extra settings
        item.draw_settings(context, layout, tool, extra=True)


class TOPBAR_PT_tool_fallback(Panel):
    bl_space_type = 'VIEW_3D'
    bl_region_type = 'HEADER'
    bl_label = "Layers"
    bl_ui_units_x = 8

    def draw(self, context):
        from bl_ui.space_toolsystem_common import ToolSelectPanelHelper
        layout = self.layout

        tool_settings = context.tool_settings
        ToolSelectPanelHelper.draw_fallback_tool_items(layout, context)
        if tool_settings.workspace_tool_type == 'FALLBACK':
            tool = context.tool
            ToolSelectPanelHelper.draw_active_tool_fallback(
                context, layout, tool)


class TOPBAR_PT_gpencil_layers(Panel):
    bl_space_type = 'VIEW_3D'
    bl_region_type = 'HEADER'
    bl_label = "Layers"
    bl_ui_units_x = 14

    @classmethod
    def poll(cls, context):
        if context.gpencil_data is None:
            return False

        ob = context.object
        if ob is not None and ob.type == 'GPENCIL':
            return True

        return False

    def draw(self, context):
        layout = self.layout
        gpd = context.gpencil_data

        # Grease Pencil data...
        if (gpd is None) or (not gpd.layers):
            layout.operator("gpencil.layer_add", text="New Layer")
        else:
            self.draw_layers(context, layout, gpd)

    def draw_layers(self, context, layout, gpd):
        row = layout.row()

        col = row.column()
        layer_rows = 10
        col.template_list("GPENCIL_UL_layer", "", gpd, "layers", gpd.layers, "active_index",
                          rows=layer_rows, sort_reverse=True, sort_lock=True)

        gpl = context.active_gpencil_layer
        if gpl:
            srow = col.row(align=True)
            srow.prop(gpl, "blend_mode", text="Blend")

            srow = col.row(align=True)
            srow.prop(gpl, "opacity", text="Opacity", slider=True)
            srow.prop(gpl, "use_mask_layer", text="",
                      icon='MOD_MASK' if gpl.use_mask_layer else 'LAYER_ACTIVE')

            srow = col.row(align=True)
            srow.prop(gpl, "use_lights")

        col = row.column()

        sub = col.column(align=True)
        sub.operator("gpencil.layer_add", icon='ADD', text="")
        sub.operator("gpencil.layer_remove", icon='REMOVE', text="")

        gpl = context.active_gpencil_layer
        if gpl:
            sub.menu("GPENCIL_MT_layer_context_menu",
                     icon='DOWNARROW_HLT', text="")

            if len(gpd.layers) > 1:
                col.separator()

                sub = col.column(align=True)
                sub.operator("gpencil.layer_move",
                             icon='TRIA_UP', text="").type = 'UP'
                sub.operator("gpencil.layer_move",
                             icon='TRIA_DOWN', text="").type = 'DOWN'

                col.separator()

                sub = col.column(align=True)
                sub.operator("gpencil.layer_isolate", icon='HIDE_OFF',
                             text="").affect_visibility = True
                sub.operator("gpencil.layer_isolate", icon='LOCKED',
                             text="").affect_visibility = False


class TOPBAR_MT_editor_menus(Menu):
    bl_idname = "TOPBAR_MT_editor_menus"
    bl_label = ""

    def draw(self, context):
        layout = self.layout

        # Allow calling this menu directly (this might not be a header area).
        if getattr(context.area, "show_menus", False):
            layout.menu("TOPBAR_MT_app", text="", icon='BLENDER')
        else:
            layout.menu("TOPBAR_MT_app", text="Blender")

        layout.menu("TOPBAR_MT_file")
        layout.menu("TOPBAR_MT_edit")

        layout.menu("TOPBAR_MT_render")

        layout.menu("TOPBAR_MT_window")
        layout.menu("TOPBAR_MT_help")


class TOPBAR_MT_app(Menu):
    bl_label = "Blender"

    def draw(self, _context):
        layout = self.layout

        layout.operator("wm.splash")
        layout.operator("wm.splash_about")

        layout.separator()

        layout.operator("preferences.app_template_install",
                        text="Install Application Template...")

        layout.separator()

        layout.menu("TOPBAR_MT_app_system")


class TOPBAR_MT_file_cleanup(Menu):
    bl_label = "Clean Up"

    def draw(self, _context):
        layout = self.layout
        layout.separator()

        op_props = layout.operator("outliner.orphans_purge", text="Unused Data-Blocks")
        op_props.do_local_ids = True
        op_props.do_linked_ids = True
        op_props.do_recursive = False
        op_props = layout.operator("outliner.orphans_purge", text="Recursive Unused Data-Blocks")
        op_props.do_local_ids = True
        op_props.do_linked_ids = True
        op_props.do_recursive = True

        layout.separator()
        op_props = layout.operator("outliner.orphans_purge", text="Unused Linked Data-Blocks")
        op_props.do_local_ids = False
        op_props.do_linked_ids = True
        op_props.do_recursive = False
        op_props = layout.operator("outliner.orphans_purge", text="Recursive Unused Linked Data-Blocks")
        op_props.do_local_ids = False
        op_props.do_linked_ids = True
        op_props.do_recursive = True

        layout.separator()
        op_props = layout.operator("outliner.orphans_purge", text="Unused Local Data-Blocks")
        op_props.do_local_ids = True
        op_props.do_linked_ids = False
        op_props.do_recursive = False
        op_props = layout.operator("outliner.orphans_purge", text="Recursive Unused Local Data-Blocks")
        op_props.do_local_ids = True
        op_props.do_linked_ids = False
        op_props.do_recursive = True


class TOPBAR_MT_file(Menu):
    bl_label = "File"

    def draw(self, context):
        layout = self.layout

        layout.operator_context = 'INVOKE_AREA'
        layout.menu("TOPBAR_MT_file_new", text="New", icon='FILE_NEW')
        layout.operator("wm.open_mainfile", text="Open...", icon='FILE_FOLDER')
        layout.menu("TOPBAR_MT_file_open_recent")
        layout.operator("wm.revert_mainfile")
        layout.menu("TOPBAR_MT_file_recover")

        layout.separator()

        layout.operator_context = 'EXEC_AREA' if context.blend_data.is_saved else 'INVOKE_AREA'
        layout.operator("wm.save_mainfile", text="Save", icon='FILE_TICK')

        layout.operator_context = 'INVOKE_AREA'
        layout.operator("wm.save_as_mainfile", text="Save As...")
        layout.operator_context = 'INVOKE_AREA'
        layout.operator("wm.save_as_mainfile", text="Save Copy...").copy = True

        layout.separator()

        layout.operator_context = 'INVOKE_AREA'
        layout.operator("wm.link", text="Link...", icon='LINK_BLEND')
        layout.operator("wm.append", text="Append...", icon='APPEND_BLEND')
        layout.menu("TOPBAR_MT_file_previews")

        layout.separator()

        layout.menu("TOPBAR_MT_file_import", icon='IMPORT')
        layout.menu("TOPBAR_MT_file_export", icon='EXPORT')

        layout.separator()

        layout.menu("TOPBAR_MT_file_external_data")
        layout.menu("TOPBAR_MT_file_cleanup")

        layout.separator()

        layout.menu("TOPBAR_MT_file_defaults")

        layout.separator()

        layout.operator("wm.quit_blender", text="Quit", icon='QUIT')


class TOPBAR_MT_file_new(Menu):
    bl_label = "New File"

    @staticmethod
    def app_template_paths():
        import os

        template_paths = bpy.utils.app_template_paths()

        # Expand template paths.

        # Use a set to avoid duplicate user/system templates.
        # This is a corner case, but users managed to do it! T76849.
        app_templates = set()
        for path in template_paths:
            for d in os.listdir(path):
                if d.startswith(("__", ".")):
                    continue
                template = os.path.join(path, d)
                if os.path.isdir(template):
                    app_templates.add(d)

        return sorted(app_templates)

    @staticmethod
    def draw_ex(layout, _context, *, use_splash=False, use_more=False):
        layout.operator_context = 'INVOKE_DEFAULT'

        # Limit number of templates in splash screen, spill over into more menu.
        paths = TOPBAR_MT_file_new.app_template_paths()
        splash_limit = 5

        if use_splash:
            icon = 'FILE_NEW'
            show_more = len(paths) > (splash_limit - 1)
            if show_more:
                paths = paths[:splash_limit - 2]
        elif use_more:
            icon = 'FILE_NEW'
            paths = paths[splash_limit - 2:]
            show_more = False
        else:
            icon = 'NONE'
            show_more = False

        # Draw application templates.
        if not use_more:
            props = layout.operator(
                "wm.read_homefile", text="General", icon=icon)
            props.app_template = ""

        for d in paths:
            props = layout.operator(
                "wm.read_homefile",
                text=bpy.path.display_name(d),
                icon=icon,
            )
            props.app_template = d

        layout.operator_context = 'EXEC_DEFAULT'

        if show_more:
            layout.menu("TOPBAR_MT_templates_more", text="...")

    def draw(self, context):
        TOPBAR_MT_file_new.draw_ex(self.layout, context)


class TOPBAR_MT_file_recover(Menu):
    bl_label = "Recover"

    def draw(self, _context):
        layout = self.layout

        layout.operator("wm.recover_last_session", text="Last Session")
        layout.operator("wm.recover_auto_save", text="Auto Save...")


class TOPBAR_MT_file_defaults(Menu):
    bl_label = "Defaults"

    def draw(self, context):
        layout = self.layout
        prefs = context.preferences

        layout.operator_context = 'INVOKE_AREA'

        if any(bpy.utils.app_template_paths()):
            app_template = prefs.app_template
        else:
            app_template = None

        if app_template:
            layout.label(text=bpy.path.display_name(
                app_template, has_ext=False))

        layout.operator("wm.save_homefile")
        props = layout.operator("wm.read_factory_settings")
        if app_template:
            props.app_template = app_template


# Include technical operators here which would otherwise have no way for users to access.
class TOPBAR_MT_app_system(Menu):
    bl_label = "System"

    def draw(self, _context):
        layout = self.layout

        layout.operator("script.reload")

        layout.separator()

        layout.operator("wm.memory_statistics")
        layout.operator("wm.debug_menu")
        layout.operator_menu_enum("wm.redraw_timer", "type")

        layout.separator()

        layout.operator("screen.spacedata_cleanup")


class TOPBAR_MT_templates_more(Menu):
    bl_label = "Templates"

    def draw(self, context):
        bpy.types.TOPBAR_MT_file_new.draw_ex(
            self.layout, context, use_more=True)


class TOPBAR_MT_file_import(Menu):
    bl_idname = "TOPBAR_MT_file_import"
    bl_label = "Import"
    bl_owner_use_filter = False

    def draw(self, _context):
        self.layout.operator("wm.obj_import", text="Wavefront OBJ (.obj) - New")
        if bpy.app.build_options.collada:
            self.layout.operator("wm.collada_import",
                                 text="Collada (Default) (.dae)")
        if bpy.app.build_options.alembic:
            self.layout.operator("wm.alembic_import", text="Alembic (.abc)")


class TOPBAR_MT_file_export(Menu):
    bl_idname = "TOPBAR_MT_file_export"
    bl_label = "Export"
    bl_owner_use_filter = False

<<<<<<< HEAD
    def draw(self, context):
        self.layout.operator("wm.obj_export", text="Wavefront OBJ (.obj) - New")
=======
    def draw(self, _context):
>>>>>>> a01fb22f
        if bpy.app.build_options.collada:
            self.layout.operator("wm.collada_export",
                                 text="Collada (Default) (.dae)")
        if bpy.app.build_options.alembic:
            self.layout.operator("wm.alembic_export", text="Alembic (.abc)")
        if bpy.app.build_options.usd:
            self.layout.operator(
                "wm.usd_export", text="Universal Scene Description (.usd, .usdc, .usda)")


class TOPBAR_MT_file_external_data(Menu):
    bl_label = "External Data"

    def draw(self, _context):
        layout = self.layout

        icon = 'CHECKBOX_HLT' if bpy.data.use_autopack else 'CHECKBOX_DEHLT'
        layout.operator("file.autopack_toggle", icon=icon)

        layout.separator()

        pack_all = layout.row()
        pack_all.operator("file.pack_all")
        pack_all.active = not bpy.data.use_autopack

        unpack_all = layout.row()
        unpack_all.operator("file.unpack_all")
        unpack_all.active = not bpy.data.use_autopack

        layout.separator()

        layout.operator("file.make_paths_relative")
        layout.operator("file.make_paths_absolute")
        layout.operator("file.report_missing_files")
        layout.operator("file.find_missing_files")


class TOPBAR_MT_file_previews(Menu):
    bl_label = "Data Previews"

    def draw(self, _context):
        layout = self.layout

        layout.operator("wm.previews_ensure")
        layout.operator("wm.previews_batch_generate")

        layout.separator()

        layout.operator("wm.previews_clear")
        layout.operator("wm.previews_batch_clear")


class TOPBAR_MT_render(Menu):
    bl_label = "Render"

    def draw(self, context):
        layout = self.layout

        rd = context.scene.render

        layout.operator("render.render", text="Render Image",
                        icon='RENDER_STILL').use_viewport = True
        props = layout.operator(
            "render.render", text="Render Animation", icon='RENDER_ANIMATION')
        props.animation = True
        props.use_viewport = True

        layout.separator()

        layout.operator("sound.mixdown", text="Render Audio...")

        layout.separator()

        layout.operator("render.view_show", text="View Render")
        layout.operator("render.play_rendered_anim", text="View Animation")

        layout.separator()

        layout.prop(rd, "use_lock_interface", text="Lock Interface")


class TOPBAR_MT_edit(Menu):
    bl_label = "Edit"

    def draw(self, context):
        layout = self.layout

        show_developer = context.preferences.view.show_developer_ui

        layout.operator("ed.undo")
        layout.operator("ed.redo")

        layout.separator()

        layout.operator("ed.undo_history", text="Undo History...")

        layout.separator()

        layout.operator("screen.repeat_last")
        layout.operator("screen.repeat_history", text="Repeat History...")

        layout.separator()

        layout.operator("screen.redo_last", text="Adjust Last Operation...")

        layout.separator()

        layout.operator("wm.search_menu", text="Menu Search...", icon='VIEWZOOM')
        if show_developer:
            layout.operator("wm.search_operator", text="Operator Search...", icon='VIEWZOOM')

        layout.separator()

        # Mainly to expose shortcut since this depends on the context.
        props = layout.operator("wm.call_panel", text="Rename Active Item...")
        props.name = "TOPBAR_PT_name"
        props.keep_open = False

        layout.operator("wm.batch_rename", text="Batch Rename...")

        layout.separator()

        # Should move elsewhere (impacts outliner & 3D view).
        tool_settings = context.tool_settings
        layout.prop(tool_settings, "lock_object_mode")

        layout.separator()

        layout.operator("screen.userpref_show",
                        text="Preferences...", icon='PREFERENCES')


class TOPBAR_MT_window(Menu):
    bl_label = "Window"

    def draw(self, context):
        import sys

        layout = self.layout

        layout.operator("wm.window_new")
        layout.operator("wm.window_new_main")

        layout.separator()

        layout.operator("wm.window_fullscreen_toggle", icon='FULLSCREEN_ENTER')

        layout.separator()

        layout.operator("screen.workspace_cycle",
                        text="Next Workspace").direction = 'NEXT'
        layout.operator("screen.workspace_cycle",
                        text="Previous Workspace").direction = 'PREV'

        layout.separator()

        layout.prop(context.screen, "show_statusbar")

        layout.separator()

        layout.operator("screen.screenshot")

        if sys.platform[:3] == "win":
            layout.separator()
            layout.operator("wm.console_toggle", icon='CONSOLE')

        if context.scene.render.use_multiview:
            layout.separator()
            layout.operator("wm.set_stereo_3d")


class TOPBAR_MT_help(Menu):
    bl_label = "Help"

    def draw(self, context):
        layout = self.layout

        show_developer = context.preferences.view.show_developer_ui

        layout.operator("wm.url_open_preset", text="Manual",
                        icon='HELP').type = 'MANUAL'

        layout.operator(
            "wm.url_open", text="Tutorials", icon='URL',
        ).url = "https://www.blender.org/tutorials"
        layout.operator(
            "wm.url_open", text="Support", icon='URL',
        ).url = "https://www.blender.org/support"

        layout.separator()

        layout.operator(
            "wm.url_open", text="User Communities", icon='URL',
        ).url = "https://www.blender.org/community/"
        layout.operator(
            "wm.url_open", text="Developer Community", icon='URL',
        ).url = "https://devtalk.blender.org"

        layout.separator()

        layout.operator(
            "wm.url_open", text="Python API Reference", icon='URL',
        ).url = bpy.types.WM_OT_doc_view._prefix

        if show_developer:
            layout.operator(
                "wm.url_open", text="Developer Documentation", icon='URL',
            ).url = "https://wiki.blender.org/wiki/Main_Page"

            layout.operator("wm.operator_cheat_sheet", icon='TEXT')

        layout.separator()

        layout.operator("wm.url_open_preset",
                        text="Report a Bug", icon='URL').type = 'BUG'

        layout.separator()

        layout.operator("wm.sysinfo")


class TOPBAR_MT_file_context_menu(Menu):
    bl_label = "File Context Menu"

    def draw(self, _context):
        layout = self.layout

        layout.operator_context = 'INVOKE_AREA'
        layout.menu("TOPBAR_MT_file_new", text="New", icon='FILE_NEW')
        layout.operator("wm.open_mainfile", text="Open...", icon='FILE_FOLDER')

        layout.separator()

        layout.operator("wm.link", text="Link...", icon='LINK_BLEND')
        layout.operator("wm.append", text="Append...", icon='APPEND_BLEND')

        layout.separator()

        layout.menu("TOPBAR_MT_file_import", icon='IMPORT')
        layout.menu("TOPBAR_MT_file_export", icon='EXPORT')

        layout.separator()

        layout.operator("screen.userpref_show",
                        text="Preferences...", icon='PREFERENCES')


class TOPBAR_MT_workspace_menu(Menu):
    bl_label = "Workspace"

    def draw(self, _context):
        layout = self.layout

        layout.operator("workspace.duplicate",
                        text="Duplicate", icon='DUPLICATE')
        if len(bpy.data.workspaces) > 1:
            layout.operator("workspace.delete", text="Delete", icon='REMOVE')

        layout.separator()

        layout.operator("workspace.reorder_to_front",
                        text="Reorder to Front", icon='TRIA_LEFT_BAR')
        layout.operator("workspace.reorder_to_back",
                        text="Reorder to Back", icon='TRIA_RIGHT_BAR')

        layout.separator()

        # For key binding discoverability.
        props = layout.operator("screen.workspace_cycle",
                                text="Previous Workspace")
        props.direction = 'PREV'
        props = layout.operator(
            "screen.workspace_cycle", text="Next Workspace")
        props.direction = 'NEXT'


# Grease Pencil Object - Primitive curve
class TOPBAR_PT_gpencil_primitive(Panel):
    bl_space_type = 'VIEW_3D'
    bl_region_type = 'HEADER'
    bl_label = "Primitives"

    def draw(self, context):
        settings = context.tool_settings.gpencil_sculpt

        layout = self.layout
        # Curve
        layout.template_curve_mapping(
            settings, "thickness_primitive_curve", brush=True)


# Only a popover
class TOPBAR_PT_name(Panel):
    bl_space_type = 'TOPBAR'  # dummy
    bl_region_type = 'HEADER'
    bl_label = "Rename Active Item"
    bl_ui_units_x = 14

    def draw(self, context):
        layout = self.layout

        # Edit first editable button in popup
        def row_with_icon(layout, icon):
            row = layout.row()
            row.activate_init = True
            row.label(icon=icon)
            return row

        mode = context.mode
        scene = context.scene
        space = context.space_data
        space_type = None if (space is None) else space.type
        found = False
        if space_type == 'SEQUENCE_EDITOR':
            layout.label(text="Sequence Strip Name")
            item = getattr(scene.sequence_editor, "active_strip")
            if item:
                row = row_with_icon(layout, 'SEQUENCE')
                row.prop(item, "name", text="")
                found = True
        elif space_type == 'NODE_EDITOR':
            layout.label(text="Node Label")
            item = context.active_node
            if item:
                row = row_with_icon(layout, 'NODE')
                row.prop(item, "label", text="")
                found = True
        else:
            if mode == 'POSE' or (mode == 'WEIGHT_PAINT' and context.pose_object):
                layout.label(text="Bone Name")
                item = context.active_pose_bone
                if item:
                    row = row_with_icon(layout, 'BONE_DATA')
                    row.prop(item, "name", text="")
                    found = True
            elif mode == 'EDIT_ARMATURE':
                layout.label(text="Bone Name")
                item = context.active_bone
                if item:
                    row = row_with_icon(layout, 'BONE_DATA')
                    row.prop(item, "name", text="")
                    found = True
            else:
                layout.label(text="Object Name")
                item = context.object
                if item:
                    row = row_with_icon(layout, 'OBJECT_DATA')
                    row.prop(item, "name", text="")
                    found = True

        if not found:
            row = row_with_icon(layout, 'ERROR')
            row.label(text="No active item")


classes = (
    TOPBAR_HT_upper_bar,
    TOPBAR_MT_file_context_menu,
    TOPBAR_MT_workspace_menu,
    TOPBAR_MT_editor_menus,
    TOPBAR_MT_app,
    TOPBAR_MT_app_system,
    TOPBAR_MT_file,
    TOPBAR_MT_file_new,
    TOPBAR_MT_file_recover,
    TOPBAR_MT_file_defaults,
    TOPBAR_MT_templates_more,
    TOPBAR_MT_file_import,
    TOPBAR_MT_file_export,
    TOPBAR_MT_file_external_data,
    TOPBAR_MT_file_cleanup,
    TOPBAR_MT_file_previews,
    TOPBAR_MT_edit,
    TOPBAR_MT_render,
    TOPBAR_MT_window,
    TOPBAR_MT_help,
    TOPBAR_PT_tool_fallback,
    TOPBAR_PT_tool_settings_extra,
    TOPBAR_PT_gpencil_layers,
    TOPBAR_PT_gpencil_primitive,
    TOPBAR_PT_name,
)

if __name__ == "__main__":  # only for live edit.
    from bpy.utils import register_class
    for cls in classes:
        register_class(cls)<|MERGE_RESOLUTION|>--- conflicted
+++ resolved
@@ -476,12 +476,8 @@
     bl_label = "Export"
     bl_owner_use_filter = False
 
-<<<<<<< HEAD
-    def draw(self, context):
+    def draw(self, _context):
         self.layout.operator("wm.obj_export", text="Wavefront OBJ (.obj) - New")
-=======
-    def draw(self, _context):
->>>>>>> a01fb22f
         if bpy.app.build_options.collada:
             self.layout.operator("wm.collada_export",
                                  text="Collada (Default) (.dae)")
