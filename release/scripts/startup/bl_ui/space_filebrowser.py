# ##### BEGIN GPL LICENSE BLOCK #####
#
#  This program is free software; you can redistribute it and/or
#  modify it under the terms of the GNU General Public License
#  as published by the Free Software Foundation; either version 2
#  of the License, or (at your option) any later version.
#
#  This program is distributed in the hope that it will be useful,
#  but WITHOUT ANY WARRANTY; without even the implied warranty of
#  MERCHANTABILITY or FITNESS FOR A PARTICULAR PURPOSE.  See the
#  GNU General Public License for more details.
#
#  You should have received a copy of the GNU General Public License
#  along with this program; if not, write to the Free Software Foundation,
#  Inc., 51 Franklin Street, Fifth Floor, Boston, MA 02110-1301, USA.
#
# ##### END GPL LICENSE BLOCK #####

# <pep8 compliant>
import bpy
from bpy.types import Header, Panel, Menu


class FILEBROWSER_HT_header(Header):
    bl_space_type = 'FILE_BROWSER'

    def draw(self, context):
        layout = self.layout

        st = context.space_data
        params = st.params
<<<<<<< HEAD
        is_lib_browser = params and params.use_library_browsing

        layout.template_header()
        layout.separator()
=======

        if st.active_operator is None:
            layout.template_header()
>>>>>>> 07fc6c92

        if is_lib_browser:
            row = layout.row()
            row.prop(st, "asset_engine_type", text="")
            layout.separator()

        row = layout.row(align=True)
        row.operator("file.previous", text="", icon='BACK')
        row.operator("file.next", text="", icon='FORWARD')
        row.operator("file.parent", text="", icon='FILE_PARENT')
        row.operator("file.refresh", text="", icon='FILE_REFRESH')

        layout.separator()
        if st.asset_engine and is_lib_browser:
            draw_header = getattr(st.asset_engine, "draw_header", None)
            if draw_header:
                draw_header(layout, context)
        else:
            layout.operator_context = 'EXEC_DEFAULT'
            layout.operator("file.directory_new", icon='NEWFOLDER', text="")
            layout.separator()

<<<<<<< HEAD
            layout.operator_context = 'INVOKE_DEFAULT'
=======
        layout.operator_context = 'INVOKE_DEFAULT'
>>>>>>> 07fc6c92

            # can be None when save/reload with a file selector open
            if params:
                layout.prop(params, "recursion_level", text="")

                layout.prop(params, "display_type", expand=True, text="")

                layout.prop(params, "display_size", text="")

                layout.prop(params, "sort_method", expand=True, text="")

                layout.prop(params, "show_hidden", text="", icon='FILE_HIDDEN')
                layout.prop(params, "use_filter", text="", icon='FILTER')

                row = layout.row(align=True)
                row.active = params.use_filter

                row.prop(params, "use_filter_folder", text="")

                if params.filter_glob:
                    # if st.active_operator and hasattr(st.active_operator, "filter_glob"):
                    #     row.prop(params, "filter_glob", text="")
                    row.label(params.filter_glob)
                else:
                    row.prop(params, "use_filter_blender", text="")
                    row.prop(params, "use_filter_backup", text="")
                    row.prop(params, "use_filter_image", text="")
                    row.prop(params, "use_filter_movie", text="")
                    row.prop(params, "use_filter_script", text="")
                    row.prop(params, "use_filter_font", text="")
                    row.prop(params, "use_filter_sound", text="")
                    row.prop(params, "use_filter_text", text="")

                if is_lib_browser:
                    row.prop(params, "use_filter_blendid", text="")
                    if params.use_filter_blendid:
                        row.separator()
                        row.prop(params, "filter_id_category", text="")

                row.separator()
                row.prop(params, "filter_search", text="", icon='VIEWZOOM')

        layout.template_running_jobs()


class FILEBROWSER_UL_dir(bpy.types.UIList):
    def draw_item(self, context, layout, data, item, icon, active_data, active_propname, index):
        direntry = item
        # space = context.space_data
        icon = 'NONE'
        if active_propname == "system_folders_active":
            icon = 'DISK_DRIVE'
        if active_propname == "system_bookmarks_active":
            icon = 'BOOKMARKS'
        if active_propname == "bookmarks_active":
            icon = 'BOOKMARKS'
        if active_propname == "recent_folders_active":
            icon = 'FILE_FOLDER'

        if self.layout_type in {'DEFAULT', 'COMPACT'}:
            row = layout.row(align=True)
            row.enabled = direntry.is_valid
            # Non-editable entries would show grayed-out, which is bad in this specific case, so switch to mere label.
            if direntry.is_property_readonly("name"):
                row.label(text=direntry.name, icon=icon)
            else:
                row.prop(direntry, "name", text="", emboss=False, icon=icon)

        elif self.layout_type == 'GRID':
            layout.alignment = 'CENTER'
            layout.prop(direntry, "path", text="")


class FILEBROWSER_PT_system_folders(Panel):
    bl_space_type = 'FILE_BROWSER'
    bl_region_type = 'TOOLS'
    bl_category = "Bookmarks"
    bl_label = "System"

    def draw(self, context):
        layout = self.layout
        space = context.space_data

        if space.system_folders:
            row = layout.row()
            row.template_list("FILEBROWSER_UL_dir", "system_folders", space, "system_folders",
                              space, "system_folders_active", item_dyntip_propname="path", rows=1, maxrows=10)


class FILEBROWSER_PT_system_bookmarks(Panel):
    bl_space_type = 'FILE_BROWSER'
    bl_region_type = 'TOOLS'
    bl_category = "Bookmarks"
    bl_label = "System Bookmarks"

    @classmethod
    def poll(cls, context):
        return not context.user_preferences.filepaths.hide_system_bookmarks

    def draw(self, context):
        layout = self.layout
        space = context.space_data

        if space.system_bookmarks:
            row = layout.row()
            row.template_list("FILEBROWSER_UL_dir", "system_bookmarks", space, "system_bookmarks",
                              space, "system_bookmarks_active", item_dyntip_propname="path", rows=1, maxrows=10)


class FILEBROWSER_MT_bookmarks_specials(Menu):
    bl_label = "Bookmarks Specials"

    def draw(self, context):
        layout = self.layout
        layout.operator("file.bookmark_cleanup", icon='X', text="Cleanup")

        layout.separator()
        layout.operator("file.bookmark_move", icon='TRIA_UP_BAR', text="Move To Top").direction = 'TOP'
        layout.operator("file.bookmark_move", icon='TRIA_DOWN_BAR', text="Move To Bottom").direction = 'BOTTOM'


class FILEBROWSER_PT_bookmarks(Panel):
    bl_space_type = 'FILE_BROWSER'
    bl_region_type = 'TOOLS'
    bl_category = "Bookmarks"
    bl_label = "Bookmarks"

    def draw(self, context):
        layout = self.layout
        space = context.space_data

        if space.bookmarks:
            row = layout.row()
            num_rows = len(space.bookmarks)
            row.template_list("FILEBROWSER_UL_dir", "bookmarks", space, "bookmarks",
                              space, "bookmarks_active", item_dyntip_propname="path",
                              rows=(2 if num_rows < 2 else 4), maxrows=10)

            col = row.column(align=True)
            col.operator("file.bookmark_add", icon='ZOOMIN', text="")
            col.operator("file.bookmark_delete", icon='ZOOMOUT', text="")
            col.menu("FILEBROWSER_MT_bookmarks_specials", icon='DOWNARROW_HLT', text="")

            if num_rows > 1:
                col.separator()
                col.operator("file.bookmark_move", icon='TRIA_UP', text="").direction = 'UP'
                col.operator("file.bookmark_move", icon='TRIA_DOWN', text="").direction = 'DOWN'
        else:
            layout.operator("file.bookmark_add", icon='ZOOMIN')


class FILEBROWSER_PT_recent_folders(Panel):
    bl_space_type = 'FILE_BROWSER'
    bl_region_type = 'TOOLS'
    bl_category = "Bookmarks"
    bl_label = "Recent"

    @classmethod
    def poll(cls, context):
        return not context.user_preferences.filepaths.hide_recent_locations

    def draw(self, context):
        layout = self.layout
        space = context.space_data

        if space.recent_folders:
            row = layout.row()
            row.template_list("FILEBROWSER_UL_dir", "recent_folders", space, "recent_folders",
                              space, "recent_folders_active", item_dyntip_propname="path", rows=1, maxrows=10)

            col = row.column(align=True)
            col.operator("file.reset_recent", icon='X', text="")


class FILEBROWSER_PT_advanced_filter(Panel):
    bl_space_type = 'FILE_BROWSER'
    bl_region_type = 'TOOLS'
    bl_category = "Filter"
    bl_label = "Advanced Filter"

    @classmethod
    def poll(cls, context):
        # only useful in append/link (library) context currently...
        return context.space_data.params.use_library_browsing

    def draw(self, context):
        layout = self.layout
        space = context.space_data
        params = space.params

        if params and params.use_library_browsing:
            layout.prop(params, "use_filter_blendid")
            if params.use_filter_blendid:
                layout.separator()
                col = layout.column()
                col.prop(params, "filter_id")


classes = (
    FILEBROWSER_HT_header,
    FILEBROWSER_UL_dir,
    FILEBROWSER_PT_system_folders,
    FILEBROWSER_PT_system_bookmarks,
    FILEBROWSER_MT_bookmarks_specials,
    FILEBROWSER_PT_bookmarks,
    FILEBROWSER_PT_recent_folders,
    FILEBROWSER_PT_advanced_filter,
)

if __name__ == "__main__":  # only for live edit.
    from bpy.utils import register_class
    for cls in classes:
        register_class(cls)<|MERGE_RESOLUTION|>--- conflicted
+++ resolved
@@ -29,16 +29,11 @@
 
         st = context.space_data
         params = st.params
-<<<<<<< HEAD
         is_lib_browser = params and params.use_library_browsing
-
-        layout.template_header()
-        layout.separator()
-=======
 
         if st.active_operator is None:
             layout.template_header()
->>>>>>> 07fc6c92
+            layout.separator()
 
         if is_lib_browser:
             row = layout.row()
@@ -61,11 +56,7 @@
             layout.operator("file.directory_new", icon='NEWFOLDER', text="")
             layout.separator()
 
-<<<<<<< HEAD
             layout.operator_context = 'INVOKE_DEFAULT'
-=======
-        layout.operator_context = 'INVOKE_DEFAULT'
->>>>>>> 07fc6c92
 
             # can be None when save/reload with a file selector open
             if params:
