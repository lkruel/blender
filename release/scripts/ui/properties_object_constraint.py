# ##### BEGIN GPL LICENSE BLOCK #####
#
#  This program is free software; you can redistribute it and/or
#  modify it under the terms of the GNU General Public License
#  as published by the Free Software Foundation; either version 2
#  of the License, or (at your option) any later version.
#
#  This program is distributed in the hope that it will be useful,
#  but WITHOUT ANY WARRANTY; without even the implied warranty of
#  MERCHANTABILITY or FITNESS FOR A PARTICULAR PURPOSE.  See the
#  GNU General Public License for more details.
#
#  You should have received a copy of the GNU General Public License
#  along with this program; if not, write to the Free Software Foundation,
#  Inc., 51 Franklin Street, Fifth Floor, Boston, MA 02110-1301, USA.
#
# ##### END GPL LICENSE BLOCK #####

# <pep8 compliant>
import bpy


class ConstraintButtonsPanel():
    bl_space_type = 'PROPERTIES'
    bl_region_type = 'WINDOW'
    bl_context = "constraint"

    def draw_constraint(self, context, con):
        layout = self.layout

        box = layout.template_constraint(con)

        if box:
            # match enum type to our functions, avoids a lookup table.
            getattr(self, con.type)(context, box, con)

            if con.type not in ('RIGID_BODY_JOINT', 'NULL'):
                box.prop(con, "influence")

    def space_template(self, layout, con, target=True, owner=True):
        if target or owner:

            split = layout.split(percentage=0.2)

            split.label(text="Space:")
            row = split.row()

            if target:
                row.prop(con, "target_space", text="")

            if target and owner:
                row.label(icon='ARROW_LEFTRIGHT')

            if owner:
                row.prop(con, "owner_space", text="")

    def target_template(self, layout, con, subtargets=True):
        layout.prop(con, "target") # XXX limiting settings for only 'curves' or some type of object

        if con.target and subtargets:
            if con.target.type == 'ARMATURE':
                layout.prop_search(con, "subtarget", con.target.data, "bones", text="Bone")

                if con.type in ('COPY_LOCATION', 'STRETCH_TO', 'TRACK_TO', 'PIVOT'):
                    row = layout.row()
                    row.label(text="Head/Tail:")
                    row.prop(con, "head_tail", text="")
            elif con.target.type in ('MESH', 'LATTICE'):
                layout.prop_search(con, "subtarget", con.target, "vertex_groups", text="Vertex Group")

    def ik_template(self, layout, con):
        # only used for iTaSC
        layout.prop(con, "pole_target")

        if con.pole_target and con.pole_target.type == 'ARMATURE':
            layout.prop_search(con, "pole_subtarget", con.pole_target.data, "bones", text="Bone")

        if con.pole_target:
            row = layout.row()
            row.label()
            row.prop(con, "pole_angle")

        split = layout.split(percentage=0.33)
        col = split.column()
        col.prop(con, "use_tail")
        col.prop(con, "use_stretch")

        col = split.column()
        col.prop(con, "chain_count")
        col.prop(con, "use_target")

    def CHILD_OF(self, context, layout, con):
        self.target_template(layout, con)

        split = layout.split()

        col = split.column()
        col.label(text="Location:")
        col.prop(con, "use_location_x", text="X")
        col.prop(con, "use_location_y", text="Y")
        col.prop(con, "use_location_z", text="Z")

        col = split.column()
        col.label(text="Rotation:")
        col.prop(con, "use_rotation_x", text="X")
        col.prop(con, "use_rotation_y", text="Y")
        col.prop(con, "use_rotation_z", text="Z")

        col = split.column()
        col.label(text="Scale:")
        col.prop(con, "use_scale_x", text="X")
        col.prop(con, "use_scale_y", text="Y")
        col.prop(con, "use_scale_z", text="Z")

        split = layout.split()

        col = split.column()
        col.operator("constraint.childof_set_inverse")

        col = split.column()
        col.operator("constraint.childof_clear_inverse")

    def TRACK_TO(self, context, layout, con):
        self.target_template(layout, con)

        row = layout.row()
        row.label(text="To:")
        row.prop(con, "track_axis", expand=True)

        split = layout.split()

        col = split.column()
        col.prop(con, "up_axis", text="Up")

        col = split.column()
        col.prop(con, "use_target_z")

        self.space_template(layout, con)

    def IK(self, context, layout, con):
        if context.object.pose.ik_solver == "ITASC":
            layout.prop(con, "ik_type")
            getattr(self, 'IK_' + con.ik_type)(context, layout, con)
        else:
            # Legacy IK constraint
            self.target_template(layout, con)
            layout.prop(con, "pole_target")

            if con.pole_target and con.pole_target.type == 'ARMATURE':
                layout.prop_search(con, "pole_subtarget", con.pole_target.data, "bones", text="Bone")

            if con.pole_target:
                row = layout.row()
                row.prop(con, "pole_angle")
                row.label()

            split = layout.split()
            col = split.column()
            col.prop(con, "iterations")
            col.prop(con, "chain_count")

            col.label(text="Weight:")
            col.prop(con, "weight", text="Position", slider=True)
            sub = col.column()
            sub.active = con.use_rotation
            sub.prop(con, "orient_weight", text="Rotation", slider=True)

            col = split.column()
            col.prop(con, "use_tail")
            col.prop(con, "use_stretch")
            col.separator()
            col.prop(con, "use_target")
            col.prop(con, "use_rotation")

    def IK_COPY_POSE(self, context, layout, con):
        self.target_template(layout, con)
        self.ik_template(layout, con)

        row = layout.row()
        row.label(text="Axis Ref:")
        row.prop(con, "reference_axis", expand=True)
        split = layout.split(percentage=0.33)
        split.row().prop(con, "use_location")
        row = split.row()
        row.prop(con, "weight", text="Weight", slider=True)
        row.active = con.use_location
        split = layout.split(percentage=0.33)
        row = split.row()
        row.label(text="Lock:")
        row = split.row()
        row.prop(con, "lock_location_x", text="X")
        row.prop(con, "lock_location_y", text="Y")
        row.prop(con, "lock_location_z", text="Z")
        split.active = con.use_location

        split = layout.split(percentage=0.33)
        split.row().prop(con, "use_rotation")
        row = split.row()
        row.prop(con, "orient_weight", text="Weight", slider=True)
        row.active = con.use_rotation
        split = layout.split(percentage=0.33)
        row = split.row()
        row.label(text="Lock:")
        row = split.row()
        row.prop(con, "lock_rotation_x", text="X")
        row.prop(con, "lock_rotation_y", text="Y")
        row.prop(con, "lock_rotation_z", text="Z")
        split.active = con.use_rotation

    def IK_DISTANCE(self, context, layout, con):
        self.target_template(layout, con)
        self.ik_template(layout, con)

        layout.prop(con, "limit_mode")
        row = layout.row()
        row.prop(con, "weight", text="Weight", slider=True)
        row.prop(con, "distance", text="Distance", slider=True)

    def FOLLOW_PATH(self, context, layout, con):
        self.target_template(layout, con)

        split = layout.split()

        col = split.column()
        col.prop(con, "use_curve_follow")
        col.prop(con, "use_curve_radius")

        col = split.column()
        col.prop(con, "use_fixed_location")
        if con.use_fixed_location:
            col.prop(con, "offset_factor", text="Offset")
        else:
            col.prop(con, "offset")

        row = layout.row()
        row.label(text="Forward:")
        row.prop(con, "forward_axis", expand=True)

        row = layout.row()
        row.prop(con, "up_axis", text="Up")
        row.label()

    def LIMIT_ROTATION(self, context, layout, con):

        split = layout.split()

        col = split.column(align=True)
        col.prop(con, "use_limit_x")
        sub = col.column()
        sub.active = con.use_limit_x
        sub.prop(con, "min_x", text="Min")
        sub.prop(con, "max_x", text="Max")

        col = split.column(align=True)
        col.prop(con, "use_limit_y")
        sub = col.column()
        sub.active = con.use_limit_y
        sub.prop(con, "min_y", text="Min")
        sub.prop(con, "max_y", text="Max")

        col = split.column(align=True)
        col.prop(con, "use_limit_z")
        sub = col.column()
        sub.active = con.use_limit_z
        sub.prop(con, "min_z", text="Min")
        sub.prop(con, "max_z", text="Max")

        row = layout.row()
        row.prop(con, "use_transform_limit")
        row.label()

        row = layout.row()
        row.label(text="Convert:")
        row.prop(con, "owner_space", text="")

    def LIMIT_LOCATION(self, context, layout, con):
        split = layout.split()

        col = split.column()
        col.prop(con, "use_min_x")
        sub = col.column()
        sub.active = con.use_min_x
        sub.prop(con, "min_x", text="")
        col.prop(con, "use_max_x")
        sub = col.column()
        sub.active = con.use_max_x
        sub.prop(con, "max_x", text="")

        col = split.column()
        col.prop(con, "use_min_y")
        sub = col.column()
        sub.active = con.use_min_y
        sub.prop(con, "min_y", text="")
        col.prop(con, "use_max_y")
        sub = col.column()
        sub.active = con.use_max_y
        sub.prop(con, "max_y", text="")

        col = split.column()
        col.prop(con, "use_min_z")
        sub = col.column()
        sub.active = con.use_min_z
        sub.prop(con, "min_z", text="")
        col.prop(con, "use_max_z")
        sub = col.column()
        sub.active = con.use_max_z
        sub.prop(con, "max_z", text="")

        row = layout.row()
        row.prop(con, "use_transform_limit")
        row.label()

        row = layout.row()
        row.label(text="Convert:")
        row.prop(con, "owner_space", text="")

    def LIMIT_SCALE(self, context, layout, con):
        split = layout.split()

        col = split.column()
        col.prop(con, "use_min_x")
        sub = col.column()
        sub.active = con.use_min_x
        sub.prop(con, "min_x", text="")
        col.prop(con, "use_max_x")
        sub = col.column()
        sub.active = con.use_max_x
        sub.prop(con, "max_x", text="")

        col = split.column()
        col.prop(con, "use_min_y")
        sub = col.column()
        sub.active = con.use_min_y
        sub.prop(con, "min_y", text="")
        col.prop(con, "use_max_y")
        sub = col.column()
        sub.active = con.use_max_y
        sub.prop(con, "max_y", text="")

        col = split.column()
        col.prop(con, "use_min_z")
        sub = col.column()
        sub.active = con.use_min_z
        sub.prop(con, "min_z", text="")
        col.prop(con, "use_max_z")
        sub = col.column()
        sub.active = con.use_max_z
        sub.prop(con, "max_z", text="")

        row = layout.row()
        row.prop(con, "use_transform_limit")
        row.label()

        row = layout.row()
        row.label(text="Convert:")
        row.prop(con, "owner_space", text="")

    def COPY_ROTATION(self, context, layout, con):
        self.target_template(layout, con)

        split = layout.split()

        col = split.column()
        col.prop(con, "use_x", text="X")
        sub = col.column()
        sub.active = con.use_x
        sub.prop(con, "invert_x", text="Invert")

        col = split.column()
        col.prop(con, "use_y", text="Y")
        sub = col.column()
        sub.active = con.use_y
        sub.prop(con, "invert_y", text="Invert")

        col = split.column()
        col.prop(con, "use_z", text="Z")
        sub = col.column()
        sub.active = con.use_z
        sub.prop(con, "invert_z", text="Invert")

        layout.prop(con, "use_offset")

        self.space_template(layout, con)

    def COPY_LOCATION(self, context, layout, con):
        self.target_template(layout, con)

        split = layout.split()

        col = split.column()
        col.prop(con, "use_x", text="X")
        sub = col.column()
        sub.active = con.use_x
        sub.prop(con, "invert_x", text="Invert")

        col = split.column()
        col.prop(con, "use_y", text="Y")
        sub = col.column()
        sub.active = con.use_y
        sub.prop(con, "invert_y", text="Invert")

        col = split.column()
        col.prop(con, "use_z", text="Z")
        sub = col.column()
        sub.active = con.use_z
        sub.prop(con, "invert_z", text="Invert")

        layout.prop(con, "use_offset")

        self.space_template(layout, con)

    def COPY_SCALE(self, context, layout, con):
        self.target_template(layout, con)

        row = layout.row(align=True)
        row.prop(con, "use_x", text="X")
        row.prop(con, "use_y", text="Y")
        row.prop(con, "use_z", text="Z")

        layout.prop(con, "use_offset")

        self.space_template(layout, con)

    def MAINTAIN_VOLUME(self, context, layout, con):

        row = layout.row()
        row.label(text="Free:")
        row.prop(con, "free_axis", expand=True)

        layout.prop(con, "volume")

        self.space_template(layout, con)

    def COPY_TRANSFORMS(self, context, layout, con):
        self.target_template(layout, con)

        self.space_template(layout, con)

    #def SCRIPT(self, context, layout, con):

    def ACTION(self, context, layout, con):
        self.target_template(layout, con)

        layout.prop(con, "action")

        layout.prop(con, "transform_channel")

        split = layout.split()

        col = split.column(align=True)
        col.label(text="Action Length:")
        col.prop(con, "frame_start", text="Start")
        col.prop(con, "frame_end", text="End")

        col = split.column(align=True)
        col.label(text="Target Range:")
        col.prop(con, "min", text="Min")
        col.prop(con, "max", text="Max")

        row = layout.row()
        row.label(text="Convert:")
        row.prop(con, "target_space", text="")

    def LOCKED_TRACK(self, context, layout, con):
        self.target_template(layout, con)

        row = layout.row()
        row.label(text="To:")
        row.prop(con, "track_axis", expand=True)

        row = layout.row()
        row.label(text="Lock:")
        row.prop(con, "lock_axis", expand=True)

    def LIMIT_DISTANCE(self, context, layout, con):
        self.target_template(layout, con)

        col = layout.column(align=True)
        col.prop(con, "distance")
        col.operator("constraint.limitdistance_reset")

        row = layout.row()
        row.label(text="Clamp Region:")
        row.prop(con, "limit_mode", text="")

    def STRETCH_TO(self, context, layout, con):
        self.target_template(layout, con)

        split = layout.split()

        col = split.column()
        col.prop(con, "rest_length", text="Rest Length")

        col = split.column()
        col.operator("constraint.stretchto_reset", text="Reset")

        col = layout.column()
        col.prop(con, "bulge", text="Volume Variation")

        row = layout.row()
        row.label(text="Volume:")
        row.prop(con, "volume", expand=True)

        row.label(text="Plane:")
        row.prop(con, "keep_axis", expand=True)

    def FLOOR(self, context, layout, con):
        self.target_template(layout, con)

        split = layout.split()

        col = split.column()
        col.prop(con, "use_sticky")

        col = split.column()
        col.prop(con, "use_rotation")

        layout.prop(con, "offset")

        row = layout.row()
        row.label(text="Min/Max:")
        row.prop(con, "floor_location", expand=True)

        self.space_template(layout, con)

    def RIGID_BODY_JOINT(self, context, layout, con):
        self.target_template(layout, con, subtargets=False)

        layout.prop(con, "pivot_type")
        layout.prop(con, "child")

        split = layout.split()

        col = split.column()
        col.prop(con, "use_linked_collision", text="Linked Collision")

        col = split.column()
        col.prop(con, "show_pivot", text="Display Pivot")

        split = layout.split()

        col = split.column(align=True)
        col.label(text="Pivot:")
        col.prop(con, "pivot_x", text="X")
        col.prop(con, "pivot_y", text="Y")
        col.prop(con, "pivot_z", text="Z")

        col = split.column(align=True)
        col.label(text="Axis:")
        col.prop(con, "axis_x", text="X")
        col.prop(con, "axis_y", text="Y")
        col.prop(con, "axis_z", text="Z")

        #Missing: Limit arrays (not wrapped in RNA yet)

    def CLAMP_TO(self, context, layout, con):
        self.target_template(layout, con)

        row = layout.row()
        row.label(text="Main Axis:")
        row.prop(con, "main_axis", expand=True)

        row = layout.row()
        row.prop(con, "use_cyclic")

    def TRANSFORM(self, context, layout, con):
        self.target_template(layout, con)

        layout.prop(con, "use_motion_extrapolate", text="Extrapolate")

        col = layout.column()
        col.row().label(text="Source:")
        col.row().prop(con, "map_from", expand=True)

        split = layout.split()

        sub = split.column(align=True)
        sub.label(text="X:")
        sub.prop(con, "from_min_x", text="Min")
        sub.prop(con, "from_max_x", text="Max")

        sub = split.column(align=True)
        sub.label(text="Y:")
        sub.prop(con, "from_min_y", text="Min")
        sub.prop(con, "from_max_y", text="Max")

        sub = split.column(align=True)
        sub.label(text="Z:")
        sub.prop(con, "from_min_z", text="Min")
        sub.prop(con, "from_max_z", text="Max")

        split = layout.split()

        col = split.column()
        col.label(text="Destination:")
        col.row().prop(con, "map_to", expand=True)

        split = layout.split()

        col = split.column()
        col.label(text="X:")
        col.row().prop(con, "map_to_x_from", expand=True)

        sub = col.column(align=True)
        sub.prop(con, "to_min_x", text="Min")
        sub.prop(con, "to_max_x", text="Max")

        col = split.column()
        col.label(text="Y:")
        col.row().prop(con, "map_to_y_from", expand=True)

        sub = col.column(align=True)
        sub.prop(con, "to_min_y", text="Min")
        sub.prop(con, "to_max_y", text="Max")

        col = split.column()
        col.label(text="Z:")
        col.row().prop(con, "map_to_z_from", expand=True)

        sub = col.column(align=True)
        sub.prop(con, "to_min_z", text="Min")
        sub.prop(con, "to_max_z", text="Max")

        self.space_template(layout, con)

    def SHRINKWRAP(self, context, layout, con):
        self.target_template(layout, con)

        layout.prop(con, "distance")
        layout.prop(con, "shrinkwrap_type")

        if con.shrinkwrap_type == 'PROJECT':
            row = layout.row(align=True)
            row.prop(con, "use_x")
            row.prop(con, "use_y")
            row.prop(con, "use_z")

    def DAMPED_TRACK(self, context, layout, con):
        self.target_template(layout, con)

        row = layout.row()
        row.label(text="To:")
        row.prop(con, "track_axis", expand=True)

    def SPLINE_IK(self, context, layout, con):
        self.target_template(layout, con)

        col = layout.column()
        col.label(text="Spline Fitting:")
        col.prop(con, "chain_count")
        col.prop(con, "use_even_divisions")
        col.prop(con, "use_chain_offset")

        col = layout.column()
        col.label(text="Chain Scaling:")
        col.prop(con, "use_y_stretch")
        col.prop(con, "xz_scale_mode")
        col.prop(con, "use_curve_radius")

    def PIVOT(self, context, layout, con):
        self.target_template(layout, con)

        if con.target:
            col = layout.column()
            col.prop(con, "offset", text="Pivot Offset")
        else:
            col = layout.column()
            col.prop(con, "use_relative_location")
            if con.use_relative_location:
                col.prop(con, "offset", text="Relative Pivot Point")
            else:
                col.prop(con, "offset", text="Absolute Pivot Point")

        col = layout.column()
        col.prop(con, "rotation_range", text="Pivot When")
<<<<<<< HEAD
=======

    def SCRIPT(self, context, layout, con):
        layout.label("blender 2.5 has no py-constraints")

>>>>>>> d59304e8

class OBJECT_PT_constraints(ConstraintButtonsPanel, bpy.types.Panel):
    bl_label = "Object Constraints"
    bl_context = "constraint"

    @classmethod
    def poll(cls, context):
        return (context.object)

    def draw(self, context):
        layout = self.layout

        ob = context.object

        layout.operator_menu_enum("object.constraint_add", "type")

        for con in ob.constraints:
            self.draw_constraint(context, con)


class BONE_PT_constraints(ConstraintButtonsPanel, bpy.types.Panel):
    bl_label = "Bone Constraints"
    bl_context = "bone_constraint"

    @classmethod
    def poll(cls, context):
        return (context.pose_bone)

    def draw(self, context):
        layout = self.layout

        layout.operator_menu_enum("pose.constraint_add", "type")

        for con in context.pose_bone.constraints:
            self.draw_constraint(context, con)


def register():
    pass


def unregister():
    pass

if __name__ == "__main__":
    register()<|MERGE_RESOLUTION|>--- conflicted
+++ resolved
@@ -673,13 +673,10 @@
 
         col = layout.column()
         col.prop(con, "rotation_range", text="Pivot When")
-<<<<<<< HEAD
-=======
 
     def SCRIPT(self, context, layout, con):
         layout.label("blender 2.5 has no py-constraints")
 
->>>>>>> d59304e8
 
 class OBJECT_PT_constraints(ConstraintButtonsPanel, bpy.types.Panel):
     bl_label = "Object Constraints"
