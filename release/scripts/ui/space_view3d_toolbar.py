--- conflicted
+++ resolved
@@ -1051,15 +1051,9 @@
     bl_label = "Symmetry"
     bl_default_closed = True
 
-<<<<<<< HEAD
-    @staticmethod
-    def poll(context):
-        return (context.sculpt_object or context.vertex_paint_object)
-=======
     @classmethod
     def poll(cls, context):
-        return (context.sculpt_object and context.tool_settings.sculpt)
->>>>>>> a6f13f9d
+        return (context.sculpt_object or context.vertex_paint_object)
 
     def draw(self, context):
 
