# ##### BEGIN GPL LICENSE BLOCK #####
#
#  This program is free software; you can redistribute it and/or
#  modify it under the terms of the GNU General Public License
#  as published by the Free Software Foundation; either version 2
#  of the License, or (at your option) any later version.
#
#  This program is distributed in the hope that it will be useful,
#  but WITHOUT ANY WARRANTY; without even the implied warranty of
#  MERCHANTABILITY or FITNESS FOR A PARTICULAR PURPOSE.  See the
#  GNU General Public License for more details.
#
#  You should have received a copy of the GNU General Public License
#  along with this program; if not, write to the Free Software Foundation,
#  Inc., 51 Franklin Street, Fifth Floor, Boston, MA 02110-1301, USA.
#
# ##### END GPL LICENSE BLOCK #####

# <pep8 compliant>
import bpy


def act_strip(context):
    try:
        return context.scene.sequence_editor.active_strip
    except AttributeError:
        return None


class SEQUENCER_HT_header(bpy.types.Header):
    bl_space_type = 'SEQUENCE_EDITOR'

    def draw(self, context):
        layout = self.layout

        st = context.space_data

        row = layout.row(align=True)
        row.template_header()

        if context.area.show_menus:
            sub = row.row(align=True)
            sub.menu("SEQUENCER_MT_view")

            row.separator()

            if (st.view_type == 'SEQUENCER') or (st.view_type == 'SEQUENCER_PREVIEW'):
                sub.menu("SEQUENCER_MT_select")
                sub.menu("SEQUENCER_MT_marker")
                sub.menu("SEQUENCER_MT_add")
                sub.menu("SEQUENCER_MT_strip")

        layout.prop(st, "view_type", expand=True, text="")

        if (st.view_type == 'PREVIEW') or (st.view_type == 'SEQUENCER_PREVIEW'):
            layout.prop(st, "display_mode", expand=True, text="")

        if (st.view_type == 'SEQUENCER'):
            row = layout.row(align=True)
            row.operator("sequencer.copy", text="", icon='COPYDOWN')
            row.operator("sequencer.paste", text="", icon='PASTEDOWN')

            layout.separator()
            layout.operator("sequencer.refresh_all")
        elif (st.view_type == 'SEQUENCER_PREVIEW'):
            layout.separator()
            layout.operator("sequencer.refresh_all")
            layout.prop(st, "display_channel", text="Channel")
        else:
            layout.prop(st, "display_channel", text="Channel")

            ed = context.scene.sequence_editor
            if ed:
                row = layout.row(align=True)
                row.prop(ed, "show_overlay", text="", icon='GHOST_ENABLED')
                if ed.show_overlay:
                    row.prop(ed, "overlay_frame", text="")
                    row.prop(ed, "overlay_lock", text="", icon='LOCKED')


class SEQUENCER_MT_view_toggle(bpy.types.Menu):
    bl_label = "View Type"

    def draw(self, context):
        layout = self.layout

        layout.operator("sequencer.view_toggle").type = 'SEQUENCER'
        layout.operator("sequencer.view_toggle").type = 'PREVIEW'
        layout.operator("sequencer.view_toggle").type = 'SEQUENCER_PREVIEW'


class SEQUENCER_MT_view(bpy.types.Menu):
    bl_label = "View"

    def draw(self, context):
        layout = self.layout

        st = context.space_data

        layout.column()

        """
    uiBlock *block= uiBeginBlock(C, ar, "seq_viewmenu", UI_EMBOSSP);
    short yco= 0, menuwidth=120;

    if (sseq->mainb == SEQ_DRAW_SEQUENCE) {
        uiDefIconTextBut(block, BUTM, 1, ICON_BLANK1,
                 "Play Back Animation "
                 "in all Sequence Areas|Alt A", 0, yco-=20,
                 menuwidth, 19, NULL, 0.0, 0.0, 1, 1, "");
    }
    else {
        uiDefIconTextBut(block, BUTM, 1, ICON_MENU_PANEL,
                 "Grease Pencil...", 0, yco-=20,
                 menuwidth, 19, NULL, 0.0, 0.0, 1, 7, "");
        uiDefMenuSep(block);

        uiDefIconTextBut(block, BUTM, 1, ICON_BLANK1,
                 "Play Back Animation "
                 "in this window|Alt A", 0, yco-=20,
                 menuwidth, 19, NULL, 0.0, 0.0, 1, 1, "");
    }
    uiDefIconTextBut(block, BUTM, 1, ICON_BLANK1,
             "Play Back Animation in all "
             "3D Views and Sequence Areas|Alt Shift A",
             0, yco-=20,
             menuwidth, 19, NULL, 0.0, 0.0, 1, 2, "");

        """
        layout.separator()
        if (st.view_type == 'SEQUENCER') or (st.view_type == 'SEQUENCER_PREVIEW'):
            layout.operator("sequencer.view_all", text='View all Sequences')
        if (st.view_type == 'PREVIEW') or (st.view_type == 'SEQUENCER_PREVIEW'):
            layout.operator_context = 'INVOKE_REGION_PREVIEW'
            layout.operator("sequencer.view_all_preview", text='Fit preview in window')
            layout.operator_context = 'INVOKE_DEFAULT'

            # # XXX, invokes in the header view
            # layout.operator("sequencer.view_ghost_border", text='Overlay Border')

        layout.operator("sequencer.view_selected")

        layout.prop(st, "draw_frames")
        layout.prop(st, "show_cframe_indicator")
        if st.display_mode == 'IMAGE':
            layout.prop(st, "draw_safe_margin")
        if st.display_mode == 'WAVEFORM':
            layout.prop(st, "separate_color_preview")

        layout.separator()
        layout.prop(st, "use_marker_sync")
        layout.separator()

        layout.operator("screen.area_dupli")
        layout.operator("screen.screen_full_area")


class SEQUENCER_MT_select(bpy.types.Menu):
    bl_label = "Select"

    def draw(self, context):
        layout = self.layout

        layout.column()
        layout.operator("sequencer.select_active_side", text="Strips to the Left").side = 'LEFT'
        layout.operator("sequencer.select_active_side", text="Strips to the Right").side = 'RIGHT'
        layout.separator()
        layout.operator("sequencer.select_handles", text="Surrounding Handles").side = 'BOTH'
        layout.operator("sequencer.select_handles", text="Left Handle").side = 'LEFT'
        layout.operator("sequencer.select_handles", text="Right Handle").side = 'RIGHT'
        layout.separator()
        layout.operator("sequencer.select_linked")
        layout.operator("sequencer.select_all_toggle")
        layout.operator("sequencer.select_inverse")


class SEQUENCER_MT_marker(bpy.types.Menu):
    bl_label = "Marker"

    def draw(self, context):
        layout = self.layout

        layout.column()
        layout.operator("marker.add", text="Add Marker")
        layout.operator("marker.duplicate", text="Duplicate Marker")
        layout.operator("marker.move", text="Grab/Move Marker")
        layout.operator("marker.delete", text="Delete Marker")
        layout.separator()
        layout.label(text="ToDo: Name Marker")

        #layout.operator("sequencer.sound_strip_add", text="Transform Markers") # toggle, will be rna - (sseq->flag & SEQ_MARKER_TRANS)


class SEQUENCER_MT_add(bpy.types.Menu):
    bl_label = "Add"

    def draw(self, context):
        layout = self.layout
        layout.operator_context = 'INVOKE_REGION_WIN'

        layout.column()
        layout.operator_menu_enum("sequencer.scene_strip_add", "scene", text="Scene...")
        layout.operator("sequencer.movie_strip_add", text="Movie")
        layout.operator("sequencer.image_strip_add", text="Image")
        layout.operator("sequencer.sound_strip_add", text="Sound")

        layout.menu("SEQUENCER_MT_add_effect")


class SEQUENCER_MT_add_effect(bpy.types.Menu):
    bl_label = "Effect Strip..."

    def draw(self, context):
        layout = self.layout
        layout.operator_context = 'INVOKE_REGION_WIN'

        layout.column()
        layout.operator("sequencer.effect_strip_add", text="Add").type = 'ADD'
        layout.operator("sequencer.effect_strip_add", text="Subtract").type = 'SUBTRACT'
        layout.operator("sequencer.effect_strip_add", text="Alpha Over").type = 'ALPHA_OVER'
        layout.operator("sequencer.effect_strip_add", text="Alpha Under").type = 'ALPHA_UNDER'
        layout.operator("sequencer.effect_strip_add", text="Cross").type = 'CROSS'
        layout.operator("sequencer.effect_strip_add", text="Gamma Cross").type = 'GAMMA_CROSS'
        layout.operator("sequencer.effect_strip_add", text="Multiply").type = 'MULTIPLY'
        layout.operator("sequencer.effect_strip_add", text="Over Drop").type = 'OVER_DROP'
        layout.operator("sequencer.effect_strip_add", text="Plugin").type = 'PLUGIN'
        layout.operator("sequencer.effect_strip_add", text="Wipe").type = 'WIPE'
        layout.operator("sequencer.effect_strip_add", text="Glow").type = 'GLOW'
        layout.operator("sequencer.effect_strip_add", text="Transform").type = 'TRANSFORM'
        layout.operator("sequencer.effect_strip_add", text="Color").type = 'COLOR'
        layout.operator("sequencer.effect_strip_add", text="Speed Control").type = 'SPEED'
        layout.operator("sequencer.effect_strip_add", text="Multicam Selector").type = 'MULTICAM'


class SEQUENCER_MT_strip(bpy.types.Menu):
    bl_label = "Strip"

    def draw(self, context):
        layout = self.layout

        layout.operator_context = 'INVOKE_REGION_WIN'

        layout.column()
        layout.operator("transform.transform", text="Grab/Move").mode = 'TRANSLATION'
        layout.operator("transform.transform", text="Grab/Extend from frame").mode = 'TIME_EXTEND'
        #  uiItemO(layout, NULL, 0, "sequencer.strip_snap"); // TODO - add this operator
        layout.separator()

        layout.operator("sequencer.cut", text="Cut (hard) at frame").type = 'HARD'
        layout.operator("sequencer.cut", text="Cut (soft) at frame").type = 'SOFT'
        layout.operator("sequencer.images_separate")
        layout.operator("sequencer.deinterlace_selected_movies")
        layout.separator()

        layout.operator("sequencer.duplicate")
        layout.operator("sequencer.delete")

        strip = act_strip(context)

        if strip:
            stype = strip.type

            # XXX note strip.type is never equal to 'EFFECT', look at seq_type_items within rna_sequencer.c
            if stype == 'EFFECT':
                pass
                # layout.separator()
                # layout.operator("sequencer.effect_change")
                # layout.operator("sequencer.effect_reassign_inputs")
            elif stype == 'IMAGE':
                layout.separator()
                # layout.operator("sequencer.image_change")
                layout.operator("sequencer.rendersize")
            elif stype == 'SCENE':
                pass
                # layout.separator()
                # layout.operator("sequencer.scene_change", text="Change Scene")
            elif stype == 'MOVIE':
                layout.separator()
                # layout.operator("sequencer.movie_change")
                layout.operator("sequencer.rendersize")

        layout.separator()

        layout.operator("sequencer.meta_make")
        layout.operator("sequencer.meta_separate")

        #if (ed && (ed->metastack.first || (ed->act_seq && ed->act_seq->type == SEQ_META))) {
        #	uiItemS(layout);
        #	uiItemO(layout, NULL, 0, "sequencer.meta_toggle");
        #}

        layout.separator()
        layout.operator("sequencer.reload")
        layout.operator("sequencer.reassign_inputs")
        layout.separator()
        layout.operator("sequencer.lock")
        layout.operator("sequencer.unlock")
        layout.operator("sequencer.mute")
        layout.operator("sequencer.unmute")

        layout.operator("sequencer.mute", text="Mute Deselected Strips").unselected = True

        layout.operator("sequencer.snap")

        layout.operator_menu_enum("sequencer.swap", "side")

        layout.separator()

        layout.operator("sequencer.swap_data")


class SequencerButtonsPanel(bpy.types.Panel):
    bl_space_type = 'SEQUENCE_EDITOR'
    bl_region_type = 'UI'

    def has_sequencer(self, context):
        return (context.space_data.view_type == 'SEQUENCER') or (context.space_data.view_type == 'SEQUENCER_PREVIEW')

    def poll(self, context):
        return self.has_sequencer(context) and (act_strip(context) is not None)


class SequencerButtonsPanel_Output(bpy.types.Panel):
    bl_space_type = 'SEQUENCE_EDITOR'
    bl_region_type = 'UI'

    def has_preview(self, context):
        return (context.space_data.view_type == 'PREVIEW') or (context.space_data.view_type == 'SEQUENCER_PREVIEW')

    def poll(self, context):
        return self.has_preview(context)


class SEQUENCER_PT_edit(SequencerButtonsPanel):
    bl_label = "Edit Strip"

    def draw(self, context):
        layout = self.layout
        render = context.scene.render
        strip = act_strip(context)

        split = layout.split(percentage=0.3)
        split.label(text="Name:")
        split.prop(strip, "name", text="")

        split = layout.split(percentage=0.3)
        split.label(text="Type:")
        split.prop(strip, "type", text="")

        split = layout.split(percentage=0.3)
        split.label(text="Blend:")
        split.prop(strip, "blend_mode", text="")

        row = layout.row()
        if strip.mute == True:
            row.prop(strip, "mute", toggle=True, icon='RESTRICT_VIEW_ON', text="")
        elif strip.mute is False:
            row.prop(strip, "mute", toggle=True, icon='RESTRICT_VIEW_OFF', text="")

        sub = row.row()
        sub.active = (not strip.mute)

        sub.prop(strip, "blend_opacity", text="Opacity", slider=True)

        row = layout.row()
        row.prop(strip, "lock")

        col = layout.column()
        col.enabled = not strip.lock
        col.prop(strip, "channel")
        col.prop(strip, "frame_start")
        subrow = col.split(percentage=0.66)
        subrow.prop(strip, "frame_final_length")
        subrow.label(text="%.2f sec" % (strip.frame_final_length / (render.fps / render.fps_base)))

        col = layout.column(align=True)
        col.label(text="Offset:")
        col.prop(strip, "frame_offset_start", text="Start")
        col.prop(strip, "frame_offset_end", text="End")

        col = layout.column(align=True)
        col.label(text="Still:")
        col.prop(strip, "frame_still_start", text="Start")
        col.prop(strip, "frame_still_end", text="End")


class SEQUENCER_PT_preview(bpy.types.Panel):
    bl_label = "Scene Preview/Render"
    bl_space_type = 'SEQUENCE_EDITOR'
    bl_region_type = 'UI'

    def draw(self, context):
        layout = self.layout
        render = context.scene.render

        col = layout.column()
        col.prop(render, "use_sequencer_gl_preview", text="Open GL Preview")
        col = layout.column()
        col.active = render.use_sequencer_gl_preview
        col.prop(render, "sequencer_gl_preview", text="")

        '''
        col = layout.column()
        col.prop(render, "use_sequencer_gl_render", text="Open GL Render")
        col = layout.column()
        col.active = render.use_sequencer_gl_render
        col.prop(render, "sequencer_gl_render", text="")
        '''


class SEQUENCER_PT_effect(SequencerButtonsPanel):
    bl_label = "Effect Strip"

    def poll(self, context):
        if not self.has_sequencer(context):
            return False

        strip = act_strip(context)
        if not strip:
            return False

        return strip.type in ('ADD', 'SUBTRACT', 'ALPHA_OVER', 'ALPHA_UNDER',
                              'CROSS', 'GAMMA_CROSS', 'MULTIPLY', 'OVER_DROP',
                              'PLUGIN',
                              'WIPE', 'GLOW', 'TRANSFORM', 'COLOR', 'SPEED',
                              'MULTICAM')

    def draw(self, context):
        layout = self.layout

        strip = act_strip(context)

        if strip.type == 'COLOR':
            layout.prop(strip, "color")

        elif strip.type == 'WIPE':

            col = layout.column()
            col.prop(strip, "transition_type")
            col.label(text="Direction:")
            col.row().prop(strip, "direction", expand=True)

            col = layout.column()
            col.prop(strip, "blur_width", slider=True)
            if strip.transition_type in ('SINGLE', 'DOUBLE'):
                col.prop(strip, "angle")

        elif strip.type == 'GLOW':
            flow = layout.column_flow()
            flow.prop(strip, "threshold", slider=True)
            flow.prop(strip, "clamp", slider=True)
            flow.prop(strip, "boost_factor")
            flow.prop(strip, "blur_distance")

            row = layout.row()
            row.prop(strip, "quality", slider=True)
            row.prop(strip, "only_boost")

        elif strip.type == 'SPEED':
            layout.prop(strip, "global_speed")

            flow = layout.column_flow()
            flow.prop(strip, "curve_velocity")
            flow.prop(strip, "curve_compress_y")
            flow.prop(strip, "frame_blending")

        elif strip.type == 'TRANSFORM':
            self.draw_panel_transform(strip)

        elif strip.type == "MULTICAM":
            layout.prop(strip, "multicam_source")

            row = layout.row(align=True)
            sub = row.row()
            sub.scale_x = 2.0
<<<<<<< HEAD
          
=======

>>>>>>> 64091ff5
            if not context.screen.animation_playing:
                sub.operator("screen.animation_play", text="", icon='PLAY')
            else:
                sub.operator("screen.animation_play", text="", icon='PAUSE')

            row.label("Cut To")
            for i in range(1, strip.channel):
                row.operator("sequencer.cut_multicam", text=str(i)).camera = i


        col = layout.column(align=True)
        if strip.type == 'SPEED':
            col.prop(strip, "speed_fader", text="Speed fader")
        elif strip.type in ('CROSS', 'GAMMA_CROSS', 'PLUGIN', 'WIPE'):
                col.prop(strip, "use_effect_default_fade", "Default fade")
                if not strip.use_effect_default_fade:
                    col.prop(strip, "effect_fader", text="Effect fader")

    def draw_panel_transform(self, strip):
        layout = self.layout
        col = layout.column()

        col.prop(strip, "interpolation")
        col.prop(strip, "translation_unit")
        col = layout.column(align=True)
        col.label(text="Position:")
        col.prop(strip, "translate_start_x", text="X")
        col.prop(strip, "translate_start_y", text="Y")

        layout.separator()

        col = layout.column(align=True)
        col.prop(strip, "uniform_scale")
        if (strip.uniform_scale):
            col = layout.column(align=True)
            col.prop(strip, "scale_start_x", text="Scale")
        else:
            col = layout.column(align=True)
            col.label(text="Scale:")
            col.prop(strip, "scale_start_x", text="X")
            col.prop(strip, "scale_start_y", text="Y")

        layout.separator()

        col = layout.column(align=True)
        col.label(text="Rotation:")
        col.prop(strip, "rotation_start", text="Rotation")


class SEQUENCER_PT_input(SequencerButtonsPanel):
    bl_label = "Strip Input"

    def poll(self, context):
        if not self.has_sequencer(context):
            return False

        strip = act_strip(context)
        if not strip:
            return False

        return strip.type in ('MOVIE', 'IMAGE', 'SCENE', 'META',
                              'ADD', 'SUBTRACT', 'ALPHA_OVER', 'ALPHA_UNDER',
                              'CROSS', 'GAMMA_CROSS', 'MULTIPLY', 'OVER_DROP',
                              'PLUGIN',
                              'WIPE', 'GLOW', 'TRANSFORM', 'COLOR',
                              'MULTICAM', 'SPEED')

    def draw_filename(self, context):
        pass

    def draw(self, context):
        layout = self.layout

        strip = act_strip(context)

        self.draw_filename(context)

        layout.prop(strip, "use_translation", text="Image Offset:")
        if strip.transform:
            col = layout.column(align=True)
            col.active = strip.use_translation
            col.prop(strip.transform, "offset_x", text="X")
            col.prop(strip.transform, "offset_y", text="Y")

        layout.prop(strip, "use_crop", text="Image Crop:")
        if strip.crop:
            col = layout.column(align=True)
            col.active = strip.use_crop
            col.prop(strip.crop, "top")
            col.prop(strip.crop, "left")
            col.prop(strip.crop, "bottom")
            col.prop(strip.crop, "right")

        col = layout.column(align=True)
        col.label(text="Trim Duration:")
        col.prop(strip, "animation_start_offset", text="Start")
        col.prop(strip, "animation_end_offset", text="End")


class SEQUENCER_PT_input_movie(SEQUENCER_PT_input):
    bl_label = "Strip Input"

    def poll(self, context):
        if not self.has_sequencer(context):
            return False

        strip = act_strip(context)
        if not strip:
            return False

        return strip.type == 'MOVIE'

    def draw_filename(self, context):
        layout = self.layout

        strip = act_strip(context)

        split = layout.split(percentage=0.2)
        col = split.column()
        col.label(text="Path:")
        col = split.column()
        col.prop(strip, "filepath", text="")


class SEQUENCER_PT_input_image(SEQUENCER_PT_input):
    bl_label = "Strip Input"

    def poll(self, context):
        if not self.has_sequencer(context):
            return False

        strip = act_strip(context)
        if not strip:
            return False

        return strip.type == 'IMAGE'

    def draw_filename(self, context):
        layout = self.layout

        strip = act_strip(context)

        split = layout.split(percentage=0.2)
        col = split.column()
        col.label(text="Path:")
        col = split.column()
        col.prop(strip, "directory", text="")

        # Current element for the filename

        elem = strip.getStripElem(context.scene.frame_current)
        if elem:
            split = layout.split(percentage=0.2)
            col = split.column()
            col.label(text="File:")
            col = split.column()
            col.prop(elem, "filename", text="") # strip.elements[0] could be a fallback


class SEQUENCER_PT_input_secondary(SEQUENCER_PT_input):
    bl_label = "Strip Input"

    def poll(self, context):
        if not self.has_sequencer(context):
            return False

        strip = act_strip(context)
        if not strip:
            return False

        return strip.type in ('SCENE', 'META')

    def draw_filename(self, context):
        pass


class SEQUENCER_PT_sound(SequencerButtonsPanel):
    bl_label = "Sound"

    def poll(self, context):
        if not self.has_sequencer(context):
            return False

        strip = act_strip(context)
        if not strip:
            return False

        return (strip.type == 'SOUND')

    def draw(self, context):
        layout = self.layout

        strip = act_strip(context)

        layout.template_ID(strip, "sound", open="sound.open")

        layout.separator()
        layout.prop(strip, "filepath", text="")

        row = layout.row()
        if strip.sound.packed_file:
            row.operator("sound.unpack", icon='PACKAGE', text="Unpack")
        else:
            row.operator("sound.pack", icon='UGLYPACKAGE', text="Pack")

        row.prop(strip.sound, "caching")

        layout.prop(strip, "volume")
        layout.prop(strip, "attenuation")

        col = layout.column(align=True)
        col.label(text="Trim Duration:")
        col.prop(strip, "animation_start_offset", text="Start")
        col.prop(strip, "animation_end_offset", text="End")


class SEQUENCER_PT_scene(SequencerButtonsPanel):
    bl_label = "Scene"

    def poll(self, context):
        if not self.has_sequencer(context):
            return False

        strip = act_strip(context)
        if not strip:
            return False

        return (strip.type == 'SCENE')

    def draw(self, context):
        layout = self.layout

        strip = act_strip(context)

        layout.template_ID(strip, "scene")

        layout.label(text="Camera Override")
        layout.template_ID(strip, "scene_camera")


class SEQUENCER_PT_filter(SequencerButtonsPanel):
    bl_label = "Filter"

    def poll(self, context):
        if not self.has_sequencer(context):
            return False

        strip = act_strip(context)
        if not strip:
            return False

        return strip.type in ('MOVIE', 'IMAGE', 'SCENE', 'META',
                              'ADD', 'SUBTRACT', 'ALPHA_OVER', 'ALPHA_UNDER',
                              'CROSS', 'GAMMA_CROSS', 'MULTIPLY', 'OVER_DROP',
                              'PLUGIN',
                              'WIPE', 'GLOW', 'TRANSFORM', 'COLOR',
                              'MULTICAM', 'SPEED')

    def draw(self, context):
        layout = self.layout

        strip = act_strip(context)

        col = layout.column()
        col.label(text="Video:")
        col.prop(strip, "strobe")

        row = layout.row()
        row.label(text="Flip:")
        row.prop(strip, "flip_x", text="X")
        row.prop(strip, "flip_y", text="Y")

        col = layout.column()
        col.prop(strip, "reverse_frames", text="Backwards")
        col.prop(strip, "de_interlace")

        col = layout.column()
        col.label(text="Colors:")
        col.prop(strip, "multiply_colors", text="Multiply")
        col.prop(strip, "premultiply")
        col.prop(strip, "convert_float")

        layout.prop(strip, "use_color_balance")
        if strip.use_color_balance and strip.color_balance: # TODO - need to add this somehow
            row = layout.row()
            row.active = strip.use_color_balance
            col = row.column()
            col.template_color_wheel(strip.color_balance, "lift", value_slider=False, cubic=True)
            col.row().prop(strip.color_balance, "lift")
            col.prop(strip.color_balance, "inverse_lift", text="Inverse")
            col = row.column()
            col.template_color_wheel(strip.color_balance, "gamma", value_slider=False, lock_luminosity=True, cubic=True)
            col.row().prop(strip.color_balance, "gamma")
            col.prop(strip.color_balance, "inverse_gamma", text="Inverse")
            col = row.column()
            col.template_color_wheel(strip.color_balance, "gain", value_slider=False, lock_luminosity=True, cubic=True)
            col.row().prop(strip.color_balance, "gain")
            col.prop(strip.color_balance, "inverse_gain", text="Inverse")


class SEQUENCER_PT_proxy(SequencerButtonsPanel):
    bl_label = "Proxy"

    def poll(self, context):
        if not self.has_sequencer(context):
            return False

        strip = act_strip(context)
        if not strip:
            return False

        return strip.type in ('MOVIE', 'IMAGE', 'SCENE', 'META', 'MULTICAM')

    def draw_header(self, context):
        strip = act_strip(context)

        self.layout.prop(strip, "use_proxy", text="")

    def draw(self, context):
        layout = self.layout

        strip = act_strip(context)

        flow = layout.column_flow()
        flow.prop(strip, "proxy_custom_directory")
        flow.prop(strip, "proxy_custom_file")
        if strip.proxy: # TODO - need to add this somehow
            if strip.proxy_custom_directory and not strip.proxy_custom_file:
                flow.prop(strip.proxy, "directory")
            if strip.proxy_custom_file:
                flow.prop(strip.proxy, "filepath")


class SEQUENCER_PT_view(SequencerButtonsPanel_Output):
    bl_label = "View Settings"

    def draw(self, context):
        layout = self.layout

        st = context.space_data

        col = layout.column()
        if st.display_mode == 'IMAGE':
            col.prop(st, "draw_overexposed") # text="Zebra"
            col.prop(st, "draw_safe_margin")
        if st.display_mode == 'WAVEFORM':
            col.prop(st, "separate_color_preview")
        col.prop(st, "proxy_render_size")

classes = [
    SEQUENCER_HT_header, # header/menu classes
    SEQUENCER_MT_view,
    SEQUENCER_MT_view_toggle,
    SEQUENCER_MT_select,
    SEQUENCER_MT_marker,
    SEQUENCER_MT_add,
    SEQUENCER_MT_add_effect,
    SEQUENCER_MT_strip,

    SEQUENCER_PT_edit, # sequencer panels
    SEQUENCER_PT_preview,
    SEQUENCER_PT_effect,
    SEQUENCER_PT_input_movie,
    SEQUENCER_PT_input_image,
    SEQUENCER_PT_input_secondary,
    SEQUENCER_PT_sound,
    SEQUENCER_PT_scene,
    SEQUENCER_PT_filter,
    SEQUENCER_PT_proxy,

    SEQUENCER_PT_view] # view panels


def register():
    register = bpy.types.register
    for cls in classes:
        register(cls)


def unregister():
    unregister = bpy.types.unregister
    for cls in classes:
        unregister(cls)

if __name__ == "__main__":
    register()<|MERGE_RESOLUTION|>--- conflicted
+++ resolved
@@ -473,11 +473,7 @@
             row = layout.row(align=True)
             sub = row.row()
             sub.scale_x = 2.0
-<<<<<<< HEAD
-          
-=======
-
->>>>>>> 64091ff5
+
             if not context.screen.animation_playing:
                 sub.operator("screen.animation_play", text="", icon='PLAY')
             else:
