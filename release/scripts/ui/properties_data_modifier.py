--- conflicted
+++ resolved
@@ -388,6 +388,14 @@
         col.label(text="Mirror Object:")
         col.prop(md, "mirror_object", text="")
 
+    def NAVMESH(self, layout, ob, md):
+        split = layout.split()
+        if ob.mode == 'EDIT':
+            col = split.column()
+            col.operator("object.assign_navpolygon", text="Assign poly idx")
+            col = split.column()
+            col.operator("object.assign_new_navpolygon", text="Assign new poly idx")
+
     def MULTIRES(self, layout, ob, md):
         layout.row().prop(md, "subdivision_type", expand=True)
 
@@ -418,19 +426,7 @@
             row.operator("object.multires_external_save", text="Save External...")
             row.label()
 
-<<<<<<< HEAD
-    def NAVMESH(self, layout, ob, md, wide_ui):
-        split = layout.split()
-        if ob.mode == 'EDIT':
-            col = split.column()
-            col.operator("object.assign_navpolygon", text="Assign poly idx")
-            col = split.column()
-            col.operator("object.assign_new_navpolygon", text="Assign new poly idx")
-
-    def PARTICLE_INSTANCE(self, layout, ob, md, wide_ui):
-=======
     def PARTICLE_INSTANCE(self, layout, ob, md):
->>>>>>> cfc4399a
         layout.prop(md, "object")
         layout.prop(md, "particle_system_index", text="Particle System")
 
