--- conflicted
+++ resolved
@@ -20,15 +20,7 @@
 set(SSL_PATCH_CMD echo .)
 
 if(APPLE)
-<<<<<<< HEAD
-  if("${CMAKE_OSX_ARCHITECTURES}" STREQUAL "arm64")
-    set(SSL_OS_COMPILER "blender-darwin-arm64")
-  else()
-    set(SSL_OS_COMPILER "blender-darwin-x86_64")
-  endif()
-=======
    set(SSL_OS_COMPILER "blender-darwin-${CMAKE_OSX_ARCHITECTURES}")
->>>>>>> 9715ad5a
 else()
   if("${CMAKE_SIZEOF_VOID_P}" EQUAL "8")
     set(SSL_EXTRA_ARGS enable-ec_nistp_64_gcc_128)
