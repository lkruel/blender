--- conflicted
+++ resolved
@@ -21,10 +21,7 @@
   DOWNLOAD_DIR ${DOWNLOAD_DIR}
   URL_HASH SHA256=${OGG_HASH}
   PREFIX ${BUILD_DIR}/ogg
-<<<<<<< HEAD
-=======
   PATCH_COMMAND ${PATCH_CMD} --verbose -p 1 -N -d ${BUILD_DIR}/ogg/src/external_ogg < ${PATCH_DIR}/ogg.diff
->>>>>>> 0e280b96
   CONFIGURE_COMMAND ${CONFIGURE_ENV} && cd ${BUILD_DIR}/ogg/src/external_ogg/ && ${CONFIGURE_COMMAND} --prefix=${LIBDIR}/ogg --disable-shared --enable-static
   BUILD_COMMAND ${CONFIGURE_ENV} && cd ${BUILD_DIR}/ogg/src/external_ogg/ && make -j${MAKE_THREADS}
   INSTALL_COMMAND ${CONFIGURE_ENV} && cd ${BUILD_DIR}/ogg/src/external_ogg/ && make install
