#=============================================================================
# Copyright 2014 Blender Foundation.
#
# Distributed under the OSI-approved BSD License (the "License");
# see accompanying file Copyright.txt for details.
#
# This software is distributed WITHOUT ANY WARRANTY; without even the
# implied warranty of MERCHANTABILITY or FITNESS FOR A PARTICULAR PURPOSE.
# See the License for more information.
#
# Inspired on the Testing.cmake from Libmv
#
#=============================================================================

<<<<<<< HEAD
macro(BLENDER_SRC_GTEST_EX NAME SRC EXTRA_LIBS DO_ADD_TEST)
  if(WITH_GTESTS)
    get_property(_current_include_directories
                 DIRECTORY ${CMAKE_CURRENT_SOURCE_DIR}
                 PROPERTY INCLUDE_DIRECTORIES)
    set(TEST_INC
      ${_current_include_directories}
      ${CMAKE_SOURCE_DIR}/tests/gtests
      ${GLOG_INCLUDE_DIRS}
      ${GFLAGS_INCLUDE_DIRS}
      ${CMAKE_SOURCE_DIR}/extern/gtest/include
      ${CMAKE_SOURCE_DIR}/extern/gmock/include
    )
    unset(_current_include_directories)

    add_executable(${NAME}_test ${SRC})
    target_link_libraries(${NAME}_test
                          ${EXTRA_LIBS}
                          ${PLATFORM_LINKLIBS}
=======
macro(BLENDER_SRC_GTEST_EX)
  if(WITH_GTESTS)
    set(options SKIP_ADD_TEST)
    set(oneValueArgs NAME)
    set(multiValueArgs SRC EXTRA_LIBS COMMAND_ARGS)
    cmake_parse_arguments(ARG "${options}" "${oneValueArgs}" "${multiValueArgs}" ${ARGN} )

    set(TARGET_NAME ${ARG_NAME}_test)
    get_property(_current_include_directories
                 DIRECTORY ${CMAKE_CURRENT_SOURCE_DIR}
                 PROPERTY INCLUDE_DIRECTORIES)
    set(TEST_INC
      ${_current_include_directories}
      ${CMAKE_SOURCE_DIR}/tests/gtests
    )
    set(TEST_INC_SYS
      ${GLOG_INCLUDE_DIRS}
      ${GFLAGS_INCLUDE_DIRS}
      ${CMAKE_SOURCE_DIR}/extern/gtest/include
      ${CMAKE_SOURCE_DIR}/extern/gmock/include
    )
    unset(_current_include_directories)
    if(WIN32)
      set(MANIFEST "${CMAKE_BINARY_DIR}/tests.exe.manifest")
    endif()

    add_definitions(-DBLENDER_GFLAGS_NAMESPACE=${GFLAGS_NAMESPACE})
    add_definitions(${GFLAGS_DEFINES})
    add_definitions(${GLOG_DEFINES})

    add_executable(${TARGET_NAME} ${ARG_SRC} ${MANIFEST})
    target_include_directories(${TARGET_NAME} PUBLIC "${TEST_INC}")
    target_include_directories(${TARGET_NAME} SYSTEM PUBLIC "${TEST_INC_SYS}")
    target_link_libraries(${TARGET_NAME} ${ARG_EXTRA_LIBS} ${PLATFORM_LINKLIBS})
    if(WITH_TBB)
      # Force TBB libraries to be in front of MKL (part of OpenImageDenoise), so
      # that it is initialized before MKL and static library initialization order
      # issues are avoided.
      target_link_libraries(${TARGET_NAME} ${TBB_LIBRARIES})
      if(WITH_OPENIMAGEDENOISE)
        target_link_libraries(${TARGET_NAME} ${OPENIMAGEDENOISE_LIBRARIES})
      endif()
    endif()
    target_link_libraries(${TARGET_NAME}
>>>>>>> 0e280b96
                          bf_testing_main
                          bf_intern_eigen
                          bf_intern_guardedalloc
                          extern_gtest
                          extern_gmock
                          # needed for glog
                          ${PTHREADS_LIBRARIES}
                          ${GLOG_LIBRARIES}
                          ${GFLAGS_LIBRARIES})
    if(WITH_OPENMP_STATIC)
<<<<<<< HEAD
      target_link_libraries(${NAME}_test ${OpenMP_LIBRARIES})
    endif()
    set_target_properties(${NAME}_test PROPERTIES
                          RUNTIME_OUTPUT_DIRECTORY         "${TESTS_OUTPUT_DIR}"
                          RUNTIME_OUTPUT_DIRECTORY_RELEASE "${TESTS_OUTPUT_DIR}"
                          RUNTIME_OUTPUT_DIRECTORY_DEBUG   "${TESTS_OUTPUT_DIR}"
                          INCLUDE_DIRECTORIES              "${TEST_INC}")
    if(${DO_ADD_TEST})
      add_test(NAME ${NAME}_test COMMAND ${TESTS_OUTPUT_DIR}/${NAME}_test WORKING_DIRECTORY $<TARGET_FILE_DIR:blender>)
    endif()
=======
      target_link_libraries(${TARGET_NAME} ${OpenMP_LIBRARIES})
    endif()
    if(UNIX AND NOT APPLE)
      target_link_libraries(${TARGET_NAME} bf_intern_libc_compat)
    endif()
    if(WITH_TBB)
      target_link_libraries(${TARGET_NAME} ${TBB_LIBRARIES})
    endif()

    get_property(GENERATOR_IS_MULTI_CONFIG GLOBAL PROPERTY GENERATOR_IS_MULTI_CONFIG)
    if(GENERATOR_IS_MULTI_CONFIG)
      string(REPLACE "\${BUILD_TYPE}" "$<CONFIG>" TEST_INSTALL_DIR ${CMAKE_INSTALL_PREFIX})
    else()
      string(REPLACE "\${BUILD_TYPE}" "" TEST_INSTALL_DIR ${CMAKE_INSTALL_PREFIX})
    endif()

    set_target_properties(${TARGET_NAME} PROPERTIES
                          RUNTIME_OUTPUT_DIRECTORY         "${TESTS_OUTPUT_DIR}"
                          RUNTIME_OUTPUT_DIRECTORY_RELEASE "${TESTS_OUTPUT_DIR}"
                          RUNTIME_OUTPUT_DIRECTORY_DEBUG   "${TESTS_OUTPUT_DIR}")
    if(NOT ARG_SKIP_ADD_TEST)
      add_test(
        NAME ${TARGET_NAME}
        COMMAND ${TESTS_OUTPUT_DIR}/${TARGET_NAME} ${ARG_COMMAND_ARGS}
        WORKING_DIRECTORY ${TEST_INSTALL_DIR})

      # Don't fail tests on leaks since these often happen in external libraries
      # that we can't fix.
      set_tests_properties(${TARGET_NAME} PROPERTIES ENVIRONMENT LSAN_OPTIONS=exitcode=0)
    endif()
    if(WIN32)
      unset(MANIFEST)
    endif()
    unset(TEST_INC)
    unset(TEST_INC_SYS)
    unset(TARGET_NAME)
>>>>>>> 0e280b96
  endif()
endmacro()

macro(BLENDER_SRC_GTEST NAME SRC EXTRA_LIBS)
<<<<<<< HEAD
  BLENDER_SRC_GTEST_EX("${NAME}" "${SRC}" "${EXTRA_LIBS}" "TRUE")
endmacro()

macro(BLENDER_TEST NAME EXTRA_LIBS)
  BLENDER_SRC_GTEST_EX("${NAME}" "${NAME}_test.cc" "${EXTRA_LIBS}" "TRUE")
endmacro()

macro(BLENDER_TEST_PERFORMANCE NAME EXTRA_LIBS)
  BLENDER_SRC_GTEST_EX("${NAME}" "${NAME}_test.cc" "${EXTRA_LIBS}" "FALSE")
=======
  BLENDER_SRC_GTEST_EX(
    NAME "${NAME}"
    SRC "${SRC}"
    EXTRA_LIBS "${EXTRA_LIBS}")
endmacro()

macro(BLENDER_TEST NAME EXTRA_LIBS)
  BLENDER_SRC_GTEST_EX(
    NAME "${NAME}"
    SRC "${NAME}_test.cc"
    EXTRA_LIBS "${EXTRA_LIBS}")
endmacro()

macro(BLENDER_TEST_PERFORMANCE NAME EXTRA_LIBS)
  BLENDER_SRC_GTEST_EX(
    NAME "${NAME}"
    SRC "${NAME}_test.cc"
    EXTRA_LIBS "${EXTRA_LIBS}"
    SKIP_ADD_TEST)
>>>>>>> 0e280b96
endmacro()<|MERGE_RESOLUTION|>--- conflicted
+++ resolved
@@ -12,27 +12,6 @@
 #
 #=============================================================================
 
-<<<<<<< HEAD
-macro(BLENDER_SRC_GTEST_EX NAME SRC EXTRA_LIBS DO_ADD_TEST)
-  if(WITH_GTESTS)
-    get_property(_current_include_directories
-                 DIRECTORY ${CMAKE_CURRENT_SOURCE_DIR}
-                 PROPERTY INCLUDE_DIRECTORIES)
-    set(TEST_INC
-      ${_current_include_directories}
-      ${CMAKE_SOURCE_DIR}/tests/gtests
-      ${GLOG_INCLUDE_DIRS}
-      ${GFLAGS_INCLUDE_DIRS}
-      ${CMAKE_SOURCE_DIR}/extern/gtest/include
-      ${CMAKE_SOURCE_DIR}/extern/gmock/include
-    )
-    unset(_current_include_directories)
-
-    add_executable(${NAME}_test ${SRC})
-    target_link_libraries(${NAME}_test
-                          ${EXTRA_LIBS}
-                          ${PLATFORM_LINKLIBS}
-=======
 macro(BLENDER_SRC_GTEST_EX)
   if(WITH_GTESTS)
     set(options SKIP_ADD_TEST)
@@ -77,7 +56,6 @@
       endif()
     endif()
     target_link_libraries(${TARGET_NAME}
->>>>>>> 0e280b96
                           bf_testing_main
                           bf_intern_eigen
                           bf_intern_guardedalloc
@@ -88,18 +66,6 @@
                           ${GLOG_LIBRARIES}
                           ${GFLAGS_LIBRARIES})
     if(WITH_OPENMP_STATIC)
-<<<<<<< HEAD
-      target_link_libraries(${NAME}_test ${OpenMP_LIBRARIES})
-    endif()
-    set_target_properties(${NAME}_test PROPERTIES
-                          RUNTIME_OUTPUT_DIRECTORY         "${TESTS_OUTPUT_DIR}"
-                          RUNTIME_OUTPUT_DIRECTORY_RELEASE "${TESTS_OUTPUT_DIR}"
-                          RUNTIME_OUTPUT_DIRECTORY_DEBUG   "${TESTS_OUTPUT_DIR}"
-                          INCLUDE_DIRECTORIES              "${TEST_INC}")
-    if(${DO_ADD_TEST})
-      add_test(NAME ${NAME}_test COMMAND ${TESTS_OUTPUT_DIR}/${NAME}_test WORKING_DIRECTORY $<TARGET_FILE_DIR:blender>)
-    endif()
-=======
       target_link_libraries(${TARGET_NAME} ${OpenMP_LIBRARIES})
     endif()
     if(UNIX AND NOT APPLE)
@@ -136,22 +102,10 @@
     unset(TEST_INC)
     unset(TEST_INC_SYS)
     unset(TARGET_NAME)
->>>>>>> 0e280b96
   endif()
 endmacro()
 
 macro(BLENDER_SRC_GTEST NAME SRC EXTRA_LIBS)
-<<<<<<< HEAD
-  BLENDER_SRC_GTEST_EX("${NAME}" "${SRC}" "${EXTRA_LIBS}" "TRUE")
-endmacro()
-
-macro(BLENDER_TEST NAME EXTRA_LIBS)
-  BLENDER_SRC_GTEST_EX("${NAME}" "${NAME}_test.cc" "${EXTRA_LIBS}" "TRUE")
-endmacro()
-
-macro(BLENDER_TEST_PERFORMANCE NAME EXTRA_LIBS)
-  BLENDER_SRC_GTEST_EX("${NAME}" "${NAME}_test.cc" "${EXTRA_LIBS}" "FALSE")
-=======
   BLENDER_SRC_GTEST_EX(
     NAME "${NAME}"
     SRC "${SRC}"
@@ -171,5 +125,4 @@
     SRC "${NAME}_test.cc"
     EXTRA_LIBS "${EXTRA_LIBS}"
     SKIP_ADD_TEST)
->>>>>>> 0e280b96
 endmacro()