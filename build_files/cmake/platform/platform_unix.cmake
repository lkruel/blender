--- conflicted
+++ resolved
@@ -428,7 +428,6 @@
   find_package_wrapper(TBB)
 endif()
 
-<<<<<<< HEAD
 if(WITH_OPENXR)
   find_package(OpenXR-SDK)
   if(NOT OPENXR_SDK_FOUND)
@@ -437,7 +436,6 @@
   endif()
 endif()
 
-=======
 if(EXISTS ${LIBDIR})
   without_system_libs_end()
 endif()
@@ -445,7 +443,6 @@
 # ----------------------------------------------------------------------------
 # Build and Link Flags
 
->>>>>>> 2d423479
 # OpenSuse needs lutil, ArchLinux not, for now keep, can avoid by using --as-needed
 if(HAIKU)
   list(APPEND PLATFORM_LINKLIBS -lnetwork)
