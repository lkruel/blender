--- conflicted
+++ resolved
@@ -23,11 +23,8 @@
 #include "svm_ramp_util.h"
 #include "svm_math_util.h"
 #include "osl.h"
-<<<<<<< HEAD
+#include "constant_fold.h"
 #include "volume.h"
-=======
-#include "constant_fold.h"
->>>>>>> ce785868
 
 #include "util_sky_model.h"
 #include "util_foreach.h"
@@ -5374,8 +5371,15 @@
 	compiler.add(this, "node_tangent"); 
 }
 
+NODE_DEFINE(OpenVDBNode)
+{
+	NodeType* type = NodeType::add("openvdb", create, NodeType::SHADER);
+
+	return type;
+}
+
 OpenVDBNode::OpenVDBNode()
-: ShaderNode("openvdb")
+: ShaderNode(node_type)
 {
 	filename = "";
 	volume_manager = NULL;
@@ -5400,12 +5404,12 @@
 
 		int type = NODE_VDB_FLOAT;
 
-		if(out->type == SHADER_SOCKET_VECTOR || out->type == SHADER_SOCKET_COLOR) {
+		if(out->type() == SocketType::VECTOR || out->type() == SocketType::COLOR) {
 			type = NODE_VDB_FLOAT3;
 		}
 
 		grid_slot = volume_manager->add_volume(filename.string(),
-		                                       output_names[i].string(),
+		                                       output_sockets[i].name.string(),
 		                                       sampling, type);
 
 		if(grid_slot == -1) {
