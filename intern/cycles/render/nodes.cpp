/*
 * Copyright 2011-2013 Blender Foundation
 *
 * Licensed under the Apache License, Version 2.0 (the "License");
 * you may not use this file except in compliance with the License.
 * You may obtain a copy of the License at
 *
 * http://www.apache.org/licenses/LICENSE-2.0
 *
 * Unless required by applicable law or agreed to in writing, software
 * distributed under the License is distributed on an "AS IS" BASIS,
 * WITHOUT WARRANTIES OR CONDITIONS OF ANY KIND, either express or implied.
 * See the License for the specific language governing permissions and
 * limitations under the License.
 */

#include "render/film.h"
#include "render/image.h"
#include "render/integrator.h"
#include "render/light.h"
#include "render/nodes.h"
#include "render/scene.h"
#include "render/svm.h"
#include "kernel/svm/svm_color_util.h"
#include "kernel/svm/svm_ramp_util.h"
#include "kernel/svm/svm_math_util.h"
#include "render/osl.h"
#include "render/constant_fold.h"

#include "util/util_sky_model.h"
#include "util/util_foreach.h"
#include "util/util_logging.h"
#include "util/util_transform.h"

CCL_NAMESPACE_BEGIN

/* Texture Mapping */

#define TEXTURE_MAPPING_DEFINE(TextureNode) \
	SOCKET_POINT(tex_mapping.translation, "Translation", make_float3(0.0f, 0.0f, 0.0f)); \
	SOCKET_VECTOR(tex_mapping.rotation, "Rotation", make_float3(0.0f, 0.0f, 0.0f));      \
	SOCKET_VECTOR(tex_mapping.scale, "Scale", make_float3(1.0f, 1.0f, 1.0f));            \
	\
	SOCKET_VECTOR(tex_mapping.min, "Min", make_float3(-FLT_MAX, -FLT_MAX, -FLT_MAX)); \
	SOCKET_VECTOR(tex_mapping.max, "Max", make_float3(FLT_MAX, FLT_MAX, FLT_MAX));    \
	SOCKET_BOOLEAN(tex_mapping.use_minmax, "Use Min Max", false);                     \
	\
	static NodeEnum mapping_axis_enum;                      \
	mapping_axis_enum.insert("none", TextureMapping::NONE); \
	mapping_axis_enum.insert("x", TextureMapping::X);       \
	mapping_axis_enum.insert("y", TextureMapping::Y);       \
	mapping_axis_enum.insert("z", TextureMapping::Z);       \
	SOCKET_ENUM(tex_mapping.x_mapping, "x_mapping", mapping_axis_enum, TextureMapping::X); \
	SOCKET_ENUM(tex_mapping.y_mapping, "y_mapping", mapping_axis_enum, TextureMapping::Y); \
	SOCKET_ENUM(tex_mapping.z_mapping, "z_mapping", mapping_axis_enum, TextureMapping::Z); \
	\
	static NodeEnum mapping_type_enum;                            \
	mapping_type_enum.insert("point", TextureMapping::POINT);     \
	mapping_type_enum.insert("texture", TextureMapping::TEXTURE); \
	mapping_type_enum.insert("vector", TextureMapping::VECTOR);   \
	mapping_type_enum.insert("normal", TextureMapping::NORMAL);   \
	SOCKET_ENUM(tex_mapping.type, "Type", mapping_type_enum, TextureMapping::TEXTURE); \
	\
	static NodeEnum mapping_projection_enum;                                                \
	mapping_projection_enum.insert("flat", TextureMapping::FLAT);                           \
	mapping_projection_enum.insert("cube", TextureMapping::CUBE);                           \
	mapping_projection_enum.insert("tube", TextureMapping::TUBE);                           \
	mapping_projection_enum.insert("sphere", TextureMapping::SPHERE);                       \
	SOCKET_ENUM(tex_mapping.projection, "Projection", mapping_projection_enum, TextureMapping::FLAT);

TextureMapping::TextureMapping()
{
}

Transform TextureMapping::compute_transform()
{
	Transform mmat = transform_scale(make_float3(0.0f, 0.0f, 0.0f));

	if(x_mapping != NONE)
		mmat[0][x_mapping-1] = 1.0f;
	if(y_mapping != NONE)
		mmat[1][y_mapping-1] = 1.0f;
	if(z_mapping != NONE)
		mmat[2][z_mapping-1] = 1.0f;

	float3 scale_clamped = scale;

	if(type == TEXTURE || type == NORMAL) {
		/* keep matrix invertible */
		if(fabsf(scale.x) < 1e-5f)
			scale_clamped.x = signf(scale.x)*1e-5f;
		if(fabsf(scale.y) < 1e-5f)
			scale_clamped.y = signf(scale.y)*1e-5f;
		if(fabsf(scale.z) < 1e-5f)
			scale_clamped.z = signf(scale.z)*1e-5f;
	}

	Transform smat = transform_scale(scale_clamped);
	Transform rmat = transform_euler(rotation);
	Transform tmat = transform_translate(translation);

	Transform mat;

	switch(type) {
		case TEXTURE:
			/* inverse transform on texture coordinate gives
			 * forward transform on texture */
			mat = tmat*rmat*smat;
			mat = transform_inverse(mat);
			break;
		case POINT:
			/* full transform */
			mat = tmat*rmat*smat;
			break;
		case VECTOR:
			/* no translation for vectors */
			mat = rmat*smat;
			break;
		case NORMAL:
			/* no translation for normals, and inverse transpose */
			mat = rmat*smat;
			mat = transform_transposed_inverse(mat);
			break;
	}

	/* projection last */
	mat = mat*mmat;

	return mat;
}

bool TextureMapping::skip()
{
	if(translation != make_float3(0.0f, 0.0f, 0.0f))
		return false;
	if(rotation != make_float3(0.0f, 0.0f, 0.0f))
		return false;
	if(scale != make_float3(1.0f, 1.0f, 1.0f))
		return false;

	if(x_mapping != X || y_mapping != Y || z_mapping != Z)
		return false;
	if(use_minmax)
		return false;

	return true;
}

void TextureMapping::compile(SVMCompiler& compiler, int offset_in, int offset_out)
{
	compiler.add_node(NODE_MAPPING, offset_in, offset_out);

	Transform tfm = compute_transform();
	compiler.add_node(tfm.x);
	compiler.add_node(tfm.y);
	compiler.add_node(tfm.z);

	if(use_minmax) {
		compiler.add_node(NODE_MIN_MAX, offset_out, offset_out);
		compiler.add_node(float3_to_float4(min));
		compiler.add_node(float3_to_float4(max));
	}

	if(type == NORMAL) {
		compiler.add_node(NODE_VECTOR_MATH, NODE_VECTOR_MATH_NORMALIZE, offset_out, offset_out);
		compiler.add_node(NODE_VECTOR_MATH, SVM_STACK_INVALID, offset_out);
	}
}

/* Convenience function for texture nodes, allocating stack space to output
 * a modified vector and returning its offset */
int TextureMapping::compile_begin(SVMCompiler& compiler, ShaderInput *vector_in)
{
	if(!skip()) {
		int offset_in = compiler.stack_assign(vector_in);
		int offset_out = compiler.stack_find_offset(SocketType::VECTOR);

		compile(compiler, offset_in, offset_out);

		return offset_out;
	}

	return compiler.stack_assign(vector_in);
}

void TextureMapping::compile_end(SVMCompiler& compiler, ShaderInput *vector_in, int vector_offset)
{
	if(!skip()) {
		compiler.stack_clear_offset(vector_in->type(), vector_offset);
	}
}

void TextureMapping::compile(OSLCompiler &compiler)
{
	if(!skip()) {
		compiler.parameter("mapping", compute_transform());
		compiler.parameter("use_mapping", 1);
	}
}

/* Image Texture */

NODE_DEFINE(ImageTextureNode)
{
	NodeType* type = NodeType::add("image_texture", create, NodeType::SHADER);

	TEXTURE_MAPPING_DEFINE(ImageTextureNode);

	SOCKET_STRING(filename, "Filename", ustring());

	static NodeEnum color_space_enum;
	color_space_enum.insert("none", NODE_COLOR_SPACE_NONE);
	color_space_enum.insert("color", NODE_COLOR_SPACE_COLOR);
	SOCKET_ENUM(color_space, "Color Space", color_space_enum, NODE_COLOR_SPACE_COLOR);

	SOCKET_BOOLEAN(use_alpha, "Use Alpha", true);

	static NodeEnum interpolation_enum;
	interpolation_enum.insert("closest", INTERPOLATION_CLOSEST);
	interpolation_enum.insert("linear", INTERPOLATION_LINEAR);
	interpolation_enum.insert("cubic", INTERPOLATION_CUBIC);
	interpolation_enum.insert("smart", INTERPOLATION_SMART);
	SOCKET_ENUM(interpolation, "Interpolation", interpolation_enum, INTERPOLATION_LINEAR);

	static NodeEnum extension_enum;
	extension_enum.insert("periodic", EXTENSION_REPEAT);
	extension_enum.insert("clamp", EXTENSION_EXTEND);
	extension_enum.insert("black", EXTENSION_CLIP);
	SOCKET_ENUM(extension, "Extension", extension_enum, EXTENSION_REPEAT);

	static NodeEnum projection_enum;
	projection_enum.insert("flat", NODE_IMAGE_PROJ_FLAT);
	projection_enum.insert("box", NODE_IMAGE_PROJ_BOX);
	projection_enum.insert("sphere", NODE_IMAGE_PROJ_SPHERE);
	projection_enum.insert("tube", NODE_IMAGE_PROJ_TUBE);
	SOCKET_ENUM(projection, "Projection", projection_enum, NODE_IMAGE_PROJ_FLAT);

	SOCKET_FLOAT(projection_blend, "Projection Blend", 0.0f);

	SOCKET_IN_POINT(vector, "Vector", make_float3(0.0f, 0.0f, 0.0f), SocketType::LINK_TEXTURE_UV);
	SOCKET_IN_POINT(vector_dx, "Vector_dx", make_float3(0.0f, 0.0f, 0.0f));
	SOCKET_IN_POINT(vector_dy, "Vector_dy", make_float3(0.0f, 0.0f, 0.0f));

	SOCKET_OUT_COLOR(color, "Color");
	SOCKET_OUT_FLOAT(alpha, "Alpha");

	return type;
}

ImageTextureNode::ImageTextureNode()
: ImageSlotTextureNode(node_type)
{
	image_manager = NULL;
	slot = -1;
	is_float = -1;
	is_linear = false;
	builtin_data = NULL;
	animated = false;
}

ImageTextureNode::~ImageTextureNode()
{
	if(image_manager) {
		image_manager->remove_image(filename.string(),
		                            builtin_data,
		                            interpolation,
		                            extension,
		                            use_alpha);
	}
}

ShaderNode *ImageTextureNode::clone() const
{
	ImageTextureNode *node = new ImageTextureNode(*this);
	node->image_manager = NULL;
	node->slot = -1;
	node->is_float = -1;
	node->is_linear = false;
	return node;
}

void ImageTextureNode::attributes(Shader *shader, AttributeRequestSet *attributes)
{
#ifdef WITH_PTEX
	/* todo: avoid loading other texture coordinates when using ptex,
	 * and hide texture coordinate socket in the UI */
	if(shader->has_surface && string_endswith(filename, ".ptx")) {
		/* ptex */
		attributes->add(ATTR_STD_PTEX_FACE_ID);
		attributes->add(ATTR_STD_PTEX_UV);
	}
#endif

	ShaderNode::attributes(shader, attributes);
}

void ImageTextureNode::compile(SVMCompiler& compiler)
{
	ShaderInput *vector_in = input("Vector");
	ShaderOutput *color_out = output("Color");
	ShaderOutput *alpha_out = output("Alpha");
	ShaderInput *vector_dx = input("Vector_dx");
	ShaderInput *vector_dy = input("Vector_dy");

	image_manager = compiler.image_manager;
	if(is_float == -1) {
		ImageMetaData metadata;
		slot = image_manager->add_image(filename.string(),
		                                builtin_data,
		                                animated,
		                                0,
		                                interpolation,
		                                extension,
		                                use_alpha,
		                                metadata,
		                                color_space == NODE_COLOR_SPACE_COLOR);
		is_float = metadata.is_float;
		is_linear = metadata.is_linear;
	}

	if(slot != -1) {
		int srgb = (is_linear || color_space != NODE_COLOR_SPACE_COLOR)? 0: 1;
		int vector_offset = tex_mapping.compile_begin(compiler, vector_in);

		if(projection != NODE_IMAGE_PROJ_BOX) {
			compiler.add_node(NODE_TEX_IMAGE,
				slot,
				compiler.encode_uchar4(
					vector_offset,
					compiler.stack_assign_if_linked(color_out),
					compiler.stack_assign_if_linked(alpha_out),
					srgb),
				compiler.encode_uchar4(
					projection,
					compiler.stack_assign(vector_dx),
					compiler.stack_assign(vector_dy),
					0));
		}
		else {
			compiler.add_node(NODE_TEX_IMAGE_BOX,
				slot,
				compiler.encode_uchar4(
					vector_offset,
					compiler.stack_assign_if_linked(color_out),
					compiler.stack_assign_if_linked(alpha_out),
					srgb),
				__float_as_int(projection_blend));
		}

		tex_mapping.compile_end(compiler, vector_in, vector_offset);
	}
	else {
		/* image not found */
		if(!color_out->links.empty()) {
			compiler.add_node(NODE_VALUE_V, compiler.stack_assign(color_out));
			compiler.add_node(NODE_VALUE_V, make_float3(TEX_IMAGE_MISSING_R,
			                                            TEX_IMAGE_MISSING_G,
			                                            TEX_IMAGE_MISSING_B));
		}
		if(!alpha_out->links.empty())
			compiler.add_node(NODE_VALUE_F, __float_as_int(TEX_IMAGE_MISSING_A), compiler.stack_assign(alpha_out));
	}
}

void ImageTextureNode::compile(OSLCompiler& compiler)
{
	ShaderOutput *alpha_out = output("Alpha");

	tex_mapping.compile(compiler);

	image_manager = compiler.image_manager;
	if(is_float == -1) {
		ImageMetaData metadata;
		if(builtin_data == NULL) {
			image_manager->get_image_metadata(filename.string(), NULL, metadata);
		}
		else {
			slot = image_manager->add_image(filename.string(),
			                                builtin_data,
			                                animated,
			                                0,
			                                interpolation,
			                                extension,
			                                use_alpha,
			                                metadata,
                                            color_space == NODE_COLOR_SPACE_COLOR);
		}
		is_float = metadata.is_float;
		is_linear = metadata.is_linear;
	}

	if(slot == -1) {
		filename = image_manager->get_mip_map_path(filename.string());
		compiler.parameter(this, "filename");
	}
	else {
		/* TODO(sergey): It's not so simple to pass custom attribute
		 * to the texture() function in order to make builtin images
		 * support more clear. So we use special file name which is
		 * "@i<slot_number>" and check whether file name matches this
		 * mask in the OSLRenderServices::texture().
		 */
		compiler.parameter("filename", string_printf("@i%d", slot).c_str());
	}
	if(is_linear || color_space != NODE_COLOR_SPACE_COLOR)
		compiler.parameter("color_space", "linear");
	else
		compiler.parameter("color_space", "sRGB");
	compiler.parameter(this, "projection");
	compiler.parameter(this, "projection_blend");
	compiler.parameter("is_float", is_float);
	compiler.parameter("use_alpha", !alpha_out->links.empty());
	compiler.parameter(this, "interpolation");
	compiler.parameter(this, "extension");

	compiler.add(this, "node_image_texture");
}

/* Environment Texture */

NODE_DEFINE(EnvironmentTextureNode)
{
	NodeType* type = NodeType::add("environment_texture", create, NodeType::SHADER);

	TEXTURE_MAPPING_DEFINE(EnvironmentTextureNode);

	SOCKET_STRING(filename, "Filename", ustring());

	static NodeEnum color_space_enum;
	color_space_enum.insert("none", NODE_COLOR_SPACE_NONE);
	color_space_enum.insert("color", NODE_COLOR_SPACE_COLOR);
	SOCKET_ENUM(color_space, "Color Space", color_space_enum, NODE_COLOR_SPACE_COLOR);

	SOCKET_BOOLEAN(use_alpha, "Use Alpha", true);

	static NodeEnum interpolation_enum;
	interpolation_enum.insert("closest", INTERPOLATION_CLOSEST);
	interpolation_enum.insert("linear", INTERPOLATION_LINEAR);
	interpolation_enum.insert("cubic", INTERPOLATION_CUBIC);
	interpolation_enum.insert("smart", INTERPOLATION_SMART);
	SOCKET_ENUM(interpolation, "Interpolation", interpolation_enum, INTERPOLATION_LINEAR);

	static NodeEnum projection_enum;
	projection_enum.insert("equirectangular", NODE_ENVIRONMENT_EQUIRECTANGULAR);
	projection_enum.insert("mirror_ball", NODE_ENVIRONMENT_MIRROR_BALL);
	SOCKET_ENUM(projection, "Projection", projection_enum, NODE_ENVIRONMENT_EQUIRECTANGULAR);

	SOCKET_IN_POINT(vector, "Vector", make_float3(0.0f, 0.0f, 0.0f), SocketType::LINK_POSITION)
	SOCKET_IN_POINT(vector_dx, "Vector_dx", make_float3(0.0f, 0.0f, 0.0f));
	SOCKET_IN_POINT(vector_dy, "Vector_dy", make_float3(0.0f, 0.0f, 0.0f));

	SOCKET_OUT_COLOR(color, "Color");
	SOCKET_OUT_FLOAT(alpha, "Alpha");

	return type;
}

EnvironmentTextureNode::EnvironmentTextureNode()
: ImageSlotTextureNode(node_type)
{
	image_manager = NULL;
	slot = -1;
	is_float = -1;
	is_linear = false;
	builtin_data = NULL;
	animated = false;
}

EnvironmentTextureNode::~EnvironmentTextureNode()
{
	if(image_manager) {
		image_manager->remove_image(filename.string(),
		                            builtin_data,
		                            interpolation,
		                            EXTENSION_REPEAT,
		                            use_alpha);
	}
}

ShaderNode *EnvironmentTextureNode::clone() const
{
	EnvironmentTextureNode *node = new EnvironmentTextureNode(*this);
	node->image_manager = NULL;
	node->slot = -1;
	node->is_float = -1;
	node->is_linear = false;
	return node;
}

void EnvironmentTextureNode::attributes(Shader *shader, AttributeRequestSet *attributes)
{
#ifdef WITH_PTEX
	if(shader->has_surface && string_endswith(filename, ".ptx")) {
		/* ptex */
		attributes->add(ATTR_STD_PTEX_FACE_ID);
		attributes->add(ATTR_STD_PTEX_UV);
	}
#endif

	ShaderNode::attributes(shader, attributes);
}

void EnvironmentTextureNode::compile(SVMCompiler& compiler)
{
	ShaderInput *vector_in = input("Vector");
	ShaderOutput *color_out = output("Color");
	ShaderOutput *alpha_out = output("Alpha");
	ShaderInput *vector_dx = input("Vector_dx");
	ShaderInput *vector_dy = input("Vector_dy");

	image_manager = compiler.image_manager;
	if(slot == -1) {
		ImageMetaData metadata;
		slot = image_manager->add_image(filename.string(),
		                                builtin_data,
		                                animated,
		                                0,
		                                interpolation,
		                                EXTENSION_REPEAT,
		                                use_alpha,
		                                metadata,
		                                color_space == NODE_COLOR_SPACE_COLOR);
		is_float = metadata.is_float;
		is_linear = metadata.is_linear;
	}

	if(slot != -1) {
		int srgb = (is_linear || color_space != NODE_COLOR_SPACE_COLOR)? 0: 1;
		int vector_offset = tex_mapping.compile_begin(compiler, vector_in);

		compiler.add_node(NODE_TEX_ENVIRONMENT,
			slot,
			compiler.encode_uchar4(
				vector_offset,
				compiler.stack_assign_if_linked(color_out),
				compiler.stack_assign_if_linked(alpha_out),
				srgb),
<<<<<<< HEAD
			compiler.encode_uchar4(
				projection,
				compiler.stack_assign(vector_dx),
				compiler.stack_assign(vector_dy),
				0));
	
=======
			projection);

>>>>>>> cb6d7cb0
		tex_mapping.compile_end(compiler, vector_in, vector_offset);
	}
	else {
		/* image not found */
		if(!color_out->links.empty()) {
			compiler.add_node(NODE_VALUE_V, compiler.stack_assign(color_out));
			compiler.add_node(NODE_VALUE_V, make_float3(TEX_IMAGE_MISSING_R,
			                                            TEX_IMAGE_MISSING_G,
			                                            TEX_IMAGE_MISSING_B));
		}
		if(!alpha_out->links.empty())
			compiler.add_node(NODE_VALUE_F, __float_as_int(TEX_IMAGE_MISSING_A), compiler.stack_assign(alpha_out));
	}
}

void EnvironmentTextureNode::compile(OSLCompiler& compiler)
{
	ShaderOutput *alpha_out = output("Alpha");

	tex_mapping.compile(compiler);

	/* See comments in ImageTextureNode::compile about support
	 * of builtin images.
	 */
	image_manager = compiler.image_manager;
	if(is_float == -1) {
		ImageMetaData metadata;
		if(builtin_data == NULL) {
			image_manager->get_image_metadata(filename.string(), NULL, metadata);
		}
		else {
			slot = image_manager->add_image(filename.string(),
			                                builtin_data,
			                                animated,
			                                0,
			                                interpolation,
			                                EXTENSION_REPEAT,
			                                use_alpha,
			                                metadata,
                                            color_space == NODE_COLOR_SPACE_COLOR);
		}
		is_float = metadata.is_float;
		is_linear = metadata.is_linear;
	}

	if(slot == -1) {
		compiler.parameter(this, "filename");
	}
	else {
		compiler.parameter("filename", string_printf("@i%d", slot).c_str());
	}
	compiler.parameter(this, "projection");
	if(is_linear || color_space != NODE_COLOR_SPACE_COLOR)
		compiler.parameter("color_space", "linear");
	else
		compiler.parameter("color_space", "sRGB");

	compiler.parameter(this, "interpolation");
	compiler.parameter("is_float", is_float);
	compiler.parameter("use_alpha", !alpha_out->links.empty());
	compiler.add(this, "node_environment_texture");
}

/* Sky Texture */

static float2 sky_spherical_coordinates(float3 dir)
{
	return make_float2(acosf(dir.z), atan2f(dir.x, dir.y));
}

typedef struct SunSky {
	/* sun direction in spherical and cartesian */
	float theta, phi;

	/* Parameter */
	float radiance_x, radiance_y, radiance_z;
	float config_x[9], config_y[9], config_z[9];
} SunSky;

/* Preetham model */
static float sky_perez_function(float lam[6], float theta, float gamma)
{
	return (1.0f + lam[0]*expf(lam[1]/cosf(theta))) * (1.0f + lam[2]*expf(lam[3]*gamma)  + lam[4]*cosf(gamma)*cosf(gamma));
}

static void sky_texture_precompute_old(SunSky *sunsky, float3 dir, float turbidity)
{
	/*
	 * We re-use the SunSky struct of the new model, to avoid extra variables
	 * zenith_Y/x/y is now radiance_x/y/z
	 * perez_Y/x/y is now config_x/y/z
	 */

	float2 spherical = sky_spherical_coordinates(dir);
	float theta = spherical.x;
	float phi = spherical.y;

	sunsky->theta = theta;
	sunsky->phi = phi;

	float theta2 = theta*theta;
	float theta3 = theta2*theta;
	float T = turbidity;
	float T2 = T * T;

	float chi = (4.0f / 9.0f - T / 120.0f) * (M_PI_F - 2.0f * theta);
	sunsky->radiance_x = (4.0453f * T - 4.9710f) * tanf(chi) - 0.2155f * T + 2.4192f;
	sunsky->radiance_x *= 0.06f;

	sunsky->radiance_y =
	(0.00166f * theta3 - 0.00375f * theta2 + 0.00209f * theta) * T2 +
	(-0.02903f * theta3 + 0.06377f * theta2 - 0.03202f * theta + 0.00394f) * T +
	(0.11693f * theta3 - 0.21196f * theta2 + 0.06052f * theta + 0.25886f);

	sunsky->radiance_z =
	(0.00275f * theta3 - 0.00610f * theta2 + 0.00317f * theta) * T2 +
	(-0.04214f * theta3 + 0.08970f * theta2 - 0.04153f * theta  + 0.00516f) * T +
	(0.15346f * theta3 - 0.26756f * theta2 + 0.06670f * theta  + 0.26688f);

	sunsky->config_x[0] = (0.1787f * T  - 1.4630f);
	sunsky->config_x[1] = (-0.3554f * T  + 0.4275f);
	sunsky->config_x[2] = (-0.0227f * T  + 5.3251f);
	sunsky->config_x[3] = (0.1206f * T  - 2.5771f);
	sunsky->config_x[4] = (-0.0670f * T  + 0.3703f);

	sunsky->config_y[0] = (-0.0193f * T  - 0.2592f);
	sunsky->config_y[1] = (-0.0665f * T  + 0.0008f);
	sunsky->config_y[2] = (-0.0004f * T  + 0.2125f);
	sunsky->config_y[3] = (-0.0641f * T  - 0.8989f);
	sunsky->config_y[4] = (-0.0033f * T  + 0.0452f);

	sunsky->config_z[0] = (-0.0167f * T  - 0.2608f);
	sunsky->config_z[1] = (-0.0950f * T  + 0.0092f);
	sunsky->config_z[2] = (-0.0079f * T  + 0.2102f);
	sunsky->config_z[3] = (-0.0441f * T  - 1.6537f);
	sunsky->config_z[4] = (-0.0109f * T  + 0.0529f);

	/* unused for old sky model */
	for(int i = 5; i < 9; i++) {
		sunsky->config_x[i] = 0.0f;
		sunsky->config_y[i] = 0.0f;
		sunsky->config_z[i] = 0.0f;
	}

	sunsky->radiance_x /= sky_perez_function(sunsky->config_x, 0, theta);
	sunsky->radiance_y /= sky_perez_function(sunsky->config_y, 0, theta);
	sunsky->radiance_z /= sky_perez_function(sunsky->config_z, 0, theta);
}

/* Hosek / Wilkie */
static void sky_texture_precompute_new(SunSky *sunsky, float3 dir, float turbidity, float ground_albedo)
{
	/* Calculate Sun Direction and save coordinates */
	float2 spherical = sky_spherical_coordinates(dir);
	float theta = spherical.x;
	float phi = spherical.y;

	/* Clamp Turbidity */
	turbidity = clamp(turbidity, 0.0f, 10.0f);

	/* Clamp to Horizon */
	theta = clamp(theta, 0.0f, M_PI_2_F);

	sunsky->theta = theta;
	sunsky->phi = phi;

	float solarElevation = M_PI_2_F - theta;

	/* Initialize Sky Model */
	ArHosekSkyModelState *sky_state;
	sky_state = arhosek_xyz_skymodelstate_alloc_init((double)turbidity, (double)ground_albedo, (double)solarElevation);

	/* Copy values from sky_state to SunSky */
	for(int i = 0; i < 9; ++i) {
		sunsky->config_x[i] = (float)sky_state->configs[0][i];
		sunsky->config_y[i] = (float)sky_state->configs[1][i];
		sunsky->config_z[i] = (float)sky_state->configs[2][i];
	}
	sunsky->radiance_x = (float)sky_state->radiances[0];
	sunsky->radiance_y = (float)sky_state->radiances[1];
	sunsky->radiance_z = (float)sky_state->radiances[2];

	/* Free sky_state */
	arhosekskymodelstate_free(sky_state);
}

NODE_DEFINE(SkyTextureNode)
{
	NodeType* type = NodeType::add("sky_texture", create, NodeType::SHADER);

	TEXTURE_MAPPING_DEFINE(SkyTextureNode);

	static NodeEnum type_enum;
	type_enum.insert("preetham", NODE_SKY_OLD);
	type_enum.insert("hosek_wilkie", NODE_SKY_NEW);
	SOCKET_ENUM(type, "Type", type_enum, NODE_SKY_NEW);

	SOCKET_VECTOR(sun_direction, "Sun Direction", make_float3(0.0f, 0.0f, 1.0f));
	SOCKET_FLOAT(turbidity, "Turbidity", 2.2f);
	SOCKET_FLOAT(ground_albedo, "Ground Albedo", 0.3f);

	SOCKET_IN_POINT(vector, "Vector", make_float3(0.0f, 0.0f, 0.0f), SocketType::LINK_TEXTURE_GENERATED);

	SOCKET_OUT_COLOR(color, "Color");

	return type;
}

SkyTextureNode::SkyTextureNode()
: TextureNode(node_type)
{
}

void SkyTextureNode::compile(SVMCompiler& compiler)
{
	ShaderInput *vector_in = input("Vector");
	ShaderOutput *color_out = output("Color");

	SunSky sunsky;
	if(type == NODE_SKY_OLD)
		sky_texture_precompute_old(&sunsky, sun_direction, turbidity);
	else if(type == NODE_SKY_NEW)
		sky_texture_precompute_new(&sunsky, sun_direction, turbidity, ground_albedo);
	else
		assert(false);

	int vector_offset = tex_mapping.compile_begin(compiler, vector_in);

	compiler.stack_assign(color_out);
	compiler.add_node(NODE_TEX_SKY, vector_offset, compiler.stack_assign(color_out), type);
	compiler.add_node(__float_as_uint(sunsky.phi), __float_as_uint(sunsky.theta), __float_as_uint(sunsky.radiance_x), __float_as_uint(sunsky.radiance_y));
	compiler.add_node(__float_as_uint(sunsky.radiance_z), __float_as_uint(sunsky.config_x[0]), __float_as_uint(sunsky.config_x[1]), __float_as_uint(sunsky.config_x[2]));
	compiler.add_node(__float_as_uint(sunsky.config_x[3]), __float_as_uint(sunsky.config_x[4]), __float_as_uint(sunsky.config_x[5]), __float_as_uint(sunsky.config_x[6]));
	compiler.add_node(__float_as_uint(sunsky.config_x[7]), __float_as_uint(sunsky.config_x[8]), __float_as_uint(sunsky.config_y[0]), __float_as_uint(sunsky.config_y[1]));
	compiler.add_node(__float_as_uint(sunsky.config_y[2]), __float_as_uint(sunsky.config_y[3]), __float_as_uint(sunsky.config_y[4]), __float_as_uint(sunsky.config_y[5]));
	compiler.add_node(__float_as_uint(sunsky.config_y[6]), __float_as_uint(sunsky.config_y[7]), __float_as_uint(sunsky.config_y[8]), __float_as_uint(sunsky.config_z[0]));
	compiler.add_node(__float_as_uint(sunsky.config_z[1]), __float_as_uint(sunsky.config_z[2]), __float_as_uint(sunsky.config_z[3]), __float_as_uint(sunsky.config_z[4]));
	compiler.add_node(__float_as_uint(sunsky.config_z[5]), __float_as_uint(sunsky.config_z[6]), __float_as_uint(sunsky.config_z[7]), __float_as_uint(sunsky.config_z[8]));

	tex_mapping.compile_end(compiler, vector_in, vector_offset);
}

void SkyTextureNode::compile(OSLCompiler& compiler)
{
	tex_mapping.compile(compiler);

	SunSky sunsky;
	if(type == NODE_SKY_OLD)
		sky_texture_precompute_old(&sunsky, sun_direction, turbidity);
	else if(type == NODE_SKY_NEW)
		sky_texture_precompute_new(&sunsky, sun_direction, turbidity, ground_albedo);
	else
		assert(false);

	compiler.parameter(this, "type");
	compiler.parameter("theta", sunsky.theta);
	compiler.parameter("phi", sunsky.phi);
	compiler.parameter_color("radiance", make_float3(sunsky.radiance_x, sunsky.radiance_y, sunsky.radiance_z));
	compiler.parameter_array("config_x", sunsky.config_x, 9);
	compiler.parameter_array("config_y", sunsky.config_y, 9);
	compiler.parameter_array("config_z", sunsky.config_z, 9);
	compiler.add(this, "node_sky_texture");
}

/* Gradient Texture */

NODE_DEFINE(GradientTextureNode)
{
	NodeType* type = NodeType::add("gradient_texture", create, NodeType::SHADER);

	TEXTURE_MAPPING_DEFINE(GradientTextureNode);

	static NodeEnum type_enum;
	type_enum.insert("linear", NODE_BLEND_LINEAR);
	type_enum.insert("quadratic", NODE_BLEND_QUADRATIC);
	type_enum.insert("easing", NODE_BLEND_EASING);
	type_enum.insert("diagonal", NODE_BLEND_DIAGONAL);
	type_enum.insert("radial", NODE_BLEND_RADIAL);
	type_enum.insert("quadratic_sphere", NODE_BLEND_QUADRATIC_SPHERE);
	type_enum.insert("spherical", NODE_BLEND_SPHERICAL);
	SOCKET_ENUM(type, "Type", type_enum, NODE_BLEND_LINEAR);

	SOCKET_IN_POINT(vector, "Vector", make_float3(0.0f, 0.0f, 0.0f), SocketType::LINK_TEXTURE_GENERATED);

	SOCKET_OUT_COLOR(color, "Color");
	SOCKET_OUT_FLOAT(fac, "Fac");

	return type;
}

GradientTextureNode::GradientTextureNode()
: TextureNode(node_type)
{
}

void GradientTextureNode::compile(SVMCompiler& compiler)
{
	ShaderInput *vector_in = input("Vector");
	ShaderOutput *color_out = output("Color");
	ShaderOutput *fac_out = output("Fac");

	int vector_offset = tex_mapping.compile_begin(compiler, vector_in);

	compiler.add_node(NODE_TEX_GRADIENT,
		compiler.encode_uchar4(
			type,
			vector_offset,
			compiler.stack_assign_if_linked(fac_out),
			compiler.stack_assign_if_linked(color_out)));

	tex_mapping.compile_end(compiler, vector_in, vector_offset);
}

void GradientTextureNode::compile(OSLCompiler& compiler)
{
	tex_mapping.compile(compiler);

	compiler.parameter(this, "type");
	compiler.add(this, "node_gradient_texture");
}

/* Noise Texture */

NODE_DEFINE(NoiseTextureNode)
{
	NodeType* type = NodeType::add("noise_texture", create, NodeType::SHADER);

	TEXTURE_MAPPING_DEFINE(NoiseTextureNode);

	SOCKET_IN_FLOAT(scale, "Scale", 1.0f);
	SOCKET_IN_FLOAT(detail, "Detail", 2.0f);
	SOCKET_IN_FLOAT(distortion, "Distortion", 0.0f);
	SOCKET_IN_POINT(vector, "Vector", make_float3(0.0f, 0.0f, 0.0f), SocketType::LINK_TEXTURE_GENERATED);

	SOCKET_OUT_COLOR(color, "Color");
	SOCKET_OUT_FLOAT(fac, "Fac");

	return type;
}

NoiseTextureNode::NoiseTextureNode()
: TextureNode(node_type)
{
}

void NoiseTextureNode::compile(SVMCompiler& compiler)
{
	ShaderInput *distortion_in = input("Distortion");
	ShaderInput *detail_in = input("Detail");
	ShaderInput *scale_in = input("Scale");
	ShaderInput *vector_in = input("Vector");
	ShaderOutput *color_out = output("Color");
	ShaderOutput *fac_out = output("Fac");

	int vector_offset = tex_mapping.compile_begin(compiler, vector_in);

	compiler.add_node(NODE_TEX_NOISE,
		compiler.encode_uchar4(
			vector_offset,
			compiler.stack_assign_if_linked(scale_in),
			compiler.stack_assign_if_linked(detail_in),
			compiler.stack_assign_if_linked(distortion_in)),
		compiler.encode_uchar4(
			compiler.stack_assign_if_linked(color_out),
			compiler.stack_assign_if_linked(fac_out)));
	compiler.add_node(
		__float_as_int(scale),
		__float_as_int(detail),
		__float_as_int(distortion));

	tex_mapping.compile_end(compiler, vector_in, vector_offset);
}

void NoiseTextureNode::compile(OSLCompiler& compiler)
{
	tex_mapping.compile(compiler);

	compiler.add(this, "node_noise_texture");
}

/* Voronoi Texture */

NODE_DEFINE(VoronoiTextureNode)
{
	NodeType* type = NodeType::add("voronoi_texture", create, NodeType::SHADER);

	TEXTURE_MAPPING_DEFINE(VoronoiTextureNode);

	static NodeEnum coloring_enum;
	coloring_enum.insert("intensity", NODE_VORONOI_INTENSITY);
	coloring_enum.insert("cells", NODE_VORONOI_CELLS);
	SOCKET_ENUM(coloring, "Coloring", coloring_enum, NODE_VORONOI_INTENSITY);

	static NodeEnum metric;
	metric.insert("distance", NODE_VORONOI_DISTANCE);
	metric.insert("manhattan", NODE_VORONOI_MANHATTAN);
	metric.insert("chebychev", NODE_VORONOI_CHEBYCHEV);
	metric.insert("minkowski", NODE_VORONOI_MINKOWSKI);
	SOCKET_ENUM(metric, "Distance Metric", metric, NODE_VORONOI_INTENSITY);

	static NodeEnum feature_enum;
	feature_enum.insert("F1", NODE_VORONOI_F1);
	feature_enum.insert("F2", NODE_VORONOI_F2);
	feature_enum.insert("F3", NODE_VORONOI_F3);
	feature_enum.insert("F4", NODE_VORONOI_F4);
	feature_enum.insert("F2F1", NODE_VORONOI_F2F1);
	SOCKET_ENUM(feature, "Feature", feature_enum, NODE_VORONOI_INTENSITY);

	SOCKET_IN_FLOAT(scale, "Scale", 1.0f);
	SOCKET_IN_FLOAT(exponent, "Exponent", 0.5f);
	SOCKET_IN_POINT(vector, "Vector", make_float3(0.0f, 0.0f, 0.0f), SocketType::LINK_TEXTURE_GENERATED);

	SOCKET_OUT_COLOR(color, "Color");
	SOCKET_OUT_FLOAT(fac, "Fac");

	return type;
}

VoronoiTextureNode::VoronoiTextureNode()
: TextureNode(node_type)
{
}

void VoronoiTextureNode::compile(SVMCompiler& compiler)
{
	ShaderInput *scale_in = input("Scale");
	ShaderInput *vector_in = input("Vector");
	ShaderInput *exponent_in = input("Exponent");
	ShaderOutput *color_out = output("Color");
	ShaderOutput *fac_out = output("Fac");

	if (vector_in->link) compiler.stack_assign(vector_in);
	if (scale_in->link) compiler.stack_assign(scale_in);
	if (exponent_in->link) compiler.stack_assign(exponent_in);

	int vector_offset = tex_mapping.compile_begin(compiler, vector_in);

	compiler.add_node(NODE_TEX_VORONOI,
		compiler.encode_uchar4(
			vector_offset,
			coloring,
			metric,
			feature
		),
		compiler.encode_uchar4(
			compiler.stack_assign_if_linked(scale_in),
			compiler.stack_assign_if_linked(exponent_in),
			compiler.stack_assign(fac_out),
			compiler.stack_assign(color_out)
		));
	compiler.add_node(
		__float_as_int(scale),
		__float_as_int(exponent));

	tex_mapping.compile_end(compiler, vector_in, vector_offset);
}

void VoronoiTextureNode::compile(OSLCompiler& compiler)
{
	tex_mapping.compile(compiler);

	compiler.parameter(this, "coloring");
	compiler.parameter(this, "metric");
	compiler.parameter(this, "feature");
	compiler.add(this, "node_voronoi_texture");
}

/* IES Light */

NODE_DEFINE(IESLightNode)
{
	NodeType* type = NodeType::add("ies_light", create, NodeType::SHADER);

	TEXTURE_MAPPING_DEFINE(IESLightNode);

	SOCKET_STRING(ies, "IES", ustring());
	SOCKET_STRING(filename, "File Name", ustring());

	SOCKET_IN_FLOAT(strength, "Strength", 1.0f);
	SOCKET_IN_POINT(vector, "Vector", make_float3(0.0f, 0.0f, 0.0f), SocketType::LINK_TEXTURE_NORMAL);

	SOCKET_OUT_FLOAT(fac, "Fac");

	return type;
}

IESLightNode::IESLightNode()
: TextureNode(node_type)
{
	light_manager = NULL;
	slot = -1;
}

ShaderNode *IESLightNode::clone() const
{
	IESLightNode *node = new IESLightNode(*this);

	node->light_manager = NULL;
	node->slot = -1;

	return node;
}

IESLightNode::~IESLightNode()
{
	if(light_manager) {
		light_manager->remove_ies(slot);
	}
}

void IESLightNode::get_slot()
{
	assert(light_manager);

	if(slot == -1) {
		if(ies.empty()) {
			slot = light_manager->add_ies_from_file(filename);
		}
		else {
			slot = light_manager->add_ies(ies);
		}
	}
}

void IESLightNode::compile(SVMCompiler& compiler)
{
	light_manager = compiler.light_manager;
	get_slot();

	ShaderInput *strength_in = input("Strength");
	ShaderInput *vector_in = input("Vector");
	ShaderOutput *fac_out = output("Fac");

	int vector_offset = tex_mapping.compile_begin(compiler, vector_in);

	compiler.add_node(NODE_IES,
		compiler.encode_uchar4(
			compiler.stack_assign_if_linked(strength_in),
			vector_offset,
			compiler.stack_assign(fac_out),
			0),
		slot,
		__float_as_int(strength));

	tex_mapping.compile_end(compiler, vector_in, vector_offset);
}

void IESLightNode::compile(OSLCompiler& compiler)
{
	light_manager = compiler.light_manager;
	get_slot();

	tex_mapping.compile(compiler);

	compiler.parameter("slot", slot);
	compiler.add(this, "node_ies_light");
}

/* Musgrave Texture */

NODE_DEFINE(MusgraveTextureNode)
{
	NodeType* type = NodeType::add("musgrave_texture", create, NodeType::SHADER);

	TEXTURE_MAPPING_DEFINE(MusgraveTextureNode);

	static NodeEnum type_enum;
	type_enum.insert("multifractal", NODE_MUSGRAVE_MULTIFRACTAL);
	type_enum.insert("fBM", NODE_MUSGRAVE_FBM);
	type_enum.insert("hybrid_multifractal", NODE_MUSGRAVE_HYBRID_MULTIFRACTAL);
	type_enum.insert("ridged_multifractal", NODE_MUSGRAVE_RIDGED_MULTIFRACTAL);
	type_enum.insert("hetero_terrain", NODE_MUSGRAVE_HETERO_TERRAIN);
	SOCKET_ENUM(type, "Type", type_enum, NODE_MUSGRAVE_FBM);

	SOCKET_IN_FLOAT(scale, "Scale", 1.0f);
	SOCKET_IN_FLOAT(detail, "Detail", 2.0f);
	SOCKET_IN_FLOAT(dimension, "Dimension", 2.0f);
	SOCKET_IN_FLOAT(lacunarity, "Lacunarity", 1.0f);
	SOCKET_IN_FLOAT(offset, "Offset", 0.0f);
	SOCKET_IN_FLOAT(gain, "Gain", 1.0f);
	SOCKET_IN_POINT(vector, "Vector", make_float3(0.0f, 0.0f, 0.0f), SocketType::LINK_TEXTURE_GENERATED);

	SOCKET_OUT_COLOR(color, "Color");
	SOCKET_OUT_FLOAT(fac, "Fac");

	return type;
}

MusgraveTextureNode::MusgraveTextureNode()
: TextureNode(node_type)
{
}

void MusgraveTextureNode::compile(SVMCompiler& compiler)
{
	ShaderInput *vector_in = input("Vector");
	ShaderInput *scale_in = input("Scale");
	ShaderInput *dimension_in = input("Dimension");
	ShaderInput *lacunarity_in = input("Lacunarity");
	ShaderInput *detail_in = input("Detail");
	ShaderInput *offset_in = input("Offset");
	ShaderInput *gain_in = input("Gain");
	ShaderOutput *fac_out = output("Fac");
	ShaderOutput *color_out = output("Color");

	int vector_offset = tex_mapping.compile_begin(compiler, vector_in);

	compiler.add_node(NODE_TEX_MUSGRAVE,
		compiler.encode_uchar4(
			type,
			vector_offset,
			compiler.stack_assign_if_linked(color_out),
			compiler.stack_assign_if_linked(fac_out)),
		compiler.encode_uchar4(
			compiler.stack_assign_if_linked(dimension_in),
			compiler.stack_assign_if_linked(lacunarity_in),
			compiler.stack_assign_if_linked(detail_in),
			compiler.stack_assign_if_linked(offset_in)),
		compiler.encode_uchar4(
			compiler.stack_assign_if_linked(gain_in),
			compiler.stack_assign_if_linked(scale_in)));
	compiler.add_node(__float_as_int(dimension),
		__float_as_int(lacunarity),
		__float_as_int(detail),
		__float_as_int(offset));
	compiler.add_node(__float_as_int(gain),
		__float_as_int(scale));

	tex_mapping.compile_end(compiler, vector_in, vector_offset);
}

void MusgraveTextureNode::compile(OSLCompiler& compiler)
{
	tex_mapping.compile(compiler);

	compiler.parameter(this, "type");
	compiler.add(this, "node_musgrave_texture");
}

/* Wave Texture */

NODE_DEFINE(WaveTextureNode)
{
	NodeType* type = NodeType::add("wave_texture", create, NodeType::SHADER);

	TEXTURE_MAPPING_DEFINE(WaveTextureNode);

	static NodeEnum type_enum;
	type_enum.insert("bands", NODE_WAVE_BANDS);
	type_enum.insert("rings", NODE_WAVE_RINGS);
	SOCKET_ENUM(type, "Type", type_enum, NODE_WAVE_BANDS);

	static NodeEnum profile_enum;
	profile_enum.insert("sine", NODE_WAVE_PROFILE_SIN);
	profile_enum.insert("saw", NODE_WAVE_PROFILE_SAW);
	SOCKET_ENUM(profile, "Profile", profile_enum, NODE_WAVE_PROFILE_SIN);

	SOCKET_IN_FLOAT(scale, "Scale", 1.0f);
	SOCKET_IN_FLOAT(distortion, "Distortion", 0.0f);
	SOCKET_IN_FLOAT(detail, "Detail", 2.0f);
	SOCKET_IN_FLOAT(detail_scale, "Detail Scale", 0.0f);
	SOCKET_IN_POINT(vector, "Vector", make_float3(0.0f, 0.0f, 0.0f), SocketType::LINK_TEXTURE_GENERATED);

	SOCKET_OUT_COLOR(color, "Color");
	SOCKET_OUT_FLOAT(fac, "Fac");

	return type;
}

WaveTextureNode::WaveTextureNode()
: TextureNode(node_type)
{
}

void WaveTextureNode::compile(SVMCompiler& compiler)
{
	ShaderInput *scale_in = input("Scale");
	ShaderInput *distortion_in = input("Distortion");
	ShaderInput *dscale_in = input("Detail Scale");
	ShaderInput *detail_in = input("Detail");
	ShaderInput *vector_in = input("Vector");
	ShaderOutput *fac_out = output("Fac");
	ShaderOutput *color_out = output("Color");

	int vector_offset = tex_mapping.compile_begin(compiler, vector_in);

	compiler.add_node(NODE_TEX_WAVE,
		compiler.encode_uchar4(
			type,
			compiler.stack_assign_if_linked(color_out),
			compiler.stack_assign_if_linked(fac_out),
			compiler.stack_assign_if_linked(dscale_in)),
		compiler.encode_uchar4(
			vector_offset,
			compiler.stack_assign_if_linked(scale_in),
			compiler.stack_assign_if_linked(detail_in),
			compiler.stack_assign_if_linked(distortion_in)),
		profile);

	compiler.add_node(
		__float_as_int(scale),
		__float_as_int(detail),
		__float_as_int(distortion),
		__float_as_int(detail_scale));

	tex_mapping.compile_end(compiler, vector_in, vector_offset);
}

void WaveTextureNode::compile(OSLCompiler& compiler)
{
	tex_mapping.compile(compiler);

	compiler.parameter(this, "type");
	compiler.parameter(this, "profile");

	compiler.add(this, "node_wave_texture");
}

/* Magic Texture */

NODE_DEFINE(MagicTextureNode)
{
	NodeType* type = NodeType::add("magic_texture", create, NodeType::SHADER);

	TEXTURE_MAPPING_DEFINE(MagicTextureNode);

	SOCKET_INT(depth, "Depth", 2);

	SOCKET_IN_POINT(vector, "Vector", make_float3(0.0f, 0.0f, 0.0f), SocketType::LINK_TEXTURE_GENERATED);
	SOCKET_IN_FLOAT(scale, "Scale", 5.0f);
	SOCKET_IN_FLOAT(distortion, "Distortion", 1.0f);

	SOCKET_OUT_COLOR(color, "Color");
	SOCKET_OUT_FLOAT(fac, "Fac");

	return type;
}

MagicTextureNode::MagicTextureNode()
: TextureNode(node_type)
{
}

void MagicTextureNode::compile(SVMCompiler& compiler)
{
	ShaderInput *vector_in = input("Vector");
	ShaderInput *scale_in = input("Scale");
	ShaderInput *distortion_in = input("Distortion");
	ShaderOutput *color_out = output("Color");
	ShaderOutput *fac_out = output("Fac");

	int vector_offset = tex_mapping.compile_begin(compiler, vector_in);

	compiler.add_node(NODE_TEX_MAGIC,
		compiler.encode_uchar4(
			depth,
			compiler.stack_assign_if_linked(color_out),
			compiler.stack_assign_if_linked(fac_out)),
		compiler.encode_uchar4(
			vector_offset,
			compiler.stack_assign_if_linked(scale_in),
			compiler.stack_assign_if_linked(distortion_in)));
	compiler.add_node(
		__float_as_int(scale),
		__float_as_int(distortion));

	tex_mapping.compile_end(compiler, vector_in, vector_offset);
}

void MagicTextureNode::compile(OSLCompiler& compiler)
{
	tex_mapping.compile(compiler);

	compiler.parameter(this, "depth");
	compiler.add(this, "node_magic_texture");
}

/* Checker Texture */

NODE_DEFINE(CheckerTextureNode)
{
	NodeType* type = NodeType::add("checker_texture", create, NodeType::SHADER);

	TEXTURE_MAPPING_DEFINE(CheckerTextureNode);

	SOCKET_IN_POINT(vector, "Vector", make_float3(0.0f, 0.0f, 0.0f), SocketType::LINK_TEXTURE_GENERATED);
	SOCKET_IN_COLOR(color1, "Color1", make_float3(0.0f, 0.0f, 0.0f));
	SOCKET_IN_COLOR(color2, "Color2", make_float3(0.0f, 0.0f, 0.0f));
	SOCKET_IN_FLOAT(scale, "Scale", 1.0f);

	SOCKET_OUT_COLOR(color, "Color");
	SOCKET_OUT_FLOAT(fac, "Fac");

	return type;
}

CheckerTextureNode::CheckerTextureNode()
: TextureNode(node_type)
{
}

void CheckerTextureNode::compile(SVMCompiler& compiler)
{
	ShaderInput *vector_in = input("Vector");
	ShaderInput *color1_in = input("Color1");
	ShaderInput *color2_in = input("Color2");
	ShaderInput *scale_in = input("Scale");

	ShaderOutput *color_out = output("Color");
	ShaderOutput *fac_out = output("Fac");

	int vector_offset = tex_mapping.compile_begin(compiler, vector_in);

	compiler.add_node(NODE_TEX_CHECKER,
		compiler.encode_uchar4(
			vector_offset,
			compiler.stack_assign(color1_in),
			compiler.stack_assign(color2_in),
			compiler.stack_assign_if_linked(scale_in)),
		compiler.encode_uchar4(
			compiler.stack_assign_if_linked(color_out),
			compiler.stack_assign_if_linked(fac_out)),
		__float_as_int(scale));

	tex_mapping.compile_end(compiler, vector_in, vector_offset);
}

void CheckerTextureNode::compile(OSLCompiler& compiler)
{
	tex_mapping.compile(compiler);

	compiler.add(this, "node_checker_texture");
}

/* Brick Texture */

NODE_DEFINE(BrickTextureNode)
{
	NodeType* type = NodeType::add("brick_texture", create, NodeType::SHADER);

	TEXTURE_MAPPING_DEFINE(BrickTextureNode);

	SOCKET_FLOAT(offset, "Offset", 0.5f);
	SOCKET_INT(offset_frequency, "Offset Frequency", 2);
	SOCKET_FLOAT(squash, "Squash", 1.0f);
	SOCKET_INT(squash_frequency, "Squash Frequency", 2);

	SOCKET_IN_POINT(vector, "Vector", make_float3(0.0f, 0.0f, 0.0f), SocketType::LINK_TEXTURE_GENERATED);

	SOCKET_IN_COLOR(color1, "Color1", make_float3(0.0f, 0.0f, 0.0f));
	SOCKET_IN_COLOR(color2, "Color2", make_float3(0.0f, 0.0f, 0.0f));
	SOCKET_IN_COLOR(mortar, "Mortar", make_float3(0.0f, 0.0f, 0.0f));
	SOCKET_IN_FLOAT(scale, "Scale", 5.0f);
	SOCKET_IN_FLOAT(mortar_size, "Mortar Size", 0.02f);
	SOCKET_IN_FLOAT(mortar_smooth, "Mortar Smooth", 0.0f);
	SOCKET_IN_FLOAT(bias, "Bias", 0.0f);
	SOCKET_IN_FLOAT(brick_width, "Brick Width", 0.5f);
	SOCKET_IN_FLOAT(row_height, "Row Height", 0.25f);

	SOCKET_OUT_COLOR(color, "Color");
	SOCKET_OUT_FLOAT(fac, "Fac");

	return type;
}

BrickTextureNode::BrickTextureNode()
: TextureNode(node_type)
{
}

void BrickTextureNode::compile(SVMCompiler& compiler)
{
	ShaderInput *vector_in = input("Vector");
	ShaderInput *color1_in = input("Color1");
	ShaderInput *color2_in = input("Color2");
	ShaderInput *mortar_in = input("Mortar");
	ShaderInput *scale_in = input("Scale");
	ShaderInput *mortar_size_in = input("Mortar Size");
	ShaderInput *mortar_smooth_in = input("Mortar Smooth");
	ShaderInput *bias_in = input("Bias");
	ShaderInput *brick_width_in = input("Brick Width");
	ShaderInput *row_height_in = input("Row Height");

	ShaderOutput *color_out = output("Color");
	ShaderOutput *fac_out = output("Fac");

	int vector_offset = tex_mapping.compile_begin(compiler, vector_in);

	compiler.add_node(NODE_TEX_BRICK,
		compiler.encode_uchar4(
			vector_offset,
			compiler.stack_assign(color1_in),
			compiler.stack_assign(color2_in),
			compiler.stack_assign(mortar_in)),
		compiler.encode_uchar4(
			compiler.stack_assign_if_linked(scale_in),
			compiler.stack_assign_if_linked(mortar_size_in),
			compiler.stack_assign_if_linked(bias_in),
			compiler.stack_assign_if_linked(brick_width_in)),
		compiler.encode_uchar4(
			compiler.stack_assign_if_linked(row_height_in),
			compiler.stack_assign_if_linked(color_out),
			compiler.stack_assign_if_linked(fac_out),
			compiler.stack_assign_if_linked(mortar_smooth_in)));

	compiler.add_node(compiler.encode_uchar4(offset_frequency, squash_frequency),
		__float_as_int(scale),
		__float_as_int(mortar_size),
		__float_as_int(bias));

	compiler.add_node(__float_as_int(brick_width),
		__float_as_int(row_height),
		__float_as_int(offset),
		__float_as_int(squash));

	compiler.add_node(__float_as_int(mortar_smooth),
		SVM_STACK_INVALID,
		SVM_STACK_INVALID,
		SVM_STACK_INVALID);

	tex_mapping.compile_end(compiler, vector_in, vector_offset);
}

void BrickTextureNode::compile(OSLCompiler& compiler)
{
	tex_mapping.compile(compiler);

	compiler.parameter(this, "offset");
	compiler.parameter(this, "offset_frequency");
	compiler.parameter(this, "squash");
	compiler.parameter(this, "squash_frequency");
	compiler.add(this, "node_brick_texture");
}

/* Point Density Texture */

NODE_DEFINE(PointDensityTextureNode)
{
	NodeType* type = NodeType::add("point_density_texture", create, NodeType::SHADER);

	SOCKET_STRING(filename, "Filename", ustring());

	static NodeEnum space_enum;
	space_enum.insert("object", NODE_TEX_VOXEL_SPACE_OBJECT);
	space_enum.insert("world", NODE_TEX_VOXEL_SPACE_WORLD);
	SOCKET_ENUM(space, "Space", space_enum, NODE_TEX_VOXEL_SPACE_OBJECT);

	static NodeEnum interpolation_enum;
	interpolation_enum.insert("closest", INTERPOLATION_CLOSEST);
	interpolation_enum.insert("linear", INTERPOLATION_LINEAR);
	interpolation_enum.insert("cubic", INTERPOLATION_CUBIC);
	interpolation_enum.insert("smart", INTERPOLATION_SMART);
	SOCKET_ENUM(interpolation, "Interpolation", interpolation_enum, INTERPOLATION_LINEAR);

	SOCKET_TRANSFORM(tfm, "Transform", transform_identity());

	SOCKET_IN_POINT(vector, "Vector", make_float3(0.0f, 0.0f, 0.0f), SocketType::LINK_POSITION);

	SOCKET_OUT_FLOAT(density, "Density");
	SOCKET_OUT_COLOR(color, "Color");

	return type;
}

PointDensityTextureNode::PointDensityTextureNode()
: ShaderNode(node_type)
{
	image_manager = NULL;
	slot = -1;
	builtin_data = NULL;
}

PointDensityTextureNode::~PointDensityTextureNode()
{
	if(image_manager) {
		image_manager->remove_image(filename.string(),
		                            builtin_data,
		                            interpolation,
		                            EXTENSION_CLIP,
		                            true);
	}
}

ShaderNode *PointDensityTextureNode::clone() const
{
	PointDensityTextureNode *node = new PointDensityTextureNode(*this);
	node->image_manager = NULL;
	node->slot = -1;
	return node;
}

void PointDensityTextureNode::attributes(Shader *shader,
                                         AttributeRequestSet *attributes)
{
	if(shader->has_volume)
		attributes->add(ATTR_STD_GENERATED_TRANSFORM);

	ShaderNode::attributes(shader, attributes);
}

void PointDensityTextureNode::compile(SVMCompiler& compiler)
{
	ShaderInput *vector_in = input("Vector");
	ShaderOutput *density_out = output("Density");
	ShaderOutput *color_out = output("Color");

	const bool use_density = !density_out->links.empty();
	const bool use_color = !color_out->links.empty();

	image_manager = compiler.image_manager;

	if(use_density || use_color) {
		if(slot == -1) {
			ImageMetaData metadata;
			slot = image_manager->add_image(filename.string(), builtin_data,
			                                false, 0,
			                                interpolation,
			                                EXTENSION_CLIP,
			                                true,
			                                metadata,
			                                false);
		}

		if(slot != -1) {
			compiler.stack_assign(vector_in);
			compiler.add_node(NODE_TEX_VOXEL,
			                  slot,
			                  compiler.encode_uchar4(compiler.stack_assign(vector_in),
			                                         compiler.stack_assign_if_linked(density_out),
			                                         compiler.stack_assign_if_linked(color_out),
			                                         space));
			if(space == NODE_TEX_VOXEL_SPACE_WORLD) {
				compiler.add_node(tfm.x);
				compiler.add_node(tfm.y);
				compiler.add_node(tfm.z);
			}
		}
		else {
			if(use_density) {
				compiler.add_node(NODE_VALUE_F,
				                  __float_as_int(0.0f),
				                  compiler.stack_assign(density_out));
			}
			if(use_color) {
				compiler.add_node(NODE_VALUE_V, compiler.stack_assign(color_out));
				compiler.add_node(NODE_VALUE_V, make_float3(TEX_IMAGE_MISSING_R,
				                                            TEX_IMAGE_MISSING_G,
				                                            TEX_IMAGE_MISSING_B));
			}
		}
	}
}

void PointDensityTextureNode::compile(OSLCompiler& compiler)
{
	ShaderOutput *density_out = output("Density");
	ShaderOutput *color_out = output("Color");

	const bool use_density = !density_out->links.empty();
	const bool use_color = !color_out->links.empty();

	image_manager = compiler.image_manager;

	if(use_density || use_color) {
		if(slot == -1) {
			ImageMetaData metadata;
			slot = image_manager->add_image(filename.string(), builtin_data,
			                                false, 0,
			                                interpolation,
			                                EXTENSION_CLIP,
			                                true,
			                                metadata,
				                            false);
		}

		if(slot != -1) {
			compiler.parameter("filename", string_printf("@i%d", slot).c_str());
		}
		if(space == NODE_TEX_VOXEL_SPACE_WORLD) {
			compiler.parameter("mapping", tfm);
			compiler.parameter("use_mapping", 1);
		}
		compiler.parameter(this, "interpolation");
		compiler.add(this, "node_voxel_texture");
	}
}

/* Normal */

NODE_DEFINE(NormalNode)
{
	NodeType* type = NodeType::add("normal", create, NodeType::SHADER);

	SOCKET_VECTOR(direction, "direction", make_float3(0.0f, 0.0f, 0.0f));

	SOCKET_IN_NORMAL(normal, "Normal", make_float3(0.0f, 0.0f, 0.0f));

	SOCKET_OUT_NORMAL(normal, "Normal");
	SOCKET_OUT_FLOAT(dot, "Dot");

	return type;
}

NormalNode::NormalNode()
: ShaderNode(node_type)
{
}

void NormalNode::compile(SVMCompiler& compiler)
{
	ShaderInput *normal_in = input("Normal");
	ShaderOutput *normal_out = output("Normal");
	ShaderOutput *dot_out = output("Dot");

	compiler.add_node(NODE_NORMAL,
		compiler.stack_assign(normal_in),
		compiler.stack_assign(normal_out),
		compiler.stack_assign(dot_out));
	compiler.add_node(
		__float_as_int(direction.x),
		__float_as_int(direction.y),
		__float_as_int(direction.z));
}

void NormalNode::compile(OSLCompiler& compiler)
{
	compiler.parameter(this, "direction");
	compiler.add(this, "node_normal");
}

/* Mapping */

NODE_DEFINE(MappingNode)
{
	NodeType* type = NodeType::add("mapping", create, NodeType::SHADER);

	TEXTURE_MAPPING_DEFINE(MappingNode);

	SOCKET_IN_POINT(vector, "Vector", make_float3(0.0f, 0.0f, 0.0f));
	SOCKET_OUT_POINT(vector, "Vector");

	return type;
}

MappingNode::MappingNode()
: ShaderNode(node_type)
{
}

void MappingNode::compile(SVMCompiler& compiler)
{
	ShaderInput *vector_in = input("Vector");
	ShaderOutput *vector_out = output("Vector");

	tex_mapping.compile(compiler, compiler.stack_assign(vector_in), compiler.stack_assign(vector_out));
}

void MappingNode::compile(OSLCompiler& compiler)
{
	compiler.parameter("Matrix", tex_mapping.compute_transform());
	compiler.parameter_point("mapping_min", tex_mapping.min);
	compiler.parameter_point("mapping_max", tex_mapping.max);
	compiler.parameter("use_minmax", tex_mapping.use_minmax);

	compiler.add(this, "node_mapping");
}

/* RGBToBW */

NODE_DEFINE(RGBToBWNode)
{
	NodeType* type = NodeType::add("rgb_to_bw", create, NodeType::SHADER);

	SOCKET_IN_COLOR(color, "Color", make_float3(0.0f, 0.0f, 0.0f));
	SOCKET_OUT_FLOAT(val, "Val");

	return type;
}

RGBToBWNode::RGBToBWNode()
: ShaderNode(node_type)
{
}

void RGBToBWNode::constant_fold(const ConstantFolder& folder)
{
	if(folder.all_inputs_constant()) {
		float val = folder.scene->shader_manager->linear_rgb_to_gray(color);
		folder.make_constant(val);
	}
}

void RGBToBWNode::compile(SVMCompiler& compiler)
{
	compiler.add_node(NODE_CONVERT,
	                 NODE_CONVERT_CF,
	                 compiler.stack_assign(inputs[0]),
	                 compiler.stack_assign(outputs[0]));
}

void RGBToBWNode::compile(OSLCompiler& compiler)
{
	compiler.add(this, "node_rgb_to_bw");
}

/* Convert */

const NodeType* ConvertNode::node_types[ConvertNode::MAX_TYPE][ConvertNode::MAX_TYPE];
bool ConvertNode::initialized = ConvertNode::register_types();

Node* ConvertNode::create(const NodeType *type)
{
	return new ConvertNode(type->inputs[0].type,  type->outputs[0].type);
}

bool ConvertNode::register_types()
{
	const int num_types = 8;
	SocketType::Type types[num_types] = {SocketType::FLOAT,
	                                     SocketType::INT,
	                                     SocketType::COLOR,
	                                     SocketType::VECTOR,
	                                     SocketType::POINT,
	                                     SocketType::NORMAL,
	                                     SocketType::STRING,
										 SocketType::CLOSURE};

	for(size_t i = 0; i < num_types; i++) {
		SocketType::Type from = types[i];
		ustring from_name(SocketType::type_name(from));
		ustring from_value_name("value_" + from_name.string());

		for(size_t j = 0; j < num_types; j++) {
			SocketType::Type to = types[j];
			ustring to_name(SocketType::type_name(to));
			ustring to_value_name("value_" + to_name.string());

			string node_name = "convert_" + from_name.string() + "_to_" + to_name.string();
			NodeType* type = NodeType::add(node_name.c_str(), create, NodeType::SHADER);

			type->register_input(from_value_name, from_value_name, from,
				SOCKET_OFFSETOF(ConvertNode, value_float), SocketType::zero_default_value(),
				NULL, NULL, SocketType::LINKABLE);
			type->register_output(to_value_name, to_value_name, to);

			assert(from < MAX_TYPE);
			assert(to < MAX_TYPE);

			node_types[from][to] = type;
		}
	}

	return true;
}

ConvertNode::ConvertNode(SocketType::Type from_, SocketType::Type to_, bool autoconvert)
: ShaderNode(node_types[from_][to_])
{
	from = from_;
	to = to_;

	if(from == to)
		special_type = SHADER_SPECIAL_TYPE_PROXY;
	else if(autoconvert)
		special_type = SHADER_SPECIAL_TYPE_AUTOCONVERT;
}

void ConvertNode::constant_fold(const ConstantFolder& folder)
{
	/* proxy nodes should have been removed at this point */
	assert(special_type != SHADER_SPECIAL_TYPE_PROXY);

	/* TODO(DingTo): conversion from/to int is not supported yet, don't fold in that case */

	if(folder.all_inputs_constant()) {
		if(from == SocketType::FLOAT) {
			if(SocketType::is_float3(to)) {
				folder.make_constant(make_float3(value_float, value_float, value_float));
			}
		}
		else if(SocketType::is_float3(from)) {
			if(to == SocketType::FLOAT) {
				if(from == SocketType::COLOR) {
					/* color to float */
					float val = folder.scene->shader_manager->linear_rgb_to_gray(value_color);
					folder.make_constant(val);
				}
				else {
					/* vector/point/normal to float */
					folder.make_constant(average(value_vector));
				}
			}
			else if(SocketType::is_float3(to)) {
				folder.make_constant(value_color);
			}
		}
	}
	else {
		ShaderInput *in = inputs[0];
		ShaderNode *prev = in->link->parent;

		/* no-op conversion of A to B to A */
		if(prev->type == node_types[to][from]) {
			ShaderInput *prev_in = prev->inputs[0];

			if(SocketType::is_float3(from) && (to == SocketType::FLOAT || SocketType::is_float3(to)) && prev_in->link) {
				folder.bypass(prev_in->link);
			}
		}
	}
}

void ConvertNode::compile(SVMCompiler& compiler)
{
	/* proxy nodes should have been removed at this point */
	assert(special_type != SHADER_SPECIAL_TYPE_PROXY);

	ShaderInput *in = inputs[0];
	ShaderOutput *out = outputs[0];

	if(from == SocketType::FLOAT) {
		if(to == SocketType::INT)
			/* float to int */
			compiler.add_node(NODE_CONVERT, NODE_CONVERT_FI, compiler.stack_assign(in), compiler.stack_assign(out));
		else
			/* float to float3 */
			compiler.add_node(NODE_CONVERT, NODE_CONVERT_FV, compiler.stack_assign(in), compiler.stack_assign(out));
	}
	else if(from == SocketType::INT) {
		if(to == SocketType::FLOAT)
			/* int to float */
			compiler.add_node(NODE_CONVERT, NODE_CONVERT_IF, compiler.stack_assign(in), compiler.stack_assign(out));
		else
			/* int to vector/point/normal */
			compiler.add_node(NODE_CONVERT, NODE_CONVERT_IV, compiler.stack_assign(in), compiler.stack_assign(out));
	}
	else if(to == SocketType::FLOAT) {
		if(from == SocketType::COLOR)
			/* color to float */
			compiler.add_node(NODE_CONVERT, NODE_CONVERT_CF, compiler.stack_assign(in), compiler.stack_assign(out));
		else
			/* vector/point/normal to float */
			compiler.add_node(NODE_CONVERT, NODE_CONVERT_VF, compiler.stack_assign(in), compiler.stack_assign(out));
	}
	else if(to == SocketType::INT) {
		if(from == SocketType::COLOR)
			/* color to int */
			compiler.add_node(NODE_CONVERT, NODE_CONVERT_CI, compiler.stack_assign(in), compiler.stack_assign(out));
		else
			/* vector/point/normal to int */
			compiler.add_node(NODE_CONVERT, NODE_CONVERT_VI, compiler.stack_assign(in), compiler.stack_assign(out));
	}
	else {
		/* float3 to float3 */
		if(in->link) {
			/* no op in SVM */
			compiler.stack_link(in, out);
		}
		else {
			/* set 0,0,0 value */
			compiler.add_node(NODE_VALUE_V, compiler.stack_assign(out));
			compiler.add_node(NODE_VALUE_V, value_color);
		}
	}
}

void ConvertNode::compile(OSLCompiler& compiler)
{
	/* proxy nodes should have been removed at this point */
	assert(special_type != SHADER_SPECIAL_TYPE_PROXY);

	if(from == SocketType::FLOAT)
		compiler.add(this, "node_convert_from_float");
	else if(from == SocketType::INT)
		compiler.add(this, "node_convert_from_int");
	else if(from == SocketType::COLOR)
		compiler.add(this, "node_convert_from_color");
	else if(from == SocketType::VECTOR)
		compiler.add(this, "node_convert_from_vector");
	else if(from == SocketType::POINT)
		compiler.add(this, "node_convert_from_point");
	else if(from == SocketType::NORMAL)
		compiler.add(this, "node_convert_from_normal");
	else
		assert(0);
}

/* Base type for all closure-type nodes */

BsdfBaseNode::BsdfBaseNode(const NodeType *node_type)
        : ShaderNode(node_type)
{
	special_type = SHADER_SPECIAL_TYPE_CLOSURE;
}

bool BsdfBaseNode::has_bump()
{
	/* detect if anything is plugged into the normal input besides the default */
	ShaderInput *normal_in = input("Normal");
	return (normal_in && normal_in->link &&
	        normal_in->link->parent->special_type != SHADER_SPECIAL_TYPE_GEOMETRY);
}

/* BSDF Closure */

BsdfNode::BsdfNode(const NodeType *node_type)
: BsdfBaseNode(node_type)
{
}

void BsdfNode::compile(SVMCompiler& compiler, ShaderInput *param1, ShaderInput *param2, ShaderInput *param3, ShaderInput *param4)
{
	ShaderInput *color_in = input("Color");
	ShaderInput *normal_in = input("Normal");
	ShaderInput *tangent_in = input("Tangent");

	if(color_in->link)
		compiler.add_node(NODE_CLOSURE_WEIGHT, compiler.stack_assign(color_in));
	else
		compiler.add_node(NODE_CLOSURE_SET_WEIGHT, color);

	int normal_offset = (normal_in) ? compiler.stack_assign_if_linked(normal_in) : SVM_STACK_INVALID;
	int tangent_offset = (tangent_in) ? compiler.stack_assign_if_linked(tangent_in) : SVM_STACK_INVALID;
	int param3_offset = (param3) ? compiler.stack_assign(param3) : SVM_STACK_INVALID;
	int param4_offset = (param4) ? compiler.stack_assign(param4) : SVM_STACK_INVALID;

	compiler.add_node(NODE_CLOSURE_BSDF,
		compiler.encode_uchar4(closure,
			(param1)? compiler.stack_assign(param1): SVM_STACK_INVALID,
			(param2)? compiler.stack_assign(param2): SVM_STACK_INVALID,
			compiler.closure_mix_weight_offset()),
		__float_as_int((param1)? get_float(param1->socket_type): 0.0f),
		__float_as_int((param2)? get_float(param2->socket_type): 0.0f));

	compiler.add_node(normal_offset, tangent_offset, param3_offset, param4_offset);
}

void BsdfNode::compile(SVMCompiler& compiler)
{
	compile(compiler, NULL, NULL);
}

void BsdfNode::compile(OSLCompiler& /*compiler*/)
{
	assert(0);
}

/* Anisotropic BSDF Closure */

NODE_DEFINE(AnisotropicBsdfNode)
{
	NodeType* type = NodeType::add("anisotropic_bsdf", create, NodeType::SHADER);

	SOCKET_IN_COLOR(color, "Color", make_float3(0.8f, 0.8f, 0.8f));
	SOCKET_IN_NORMAL(normal, "Normal", make_float3(0.0f, 0.0f, 0.0f), SocketType::LINK_NORMAL);
	SOCKET_IN_FLOAT(surface_mix_weight, "SurfaceMixWeight", 0.0f, SocketType::SVM_INTERNAL);

	static NodeEnum distribution_enum;
	distribution_enum.insert("beckmann", CLOSURE_BSDF_MICROFACET_BECKMANN_ANISO_ID);
	distribution_enum.insert("GGX", CLOSURE_BSDF_MICROFACET_GGX_ANISO_ID);
	distribution_enum.insert("Multiscatter GGX", CLOSURE_BSDF_MICROFACET_MULTI_GGX_ANISO_ID);
	distribution_enum.insert("ashikhmin_shirley", CLOSURE_BSDF_ASHIKHMIN_SHIRLEY_ANISO_ID);
	SOCKET_ENUM(distribution, "Distribution", distribution_enum, CLOSURE_BSDF_MICROFACET_GGX_ANISO_ID);

	SOCKET_IN_VECTOR(tangent, "Tangent", make_float3(0.0f, 0.0f, 0.0f), SocketType::LINK_TANGENT);

	SOCKET_IN_FLOAT(roughness, "Roughness", 0.5f);
	SOCKET_IN_FLOAT(anisotropy, "Anisotropy", 0.5f);
	SOCKET_IN_FLOAT(rotation, "Rotation", 0.0f);

	SOCKET_OUT_CLOSURE(BSDF, "BSDF");

	return type;
}

AnisotropicBsdfNode::AnisotropicBsdfNode()
: BsdfNode(node_type)
{
	closure = CLOSURE_BSDF_MICROFACET_GGX_ANISO_ID;
}

void AnisotropicBsdfNode::attributes(Shader *shader, AttributeRequestSet *attributes)
{
	if(shader->has_surface) {
		ShaderInput *tangent_in = input("Tangent");

		if(!tangent_in->link)
			attributes->add(ATTR_STD_GENERATED);
	}

	ShaderNode::attributes(shader, attributes);
}

void AnisotropicBsdfNode::compile(SVMCompiler& compiler)
{
	closure = distribution;

	if(closure == CLOSURE_BSDF_MICROFACET_MULTI_GGX_ANISO_ID)
		BsdfNode::compile(compiler, input("Roughness"), input("Anisotropy"), input("Rotation"), input("Color"));
	else
		BsdfNode::compile(compiler, input("Roughness"), input("Anisotropy"), input("Rotation"));
}

void AnisotropicBsdfNode::compile(OSLCompiler& compiler)
{
	compiler.parameter(this, "distribution");
	compiler.add(this, "node_anisotropic_bsdf");
}

/* Glossy BSDF Closure */

NODE_DEFINE(GlossyBsdfNode)
{
	NodeType* type = NodeType::add("glossy_bsdf", create, NodeType::SHADER);

	SOCKET_IN_COLOR(color, "Color", make_float3(0.8f, 0.8f, 0.8f));
	SOCKET_IN_NORMAL(normal, "Normal", make_float3(0.0f, 0.0f, 0.0f), SocketType::LINK_NORMAL);
	SOCKET_IN_FLOAT(surface_mix_weight, "SurfaceMixWeight", 0.0f, SocketType::SVM_INTERNAL);

	static NodeEnum distribution_enum;
	distribution_enum.insert("sharp", CLOSURE_BSDF_REFLECTION_ID);
	distribution_enum.insert("beckmann", CLOSURE_BSDF_MICROFACET_BECKMANN_ID);
	distribution_enum.insert("GGX", CLOSURE_BSDF_MICROFACET_GGX_ID);
	distribution_enum.insert("ashikhmin_shirley", CLOSURE_BSDF_ASHIKHMIN_SHIRLEY_ID);
	distribution_enum.insert("Multiscatter GGX", CLOSURE_BSDF_MICROFACET_MULTI_GGX_ID);
	SOCKET_ENUM(distribution, "Distribution", distribution_enum, CLOSURE_BSDF_MICROFACET_GGX_ID);
	SOCKET_IN_FLOAT(roughness, "Roughness", 0.5f);

	SOCKET_OUT_CLOSURE(BSDF, "BSDF");

	return type;
}

GlossyBsdfNode::GlossyBsdfNode()
: BsdfNode(node_type)
{
	closure = CLOSURE_BSDF_MICROFACET_GGX_ID;
	distribution_orig = NBUILTIN_CLOSURES;
}

void GlossyBsdfNode::simplify_settings(Scene *scene)
{
	if(distribution_orig == NBUILTIN_CLOSURES) {
		roughness_orig = roughness;
		distribution_orig = distribution;
	}
	else {
		/* By default we use original values, so we don't worry about restoring
		 * defaults later one and can only do override when needed.
		 */
		roughness = roughness_orig;
		distribution = distribution_orig;
	}
	Integrator *integrator = scene->integrator;
	ShaderInput *roughness_input = input("Roughness");
	if(integrator->filter_glossy == 0.0f) {
		/* Fallback to Sharp closure for Roughness close to 0.
		 * Note: Keep the epsilon in sync with kernel!
		 */
		if(!roughness_input->link && roughness <= 1e-4f) {
			VLOG(1) << "Using sharp glossy BSDF.";
			distribution = CLOSURE_BSDF_REFLECTION_ID;
		}
	}
	else {
		/* If filter glossy is used we replace Sharp glossy with GGX so we can
		 * benefit from closure blur to remove unwanted noise.
		 */
		if(roughness_input->link == NULL &&
		   distribution == CLOSURE_BSDF_REFLECTION_ID)
		{
			VLOG(1) << "Using GGX glossy with filter glossy.";
			distribution = CLOSURE_BSDF_MICROFACET_GGX_ID;
			roughness = 0.0f;
		}
	}
	closure = distribution;
}

bool GlossyBsdfNode::has_integrator_dependency()
{
	ShaderInput *roughness_input = input("Roughness");
	return !roughness_input->link &&
	       (distribution == CLOSURE_BSDF_REFLECTION_ID || roughness <= 1e-4f);
}

void GlossyBsdfNode::compile(SVMCompiler& compiler)
{
	closure = distribution;

	if(closure == CLOSURE_BSDF_REFLECTION_ID)
		BsdfNode::compile(compiler, NULL, NULL);
	else if(closure == CLOSURE_BSDF_MICROFACET_MULTI_GGX_ID)
		BsdfNode::compile(compiler, input("Roughness"), NULL, input("Color"));
	else
		BsdfNode::compile(compiler, input("Roughness"), NULL);
}

void GlossyBsdfNode::compile(OSLCompiler& compiler)
{
	compiler.parameter(this, "distribution");
	compiler.add(this, "node_glossy_bsdf");
}

/* Glass BSDF Closure */

NODE_DEFINE(GlassBsdfNode)
{
	NodeType* type = NodeType::add("glass_bsdf", create, NodeType::SHADER);

	SOCKET_IN_COLOR(color, "Color", make_float3(0.8f, 0.8f, 0.8f));
	SOCKET_IN_NORMAL(normal, "Normal", make_float3(0.0f, 0.0f, 0.0f), SocketType::LINK_NORMAL);
	SOCKET_IN_FLOAT(surface_mix_weight, "SurfaceMixWeight", 0.0f, SocketType::SVM_INTERNAL);

	static NodeEnum distribution_enum;
	distribution_enum.insert("sharp", CLOSURE_BSDF_SHARP_GLASS_ID);
	distribution_enum.insert("beckmann", CLOSURE_BSDF_MICROFACET_BECKMANN_GLASS_ID);
	distribution_enum.insert("GGX", CLOSURE_BSDF_MICROFACET_GGX_GLASS_ID);
	distribution_enum.insert("Multiscatter GGX", CLOSURE_BSDF_MICROFACET_MULTI_GGX_GLASS_ID);
	SOCKET_ENUM(distribution, "Distribution", distribution_enum, CLOSURE_BSDF_MICROFACET_GGX_GLASS_ID);
	SOCKET_IN_FLOAT(roughness, "Roughness", 0.0f);
	SOCKET_IN_FLOAT(IOR, "IOR", 0.3f);

	SOCKET_OUT_CLOSURE(BSDF, "BSDF");

	return type;
}

GlassBsdfNode::GlassBsdfNode()
: BsdfNode(node_type)
{
	closure = CLOSURE_BSDF_SHARP_GLASS_ID;
	distribution_orig = NBUILTIN_CLOSURES;
}

void GlassBsdfNode::simplify_settings(Scene *scene)
{
	if(distribution_orig == NBUILTIN_CLOSURES) {
		roughness_orig = roughness;
		distribution_orig = distribution;
	}
	else {
		/* By default we use original values, so we don't worry about restoring
		 * defaults later one and can only do override when needed.
		 */
		roughness = roughness_orig;
		distribution = distribution_orig;
	}
	Integrator *integrator = scene->integrator;
	ShaderInput *roughness_input = input("Roughness");
	if(integrator->filter_glossy == 0.0f) {
		/* Fallback to Sharp closure for Roughness close to 0.
		 * Note: Keep the epsilon in sync with kernel!
		 */
		if(!roughness_input->link && roughness <= 1e-4f) {
			VLOG(1) << "Using sharp glass BSDF.";
			distribution = CLOSURE_BSDF_SHARP_GLASS_ID;
		}
	}
	else {
		/* If filter glossy is used we replace Sharp glossy with GGX so we can
		 * benefit from closure blur to remove unwanted noise.
		 */
		if(roughness_input->link == NULL &&
		   distribution == CLOSURE_BSDF_SHARP_GLASS_ID)
		{
			VLOG(1) << "Using GGX glass with filter glossy.";
			distribution = CLOSURE_BSDF_MICROFACET_GGX_GLASS_ID;
			roughness = 0.0f;
		}
	}
	closure = distribution;
}

bool GlassBsdfNode::has_integrator_dependency()
{
	ShaderInput *roughness_input = input("Roughness");
	return !roughness_input->link &&
	       (distribution == CLOSURE_BSDF_SHARP_GLASS_ID || roughness <= 1e-4f);
}

void GlassBsdfNode::compile(SVMCompiler& compiler)
{
	closure = distribution;

	if(closure == CLOSURE_BSDF_SHARP_GLASS_ID)
		BsdfNode::compile(compiler, NULL, input("IOR"));
	else if(closure == CLOSURE_BSDF_MICROFACET_MULTI_GGX_GLASS_ID)
		BsdfNode::compile(compiler, input("Roughness"), input("IOR"), input("Color"));
	else
		BsdfNode::compile(compiler, input("Roughness"), input("IOR"));
}

void GlassBsdfNode::compile(OSLCompiler& compiler)
{
	compiler.parameter(this, "distribution");
	compiler.add(this, "node_glass_bsdf");
}

/* Refraction BSDF Closure */

NODE_DEFINE(RefractionBsdfNode)
{
	NodeType* type = NodeType::add("refraction_bsdf", create, NodeType::SHADER);

	SOCKET_IN_COLOR(color, "Color", make_float3(0.8f, 0.8f, 0.8f));
	SOCKET_IN_NORMAL(normal, "Normal", make_float3(0.0f, 0.0f, 0.0f), SocketType::LINK_NORMAL);
	SOCKET_IN_FLOAT(surface_mix_weight, "SurfaceMixWeight", 0.0f, SocketType::SVM_INTERNAL);

	static NodeEnum distribution_enum;
	distribution_enum.insert("sharp", CLOSURE_BSDF_REFRACTION_ID);
	distribution_enum.insert("beckmann", CLOSURE_BSDF_MICROFACET_BECKMANN_REFRACTION_ID);
	distribution_enum.insert("GGX", CLOSURE_BSDF_MICROFACET_GGX_REFRACTION_ID);
	SOCKET_ENUM(distribution, "Distribution", distribution_enum, CLOSURE_BSDF_MICROFACET_GGX_REFRACTION_ID);

	SOCKET_IN_FLOAT(roughness, "Roughness", 0.0f);
	SOCKET_IN_FLOAT(IOR, "IOR", 0.3f);

	SOCKET_OUT_CLOSURE(BSDF, "BSDF");

	return type;
}

RefractionBsdfNode::RefractionBsdfNode()
: BsdfNode(node_type)
{
	closure = CLOSURE_BSDF_REFRACTION_ID;
	distribution_orig = NBUILTIN_CLOSURES;
}

void RefractionBsdfNode::simplify_settings(Scene *scene)
{
	if(distribution_orig == NBUILTIN_CLOSURES) {
		roughness_orig = roughness;
		distribution_orig = distribution;
	}
	else {
		/* By default we use original values, so we don't worry about restoring
		 * defaults later one and can only do override when needed.
		 */
		roughness = roughness_orig;
		distribution = distribution_orig;
	}
	Integrator *integrator = scene->integrator;
	ShaderInput *roughness_input = input("Roughness");
	if(integrator->filter_glossy == 0.0f) {
		/* Fallback to Sharp closure for Roughness close to 0.
		 * Note: Keep the epsilon in sync with kernel!
		 */
		if(!roughness_input->link && roughness <= 1e-4f) {
			VLOG(1) << "Using sharp refraction BSDF.";
			distribution = CLOSURE_BSDF_REFRACTION_ID;
		}
	}
	else {
		/* If filter glossy is used we replace Sharp glossy with GGX so we can
		 * benefit from closure blur to remove unwanted noise.
		 */
		if(roughness_input->link == NULL &&
		   distribution == CLOSURE_BSDF_REFRACTION_ID)
		{
			VLOG(1) << "Using GGX refraction with filter glossy.";
			distribution = CLOSURE_BSDF_MICROFACET_GGX_REFRACTION_ID;
			roughness = 0.0f;
		}
	}
	closure = distribution;
}

bool RefractionBsdfNode::has_integrator_dependency()
{
	ShaderInput *roughness_input = input("Roughness");
	return !roughness_input->link &&
	       (distribution == CLOSURE_BSDF_REFRACTION_ID || roughness <= 1e-4f);
}

void RefractionBsdfNode::compile(SVMCompiler& compiler)
{
	closure = distribution;

	if(closure == CLOSURE_BSDF_REFRACTION_ID)
		BsdfNode::compile(compiler, NULL, input("IOR"));
	else
		BsdfNode::compile(compiler, input("Roughness"), input("IOR"));
}

void RefractionBsdfNode::compile(OSLCompiler& compiler)
{
	compiler.parameter(this, "distribution");
	compiler.add(this, "node_refraction_bsdf");
}

/* Toon BSDF Closure */

NODE_DEFINE(ToonBsdfNode)
{
	NodeType* type = NodeType::add("toon_bsdf", create, NodeType::SHADER);

	SOCKET_IN_COLOR(color, "Color", make_float3(0.8f, 0.8f, 0.8f));
	SOCKET_IN_NORMAL(normal, "Normal", make_float3(0.0f, 0.0f, 0.0f), SocketType::LINK_NORMAL);
	SOCKET_IN_FLOAT(surface_mix_weight, "SurfaceMixWeight", 0.0f, SocketType::SVM_INTERNAL);

	static NodeEnum component_enum;
	component_enum.insert("diffuse", CLOSURE_BSDF_DIFFUSE_TOON_ID);
	component_enum.insert("glossy", CLOSURE_BSDF_GLOSSY_TOON_ID);
	SOCKET_ENUM(component, "Component", component_enum, CLOSURE_BSDF_DIFFUSE_TOON_ID);
	SOCKET_IN_FLOAT(size, "Size", 0.5f);
	SOCKET_IN_FLOAT(smooth, "Smooth", 0.0f);

	SOCKET_OUT_CLOSURE(BSDF, "BSDF");

	return type;
}

ToonBsdfNode::ToonBsdfNode()
: BsdfNode(node_type)
{
	closure = CLOSURE_BSDF_DIFFUSE_TOON_ID;
}

void ToonBsdfNode::compile(SVMCompiler& compiler)
{
	closure = component;

	BsdfNode::compile(compiler, input("Size"), input("Smooth"));
}

void ToonBsdfNode::compile(OSLCompiler& compiler)
{
	compiler.parameter(this, "component");
	compiler.add(this, "node_toon_bsdf");
}

/* Velvet BSDF Closure */

NODE_DEFINE(VelvetBsdfNode)
{
	NodeType* type = NodeType::add("velvet_bsdf", create, NodeType::SHADER);

	SOCKET_IN_COLOR(color, "Color", make_float3(0.8f, 0.8f, 0.8f));
	SOCKET_IN_NORMAL(normal, "Normal", make_float3(0.0f, 0.0f, 0.0f), SocketType::LINK_NORMAL);
	SOCKET_IN_FLOAT(surface_mix_weight, "SurfaceMixWeight", 0.0f, SocketType::SVM_INTERNAL);
	SOCKET_IN_FLOAT(sigma, "Sigma", 1.0f);

	SOCKET_OUT_CLOSURE(BSDF, "BSDF");

	return type;
}

VelvetBsdfNode::VelvetBsdfNode()
: BsdfNode(node_type)
{
	closure = CLOSURE_BSDF_ASHIKHMIN_VELVET_ID;
}

void VelvetBsdfNode::compile(SVMCompiler& compiler)
{
	BsdfNode::compile(compiler, input("Sigma"), NULL);
}

void VelvetBsdfNode::compile(OSLCompiler& compiler)
{
	compiler.add(this, "node_velvet_bsdf");
}

/* Diffuse BSDF Closure */

NODE_DEFINE(DiffuseBsdfNode)
{
	NodeType* type = NodeType::add("diffuse_bsdf", create, NodeType::SHADER);

	SOCKET_IN_COLOR(color, "Color", make_float3(0.8f, 0.8f, 0.8f));
	SOCKET_IN_NORMAL(normal, "Normal", make_float3(0.0f, 0.0f, 0.0f), SocketType::LINK_NORMAL);
	SOCKET_IN_FLOAT(surface_mix_weight, "SurfaceMixWeight", 0.0f, SocketType::SVM_INTERNAL);
	SOCKET_IN_FLOAT(roughness, "Roughness", 0.0f);

	SOCKET_OUT_CLOSURE(BSDF, "BSDF");

	return type;
}

DiffuseBsdfNode::DiffuseBsdfNode()
: BsdfNode(node_type)
{
	closure = CLOSURE_BSDF_DIFFUSE_ID;
}

void DiffuseBsdfNode::compile(SVMCompiler& compiler)
{
	BsdfNode::compile(compiler, input("Roughness"), NULL);
}

void DiffuseBsdfNode::compile(OSLCompiler& compiler)
{
	compiler.add(this, "node_diffuse_bsdf");
}

/* Disney principled BSDF Closure */
NODE_DEFINE(PrincipledBsdfNode)
{
	NodeType* type = NodeType::add("principled_bsdf", create, NodeType::SHADER);

	static NodeEnum distribution_enum;
	distribution_enum.insert("GGX", CLOSURE_BSDF_MICROFACET_GGX_GLASS_ID);
	distribution_enum.insert("Multiscatter GGX", CLOSURE_BSDF_MICROFACET_MULTI_GGX_GLASS_ID);
	SOCKET_ENUM(distribution, "Distribution", distribution_enum, CLOSURE_BSDF_MICROFACET_MULTI_GGX_GLASS_ID);

	static NodeEnum subsurface_method_enum;
	subsurface_method_enum.insert("burley", CLOSURE_BSSRDF_PRINCIPLED_ID);
	subsurface_method_enum.insert("random_walk", CLOSURE_BSSRDF_PRINCIPLED_RANDOM_WALK_ID);
	SOCKET_ENUM(subsurface_method, "Subsurface Method", subsurface_method_enum, CLOSURE_BSSRDF_PRINCIPLED_ID);

	SOCKET_IN_COLOR(base_color, "Base Color", make_float3(0.8f, 0.8f, 0.8f));
	SOCKET_IN_COLOR(subsurface_color, "Subsurface Color", make_float3(0.8f, 0.8f, 0.8f));
	SOCKET_IN_FLOAT(metallic, "Metallic", 0.0f);
	SOCKET_IN_FLOAT(subsurface, "Subsurface", 0.0f);
	SOCKET_IN_VECTOR(subsurface_radius, "Subsurface Radius", make_float3(0.1f, 0.1f, 0.1f));
	SOCKET_IN_FLOAT(specular, "Specular", 0.0f);
	SOCKET_IN_FLOAT(roughness, "Roughness", 0.5f);
	SOCKET_IN_FLOAT(specular_tint, "Specular Tint", 0.0f);
	SOCKET_IN_FLOAT(anisotropic, "Anisotropic", 0.0f);
	SOCKET_IN_FLOAT(sheen, "Sheen", 0.0f);
	SOCKET_IN_FLOAT(sheen_tint, "Sheen Tint", 0.0f);
	SOCKET_IN_FLOAT(clearcoat, "Clearcoat", 0.0f);
	SOCKET_IN_FLOAT(clearcoat_roughness, "Clearcoat Roughness", 0.03f);
	SOCKET_IN_FLOAT(ior, "IOR", 0.0f);
	SOCKET_IN_FLOAT(transmission, "Transmission", 0.0f);
	SOCKET_IN_FLOAT(transmission_roughness, "Transmission Roughness", 0.0f);
	SOCKET_IN_FLOAT(anisotropic_rotation, "Anisotropic Rotation", 0.0f);
	SOCKET_IN_NORMAL(normal, "Normal", make_float3(0.0f, 0.0f, 0.0f), SocketType::LINK_NORMAL);
	SOCKET_IN_NORMAL(clearcoat_normal, "Clearcoat Normal", make_float3(0.0f, 0.0f, 0.0f), SocketType::LINK_NORMAL);
	SOCKET_IN_NORMAL(tangent, "Tangent", make_float3(0.0f, 0.0f, 0.0f), SocketType::LINK_TANGENT);
	SOCKET_IN_FLOAT(surface_mix_weight, "SurfaceMixWeight", 0.0f, SocketType::SVM_INTERNAL);

	SOCKET_OUT_CLOSURE(BSDF, "BSDF");

	return type;
}

PrincipledBsdfNode::PrincipledBsdfNode()
	: BsdfBaseNode(node_type)
{
	closure = CLOSURE_BSDF_PRINCIPLED_ID;
	distribution = CLOSURE_BSDF_MICROFACET_MULTI_GGX_GLASS_ID;
	distribution_orig = NBUILTIN_CLOSURES;
}

bool PrincipledBsdfNode::has_surface_bssrdf()
{
	ShaderInput *subsurface_in = input("Subsurface");
	return (subsurface_in->link != NULL || subsurface > CLOSURE_WEIGHT_CUTOFF);
}

void PrincipledBsdfNode::attributes(Shader *shader, AttributeRequestSet *attributes)
{
	if(shader->has_surface) {
		ShaderInput *tangent_in = input("Tangent");

		if(!tangent_in->link)
			attributes->add(ATTR_STD_GENERATED);
	}

	ShaderNode::attributes(shader, attributes);
}

void PrincipledBsdfNode::compile(SVMCompiler& compiler, ShaderInput *p_metallic, ShaderInput *p_subsurface, ShaderInput *p_subsurface_radius,
	ShaderInput *p_specular, ShaderInput *p_roughness, ShaderInput *p_specular_tint, ShaderInput *p_anisotropic,
	ShaderInput *p_sheen, ShaderInput *p_sheen_tint, ShaderInput *p_clearcoat, ShaderInput *p_clearcoat_roughness,
	ShaderInput *p_ior, ShaderInput *p_transmission, ShaderInput *p_anisotropic_rotation, ShaderInput *p_transmission_roughness)
{
	ShaderInput *base_color_in = input("Base Color");
	ShaderInput *subsurface_color_in = input("Subsurface Color");
	ShaderInput *normal_in = input("Normal");
	ShaderInput *clearcoat_normal_in = input("Clearcoat Normal");
	ShaderInput *tangent_in = input("Tangent");

	float3 weight = make_float3(1.0f, 1.0f, 1.0f);

	compiler.add_node(NODE_CLOSURE_SET_WEIGHT, weight);

	int normal_offset = compiler.stack_assign_if_linked(normal_in);
	int clearcoat_normal_offset = compiler.stack_assign_if_linked(clearcoat_normal_in);
	int tangent_offset = compiler.stack_assign_if_linked(tangent_in);
	int specular_offset = compiler.stack_assign(p_specular);
	int roughness_offset = compiler.stack_assign(p_roughness);
	int specular_tint_offset = compiler.stack_assign(p_specular_tint);
	int anisotropic_offset = compiler.stack_assign(p_anisotropic);
	int sheen_offset = compiler.stack_assign(p_sheen);
	int sheen_tint_offset = compiler.stack_assign(p_sheen_tint);
	int clearcoat_offset = compiler.stack_assign(p_clearcoat);
	int clearcoat_roughness_offset = compiler.stack_assign(p_clearcoat_roughness);
	int ior_offset = compiler.stack_assign(p_ior);
	int transmission_offset = compiler.stack_assign(p_transmission);
	int transmission_roughness_offset = compiler.stack_assign(p_transmission_roughness);
	int anisotropic_rotation_offset = compiler.stack_assign(p_anisotropic_rotation);
	int subsurface_radius_offset = compiler.stack_assign(p_subsurface_radius);

	compiler.add_node(NODE_CLOSURE_BSDF,
		compiler.encode_uchar4(closure,
		compiler.stack_assign(p_metallic),
		compiler.stack_assign(p_subsurface),
		compiler.closure_mix_weight_offset()),
		__float_as_int((p_metallic) ? get_float(p_metallic->socket_type) : 0.0f),
		__float_as_int((p_subsurface) ? get_float(p_subsurface->socket_type) : 0.0f));

	compiler.add_node(normal_offset, tangent_offset,
		compiler.encode_uchar4(specular_offset, roughness_offset, specular_tint_offset, anisotropic_offset),
		compiler.encode_uchar4(sheen_offset, sheen_tint_offset, clearcoat_offset, clearcoat_roughness_offset));

	compiler.add_node(compiler.encode_uchar4(ior_offset, transmission_offset, anisotropic_rotation_offset, transmission_roughness_offset),
		distribution, subsurface_method, SVM_STACK_INVALID);

	float3 bc_default = get_float3(base_color_in->socket_type);

	compiler.add_node(((base_color_in->link) ? compiler.stack_assign(base_color_in) : SVM_STACK_INVALID),
		__float_as_int(bc_default.x), __float_as_int(bc_default.y), __float_as_int(bc_default.z));

	compiler.add_node(clearcoat_normal_offset, subsurface_radius_offset, SVM_STACK_INVALID, SVM_STACK_INVALID);

	float3 ss_default = get_float3(subsurface_color_in->socket_type);

	compiler.add_node(((subsurface_color_in->link) ? compiler.stack_assign(subsurface_color_in) : SVM_STACK_INVALID),
		__float_as_int(ss_default.x), __float_as_int(ss_default.y), __float_as_int(ss_default.z));
}

bool PrincipledBsdfNode::has_integrator_dependency()
{
	ShaderInput *roughness_input = input("Roughness");
	return !roughness_input->link && roughness <= 1e-4f;
}

void PrincipledBsdfNode::compile(SVMCompiler& compiler)
{
	compile(compiler, input("Metallic"), input("Subsurface"), input("Subsurface Radius"), input("Specular"),
		input("Roughness"), input("Specular Tint"), input("Anisotropic"), input("Sheen"), input("Sheen Tint"),
		input("Clearcoat"), input("Clearcoat Roughness"), input("IOR"), input("Transmission"),
		input("Anisotropic Rotation"), input("Transmission Roughness"));
}

void PrincipledBsdfNode::compile(OSLCompiler& compiler)
{
	compiler.parameter(this, "distribution");
	compiler.parameter(this, "subsurface_method");
	compiler.add(this, "node_principled_bsdf");
}

bool PrincipledBsdfNode::has_bssrdf_bump()
{
	return has_surface_bssrdf() && has_bump();
}

/* Translucent BSDF Closure */

NODE_DEFINE(TranslucentBsdfNode)
{
	NodeType* type = NodeType::add("translucent_bsdf", create, NodeType::SHADER);

	SOCKET_IN_COLOR(color, "Color", make_float3(0.8f, 0.8f, 0.8f));
	SOCKET_IN_NORMAL(normal, "Normal", make_float3(0.0f, 0.0f, 0.0f), SocketType::LINK_NORMAL);
	SOCKET_IN_FLOAT(surface_mix_weight, "SurfaceMixWeight", 0.0f, SocketType::SVM_INTERNAL);

	SOCKET_OUT_CLOSURE(BSDF, "BSDF");

	return type;
}

TranslucentBsdfNode::TranslucentBsdfNode()
: BsdfNode(node_type)
{
	closure = CLOSURE_BSDF_TRANSLUCENT_ID;
}

void TranslucentBsdfNode::compile(SVMCompiler& compiler)
{
	BsdfNode::compile(compiler, NULL, NULL);
}

void TranslucentBsdfNode::compile(OSLCompiler& compiler)
{
	compiler.add(this, "node_translucent_bsdf");
}

/* Transparent BSDF Closure */

NODE_DEFINE(TransparentBsdfNode)
{
	NodeType* type = NodeType::add("transparent_bsdf", create, NodeType::SHADER);

	SOCKET_IN_COLOR(color, "Color", make_float3(0.8f, 0.8f, 0.8f));
	SOCKET_IN_FLOAT(surface_mix_weight, "SurfaceMixWeight", 0.0f, SocketType::SVM_INTERNAL);

	SOCKET_OUT_CLOSURE(BSDF, "BSDF");

	return type;
}

TransparentBsdfNode::TransparentBsdfNode()
: BsdfNode(node_type)
{
	closure = CLOSURE_BSDF_TRANSPARENT_ID;
}

void TransparentBsdfNode::compile(SVMCompiler& compiler)
{
	BsdfNode::compile(compiler, NULL, NULL);
}

void TransparentBsdfNode::compile(OSLCompiler& compiler)
{
	compiler.add(this, "node_transparent_bsdf");
}

/* Subsurface Scattering Closure */

NODE_DEFINE(SubsurfaceScatteringNode)
{
	NodeType* type = NodeType::add("subsurface_scattering", create, NodeType::SHADER);

	SOCKET_IN_COLOR(color, "Color", make_float3(0.8f, 0.8f, 0.8f));
	SOCKET_IN_NORMAL(normal, "Normal", make_float3(0.0f, 0.0f, 0.0f), SocketType::LINK_NORMAL);
	SOCKET_IN_FLOAT(surface_mix_weight, "SurfaceMixWeight", 0.0f, SocketType::SVM_INTERNAL);

	static NodeEnum falloff_enum;
	falloff_enum.insert("cubic", CLOSURE_BSSRDF_CUBIC_ID);
	falloff_enum.insert("gaussian", CLOSURE_BSSRDF_GAUSSIAN_ID);
	falloff_enum.insert("burley", CLOSURE_BSSRDF_BURLEY_ID);
	falloff_enum.insert("random_walk", CLOSURE_BSSRDF_RANDOM_WALK_ID);
	SOCKET_ENUM(falloff, "Falloff", falloff_enum, CLOSURE_BSSRDF_BURLEY_ID);
	SOCKET_IN_FLOAT(scale, "Scale", 0.01f);
	SOCKET_IN_VECTOR(radius, "Radius", make_float3(0.1f, 0.1f, 0.1f));
	SOCKET_IN_FLOAT(sharpness, "Sharpness", 0.0f);
	SOCKET_IN_FLOAT(texture_blur, "Texture Blur", 1.0f);

	SOCKET_OUT_CLOSURE(BSSRDF, "BSSRDF");

	return type;
}

SubsurfaceScatteringNode::SubsurfaceScatteringNode()
: BsdfNode(node_type)
{
	closure = falloff;
}

void SubsurfaceScatteringNode::compile(SVMCompiler& compiler)
{
	closure = falloff;
	BsdfNode::compile(compiler, input("Scale"), input("Texture Blur"), input("Radius"), input("Sharpness"));
}

void SubsurfaceScatteringNode::compile(OSLCompiler& compiler)
{
	closure = falloff;
	compiler.parameter(this, "falloff");
	compiler.add(this, "node_subsurface_scattering");
}

bool SubsurfaceScatteringNode::has_bssrdf_bump()
{
	/* detect if anything is plugged into the normal input besides the default */
	ShaderInput *normal_in = input("Normal");
	return (normal_in->link && normal_in->link->parent->special_type != SHADER_SPECIAL_TYPE_GEOMETRY);
}

/* Emissive Closure */

NODE_DEFINE(EmissionNode)
{
	NodeType* type = NodeType::add("emission", create, NodeType::SHADER);

	SOCKET_IN_COLOR(color, "Color", make_float3(0.8f, 0.8f, 0.8f));
	SOCKET_IN_FLOAT(strength, "Strength", 10.0f);
	SOCKET_IN_FLOAT(surface_mix_weight, "SurfaceMixWeight", 0.0f, SocketType::SVM_INTERNAL);

	SOCKET_OUT_CLOSURE(emission, "Emission");

	return type;
}

EmissionNode::EmissionNode()
: ShaderNode(node_type)
{
}

void EmissionNode::compile(SVMCompiler& compiler)
{
	ShaderInput *color_in = input("Color");
	ShaderInput *strength_in = input("Strength");

	if(color_in->link || strength_in->link) {
		compiler.add_node(NODE_EMISSION_WEIGHT,
		                  compiler.stack_assign(color_in),
		                  compiler.stack_assign(strength_in));
	}
	else
		compiler.add_node(NODE_CLOSURE_SET_WEIGHT, color * strength);

	compiler.add_node(NODE_CLOSURE_EMISSION, compiler.closure_mix_weight_offset());
}

void EmissionNode::compile(OSLCompiler& compiler)
{
	compiler.add(this, "node_emission");
}

void EmissionNode::constant_fold(const ConstantFolder& folder)
{
	ShaderInput *color_in = input("Color");
	ShaderInput *strength_in = input("Strength");

	if((!color_in->link && color == make_float3(0.0f, 0.0f, 0.0f)) ||
	   (!strength_in->link && strength == 0.0f))
	{
		folder.discard();
	}
}

/* Background Closure */

NODE_DEFINE(BackgroundNode)
{
	NodeType* type = NodeType::add("background_shader", create, NodeType::SHADER);

	SOCKET_IN_COLOR(color, "Color", make_float3(0.8f, 0.8f, 0.8f));
	SOCKET_IN_FLOAT(strength, "Strength", 1.0f);
	SOCKET_IN_FLOAT(surface_mix_weight, "SurfaceMixWeight", 0.0f, SocketType::SVM_INTERNAL);

	SOCKET_OUT_CLOSURE(background, "Background");

	return type;
}

BackgroundNode::BackgroundNode()
: ShaderNode(node_type)
{
}

void BackgroundNode::compile(SVMCompiler& compiler)
{
	ShaderInput *color_in = input("Color");
	ShaderInput *strength_in = input("Strength");

	if(color_in->link || strength_in->link) {
		compiler.add_node(NODE_EMISSION_WEIGHT,
		                  compiler.stack_assign(color_in),
		                  compiler.stack_assign(strength_in));
	}
	else
		compiler.add_node(NODE_CLOSURE_SET_WEIGHT, color*strength);

	compiler.add_node(NODE_CLOSURE_BACKGROUND, compiler.closure_mix_weight_offset());
}

void BackgroundNode::compile(OSLCompiler& compiler)
{
	compiler.add(this, "node_background");
}

void BackgroundNode::constant_fold(const ConstantFolder& folder)
{
	ShaderInput *color_in = input("Color");
	ShaderInput *strength_in = input("Strength");

	if((!color_in->link && color == make_float3(0.0f, 0.0f, 0.0f)) ||
	   (!strength_in->link && strength == 0.0f))
	{
		folder.discard();
	}
}

/* Holdout Closure */

NODE_DEFINE(HoldoutNode)
{
	NodeType* type = NodeType::add("holdout", create, NodeType::SHADER);

	SOCKET_IN_FLOAT(surface_mix_weight, "SurfaceMixWeight", 0.0f, SocketType::SVM_INTERNAL);
	SOCKET_IN_FLOAT(volume_mix_weight, "VolumeMixWeight", 0.0f, SocketType::SVM_INTERNAL);

	SOCKET_OUT_CLOSURE(holdout, "Holdout");

	return type;
}

HoldoutNode::HoldoutNode()
: ShaderNode(node_type)
{
}

void HoldoutNode::compile(SVMCompiler& compiler)
{
	float3 value = make_float3(1.0f, 1.0f, 1.0f);

	compiler.add_node(NODE_CLOSURE_SET_WEIGHT, value);
	compiler.add_node(NODE_CLOSURE_HOLDOUT, compiler.closure_mix_weight_offset());
}

void HoldoutNode::compile(OSLCompiler& compiler)
{
	compiler.add(this, "node_holdout");
}

/* Ambient Occlusion */

NODE_DEFINE(AmbientOcclusionNode)
{
	NodeType* type = NodeType::add("ambient_occlusion", create, NodeType::SHADER);

	SOCKET_INT(samples, "Samples", 16);

	SOCKET_IN_COLOR(color, "Color", make_float3(1.0f, 1.0f, 1.0f));
	SOCKET_IN_FLOAT(distance, "Distance", 1.0f);
	SOCKET_IN_NORMAL(normal, "Normal", make_float3(0.0f, 0.0f, 0.0f), SocketType::LINK_NORMAL);

	SOCKET_BOOLEAN(inside, "Inside", false);
	SOCKET_BOOLEAN(only_local, "Only Local", false);

	SOCKET_OUT_COLOR(color, "Color");
	SOCKET_OUT_FLOAT(ao, "AO");

	return type;
}

AmbientOcclusionNode::AmbientOcclusionNode()
: ShaderNode(node_type)
{
}

void AmbientOcclusionNode::compile(SVMCompiler& compiler)
{
	ShaderInput *color_in = input("Color");
	ShaderInput *distance_in = input("Distance");
	ShaderInput *normal_in = input("Normal");
	ShaderOutput *color_out = output("Color");
	ShaderOutput *ao_out = output("AO");

	int flags = (inside? NODE_AO_INSIDE : 0) | (only_local? NODE_AO_ONLY_LOCAL : 0);

	if (!distance_in->link && distance == 0.0f) {
		flags |= NODE_AO_GLOBAL_RADIUS;
	}

	compiler.add_node(NODE_AMBIENT_OCCLUSION,
		compiler.encode_uchar4(flags,
		                       compiler.stack_assign_if_linked(distance_in),
		                       compiler.stack_assign_if_linked(normal_in),
		                       compiler.stack_assign(ao_out)),
		compiler.encode_uchar4(compiler.stack_assign(color_in),
		                       compiler.stack_assign(color_out),
		                       samples),
		__float_as_uint(distance));
}

void AmbientOcclusionNode::compile(OSLCompiler& compiler)
{
	compiler.parameter(this, "samples");
	compiler.parameter(this, "inside");
	compiler.parameter(this, "only_local");
	compiler.add(this, "node_ambient_occlusion");
}

/* Volume Closure */

VolumeNode::VolumeNode(const NodeType *node_type)
: ShaderNode(node_type)
{
	closure = CLOSURE_VOLUME_HENYEY_GREENSTEIN_ID;
}

void VolumeNode::compile(SVMCompiler& compiler, ShaderInput *param1, ShaderInput *param2)
{
	ShaderInput *color_in = input("Color");

	if(color_in->link)
		compiler.add_node(NODE_CLOSURE_WEIGHT, compiler.stack_assign(color_in));
	else
		compiler.add_node(NODE_CLOSURE_SET_WEIGHT, color);

	compiler.add_node(NODE_CLOSURE_VOLUME,
		compiler.encode_uchar4(closure,
			(param1)? compiler.stack_assign(param1): SVM_STACK_INVALID,
			(param2)? compiler.stack_assign(param2): SVM_STACK_INVALID,
			compiler.closure_mix_weight_offset()),
		__float_as_int((param1)? get_float(param1->socket_type): 0.0f),
		__float_as_int((param2)? get_float(param2->socket_type): 0.0f));
}

void VolumeNode::compile(SVMCompiler& compiler)
{
	compile(compiler, NULL, NULL);
}

void VolumeNode::compile(OSLCompiler& /*compiler*/)
{
	assert(0);
}

/* Absorption Volume Closure */

NODE_DEFINE(AbsorptionVolumeNode)
{
	NodeType* type = NodeType::add("absorption_volume", create, NodeType::SHADER);

	SOCKET_IN_COLOR(color, "Color", make_float3(0.8f, 0.8f, 0.8f));
	SOCKET_IN_FLOAT(density, "Density", 1.0f);
	SOCKET_IN_FLOAT(volume_mix_weight, "VolumeMixWeight", 0.0f, SocketType::SVM_INTERNAL);

	SOCKET_OUT_CLOSURE(volume, "Volume");

	return type;
}

AbsorptionVolumeNode::AbsorptionVolumeNode()
: VolumeNode(node_type)
{
	closure = CLOSURE_VOLUME_ABSORPTION_ID;
}

void AbsorptionVolumeNode::compile(SVMCompiler& compiler)
{
	VolumeNode::compile(compiler, input("Density"), NULL);
}

void AbsorptionVolumeNode::compile(OSLCompiler& compiler)
{
	compiler.add(this, "node_absorption_volume");
}

/* Scatter Volume Closure */

NODE_DEFINE(ScatterVolumeNode)
{
	NodeType* type = NodeType::add("scatter_volume", create, NodeType::SHADER);

	SOCKET_IN_COLOR(color, "Color", make_float3(0.8f, 0.8f, 0.8f));
	SOCKET_IN_FLOAT(density, "Density", 1.0f);
	SOCKET_IN_FLOAT(anisotropy, "Anisotropy", 0.0f);
	SOCKET_IN_FLOAT(volume_mix_weight, "VolumeMixWeight", 0.0f, SocketType::SVM_INTERNAL);

	SOCKET_OUT_CLOSURE(volume, "Volume");

	return type;
}

ScatterVolumeNode::ScatterVolumeNode()
: VolumeNode(node_type)
{
	closure = CLOSURE_VOLUME_HENYEY_GREENSTEIN_ID;
}

void ScatterVolumeNode::compile(SVMCompiler& compiler)
{
	VolumeNode::compile(compiler, input("Density"), input("Anisotropy"));
}

void ScatterVolumeNode::compile(OSLCompiler& compiler)
{
	compiler.add(this, "node_scatter_volume");
}

/* Principled Volume Closure */

NODE_DEFINE(PrincipledVolumeNode)
{
	NodeType* type = NodeType::add("principled_volume", create, NodeType::SHADER);

	SOCKET_IN_STRING(density_attribute, "Density Attribute", ustring());
	SOCKET_IN_STRING(color_attribute, "Color Attribute", ustring());
	SOCKET_IN_STRING(temperature_attribute, "Temperature Attribute", ustring());

	SOCKET_IN_COLOR(color, "Color", make_float3(0.5f, 0.5f, 0.5f));
	SOCKET_IN_FLOAT(density, "Density", 1.0f);
	SOCKET_IN_FLOAT(anisotropy, "Anisotropy", 0.0f);
	SOCKET_IN_COLOR(absorption_color, "Absorption Color", make_float3(0.0f, 0.0f, 0.0f));
	SOCKET_IN_FLOAT(emission_strength, "Emission Strength", 0.0f);
	SOCKET_IN_COLOR(emission_color, "Emission Color", make_float3(1.0f, 1.0f, 1.0f));
	SOCKET_IN_FLOAT(blackbody_intensity, "Blackbody Intensity", 0.0f);
	SOCKET_IN_COLOR(blackbody_tint, "Blackbody Tint", make_float3(1.0f, 1.0f, 1.0f));
	SOCKET_IN_FLOAT(temperature, "Temperature", 1500.0f);
	SOCKET_IN_FLOAT(volume_mix_weight, "VolumeMixWeight", 0.0f, SocketType::SVM_INTERNAL);

	SOCKET_OUT_CLOSURE(volume, "Volume");

	return type;
}

PrincipledVolumeNode::PrincipledVolumeNode()
: VolumeNode(node_type)
{
	closure = CLOSURE_VOLUME_HENYEY_GREENSTEIN_ID;
}

void PrincipledVolumeNode::attributes(Shader *shader, AttributeRequestSet *attributes)
{
	if(shader->has_volume) {
		ShaderInput *density_in = input("Density");
		ShaderInput *blackbody_in = input("Blackbody Intensity");

		if(density_in->link || density > 0.0f) {
			attributes->add_standard(density_attribute);
			attributes->add_standard(color_attribute);
		}

		if(blackbody_in->link || blackbody_intensity > 0.0f) {
			attributes->add_standard(temperature_attribute);
		}

		attributes->add(ATTR_STD_GENERATED_TRANSFORM);
	}

	ShaderNode::attributes(shader, attributes);
}

void PrincipledVolumeNode::compile(SVMCompiler& compiler)
{
	ShaderInput *color_in = input("Color");
	ShaderInput *density_in = input("Density");
	ShaderInput *anisotropy_in = input("Anisotropy");
	ShaderInput *absorption_color_in = input("Absorption Color");
	ShaderInput *emission_in = input("Emission Strength");
	ShaderInput *emission_color_in = input("Emission Color");
	ShaderInput *blackbody_in = input("Blackbody Intensity");
	ShaderInput *blackbody_tint_in = input("Blackbody Tint");
	ShaderInput *temperature_in = input("Temperature");

	if(color_in->link)
		compiler.add_node(NODE_CLOSURE_WEIGHT, compiler.stack_assign(color_in));
	else
		compiler.add_node(NODE_CLOSURE_SET_WEIGHT, color);

	compiler.add_node(NODE_PRINCIPLED_VOLUME,
		compiler.encode_uchar4(
			compiler.stack_assign_if_linked(density_in),
			compiler.stack_assign_if_linked(anisotropy_in),
			compiler.stack_assign(absorption_color_in),
			compiler.closure_mix_weight_offset()),
		compiler.encode_uchar4(
			compiler.stack_assign_if_linked(emission_in),
			compiler.stack_assign(emission_color_in),
			compiler.stack_assign_if_linked(blackbody_in),
			compiler.stack_assign(temperature_in)),
		compiler.stack_assign(blackbody_tint_in));

	int attr_density = compiler.attribute_standard(density_attribute);
	int attr_color = compiler.attribute_standard(color_attribute);
	int attr_temperature = compiler.attribute_standard(temperature_attribute);

	compiler.add_node(
		__float_as_int(density),
		__float_as_int(anisotropy),
		__float_as_int(emission_strength),
		__float_as_int(blackbody_intensity));

	compiler.add_node(
		attr_density,
		attr_color,
		attr_temperature);
}

void PrincipledVolumeNode::compile(OSLCompiler& compiler)
{
	if(Attribute::name_standard(density_attribute.c_str())) {
		density_attribute = ustring("geom:" + density_attribute.string());
	}
	if(Attribute::name_standard(color_attribute.c_str())) {
		color_attribute = ustring("geom:" + color_attribute.string());
	}
	if(Attribute::name_standard(temperature_attribute.c_str())) {
		temperature_attribute = ustring("geom:" + temperature_attribute.string());
	}

	compiler.add(this, "node_principled_volume");
}

/* Principled Hair BSDF Closure */

NODE_DEFINE(PrincipledHairBsdfNode)
{
	NodeType* type = NodeType::add("principled_hair_bsdf", create, NodeType::SHADER);

	/* Color parametrization specified as enum. */
	static NodeEnum parametrization_enum;
	parametrization_enum.insert("Direct coloring", NODE_PRINCIPLED_HAIR_REFLECTANCE);
	parametrization_enum.insert("Melanin concentration", NODE_PRINCIPLED_HAIR_PIGMENT_CONCENTRATION);
	parametrization_enum.insert("Absorption coefficient", NODE_PRINCIPLED_HAIR_DIRECT_ABSORPTION);
	SOCKET_ENUM(parametrization, "Parametrization", parametrization_enum, NODE_PRINCIPLED_HAIR_REFLECTANCE);

	/* Initialize sockets to their default values. */
	SOCKET_IN_COLOR(color, "Color", make_float3(0.017513f, 0.005763f, 0.002059f));
	SOCKET_IN_FLOAT(melanin, "Melanin", 0.8f);
	SOCKET_IN_FLOAT(melanin_redness, "Melanin Redness", 1.0f);
	SOCKET_IN_COLOR(tint, "Tint", make_float3(1.f, 1.f, 1.f));
	SOCKET_IN_VECTOR(absorption_coefficient, "Absorption Coefficient", make_float3(0.245531f, 0.52f, 1.365f), SocketType::VECTOR);

	SOCKET_IN_FLOAT(offset, "Offset", 2.f*M_PI_F/180.f);
	SOCKET_IN_FLOAT(roughness, "Roughness", 0.3f);
	SOCKET_IN_FLOAT(radial_roughness, "Radial Roughness", 0.3f);
	SOCKET_IN_FLOAT(coat, "Coat", 0.0f);
	SOCKET_IN_FLOAT(ior, "IOR", 1.55f);

	SOCKET_IN_FLOAT(random_roughness, "Random Roughness", 0.0f);
	SOCKET_IN_FLOAT(random_color, "Random Color", 0.0f);
	SOCKET_IN_FLOAT(random, "Random", 0.0f);

	SOCKET_IN_NORMAL(normal, "Normal", make_float3(0.0f, 0.0f, 0.0f), SocketType::LINK_NORMAL);
	SOCKET_IN_FLOAT(surface_mix_weight, "SurfaceMixWeight", 0.0f, SocketType::SVM_INTERNAL);

	SOCKET_OUT_CLOSURE(BSDF, "BSDF");

	return type;
}

PrincipledHairBsdfNode::PrincipledHairBsdfNode()
: BsdfBaseNode(node_type)
{
	closure = CLOSURE_BSDF_HAIR_PRINCIPLED_ID;
}

/* Enable retrieving Hair Info -> Random if Random isn't linked. */
void PrincipledHairBsdfNode::attributes(Shader *shader, AttributeRequestSet *attributes)
{
	if(!input("Random")->link) {
		attributes->add(ATTR_STD_CURVE_RANDOM);
	}
	ShaderNode::attributes(shader, attributes);
}

/* Prepares the input data for the SVM shader. */
void PrincipledHairBsdfNode::compile(SVMCompiler& compiler)
{
	compiler.add_node(NODE_CLOSURE_SET_WEIGHT, make_float3(1.0f, 1.0f, 1.0f));

	ShaderInput *roughness_in = input("Roughness");
	ShaderInput *radial_roughness_in = input("Radial Roughness");
	ShaderInput *random_roughness_in = input("Random Roughness");
	ShaderInput *offset_in = input("Offset");
	ShaderInput *coat_in = input("Coat");
	ShaderInput *ior_in = input("IOR");
	ShaderInput *melanin_in =  input("Melanin");
	ShaderInput *melanin_redness_in = input("Melanin Redness");
	ShaderInput *random_color_in = input("Random Color");

	int color_ofs = compiler.stack_assign(input("Color"));
	int tint_ofs = compiler.stack_assign(input("Tint"));
	int absorption_coefficient_ofs = compiler.stack_assign(input("Absorption Coefficient"));

	ShaderInput *random_in = input("Random");
	int attr_random = random_in->link ? SVM_STACK_INVALID : compiler.attribute(ATTR_STD_CURVE_RANDOM);

	/* Encode all parameters into data nodes. */
	compiler.add_node(NODE_CLOSURE_BSDF,
		/* Socket IDs can be packed 4 at a time into a single data packet */
		compiler.encode_uchar4(closure,
			compiler.stack_assign_if_linked(roughness_in),
			compiler.stack_assign_if_linked(radial_roughness_in),
			compiler.closure_mix_weight_offset()),
		/* The rest are stored as unsigned integers */
		__float_as_uint(roughness),
		__float_as_uint(radial_roughness));

	compiler.add_node(compiler.stack_assign_if_linked(input("Normal")),
		compiler.encode_uchar4(
			compiler.stack_assign_if_linked(offset_in),
			compiler.stack_assign_if_linked(ior_in),
			color_ofs,
			parametrization),
		__float_as_uint(offset),
		__float_as_uint(ior));

	compiler.add_node(
		compiler.encode_uchar4(
			compiler.stack_assign_if_linked(coat_in),
			compiler.stack_assign_if_linked(melanin_in),
			compiler.stack_assign_if_linked(melanin_redness_in),
			absorption_coefficient_ofs),
		__float_as_uint(coat),
		__float_as_uint(melanin),
		__float_as_uint(melanin_redness));

	compiler.add_node(
		compiler.encode_uchar4(
			tint_ofs,
			compiler.stack_assign_if_linked(random_in),
			compiler.stack_assign_if_linked(random_color_in),
			compiler.stack_assign_if_linked(random_roughness_in)),
		__float_as_uint(random),
		__float_as_uint(random_color),
		__float_as_uint(random_roughness));

	compiler.add_node(
		compiler.encode_uchar4(
			SVM_STACK_INVALID,
			SVM_STACK_INVALID,
			SVM_STACK_INVALID,
			SVM_STACK_INVALID),
		attr_random,
		SVM_STACK_INVALID,
		SVM_STACK_INVALID);
}

/* Prepares the input data for the OSL shader. */
void PrincipledHairBsdfNode::compile(OSLCompiler& compiler)
{
	compiler.parameter(this, "parametrization");
	compiler.add(this, "node_principled_hair_bsdf");
}

/* Hair BSDF Closure */

NODE_DEFINE(HairBsdfNode)
{
	NodeType* type = NodeType::add("hair_bsdf", create, NodeType::SHADER);

	SOCKET_IN_COLOR(color, "Color", make_float3(0.8f, 0.8f, 0.8f));
	SOCKET_IN_NORMAL(normal, "Normal", make_float3(0.0f, 0.0f, 0.0f), SocketType::LINK_NORMAL);
	SOCKET_IN_FLOAT(surface_mix_weight, "SurfaceMixWeight", 0.0f, SocketType::SVM_INTERNAL);

	static NodeEnum component_enum;
	component_enum.insert("reflection", CLOSURE_BSDF_HAIR_REFLECTION_ID);
	component_enum.insert("transmission", CLOSURE_BSDF_HAIR_TRANSMISSION_ID);
	SOCKET_ENUM(component, "Component", component_enum, CLOSURE_BSDF_HAIR_REFLECTION_ID);
	SOCKET_IN_FLOAT(offset, "Offset", 0.0f);
	SOCKET_IN_FLOAT(roughness_u, "RoughnessU", 0.2f);
	SOCKET_IN_FLOAT(roughness_v, "RoughnessV", 0.2f);
	SOCKET_IN_VECTOR(tangent, "Tangent", make_float3(0.0f, 0.0f, 0.0f));

	SOCKET_OUT_CLOSURE(BSDF, "BSDF");

	return type;
}

HairBsdfNode::HairBsdfNode()
: BsdfNode(node_type)
{
	closure = CLOSURE_BSDF_HAIR_REFLECTION_ID;
}

void HairBsdfNode::compile(SVMCompiler& compiler)
{
	closure = component;

	BsdfNode::compile(compiler, input("RoughnessU"), input("RoughnessV"), input("Offset"));
}

void HairBsdfNode::compile(OSLCompiler& compiler)
{
	compiler.parameter(this, "component");
	compiler.add(this, "node_hair_bsdf");
}

/* Geometry */

NODE_DEFINE(GeometryNode)
{
	NodeType* type = NodeType::add("geometry", create, NodeType::SHADER);

	SOCKET_IN_NORMAL(normal_osl, "NormalIn", make_float3(0.0f, 0.0f, 0.0f), SocketType::LINK_NORMAL | SocketType::OSL_INTERNAL);

	SOCKET_OUT_POINT(position, "Position");
	SOCKET_OUT_NORMAL(normal, "Normal");
	SOCKET_OUT_NORMAL(tangent, "Tangent");
	SOCKET_OUT_NORMAL(true_normal, "True Normal");
	SOCKET_OUT_VECTOR(incoming, "Incoming");
	SOCKET_OUT_POINT(parametric, "Parametric");
	SOCKET_OUT_FLOAT(backfacing, "Backfacing");
	SOCKET_OUT_FLOAT(pointiness, "Pointiness");

	return type;
}

GeometryNode::GeometryNode()
: ShaderNode(node_type)
{
	special_type = SHADER_SPECIAL_TYPE_GEOMETRY;
}

void GeometryNode::attributes(Shader *shader, AttributeRequestSet *attributes)
{
	if(shader->has_surface) {
		if(!output("Tangent")->links.empty()) {
			attributes->add(ATTR_STD_GENERATED);
		}
		if(!output("Pointiness")->links.empty()) {
			attributes->add(ATTR_STD_POINTINESS);
		}
	}

	ShaderNode::attributes(shader, attributes);
}

void GeometryNode::compile(SVMCompiler& compiler)
{
	ShaderOutput *out;
	ShaderNodeType geom_node = NODE_GEOMETRY;
	ShaderNodeType attr_node = NODE_ATTR;

	if(bump == SHADER_BUMP_DX) {
		geom_node = NODE_GEOMETRY_BUMP_DX;
		attr_node = NODE_ATTR_BUMP_DX;
	}
	else if(bump == SHADER_BUMP_DY) {
		geom_node = NODE_GEOMETRY_BUMP_DY;
		attr_node = NODE_ATTR_BUMP_DY;
	}

	out = output("Position");
	if(!out->links.empty()) {
		compiler.add_node(geom_node, NODE_GEOM_P, compiler.stack_assign(out));
	}

	out = output("Normal");
	if(!out->links.empty()) {
		compiler.add_node(geom_node, NODE_GEOM_N, compiler.stack_assign(out));
	}

	out = output("Tangent");
	if(!out->links.empty()) {
		compiler.add_node(geom_node, NODE_GEOM_T, compiler.stack_assign(out));
	}

	out = output("True Normal");
	if(!out->links.empty()) {
		compiler.add_node(geom_node, NODE_GEOM_Ng, compiler.stack_assign(out));
	}

	out = output("Incoming");
	if(!out->links.empty()) {
		compiler.add_node(geom_node, NODE_GEOM_I, compiler.stack_assign(out));
	}

	out = output("Parametric");
	if(!out->links.empty()) {
		compiler.add_node(geom_node, NODE_GEOM_uv, compiler.stack_assign(out));
	}

	out = output("Backfacing");
	if(!out->links.empty()) {
		compiler.add_node(NODE_LIGHT_PATH, NODE_LP_backfacing, compiler.stack_assign(out));
	}

	out = output("Pointiness");
	if(!out->links.empty()) {
		if(compiler.output_type() != SHADER_TYPE_VOLUME) {
			compiler.add_node(attr_node,
			                  ATTR_STD_POINTINESS,
			                  compiler.stack_assign(out),
			                  NODE_ATTR_FLOAT);
		}
		else {
			compiler.add_node(NODE_VALUE_F, __float_as_int(0.0f), compiler.stack_assign(out));
		}
	}
}

void GeometryNode::compile(OSLCompiler& compiler)
{
	if(bump == SHADER_BUMP_DX)
		compiler.parameter("bump_offset", "dx");
	else if(bump == SHADER_BUMP_DY)
		compiler.parameter("bump_offset", "dy");
	else
		compiler.parameter("bump_offset", "center");

	compiler.add(this, "node_geometry");
}

/* TextureCoordinate */

NODE_DEFINE(TextureCoordinateNode)
{
	NodeType* type = NodeType::add("texture_coordinate", create, NodeType::SHADER);

	SOCKET_BOOLEAN(from_dupli, "From Dupli", false);
	SOCKET_BOOLEAN(use_transform, "Use Transform", false);
	SOCKET_TRANSFORM(ob_tfm, "Object Transform", transform_identity());

	SOCKET_IN_NORMAL(normal_osl, "NormalIn", make_float3(0.0f, 0.0f, 0.0f), SocketType::LINK_NORMAL | SocketType::OSL_INTERNAL);

	SOCKET_OUT_POINT(generated, "Generated");
	SOCKET_OUT_NORMAL(normal, "Normal");
	SOCKET_OUT_POINT(UV, "UV");
	SOCKET_OUT_POINT(object, "Object");
	SOCKET_OUT_POINT(camera, "Camera");
	SOCKET_OUT_POINT(window, "Window");
	SOCKET_OUT_NORMAL(reflection, "Reflection");

	return type;
}

TextureCoordinateNode::TextureCoordinateNode()
: ShaderNode(node_type)
{
}

void TextureCoordinateNode::attributes(Shader *shader, AttributeRequestSet *attributes)
{
	if(shader->has_surface) {
		if(!from_dupli) {
			if(!output("Generated")->links.empty())
				attributes->add(ATTR_STD_GENERATED);
			if(!output("UV")->links.empty())
				attributes->add(ATTR_STD_UV);
		}
	}

	if(shader->has_volume) {
		if(!from_dupli) {
			if(!output("Generated")->links.empty()) {
				attributes->add(ATTR_STD_GENERATED_TRANSFORM);
			}
		}
	}

	ShaderNode::attributes(shader, attributes);
}

void TextureCoordinateNode::compile(SVMCompiler& compiler)
{
	ShaderOutput *out;
	ShaderNodeType texco_node = NODE_TEX_COORD;
	ShaderNodeType attr_node = NODE_ATTR;
	ShaderNodeType geom_node = NODE_GEOMETRY;

	if(bump == SHADER_BUMP_DX) {
		texco_node = NODE_TEX_COORD_BUMP_DX;
		attr_node = NODE_ATTR_BUMP_DX;
		geom_node = NODE_GEOMETRY_BUMP_DX;
	}
	else if(bump == SHADER_BUMP_DY) {
		texco_node = NODE_TEX_COORD_BUMP_DY;
		attr_node = NODE_ATTR_BUMP_DY;
		geom_node = NODE_GEOMETRY_BUMP_DY;
	}

	out = output("Generated");
	if(!out->links.empty()) {
		if(compiler.background) {
			compiler.add_node(geom_node, NODE_GEOM_P, compiler.stack_assign(out));
		}
		else {
			if(from_dupli) {
				compiler.add_node(texco_node, NODE_TEXCO_DUPLI_GENERATED, compiler.stack_assign(out));
			}
			else if(compiler.output_type() == SHADER_TYPE_VOLUME) {
				compiler.add_node(texco_node, NODE_TEXCO_VOLUME_GENERATED, compiler.stack_assign(out));
			}
			else {
				int attr = compiler.attribute(ATTR_STD_GENERATED);
				compiler.add_node(attr_node, attr, compiler.stack_assign(out), NODE_ATTR_FLOAT3);
			}
		}
	}

	out = output("Normal");
	if(!out->links.empty()) {
		compiler.add_node(texco_node, NODE_TEXCO_NORMAL, compiler.stack_assign(out));
	}

	out = output("UV");
	if(!out->links.empty()) {
		if(from_dupli) {
			compiler.add_node(texco_node, NODE_TEXCO_DUPLI_UV, compiler.stack_assign(out));
		}
		else {
			int attr = compiler.attribute(ATTR_STD_UV);
			compiler.add_node(attr_node, attr, compiler.stack_assign(out), NODE_ATTR_FLOAT3);
		}
	}

	out = output("Object");
	if(!out->links.empty()) {
		compiler.add_node(texco_node, NODE_TEXCO_OBJECT, compiler.stack_assign(out), use_transform);
		if(use_transform) {
			Transform ob_itfm = transform_inverse(ob_tfm);
			compiler.add_node(ob_itfm.x);
			compiler.add_node(ob_itfm.y);
			compiler.add_node(ob_itfm.z);
		}
	}

	out = output("Camera");
	if(!out->links.empty()) {
		compiler.add_node(texco_node, NODE_TEXCO_CAMERA, compiler.stack_assign(out));
	}

	out = output("Window");
	if(!out->links.empty()) {
		compiler.add_node(texco_node, NODE_TEXCO_WINDOW, compiler.stack_assign(out));
	}

	out = output("Reflection");
	if(!out->links.empty()) {
		if(compiler.background) {
			compiler.add_node(geom_node, NODE_GEOM_I, compiler.stack_assign(out));
		}
		else {
			compiler.add_node(texco_node, NODE_TEXCO_REFLECTION, compiler.stack_assign(out));
		}
	}
}

void TextureCoordinateNode::compile(OSLCompiler& compiler)
{
	if(bump == SHADER_BUMP_DX)
		compiler.parameter("bump_offset", "dx");
	else if(bump == SHADER_BUMP_DY)
		compiler.parameter("bump_offset", "dy");
	else
		compiler.parameter("bump_offset", "center");

	if(compiler.background)
		compiler.parameter("is_background", true);
	if(compiler.output_type() == SHADER_TYPE_VOLUME)
		compiler.parameter("is_volume", true);
	compiler.parameter(this, "use_transform");
	Transform ob_itfm = transform_transposed_inverse(ob_tfm);
	compiler.parameter("object_itfm", ob_itfm);

	compiler.parameter(this, "from_dupli");

	compiler.add(this, "node_texture_coordinate");
}

/* UV Map */

NODE_DEFINE(UVMapNode)
{
	NodeType* type = NodeType::add("uvmap", create, NodeType::SHADER);

	SOCKET_STRING(attribute, "attribute", ustring());
	SOCKET_IN_BOOLEAN(from_dupli, "from dupli", false);

	SOCKET_OUT_POINT(UV, "UV");

	return type;
}

UVMapNode::UVMapNode()
: ShaderNode(node_type)
{
}

void UVMapNode::attributes(Shader *shader, AttributeRequestSet *attributes)
{
	if(shader->has_surface) {
		if(!from_dupli) {
			if(!output("UV")->links.empty()) {
				if(attribute != "")
					attributes->add(attribute);
				else
					attributes->add(ATTR_STD_UV);
			}
		}
	}

	ShaderNode::attributes(shader, attributes);
}

void UVMapNode::compile(SVMCompiler& compiler)
{
	ShaderOutput *out = output("UV");
	ShaderNodeType texco_node = NODE_TEX_COORD;
	ShaderNodeType attr_node = NODE_ATTR;
	int attr;

	if(bump == SHADER_BUMP_DX) {
		texco_node = NODE_TEX_COORD_BUMP_DX;
		attr_node = NODE_ATTR_BUMP_DX;
	}
	else if(bump == SHADER_BUMP_DY) {
		texco_node = NODE_TEX_COORD_BUMP_DY;
		attr_node = NODE_ATTR_BUMP_DY;
	}

	if(!out->links.empty()) {
		if(from_dupli) {
			compiler.add_node(texco_node, NODE_TEXCO_DUPLI_UV, compiler.stack_assign(out));
		}
		else {
			if(attribute != "")
				attr = compiler.attribute(attribute);
			else
				attr = compiler.attribute(ATTR_STD_UV);

			compiler.add_node(attr_node, attr, compiler.stack_assign(out), NODE_ATTR_FLOAT3);
		}
	}
}

void UVMapNode::compile(OSLCompiler& compiler)
{
	if(bump == SHADER_BUMP_DX)
		compiler.parameter("bump_offset", "dx");
	else if(bump == SHADER_BUMP_DY)
		compiler.parameter("bump_offset", "dy");
	else
		compiler.parameter("bump_offset", "center");

	compiler.parameter(this, "from_dupli");
	compiler.parameter(this, "attribute");
	compiler.add(this, "node_uv_map");
}

/* Light Path */

NODE_DEFINE(LightPathNode)
{
	NodeType* type = NodeType::add("light_path", create, NodeType::SHADER);

	SOCKET_OUT_FLOAT(is_camera_ray, "Is Camera Ray");
	SOCKET_OUT_FLOAT(is_shadow_ray, "Is Shadow Ray");
	SOCKET_OUT_FLOAT(is_diffuse_ray, "Is Diffuse Ray");
	SOCKET_OUT_FLOAT(is_glossy_ray, "Is Glossy Ray");
	SOCKET_OUT_FLOAT(is_singular_ray, "Is Singular Ray");
	SOCKET_OUT_FLOAT(is_reflection_ray, "Is Reflection Ray");
	SOCKET_OUT_FLOAT(is_transmission_ray, "Is Transmission Ray");
	SOCKET_OUT_FLOAT(is_volume_scatter_ray, "Is Volume Scatter Ray");
	SOCKET_OUT_FLOAT(ray_length, "Ray Length");
	SOCKET_OUT_FLOAT(ray_depth, "Ray Depth");
	SOCKET_OUT_FLOAT(diffuse_depth, "Diffuse Depth");
	SOCKET_OUT_FLOAT(glossy_depth, "Glossy Depth");
	SOCKET_OUT_FLOAT(transparent_depth, "Transparent Depth");
	SOCKET_OUT_FLOAT(transmission_depth, "Transmission Depth");

	return type;
}

LightPathNode::LightPathNode()
: ShaderNode(node_type)
{
}

void LightPathNode::compile(SVMCompiler& compiler)
{
	ShaderOutput *out;

	out = output("Is Camera Ray");
	if(!out->links.empty()) {
		compiler.add_node(NODE_LIGHT_PATH, NODE_LP_camera, compiler.stack_assign(out));
	}

	out = output("Is Shadow Ray");
	if(!out->links.empty()) {
		compiler.add_node(NODE_LIGHT_PATH, NODE_LP_shadow, compiler.stack_assign(out));
	}

	out = output("Is Diffuse Ray");
	if(!out->links.empty()) {
		compiler.add_node(NODE_LIGHT_PATH, NODE_LP_diffuse, compiler.stack_assign(out));
	}

	out = output("Is Glossy Ray");
	if(!out->links.empty()) {
		compiler.add_node(NODE_LIGHT_PATH, NODE_LP_glossy, compiler.stack_assign(out));
	}

	out = output("Is Singular Ray");
	if(!out->links.empty()) {
		compiler.add_node(NODE_LIGHT_PATH, NODE_LP_singular, compiler.stack_assign(out));
	}

	out = output("Is Reflection Ray");
	if(!out->links.empty()) {
		compiler.add_node(NODE_LIGHT_PATH, NODE_LP_reflection, compiler.stack_assign(out));
	}


	out = output("Is Transmission Ray");
	if(!out->links.empty()) {
		compiler.add_node(NODE_LIGHT_PATH, NODE_LP_transmission, compiler.stack_assign(out));
	}

	out = output("Is Volume Scatter Ray");
	if(!out->links.empty()) {
		compiler.add_node(NODE_LIGHT_PATH, NODE_LP_volume_scatter, compiler.stack_assign(out));
	}

	out = output("Ray Length");
	if(!out->links.empty()) {
		compiler.add_node(NODE_LIGHT_PATH, NODE_LP_ray_length, compiler.stack_assign(out));
	}

	out = output("Ray Depth");
	if(!out->links.empty()) {
		compiler.add_node(NODE_LIGHT_PATH, NODE_LP_ray_depth, compiler.stack_assign(out));
	}

	out = output("Diffuse Depth");
	if(!out->links.empty()) {
		compiler.add_node(NODE_LIGHT_PATH, NODE_LP_ray_diffuse, compiler.stack_assign(out));
	}

	out = output("Glossy Depth");
	if(!out->links.empty()) {
		compiler.add_node(NODE_LIGHT_PATH, NODE_LP_ray_glossy, compiler.stack_assign(out));
	}

	out = output("Transparent Depth");
	if(!out->links.empty()) {
		compiler.add_node(NODE_LIGHT_PATH, NODE_LP_ray_transparent, compiler.stack_assign(out));
	}

	out = output("Transmission Depth");
	if(!out->links.empty()) {
		compiler.add_node(NODE_LIGHT_PATH, NODE_LP_ray_transmission, compiler.stack_assign(out));
	}
}

void LightPathNode::compile(OSLCompiler& compiler)
{
	compiler.add(this, "node_light_path");
}

/* Light Falloff */

NODE_DEFINE(LightFalloffNode)
{
	NodeType* type = NodeType::add("light_fallof", create, NodeType::SHADER);

	SOCKET_IN_FLOAT(strength, "Strength", 100.0f);
	SOCKET_IN_FLOAT(smooth, "Smooth", 0.0f);

	SOCKET_OUT_FLOAT(quadratic, "Quadratic");
	SOCKET_OUT_FLOAT(linear, "Linear");
	SOCKET_OUT_FLOAT(constant, "Constant");

	return type;
}

LightFalloffNode::LightFalloffNode()
: ShaderNode(node_type)
{
}

void LightFalloffNode::compile(SVMCompiler& compiler)
{
	ShaderInput *strength_in = input("Strength");
	ShaderInput *smooth_in = input("Smooth");

	ShaderOutput *out = output("Quadratic");
	if(!out->links.empty()) {
		compiler.add_node(NODE_LIGHT_FALLOFF, NODE_LIGHT_FALLOFF_QUADRATIC,
			compiler.encode_uchar4(
				compiler.stack_assign(strength_in),
				compiler.stack_assign(smooth_in),
				compiler.stack_assign(out)));
	}

	out = output("Linear");
	if(!out->links.empty()) {
		compiler.add_node(NODE_LIGHT_FALLOFF, NODE_LIGHT_FALLOFF_LINEAR,
			compiler.encode_uchar4(
				compiler.stack_assign(strength_in),
				compiler.stack_assign(smooth_in),
				compiler.stack_assign(out)));
	}

	out = output("Constant");
	if(!out->links.empty()) {
		compiler.add_node(NODE_LIGHT_FALLOFF, NODE_LIGHT_FALLOFF_CONSTANT,
			compiler.encode_uchar4(
				compiler.stack_assign(strength_in),
				compiler.stack_assign(smooth_in),
				compiler.stack_assign(out)));
	}
}

void LightFalloffNode::compile(OSLCompiler& compiler)
{
	compiler.add(this, "node_light_falloff");
}

/* Object Info */

NODE_DEFINE(ObjectInfoNode)
{
	NodeType* type = NodeType::add("object_info", create, NodeType::SHADER);

	SOCKET_OUT_VECTOR(location, "Location");
	SOCKET_OUT_FLOAT(object_index, "Object Index");
	SOCKET_OUT_FLOAT(material_index, "Material Index");
	SOCKET_OUT_FLOAT(random, "Random");

	return type;
}

ObjectInfoNode::ObjectInfoNode()
: ShaderNode(node_type)
{
}

void ObjectInfoNode::compile(SVMCompiler& compiler)
{
	ShaderOutput *out = output("Location");
	if(!out->links.empty()) {
		compiler.add_node(NODE_OBJECT_INFO, NODE_INFO_OB_LOCATION, compiler.stack_assign(out));
	}

	out = output("Object Index");
	if(!out->links.empty()) {
		compiler.add_node(NODE_OBJECT_INFO, NODE_INFO_OB_INDEX, compiler.stack_assign(out));
	}

	out = output("Material Index");
	if(!out->links.empty()) {
		compiler.add_node(NODE_OBJECT_INFO, NODE_INFO_MAT_INDEX, compiler.stack_assign(out));
	}

	out = output("Random");
	if(!out->links.empty()) {
		compiler.add_node(NODE_OBJECT_INFO, NODE_INFO_OB_RANDOM, compiler.stack_assign(out));
	}
}

void ObjectInfoNode::compile(OSLCompiler& compiler)
{
	compiler.add(this, "node_object_info");
}

/* Particle Info */

NODE_DEFINE(ParticleInfoNode)
{
	NodeType* type = NodeType::add("particle_info", create, NodeType::SHADER);

	SOCKET_OUT_FLOAT(index, "Index");
	SOCKET_OUT_FLOAT(random, "Random");
	SOCKET_OUT_FLOAT(age, "Age");
	SOCKET_OUT_FLOAT(lifetime, "Lifetime");
	SOCKET_OUT_POINT(location, "Location");
#if 0	/* not yet supported */
	SOCKET_OUT_QUATERNION(rotation, "Rotation");
#endif
	SOCKET_OUT_FLOAT(size, "Size");
	SOCKET_OUT_VECTOR(velocity, "Velocity");
	SOCKET_OUT_VECTOR(angular_velocity, "Angular Velocity");

	return type;
}

ParticleInfoNode::ParticleInfoNode()
: ShaderNode(node_type)
{
}

void ParticleInfoNode::attributes(Shader *shader, AttributeRequestSet *attributes)
{
	if(!output("Index")->links.empty())
		attributes->add(ATTR_STD_PARTICLE);
	if(!output("Random")->links.empty())
		attributes->add(ATTR_STD_PARTICLE);
	if(!output("Age")->links.empty())
		attributes->add(ATTR_STD_PARTICLE);
	if(!output("Lifetime")->links.empty())
		attributes->add(ATTR_STD_PARTICLE);
	if(!output("Location")->links.empty())
		attributes->add(ATTR_STD_PARTICLE);
#if 0	/* not yet supported */
	if(!output("Rotation")->links.empty())
		attributes->add(ATTR_STD_PARTICLE);
#endif
	if(!output("Size")->links.empty())
		attributes->add(ATTR_STD_PARTICLE);
	if(!output("Velocity")->links.empty())
		attributes->add(ATTR_STD_PARTICLE);
	if(!output("Angular Velocity")->links.empty())
		attributes->add(ATTR_STD_PARTICLE);

	ShaderNode::attributes(shader, attributes);
}

void ParticleInfoNode::compile(SVMCompiler& compiler)
{
	ShaderOutput *out;

	out = output("Index");
	if(!out->links.empty()) {
		compiler.add_node(NODE_PARTICLE_INFO, NODE_INFO_PAR_INDEX, compiler.stack_assign(out));
	}

	out = output("Random");
	if(!out->links.empty()) {
		compiler.add_node(NODE_PARTICLE_INFO, NODE_INFO_PAR_RANDOM, compiler.stack_assign(out));
	}

	out = output("Age");
	if(!out->links.empty()) {
		compiler.add_node(NODE_PARTICLE_INFO, NODE_INFO_PAR_AGE, compiler.stack_assign(out));
	}

	out = output("Lifetime");
	if(!out->links.empty()) {
		compiler.add_node(NODE_PARTICLE_INFO, NODE_INFO_PAR_LIFETIME, compiler.stack_assign(out));
	}

	out = output("Location");
	if(!out->links.empty()) {
		compiler.add_node(NODE_PARTICLE_INFO, NODE_INFO_PAR_LOCATION, compiler.stack_assign(out));
	}

	/* quaternion data is not yet supported by Cycles */
#if 0
	out = output("Rotation");
	if(!out->links.empty()) {
		compiler.add_node(NODE_PARTICLE_INFO, NODE_INFO_PAR_ROTATION, compiler.stack_assign(out));
	}
#endif

	out = output("Size");
	if(!out->links.empty()) {
		compiler.add_node(NODE_PARTICLE_INFO, NODE_INFO_PAR_SIZE, compiler.stack_assign(out));
	}

	out = output("Velocity");
	if(!out->links.empty()) {
		compiler.add_node(NODE_PARTICLE_INFO, NODE_INFO_PAR_VELOCITY, compiler.stack_assign(out));
	}

	out = output("Angular Velocity");
	if(!out->links.empty()) {
		compiler.add_node(NODE_PARTICLE_INFO, NODE_INFO_PAR_ANGULAR_VELOCITY, compiler.stack_assign(out));
	}
}

void ParticleInfoNode::compile(OSLCompiler& compiler)
{
	compiler.add(this, "node_particle_info");
}

/* Hair Info */

NODE_DEFINE(HairInfoNode)
{
	NodeType* type = NodeType::add("hair_info", create, NodeType::SHADER);

	SOCKET_OUT_FLOAT(is_strand, "Is Strand");
	SOCKET_OUT_FLOAT(intercept, "Intercept");
	SOCKET_OUT_FLOAT(thickness, "Thickness");
	SOCKET_OUT_NORMAL(tangent_normal, "Tangent Normal");
#if 0 /*output for minimum hair width transparency - deactivated */
	SOCKET_OUT_FLOAT(fade, "Fade");
#endif
	SOCKET_OUT_FLOAT(index, "Random");

	return type;
}

HairInfoNode::HairInfoNode()
: ShaderNode(node_type)
{
}

void HairInfoNode::attributes(Shader *shader, AttributeRequestSet *attributes)
{
	if(shader->has_surface) {
		ShaderOutput *intercept_out = output("Intercept");

		if(!intercept_out->links.empty())
			attributes->add(ATTR_STD_CURVE_INTERCEPT);

		if(!output("Random")->links.empty())
			attributes->add(ATTR_STD_CURVE_RANDOM);
	}

	ShaderNode::attributes(shader, attributes);
}

void HairInfoNode::compile(SVMCompiler& compiler)
{
	ShaderOutput *out;

	out = output("Is Strand");
	if(!out->links.empty()) {
		compiler.add_node(NODE_HAIR_INFO, NODE_INFO_CURVE_IS_STRAND, compiler.stack_assign(out));
	}

	out = output("Intercept");
	if(!out->links.empty()) {
		int attr = compiler.attribute(ATTR_STD_CURVE_INTERCEPT);
		compiler.add_node(NODE_ATTR, attr, compiler.stack_assign(out), NODE_ATTR_FLOAT);
	}

	out = output("Thickness");
	if(!out->links.empty()) {
		compiler.add_node(NODE_HAIR_INFO, NODE_INFO_CURVE_THICKNESS, compiler.stack_assign(out));
	}

	out = output("Tangent Normal");
	if(!out->links.empty()) {
		compiler.add_node(NODE_HAIR_INFO, NODE_INFO_CURVE_TANGENT_NORMAL, compiler.stack_assign(out));
	}

	/*out = output("Fade");
	if(!out->links.empty()) {
		compiler.add_node(NODE_HAIR_INFO, NODE_INFO_CURVE_FADE, compiler.stack_assign(out));
	}*/

	out = output("Random");
	if(!out->links.empty()) {
		int attr = compiler.attribute(ATTR_STD_CURVE_RANDOM);
		compiler.add_node(NODE_ATTR, attr, compiler.stack_assign(out), NODE_ATTR_FLOAT);
	}
}

void HairInfoNode::compile(OSLCompiler& compiler)
{
	compiler.add(this, "node_hair_info");
}

/* Value */

NODE_DEFINE(ValueNode)
{
	NodeType* type = NodeType::add("value", create, NodeType::SHADER);

	SOCKET_FLOAT(value, "Value", 0.0f);
	SOCKET_OUT_FLOAT(value, "Value");

	return type;
}

ValueNode::ValueNode()
: ShaderNode(node_type)
{
}

void ValueNode::constant_fold(const ConstantFolder& folder)
{
	folder.make_constant(value);
}

void ValueNode::compile(SVMCompiler& compiler)
{
	ShaderOutput *val_out = output("Value");

	compiler.add_node(NODE_VALUE_F, __float_as_int(value), compiler.stack_assign(val_out));
}

void ValueNode::compile(OSLCompiler& compiler)
{
	compiler.parameter("value_value", value);
	compiler.add(this, "node_value");
}

/* Color */

NODE_DEFINE(ColorNode)
{
	NodeType* type = NodeType::add("color", create, NodeType::SHADER);

	SOCKET_COLOR(value, "Value", make_float3(0.0f, 0.0f, 0.0f));
	SOCKET_OUT_COLOR(color, "Color");

	return type;
}

ColorNode::ColorNode()
: ShaderNode(node_type)
{
}

void ColorNode::constant_fold(const ConstantFolder& folder)
{
	folder.make_constant(value);
}

void ColorNode::compile(SVMCompiler& compiler)
{
	ShaderOutput *color_out = output("Color");

	if(!color_out->links.empty()) {
		compiler.add_node(NODE_VALUE_V, compiler.stack_assign(color_out));
		compiler.add_node(NODE_VALUE_V, value);
	}
}

void ColorNode::compile(OSLCompiler& compiler)
{
	compiler.parameter_color("color_value", value);

	compiler.add(this, "node_value");
}

/* Add Closure */

NODE_DEFINE(AddClosureNode)
{
	NodeType* type = NodeType::add("add_closure", create, NodeType::SHADER);

	SOCKET_IN_CLOSURE(closure1, "Closure1");
	SOCKET_IN_CLOSURE(closure2, "Closure2");
	SOCKET_OUT_CLOSURE(closure, "Closure");

	return type;
}

AddClosureNode::AddClosureNode()
: ShaderNode(node_type)
{
	special_type = SHADER_SPECIAL_TYPE_COMBINE_CLOSURE;
}

void AddClosureNode::compile(SVMCompiler& /*compiler*/)
{
	/* handled in the SVM compiler */
}

void AddClosureNode::compile(OSLCompiler& compiler)
{
	compiler.add(this, "node_add_closure");
}

void AddClosureNode::constant_fold(const ConstantFolder& folder)
{
	ShaderInput *closure1_in = input("Closure1");
	ShaderInput *closure2_in = input("Closure2");

	/* remove useless add closures nodes */
	if(!closure1_in->link) {
		folder.bypass_or_discard(closure2_in);
	}
	else if(!closure2_in->link) {
		folder.bypass_or_discard(closure1_in);
	}
}

/* Mix Closure */

NODE_DEFINE(MixClosureNode)
{
	NodeType* type = NodeType::add("mix_closure", create, NodeType::SHADER);

	SOCKET_IN_FLOAT(fac, "Fac", 0.5f);
	SOCKET_IN_CLOSURE(closure1, "Closure1");
	SOCKET_IN_CLOSURE(closure2, "Closure2");

	SOCKET_OUT_CLOSURE(closure, "Closure");

	return type;
}

MixClosureNode::MixClosureNode()
: ShaderNode(node_type)
{
	special_type = SHADER_SPECIAL_TYPE_COMBINE_CLOSURE;
}

void MixClosureNode::compile(SVMCompiler& /*compiler*/)
{
	/* handled in the SVM compiler */
}

void MixClosureNode::compile(OSLCompiler& compiler)
{
	compiler.add(this, "node_mix_closure");
}

void MixClosureNode::constant_fold(const ConstantFolder& folder)
{
	ShaderInput *fac_in = input("Fac");
	ShaderInput *closure1_in = input("Closure1");
	ShaderInput *closure2_in = input("Closure2");

	/* remove useless mix closures nodes */
	if(closure1_in->link == closure2_in->link) {
		folder.bypass_or_discard(closure1_in);
	}
	/* remove unused mix closure input when factor is 0.0 or 1.0
	 * check for closure links and make sure factor link is disconnected */
	else if(!fac_in->link) {
		/* factor 0.0 */
		if(fac <= 0.0f) {
			folder.bypass_or_discard(closure1_in);
		}
		/* factor 1.0 */
		else if(fac >= 1.0f) {
			folder.bypass_or_discard(closure2_in);
		}
	}
}

/* Mix Closure */

NODE_DEFINE(MixClosureWeightNode)
{
	NodeType* type = NodeType::add("mix_closure_weight", create, NodeType::SHADER);

	SOCKET_IN_FLOAT(weight, "Weight", 1.0f);
	SOCKET_IN_FLOAT(fac, "Fac", 1.0f);

	SOCKET_OUT_FLOAT(weight1, "Weight1");
	SOCKET_OUT_FLOAT(weight2, "Weight2");

	return type;
}

MixClosureWeightNode::MixClosureWeightNode()
: ShaderNode(node_type)
{
}

void MixClosureWeightNode::compile(SVMCompiler& compiler)
{
	ShaderInput *weight_in = input("Weight");
	ShaderInput *fac_in = input("Fac");
	ShaderOutput *weight1_out = output("Weight1");
	ShaderOutput *weight2_out = output("Weight2");

	compiler.add_node(NODE_MIX_CLOSURE,
		compiler.encode_uchar4(
			compiler.stack_assign(fac_in),
			compiler.stack_assign(weight_in),
			compiler.stack_assign(weight1_out),
			compiler.stack_assign(weight2_out)));
}

void MixClosureWeightNode::compile(OSLCompiler& /*compiler*/)
{
	assert(0);
}

/* Invert */

NODE_DEFINE(InvertNode)
{
	NodeType* type = NodeType::add("invert", create, NodeType::SHADER);

	SOCKET_IN_FLOAT(fac, "Fac", 1.0f);
	SOCKET_IN_COLOR(color, "Color", make_float3(0.0f, 0.0f, 0.0f));

	SOCKET_OUT_COLOR(color, "Color");

	return type;
}

InvertNode::InvertNode()
: ShaderNode(node_type)
{
}

void InvertNode::constant_fold(const ConstantFolder& folder)
{
	ShaderInput *fac_in = input("Fac");
	ShaderInput *color_in = input("Color");

	if(!fac_in->link) {
		/* evaluate fully constant node */
		if(!color_in->link) {
			folder.make_constant(interp(color, make_float3(1.0f, 1.0f, 1.0f) - color, fac));
		}
		/* remove no-op node */
		else if(fac == 0.0f) {
			folder.bypass(color_in->link);
		}
	}
}

void InvertNode::compile(SVMCompiler& compiler)
{
	ShaderInput *fac_in = input("Fac");
	ShaderInput *color_in = input("Color");
	ShaderOutput *color_out = output("Color");

	compiler.add_node(NODE_INVERT,
		compiler.stack_assign(fac_in),
		compiler.stack_assign(color_in),
		compiler.stack_assign(color_out));
}

void InvertNode::compile(OSLCompiler& compiler)
{
	compiler.add(this, "node_invert");
}

/* Mix */

NODE_DEFINE(MixNode)
{
	NodeType* type = NodeType::add("mix", create, NodeType::SHADER);

	static NodeEnum type_enum;
	type_enum.insert("mix", NODE_MIX_BLEND);
	type_enum.insert("add", NODE_MIX_ADD);
	type_enum.insert("multiply", NODE_MIX_MUL);
	type_enum.insert("screen", NODE_MIX_SCREEN);
	type_enum.insert("overlay", NODE_MIX_OVERLAY);
	type_enum.insert("subtract", NODE_MIX_SUB);
	type_enum.insert("divide", NODE_MIX_DIV);
	type_enum.insert("difference", NODE_MIX_DIFF);
	type_enum.insert("darken", NODE_MIX_DARK);
	type_enum.insert("lighten", NODE_MIX_LIGHT);
	type_enum.insert("dodge", NODE_MIX_DODGE);
	type_enum.insert("burn", NODE_MIX_BURN);
	type_enum.insert("hue", NODE_MIX_HUE);
	type_enum.insert("saturation", NODE_MIX_SAT);
	type_enum.insert("value", NODE_MIX_VAL);
	type_enum.insert("color", NODE_MIX_COLOR);
	type_enum.insert("soft_light", NODE_MIX_SOFT);
	type_enum.insert("linear_light", NODE_MIX_LINEAR);
	SOCKET_ENUM(type, "Type", type_enum, NODE_MIX_BLEND);

	SOCKET_BOOLEAN(use_clamp, "Use Clamp", false);

	SOCKET_IN_FLOAT(fac, "Fac", 0.5f);
	SOCKET_IN_COLOR(color1, "Color1", make_float3(0.0f, 0.0f, 0.0f));
	SOCKET_IN_COLOR(color2, "Color2", make_float3(0.0f, 0.0f, 0.0f));

	SOCKET_OUT_COLOR(color, "Color");

	return type;
}

MixNode::MixNode()
: ShaderNode(node_type)
{
}

void MixNode::compile(SVMCompiler& compiler)
{
	ShaderInput *fac_in = input("Fac");
	ShaderInput *color1_in = input("Color1");
	ShaderInput *color2_in = input("Color2");
	ShaderOutput *color_out = output("Color");

	compiler.add_node(NODE_MIX,
		compiler.stack_assign(fac_in),
		compiler.stack_assign(color1_in),
		compiler.stack_assign(color2_in));
	compiler.add_node(NODE_MIX, type, compiler.stack_assign(color_out));

	if(use_clamp) {
		compiler.add_node(NODE_MIX, 0, compiler.stack_assign(color_out));
		compiler.add_node(NODE_MIX, NODE_MIX_CLAMP, compiler.stack_assign(color_out));
	}
}

void MixNode::compile(OSLCompiler& compiler)
{
	compiler.parameter(this, "type");
	compiler.parameter(this, "use_clamp");
	compiler.add(this, "node_mix");
}

void MixNode::constant_fold(const ConstantFolder& folder)
{
	if(folder.all_inputs_constant()) {
		folder.make_constant_clamp(svm_mix(type, fac, color1, color2), use_clamp);
	}
	else {
		folder.fold_mix(type, use_clamp);
	}
}

/* Combine RGB */

NODE_DEFINE(CombineRGBNode)
{
	NodeType* type = NodeType::add("combine_rgb", create, NodeType::SHADER);

	SOCKET_IN_FLOAT(r, "R", 0.0f);
	SOCKET_IN_FLOAT(g, "G", 0.0f);
	SOCKET_IN_FLOAT(b, "B", 0.0f);

	SOCKET_OUT_COLOR(image, "Image");

	return type;
}

CombineRGBNode::CombineRGBNode()
: ShaderNode(node_type)
{
}

void CombineRGBNode::constant_fold(const ConstantFolder& folder)
{
	if(folder.all_inputs_constant()) {
		folder.make_constant(make_float3(r, g, b));
	}
}

void CombineRGBNode::compile(SVMCompiler& compiler)
{
	ShaderInput *red_in = input("R");
	ShaderInput *green_in = input("G");
	ShaderInput *blue_in = input("B");
	ShaderOutput *color_out = output("Image");

	compiler.add_node(NODE_COMBINE_VECTOR,
		compiler.stack_assign(red_in), 0,
		compiler.stack_assign(color_out));

	compiler.add_node(NODE_COMBINE_VECTOR,
		compiler.stack_assign(green_in), 1,
		compiler.stack_assign(color_out));

	compiler.add_node(NODE_COMBINE_VECTOR,
		compiler.stack_assign(blue_in), 2,
		compiler.stack_assign(color_out));
}

void CombineRGBNode::compile(OSLCompiler& compiler)
{
	compiler.add(this, "node_combine_rgb");
}

/* Combine XYZ */

NODE_DEFINE(CombineXYZNode)
{
	NodeType* type = NodeType::add("combine_xyz", create, NodeType::SHADER);

	SOCKET_IN_FLOAT(x, "X", 0.0f);
	SOCKET_IN_FLOAT(y, "Y", 0.0f);
	SOCKET_IN_FLOAT(z, "Z", 0.0f);

	SOCKET_OUT_VECTOR(vector, "Vector");

	return type;
}

CombineXYZNode::CombineXYZNode()
: ShaderNode(node_type)
{
}

void CombineXYZNode::constant_fold(const ConstantFolder& folder)
{
	if(folder.all_inputs_constant()) {
		folder.make_constant(make_float3(x, y, z));
	}
}

void CombineXYZNode::compile(SVMCompiler& compiler)
{
	ShaderInput *x_in = input("X");
	ShaderInput *y_in = input("Y");
	ShaderInput *z_in = input("Z");
	ShaderOutput *vector_out = output("Vector");

	compiler.add_node(NODE_COMBINE_VECTOR,
		compiler.stack_assign(x_in), 0,
		compiler.stack_assign(vector_out));

	compiler.add_node(NODE_COMBINE_VECTOR,
		compiler.stack_assign(y_in), 1,
		compiler.stack_assign(vector_out));

	compiler.add_node(NODE_COMBINE_VECTOR,
		compiler.stack_assign(z_in), 2,
		compiler.stack_assign(vector_out));
}

void CombineXYZNode::compile(OSLCompiler& compiler)
{
	compiler.add(this, "node_combine_xyz");
}

/* Combine HSV */

NODE_DEFINE(CombineHSVNode)
{
	NodeType* type = NodeType::add("combine_hsv", create, NodeType::SHADER);

	SOCKET_IN_FLOAT(h, "H", 0.0f);
	SOCKET_IN_FLOAT(s, "S", 0.0f);
	SOCKET_IN_FLOAT(v, "V", 0.0f);

	SOCKET_OUT_COLOR(color, "Color");

	return type;
}

CombineHSVNode::CombineHSVNode()
: ShaderNode(node_type)
{
}

void CombineHSVNode::constant_fold(const ConstantFolder& folder)
{
	if(folder.all_inputs_constant()) {
		folder.make_constant(hsv_to_rgb(make_float3(h, s, v)));
	}
}

void CombineHSVNode::compile(SVMCompiler& compiler)
{
	ShaderInput *hue_in = input("H");
	ShaderInput *saturation_in = input("S");
	ShaderInput *value_in = input("V");
	ShaderOutput *color_out = output("Color");

	compiler.add_node(NODE_COMBINE_HSV,
		compiler.stack_assign(hue_in),
		compiler.stack_assign(saturation_in),
		compiler.stack_assign(value_in));
	compiler.add_node(NODE_COMBINE_HSV,
		compiler.stack_assign(color_out));
}

void CombineHSVNode::compile(OSLCompiler& compiler)
{
	compiler.add(this, "node_combine_hsv");
}

/* Gamma */

NODE_DEFINE(GammaNode)
{
	NodeType* type = NodeType::add("gamma", create, NodeType::SHADER);

	SOCKET_IN_COLOR(color, "Color", make_float3(0.0f, 0.0f, 0.0f));
	SOCKET_IN_FLOAT(gamma, "Gamma", 1.0f);
	SOCKET_OUT_COLOR(color, "Color");

	return type;
}

GammaNode::GammaNode()
: ShaderNode(node_type)
{
}

void GammaNode::constant_fold(const ConstantFolder& folder)
{
	if(folder.all_inputs_constant()) {
		folder.make_constant(svm_math_gamma_color(color, gamma));
	}
	else {
		ShaderInput *color_in = input("Color");
		ShaderInput *gamma_in = input("Gamma");

		/* 1 ^ X == X ^ 0 == 1 */
		if(folder.is_one(color_in) || folder.is_zero(gamma_in)) {
			folder.make_one();
		}
		/* X ^ 1 == X */
		else if(folder.is_one(gamma_in)) {
			folder.try_bypass_or_make_constant(color_in, false);
		}
	}
}

void GammaNode::compile(SVMCompiler& compiler)
{
	ShaderInput *color_in = input("Color");
	ShaderInput *gamma_in = input("Gamma");
	ShaderOutput *color_out = output("Color");

	compiler.add_node(NODE_GAMMA,
		compiler.stack_assign(gamma_in),
		compiler.stack_assign(color_in),
		compiler.stack_assign(color_out));
}

void GammaNode::compile(OSLCompiler& compiler)
{
	compiler.add(this, "node_gamma");
}

/* Bright Contrast */

NODE_DEFINE(BrightContrastNode)
{
	NodeType* type = NodeType::add("brightness_contrast", create, NodeType::SHADER);

	SOCKET_IN_COLOR(color, "Color", make_float3(0.0f, 0.0f, 0.0f));
	SOCKET_IN_FLOAT(bright, "Bright", 0.0f);
	SOCKET_IN_FLOAT(contrast, "Contrast", 0.0f);

	SOCKET_OUT_COLOR(color, "Color");

	return type;
}

BrightContrastNode::BrightContrastNode()
: ShaderNode(node_type)
{
}

void BrightContrastNode::constant_fold(const ConstantFolder& folder)
{
	if(folder.all_inputs_constant()) {
		folder.make_constant(svm_brightness_contrast(color, bright, contrast));
	}
}

void BrightContrastNode::compile(SVMCompiler& compiler)
{
	ShaderInput *color_in = input("Color");
	ShaderInput *bright_in = input("Bright");
	ShaderInput *contrast_in = input("Contrast");
	ShaderOutput *color_out = output("Color");

	compiler.add_node(NODE_BRIGHTCONTRAST,
		compiler.stack_assign(color_in),
		compiler.stack_assign(color_out),
		compiler.encode_uchar4(
			compiler.stack_assign(bright_in),
			compiler.stack_assign(contrast_in)));
}

void BrightContrastNode::compile(OSLCompiler& compiler)
{
	compiler.add(this, "node_brightness");
}

/* Separate RGB */

NODE_DEFINE(SeparateRGBNode)
{
	NodeType* type = NodeType::add("separate_rgb", create, NodeType::SHADER);

	SOCKET_IN_COLOR(color, "Image", make_float3(0.0f, 0.0f, 0.0f));

	SOCKET_OUT_FLOAT(r, "R");
	SOCKET_OUT_FLOAT(g, "G");
	SOCKET_OUT_FLOAT(b, "B");

	return type;
}

SeparateRGBNode::SeparateRGBNode()
: ShaderNode(node_type)
{
}

void SeparateRGBNode::constant_fold(const ConstantFolder& folder)
{
	if(folder.all_inputs_constant()) {
		for(int channel = 0; channel < 3; channel++) {
			if(outputs[channel] == folder.output) {
				folder.make_constant(color[channel]);
				return;
			}
		}
	}
}

void SeparateRGBNode::compile(SVMCompiler& compiler)
{
	ShaderInput *color_in = input("Image");
	ShaderOutput *red_out = output("R");
	ShaderOutput *green_out = output("G");
	ShaderOutput *blue_out = output("B");

	compiler.add_node(NODE_SEPARATE_VECTOR,
		compiler.stack_assign(color_in), 0,
		compiler.stack_assign(red_out));

	compiler.add_node(NODE_SEPARATE_VECTOR,
		compiler.stack_assign(color_in), 1,
		compiler.stack_assign(green_out));

	compiler.add_node(NODE_SEPARATE_VECTOR,
		compiler.stack_assign(color_in), 2,
		compiler.stack_assign(blue_out));
}

void SeparateRGBNode::compile(OSLCompiler& compiler)
{
	compiler.add(this, "node_separate_rgb");
}

/* Separate XYZ */

NODE_DEFINE(SeparateXYZNode)
{
	NodeType* type = NodeType::add("separate_xyz", create, NodeType::SHADER);

	SOCKET_IN_COLOR(vector, "Vector", make_float3(0.0f, 0.0f, 0.0f));

	SOCKET_OUT_FLOAT(x, "X");
	SOCKET_OUT_FLOAT(y, "Y");
	SOCKET_OUT_FLOAT(z, "Z");

	return type;
}

SeparateXYZNode::SeparateXYZNode()
: ShaderNode(node_type)
{
}

void SeparateXYZNode::constant_fold(const ConstantFolder& folder)
{
	if(folder.all_inputs_constant()) {
		for(int channel = 0; channel < 3; channel++) {
			if(outputs[channel] == folder.output) {
				folder.make_constant(vector[channel]);
				return;
			}
		}
	}
}

void SeparateXYZNode::compile(SVMCompiler& compiler)
{
	ShaderInput *vector_in = input("Vector");
	ShaderOutput *x_out = output("X");
	ShaderOutput *y_out = output("Y");
	ShaderOutput *z_out = output("Z");

	compiler.add_node(NODE_SEPARATE_VECTOR,
		compiler.stack_assign(vector_in), 0,
		compiler.stack_assign(x_out));

	compiler.add_node(NODE_SEPARATE_VECTOR,
		compiler.stack_assign(vector_in), 1,
		compiler.stack_assign(y_out));

	compiler.add_node(NODE_SEPARATE_VECTOR,
		compiler.stack_assign(vector_in), 2,
		compiler.stack_assign(z_out));
}

void SeparateXYZNode::compile(OSLCompiler& compiler)
{
	compiler.add(this, "node_separate_xyz");
}

/* Separate HSV */

NODE_DEFINE(SeparateHSVNode)
{
	NodeType* type = NodeType::add("separate_hsv", create, NodeType::SHADER);

	SOCKET_IN_COLOR(color, "Color", make_float3(0.0f, 0.0f, 0.0f));

	SOCKET_OUT_FLOAT(h, "H");
	SOCKET_OUT_FLOAT(s, "S");
	SOCKET_OUT_FLOAT(v, "V");

	return type;
}

SeparateHSVNode::SeparateHSVNode()
: ShaderNode(node_type)
{
}

void SeparateHSVNode::constant_fold(const ConstantFolder& folder)
{
	if(folder.all_inputs_constant()) {
		float3 hsv = rgb_to_hsv(color);

		for(int channel = 0; channel < 3; channel++) {
			if(outputs[channel] == folder.output) {
				folder.make_constant(hsv[channel]);
				return;
			}
		}
	}
}

void SeparateHSVNode::compile(SVMCompiler& compiler)
{
	ShaderInput *color_in = input("Color");
	ShaderOutput *hue_out = output("H");
	ShaderOutput *saturation_out = output("S");
	ShaderOutput *value_out = output("V");

	compiler.add_node(NODE_SEPARATE_HSV,
		compiler.stack_assign(color_in),
		compiler.stack_assign(hue_out),
		compiler.stack_assign(saturation_out));
	compiler.add_node(NODE_SEPARATE_HSV,
		compiler.stack_assign(value_out));
}

void SeparateHSVNode::compile(OSLCompiler& compiler)
{
	compiler.add(this, "node_separate_hsv");
}

/* Hue Saturation Value */

NODE_DEFINE(HSVNode)
{
	NodeType* type = NodeType::add("hsv", create, NodeType::SHADER);

	SOCKET_IN_FLOAT(hue, "Hue", 0.5f);
	SOCKET_IN_FLOAT(saturation, "Saturation", 1.0f);
	SOCKET_IN_FLOAT(value, "Value", 1.0f);
	SOCKET_IN_FLOAT(fac, "Fac", 1.0f);
	SOCKET_IN_COLOR(color, "Color", make_float3(0.0f, 0.0f, 0.0f));

	SOCKET_OUT_COLOR(color, "Color");

	return type;
}

HSVNode::HSVNode()
: ShaderNode(node_type)
{
}

void HSVNode::compile(SVMCompiler& compiler)
{
	ShaderInput *hue_in = input("Hue");
	ShaderInput *saturation_in = input("Saturation");
	ShaderInput *value_in = input("Value");
	ShaderInput *fac_in = input("Fac");
	ShaderInput *color_in = input("Color");
	ShaderOutput *color_out = output("Color");

	compiler.add_node(NODE_HSV,
		compiler.encode_uchar4(
			compiler.stack_assign(color_in),
			compiler.stack_assign(fac_in),
			compiler.stack_assign(color_out)),
		compiler.encode_uchar4(
			compiler.stack_assign(hue_in),
			compiler.stack_assign(saturation_in),
			compiler.stack_assign(value_in)));
}

void HSVNode::compile(OSLCompiler& compiler)
{
	compiler.add(this, "node_hsv");
}

/* Attribute */

NODE_DEFINE(AttributeNode)
{
	NodeType* type = NodeType::add("attribute", create, NodeType::SHADER);

	SOCKET_STRING(attribute, "Attribute", ustring());

	SOCKET_OUT_COLOR(color, "Color");
	SOCKET_OUT_VECTOR(vector, "Vector");
	SOCKET_OUT_FLOAT(fac, "Fac");

	return type;
}

AttributeNode::AttributeNode()
: ShaderNode(node_type)
{
}

void AttributeNode::attributes(Shader *shader, AttributeRequestSet *attributes)
{
	ShaderOutput *color_out = output("Color");
	ShaderOutput *vector_out = output("Vector");
	ShaderOutput *fac_out = output("Fac");

	if(!color_out->links.empty() || !vector_out->links.empty() || !fac_out->links.empty()) {
		attributes->add_standard(attribute);
	}

	if(shader->has_volume) {
		attributes->add(ATTR_STD_GENERATED_TRANSFORM);
	}

	ShaderNode::attributes(shader, attributes);
}

void AttributeNode::compile(SVMCompiler& compiler)
{
	ShaderOutput *color_out = output("Color");
	ShaderOutput *vector_out = output("Vector");
	ShaderOutput *fac_out = output("Fac");
	ShaderNodeType attr_node = NODE_ATTR;
	int attr = compiler.attribute_standard(attribute);

	if(bump == SHADER_BUMP_DX)
		attr_node = NODE_ATTR_BUMP_DX;
	else if(bump == SHADER_BUMP_DY)
		attr_node = NODE_ATTR_BUMP_DY;

	if(!color_out->links.empty() || !vector_out->links.empty()) {
		if(!color_out->links.empty()) {
			compiler.add_node(attr_node, attr, compiler.stack_assign(color_out), NODE_ATTR_FLOAT3);
		}
		if(!vector_out->links.empty()) {
			compiler.add_node(attr_node, attr, compiler.stack_assign(vector_out), NODE_ATTR_FLOAT3);
		}
	}

	if(!fac_out->links.empty()) {
		compiler.add_node(attr_node, attr, compiler.stack_assign(fac_out), NODE_ATTR_FLOAT);
	}
}

void AttributeNode::compile(OSLCompiler& compiler)
{
	if(bump == SHADER_BUMP_DX)
		compiler.parameter("bump_offset", "dx");
	else if(bump == SHADER_BUMP_DY)
		compiler.parameter("bump_offset", "dy");
	else
		compiler.parameter("bump_offset", "center");

	if(Attribute::name_standard(attribute.c_str()) != ATTR_STD_NONE)
		compiler.parameter("name", (string("geom:") + attribute.c_str()).c_str());
	else
		compiler.parameter("name", attribute.c_str());

	compiler.add(this, "node_attribute");
}

/* Camera */

NODE_DEFINE(CameraNode)
{
	NodeType* type = NodeType::add("camera_info", create, NodeType::SHADER);

	SOCKET_OUT_VECTOR(view_vector, "View Vector");
	SOCKET_OUT_FLOAT(view_z_depth, "View Z Depth");
	SOCKET_OUT_FLOAT(view_distance, "View Distance");

	return type;
}

CameraNode::CameraNode()
: ShaderNode(node_type)
{
}

void CameraNode::compile(SVMCompiler& compiler)
{
	ShaderOutput *vector_out = output("View Vector");
	ShaderOutput *z_depth_out = output("View Z Depth");
	ShaderOutput *distance_out = output("View Distance");

	compiler.add_node(NODE_CAMERA,
		compiler.stack_assign(vector_out),
		compiler.stack_assign(z_depth_out),
		compiler.stack_assign(distance_out));
}

void CameraNode::compile(OSLCompiler& compiler)
{
	compiler.add(this, "node_camera");
}

/* Fresnel */

NODE_DEFINE(FresnelNode)
{
	NodeType* type = NodeType::add("fresnel", create, NodeType::SHADER);

	SOCKET_IN_NORMAL(normal, "Normal", make_float3(0.0f, 0.0f, 0.0f), SocketType::LINK_NORMAL | SocketType::OSL_INTERNAL);
	SOCKET_IN_FLOAT(IOR, "IOR", 1.45f);

	SOCKET_OUT_FLOAT(fac, "Fac");

	return type;
}

FresnelNode::FresnelNode()
: ShaderNode(node_type)
{
}

void FresnelNode::compile(SVMCompiler& compiler)
{
	ShaderInput *normal_in = input("Normal");
	ShaderInput *IOR_in = input("IOR");
	ShaderOutput *fac_out = output("Fac");

	compiler.add_node(NODE_FRESNEL,
		compiler.stack_assign(IOR_in),
		__float_as_int(IOR),
		compiler.encode_uchar4(
			compiler.stack_assign_if_linked(normal_in),
			compiler.stack_assign(fac_out)));
}

void FresnelNode::compile(OSLCompiler& compiler)
{
	compiler.add(this, "node_fresnel");
}

/* Layer Weight */

NODE_DEFINE(LayerWeightNode)
{
	NodeType* type = NodeType::add("layer_weight", create, NodeType::SHADER);

	SOCKET_IN_NORMAL(normal, "Normal", make_float3(0.0f, 0.0f, 0.0f), SocketType::LINK_NORMAL | SocketType::OSL_INTERNAL);
	SOCKET_IN_FLOAT(blend, "Blend", 0.5f);

	SOCKET_OUT_FLOAT(fresnel, "Fresnel");
	SOCKET_OUT_FLOAT(facing, "Facing");

	return type;
}

LayerWeightNode::LayerWeightNode()
: ShaderNode(node_type)
{
}

void LayerWeightNode::compile(SVMCompiler& compiler)
{
	ShaderInput *normal_in = input("Normal");
	ShaderInput *blend_in = input("Blend");
	ShaderOutput *fresnel_out = output("Fresnel");
	ShaderOutput *facing_out = output("Facing");

	if(!fresnel_out->links.empty()) {
		compiler.add_node(NODE_LAYER_WEIGHT,
			compiler.stack_assign_if_linked(blend_in),
			__float_as_int(blend),
			compiler.encode_uchar4(NODE_LAYER_WEIGHT_FRESNEL,
			                       compiler.stack_assign_if_linked(normal_in),
			                       compiler.stack_assign(fresnel_out)));
	}

	if(!facing_out->links.empty()) {
		compiler.add_node(NODE_LAYER_WEIGHT,
			compiler.stack_assign_if_linked(blend_in),
			__float_as_int(blend),
			compiler.encode_uchar4(NODE_LAYER_WEIGHT_FACING,
			                       compiler.stack_assign_if_linked(normal_in),
			                       compiler.stack_assign(facing_out)));
	}
}

void LayerWeightNode::compile(OSLCompiler& compiler)
{
	compiler.add(this, "node_layer_weight");
}

/* Wireframe */

NODE_DEFINE(WireframeNode)
{
	NodeType* type = NodeType::add("wireframe", create, NodeType::SHADER);

	SOCKET_BOOLEAN(use_pixel_size, "Use Pixel Size", false);
	SOCKET_IN_FLOAT(size, "Size", 0.01f);
	SOCKET_OUT_FLOAT(fac, "Fac");

	return type;
}

WireframeNode::WireframeNode()
: ShaderNode(node_type)
{
}

void WireframeNode::compile(SVMCompiler& compiler)
{
	ShaderInput *size_in = input("Size");
	ShaderOutput *fac_out = output("Fac");
	NodeBumpOffset bump_offset = NODE_BUMP_OFFSET_CENTER;
	if(bump == SHADER_BUMP_DX) {
		bump_offset = NODE_BUMP_OFFSET_DX;
	}
	else if(bump == SHADER_BUMP_DY) {
		bump_offset = NODE_BUMP_OFFSET_DY;
	}
	compiler.add_node(NODE_WIREFRAME,
	                  compiler.stack_assign(size_in),
	                  compiler.stack_assign(fac_out),
	                  compiler.encode_uchar4(use_pixel_size,
	                                         bump_offset,
	                                         0, 0));
}

void WireframeNode::compile(OSLCompiler& compiler)
{
	if(bump == SHADER_BUMP_DX) {
		compiler.parameter("bump_offset", "dx");
	}
	else if(bump == SHADER_BUMP_DY) {
		compiler.parameter("bump_offset", "dy");
	}
	else {
		compiler.parameter("bump_offset", "center");
	}
	compiler.parameter(this, "use_pixel_size");
	compiler.add(this, "node_wireframe");
}

/* Wavelength */

NODE_DEFINE(WavelengthNode)
{
	NodeType* type = NodeType::add("wavelength", create, NodeType::SHADER);

	SOCKET_IN_FLOAT(wavelength, "Wavelength", 500.0f);
	SOCKET_OUT_COLOR(color, "Color");

	return type;
}

WavelengthNode::WavelengthNode()
: ShaderNode(node_type)
{
}

void WavelengthNode::compile(SVMCompiler& compiler)
{
	ShaderInput *wavelength_in = input("Wavelength");
	ShaderOutput *color_out = output("Color");

	compiler.add_node(NODE_WAVELENGTH,
		compiler.stack_assign(wavelength_in),
		compiler.stack_assign(color_out));
}

void WavelengthNode::compile(OSLCompiler& compiler)
{
	compiler.add(this, "node_wavelength");
}

/* Blackbody */

NODE_DEFINE(BlackbodyNode)
{
	NodeType* type = NodeType::add("blackbody", create, NodeType::SHADER);

	SOCKET_IN_FLOAT(temperature, "Temperature", 1200.0f);
	SOCKET_OUT_COLOR(color, "Color");

	return type;
}

BlackbodyNode::BlackbodyNode()
: ShaderNode(node_type)
{
}

void BlackbodyNode::constant_fold(const ConstantFolder& folder)
{
	if(folder.all_inputs_constant()) {
		folder.make_constant(svm_math_blackbody_color(temperature));
	}
}

void BlackbodyNode::compile(SVMCompiler& compiler)
{
	ShaderInput *temperature_in = input("Temperature");
	ShaderOutput *color_out = output("Color");

	compiler.add_node(NODE_BLACKBODY,
		compiler.stack_assign(temperature_in),
		compiler.stack_assign(color_out));
}

void BlackbodyNode::compile(OSLCompiler& compiler)
{
	compiler.add(this, "node_blackbody");
}

/* Output */

NODE_DEFINE(OutputNode)
{
	NodeType* type = NodeType::add("output", create, NodeType::SHADER);

	SOCKET_IN_CLOSURE(surface, "Surface");
	SOCKET_IN_CLOSURE(volume, "Volume");
	SOCKET_IN_VECTOR(displacement, "Displacement", make_float3(0.0f, 0.0f, 0.0f));
	SOCKET_IN_NORMAL(normal, "Normal", make_float3(0.0f, 0.0f, 0.0f));

	return type;
}

OutputNode::OutputNode()
: ShaderNode(node_type)
{
	special_type = SHADER_SPECIAL_TYPE_OUTPUT;
}

void OutputNode::compile(SVMCompiler& compiler)
{
	if(compiler.output_type() == SHADER_TYPE_DISPLACEMENT) {
		ShaderInput *displacement_in = input("Displacement");

		if(displacement_in->link) {
			compiler.add_node(NODE_SET_DISPLACEMENT, compiler.stack_assign(displacement_in));
		}
	}
}

void OutputNode::compile(OSLCompiler& compiler)
{
	if(compiler.output_type() == SHADER_TYPE_SURFACE)
		compiler.add(this, "node_output_surface");
	else if(compiler.output_type() == SHADER_TYPE_VOLUME)
		compiler.add(this, "node_output_volume");
	else if(compiler.output_type() == SHADER_TYPE_DISPLACEMENT)
		compiler.add(this, "node_output_displacement");
}

/* Math */

NODE_DEFINE(MathNode)
{
	NodeType* type = NodeType::add("math", create, NodeType::SHADER);

	static NodeEnum type_enum;
	type_enum.insert("add", NODE_MATH_ADD);
	type_enum.insert("subtract", NODE_MATH_SUBTRACT);
	type_enum.insert("multiply", NODE_MATH_MULTIPLY);
	type_enum.insert("divide", NODE_MATH_DIVIDE);
	type_enum.insert("sine", NODE_MATH_SINE);
	type_enum.insert("cosine", NODE_MATH_COSINE);
	type_enum.insert("tangent", NODE_MATH_TANGENT);
	type_enum.insert("arcsine", NODE_MATH_ARCSINE);
	type_enum.insert("arccosine", NODE_MATH_ARCCOSINE);
	type_enum.insert("arctangent", NODE_MATH_ARCTANGENT);
	type_enum.insert("power", NODE_MATH_POWER);
	type_enum.insert("logarithm", NODE_MATH_LOGARITHM);
	type_enum.insert("minimum", NODE_MATH_MINIMUM);
	type_enum.insert("maximum", NODE_MATH_MAXIMUM);
	type_enum.insert("round", NODE_MATH_ROUND);
	type_enum.insert("less_than", NODE_MATH_LESS_THAN);
	type_enum.insert("greater_than", NODE_MATH_GREATER_THAN);
	type_enum.insert("modulo", NODE_MATH_MODULO);
	type_enum.insert("absolute", NODE_MATH_ABSOLUTE);
	type_enum.insert("arctan2", NODE_MATH_ARCTAN2);
	type_enum.insert("floor", NODE_MATH_FLOOR);
	type_enum.insert("ceil", NODE_MATH_CEIL);
	type_enum.insert("fract", NODE_MATH_FRACT);
	type_enum.insert("sqrt", NODE_MATH_SQRT);
	SOCKET_ENUM(type, "Type", type_enum, NODE_MATH_ADD);

	SOCKET_BOOLEAN(use_clamp, "Use Clamp", false);

	SOCKET_IN_FLOAT(value1, "Value1", 0.0f);
	SOCKET_IN_FLOAT(value2, "Value2", 0.0f);

	SOCKET_OUT_FLOAT(value, "Value");

	return type;
}

MathNode::MathNode()
: ShaderNode(node_type)
{
}

void MathNode::constant_fold(const ConstantFolder& folder)
{
	if(folder.all_inputs_constant()) {
		folder.make_constant_clamp(svm_math(type, value1, value2), use_clamp);
	}
	else {
		folder.fold_math(type, use_clamp);
	}
}

void MathNode::compile(SVMCompiler& compiler)
{
	ShaderInput *value1_in = input("Value1");
	ShaderInput *value2_in = input("Value2");
	ShaderOutput *value_out = output("Value");

	compiler.add_node(NODE_MATH, type, compiler.stack_assign(value1_in), compiler.stack_assign(value2_in));
	compiler.add_node(NODE_MATH, compiler.stack_assign(value_out));

	if(use_clamp) {
		compiler.add_node(NODE_MATH, NODE_MATH_CLAMP, compiler.stack_assign(value_out));
		compiler.add_node(NODE_MATH, compiler.stack_assign(value_out));
	}
}

void MathNode::compile(OSLCompiler& compiler)
{
	compiler.parameter(this, "type");
	compiler.parameter(this, "use_clamp");
	compiler.add(this, "node_math");
}

/* VectorMath */

NODE_DEFINE(VectorMathNode)
{
	NodeType* type = NodeType::add("vector_math", create, NodeType::SHADER);

	static NodeEnum type_enum;
	type_enum.insert("add", NODE_VECTOR_MATH_ADD);
	type_enum.insert("subtract", NODE_VECTOR_MATH_SUBTRACT);
	type_enum.insert("average", NODE_VECTOR_MATH_AVERAGE);
	type_enum.insert("dot_product", NODE_VECTOR_MATH_DOT_PRODUCT);
	type_enum.insert("cross_product", NODE_VECTOR_MATH_CROSS_PRODUCT);
	type_enum.insert("normalize", NODE_VECTOR_MATH_NORMALIZE);
	SOCKET_ENUM(type, "Type", type_enum, NODE_VECTOR_MATH_ADD);

	SOCKET_IN_VECTOR(vector1, "Vector1", make_float3(0.0f, 0.0f, 0.0f));
	SOCKET_IN_VECTOR(vector2, "Vector2", make_float3(0.0f, 0.0f, 0.0f));

	SOCKET_OUT_FLOAT(value, "Value");
	SOCKET_OUT_VECTOR(vector, "Vector");

	return type;
}

VectorMathNode::VectorMathNode()
: ShaderNode(node_type)
{
}

void VectorMathNode::constant_fold(const ConstantFolder& folder)
{
	float value;
	float3 vector;

	if(folder.all_inputs_constant()) {
		svm_vector_math(&value,
		                &vector,
		                type,
		                vector1,
		                vector2);

		if(folder.output == output("Value")) {
			folder.make_constant(value);
		}
		else if(folder.output == output("Vector")) {
			folder.make_constant(vector);
		}
	}
	else {
		folder.fold_vector_math(type);
	}
}

void VectorMathNode::compile(SVMCompiler& compiler)
{
	ShaderInput *vector1_in = input("Vector1");
	ShaderInput *vector2_in = input("Vector2");
	ShaderOutput *value_out = output("Value");
	ShaderOutput *vector_out = output("Vector");

	compiler.add_node(NODE_VECTOR_MATH,
		type,
		compiler.stack_assign(vector1_in),
		compiler.stack_assign(vector2_in));
	compiler.add_node(NODE_VECTOR_MATH,
		compiler.stack_assign(value_out),
		compiler.stack_assign(vector_out));
}

void VectorMathNode::compile(OSLCompiler& compiler)
{
	compiler.parameter(this, "type");
	compiler.add(this, "node_vector_math");
}

/* VectorTransform */

NODE_DEFINE(VectorTransformNode)
{
	NodeType* type = NodeType::add("vector_transform", create, NodeType::SHADER);

	static NodeEnum type_enum;
	type_enum.insert("vector", NODE_VECTOR_TRANSFORM_TYPE_VECTOR);
	type_enum.insert("point", NODE_VECTOR_TRANSFORM_TYPE_POINT);
	type_enum.insert("normal", NODE_VECTOR_TRANSFORM_TYPE_NORMAL);
	SOCKET_ENUM(type, "Type", type_enum, NODE_VECTOR_TRANSFORM_TYPE_VECTOR);

	static NodeEnum space_enum;
	space_enum.insert("world", NODE_VECTOR_TRANSFORM_CONVERT_SPACE_WORLD);
	space_enum.insert("object", NODE_VECTOR_TRANSFORM_CONVERT_SPACE_OBJECT);
	space_enum.insert("camera", NODE_VECTOR_TRANSFORM_CONVERT_SPACE_CAMERA);
	SOCKET_ENUM(convert_from, "Convert From", space_enum, NODE_VECTOR_TRANSFORM_CONVERT_SPACE_WORLD);
	SOCKET_ENUM(convert_to, "Convert To", space_enum, NODE_VECTOR_TRANSFORM_CONVERT_SPACE_OBJECT);

	SOCKET_IN_VECTOR(vector, "Vector", make_float3(0.0f, 0.0f, 0.0f));
	SOCKET_OUT_VECTOR(vector, "Vector");

	return type;
}

VectorTransformNode::VectorTransformNode()
: ShaderNode(node_type)
{
}

void VectorTransformNode::compile(SVMCompiler& compiler)
{
	ShaderInput *vector_in = input("Vector");
	ShaderOutput *vector_out = output("Vector");

	compiler.add_node(NODE_VECTOR_TRANSFORM,
		compiler.encode_uchar4(type, convert_from, convert_to),
		compiler.encode_uchar4(compiler.stack_assign(vector_in),
		                       compiler.stack_assign(vector_out)));
}

void VectorTransformNode::compile(OSLCompiler& compiler)
{
	compiler.parameter(this, "type");
	compiler.parameter(this, "convert_from");
	compiler.parameter(this, "convert_to");
	compiler.add(this, "node_vector_transform");
}

/* BumpNode */

NODE_DEFINE(BumpNode)
{
	NodeType* type = NodeType::add("bump", create, NodeType::SHADER);

	SOCKET_BOOLEAN(invert, "Invert", false);
	SOCKET_BOOLEAN(use_object_space, "UseObjectSpace", false);

	/* this input is used by the user, but after graph transform it is no longer
	 * used and moved to sampler center/x/y instead */
	SOCKET_IN_FLOAT(height, "Height", 1.0f);

	SOCKET_IN_FLOAT(sample_center, "SampleCenter", 0.0f);
	SOCKET_IN_FLOAT(sample_x, "SampleX", 0.0f);
	SOCKET_IN_FLOAT(sample_y, "SampleY", 0.0f);
	SOCKET_IN_NORMAL(normal, "Normal", make_float3(0.0f, 0.0f, 0.0f), SocketType::LINK_NORMAL);
	SOCKET_IN_FLOAT(strength, "Strength", 1.0f);
	SOCKET_IN_FLOAT(distance, "Distance", 0.1f);

	SOCKET_OUT_NORMAL(normal, "Normal");

	return type;
}

BumpNode::BumpNode()
: ShaderNode(node_type)
{
	special_type = SHADER_SPECIAL_TYPE_BUMP;
}

void BumpNode::compile(SVMCompiler& compiler)
{
	ShaderInput *center_in = input("SampleCenter");
	ShaderInput *dx_in = input("SampleX");
	ShaderInput *dy_in = input("SampleY");
	ShaderInput *normal_in = input("Normal");
	ShaderInput *strength_in = input("Strength");
	ShaderInput *distance_in = input("Distance");
	ShaderOutput *normal_out = output("Normal");

	/* pack all parameters in the node */
	compiler.add_node(NODE_SET_BUMP,
		compiler.encode_uchar4(
			compiler.stack_assign_if_linked(normal_in),
			compiler.stack_assign(distance_in),
			invert,
			use_object_space),
		compiler.encode_uchar4(
			compiler.stack_assign(center_in),
			compiler.stack_assign(dx_in),
			compiler.stack_assign(dy_in),
			compiler.stack_assign(strength_in)),
		compiler.stack_assign(normal_out));
}

void BumpNode::compile(OSLCompiler& compiler)
{
	compiler.parameter(this, "invert");
	compiler.parameter(this, "use_object_space");
	compiler.add(this, "node_bump");
}

void BumpNode::constant_fold(const ConstantFolder& folder)
{
	ShaderInput *height_in = input("Height");
	ShaderInput *normal_in = input("Normal");

	if(height_in->link == NULL) {
		if(normal_in->link == NULL) {
			GeometryNode *geom = new GeometryNode();
			folder.graph->add(geom);
			folder.bypass(geom->output("Normal"));
		}
		else {
			folder.bypass(normal_in->link);
		}
	}

	/* TODO(sergey): Ignore bump with zero strength. */
}


/* Curve node */

CurvesNode::CurvesNode(const NodeType *node_type)
: ShaderNode(node_type)
{
}

void CurvesNode::constant_fold(const ConstantFolder& folder, ShaderInput *value_in)
{
	ShaderInput *fac_in = input("Fac");

	/* evaluate fully constant node */
	if(folder.all_inputs_constant()) {
		if(curves.size() == 0) {
			return;
		}

		float3 pos = (value - make_float3(min_x, min_x, min_x)) / (max_x - min_x);
		float3 result;

		result[0] = rgb_ramp_lookup(curves.data(), pos[0], true, true, curves.size()).x;
		result[1] = rgb_ramp_lookup(curves.data(), pos[1], true, true, curves.size()).y;
		result[2] = rgb_ramp_lookup(curves.data(), pos[2], true, true, curves.size()).z;

		folder.make_constant(interp(value, result, fac));
	}
	/* remove no-op node */
	else if(!fac_in->link && fac == 0.0f) {
		/* link is not null because otherwise all inputs are constant */
		folder.bypass(value_in->link);
	}
}

void CurvesNode::compile(SVMCompiler& compiler, int type, ShaderInput *value_in, ShaderOutput *value_out)
{
	if(curves.size() == 0)
		return;

	ShaderInput *fac_in = input("Fac");

	compiler.add_node(type,
	                  compiler.encode_uchar4(compiler.stack_assign(fac_in),
	                                         compiler.stack_assign(value_in),
	                                         compiler.stack_assign(value_out)),
	                  __float_as_int(min_x),
	                  __float_as_int(max_x));

	compiler.add_node(curves.size());
	for(int i = 0; i < curves.size(); i++)
		compiler.add_node(float3_to_float4(curves[i]));
}

void CurvesNode::compile(OSLCompiler& compiler, const char* name)
{
	if(curves.size() == 0)
		return;

	compiler.parameter_color_array("ramp", curves);
	compiler.parameter(this, "min_x");
	compiler.parameter(this, "max_x");
	compiler.add(this, name);
}

void CurvesNode::compile(SVMCompiler& /*compiler*/)
{
	assert(0);
}

void CurvesNode::compile(OSLCompiler& /*compiler*/)
{
	assert(0);
}

/* RGBCurvesNode */

NODE_DEFINE(RGBCurvesNode)
{
	NodeType* type = NodeType::add("rgb_curves", create, NodeType::SHADER);

	SOCKET_COLOR_ARRAY(curves, "Curves", array<float3>());
	SOCKET_FLOAT(min_x, "Min X", 0.0f);
	SOCKET_FLOAT(max_x, "Max X", 1.0f);

	SOCKET_IN_FLOAT(fac, "Fac", 0.0f);
	SOCKET_IN_COLOR(value, "Color", make_float3(0.0f, 0.0f, 0.0f));

	SOCKET_OUT_COLOR(value, "Color");

	return type;
}

RGBCurvesNode::RGBCurvesNode()
: CurvesNode(node_type)
{
}

void RGBCurvesNode::constant_fold(const ConstantFolder& folder)
{
	CurvesNode::constant_fold(folder, input("Color"));
}

void RGBCurvesNode::compile(SVMCompiler& compiler)
{
	CurvesNode::compile(compiler, NODE_RGB_CURVES, input("Color"), output("Color"));
}

void RGBCurvesNode::compile(OSLCompiler& compiler)
{
	CurvesNode::compile(compiler, "node_rgb_curves");
}

/* VectorCurvesNode */

NODE_DEFINE(VectorCurvesNode)
{
	NodeType* type = NodeType::add("vector_curves", create, NodeType::SHADER);

	SOCKET_VECTOR_ARRAY(curves, "Curves", array<float3>());
	SOCKET_FLOAT(min_x, "Min X", 0.0f);
	SOCKET_FLOAT(max_x, "Max X", 1.0f);

	SOCKET_IN_FLOAT(fac, "Fac", 0.0f);
	SOCKET_IN_VECTOR(value, "Vector", make_float3(0.0f, 0.0f, 0.0f));

	SOCKET_OUT_VECTOR(value, "Vector");

	return type;
}

VectorCurvesNode::VectorCurvesNode()
: CurvesNode(node_type)
{
}

void VectorCurvesNode::constant_fold(const ConstantFolder& folder)
{
	CurvesNode::constant_fold(folder, input("Vector"));
}

void VectorCurvesNode::compile(SVMCompiler& compiler)
{
	CurvesNode::compile(compiler, NODE_VECTOR_CURVES, input("Vector"), output("Vector"));
}

void VectorCurvesNode::compile(OSLCompiler& compiler)
{
	CurvesNode::compile(compiler, "node_vector_curves");
}

/* RGBRampNode */

NODE_DEFINE(RGBRampNode)
{
	NodeType* type = NodeType::add("rgb_ramp", create, NodeType::SHADER);

	SOCKET_COLOR_ARRAY(ramp, "Ramp", array<float3>());
	SOCKET_FLOAT_ARRAY(ramp_alpha, "Ramp Alpha", array<float>());
	SOCKET_BOOLEAN(interpolate, "Interpolate", true);

	SOCKET_IN_FLOAT(fac, "Fac", 0.0f);

	SOCKET_OUT_COLOR(color, "Color");
	SOCKET_OUT_FLOAT(alpha, "Alpha");

	return type;
}

RGBRampNode::RGBRampNode()
: ShaderNode(node_type)
{
}

void RGBRampNode::constant_fold(const ConstantFolder& folder)
{
	if(ramp.size() == 0 || ramp.size() != ramp_alpha.size())
		return;

	if(folder.all_inputs_constant()) {
		float f = clamp(fac, 0.0f, 1.0f) * (ramp.size() - 1);

		/* clamp int as well in case of NaN */
		int i = clamp((int)f, 0, ramp.size()-1);
		float t = f - (float)i;

		bool use_lerp = interpolate && t > 0.0f;

		if(folder.output == output("Color")) {
			float3 color = rgb_ramp_lookup(ramp.data(), fac, use_lerp, false, ramp.size());
			folder.make_constant(color);
		}
		else if(folder.output == output("Alpha")) {
			float alpha = float_ramp_lookup(ramp_alpha.data(), fac, use_lerp, false, ramp_alpha.size());
			folder.make_constant(alpha);
		}
	}
}

void RGBRampNode::compile(SVMCompiler& compiler)
{
	if(ramp.size() == 0 || ramp.size() != ramp_alpha.size())
		return;

	ShaderInput *fac_in = input("Fac");
	ShaderOutput *color_out = output("Color");
	ShaderOutput *alpha_out = output("Alpha");

	compiler.add_node(NODE_RGB_RAMP,
		compiler.encode_uchar4(
			compiler.stack_assign(fac_in),
			compiler.stack_assign_if_linked(color_out),
			compiler.stack_assign_if_linked(alpha_out)),
		interpolate);

	compiler.add_node(ramp.size());
	for(int i = 0; i < ramp.size(); i++)
		compiler.add_node(make_float4(ramp[i].x, ramp[i].y, ramp[i].z, ramp_alpha[i]));
}

void RGBRampNode::compile(OSLCompiler& compiler)
{
	if(ramp.size() == 0 || ramp.size() != ramp_alpha.size())
		return;

	compiler.parameter_color_array("ramp_color", ramp);
	compiler.parameter_array("ramp_alpha", ramp_alpha.data(), ramp_alpha.size());
	compiler.parameter(this, "interpolate");

	compiler.add(this, "node_rgb_ramp");
}

/* Set Normal Node */

NODE_DEFINE(SetNormalNode)
{
	NodeType* type = NodeType::add("set_normal", create, NodeType::SHADER);

	SOCKET_IN_VECTOR(direction, "Direction", make_float3(0.0f, 0.0f, 0.0f));
	SOCKET_OUT_NORMAL(normal, "Normal");

	return type;
}

SetNormalNode::SetNormalNode()
: ShaderNode(node_type)
{
}

void SetNormalNode::compile(SVMCompiler& compiler)
{
	ShaderInput  *direction_in = input("Direction");
	ShaderOutput *normal_out = output("Normal");

	compiler.add_node(NODE_CLOSURE_SET_NORMAL,
		compiler.stack_assign(direction_in),
		compiler.stack_assign(normal_out));
}

void SetNormalNode::compile(OSLCompiler& compiler)
{
	compiler.add(this, "node_set_normal");
}

/* OSLNode */

OSLNode::OSLNode()
: ShaderNode(new NodeType(NodeType::SHADER))
{
	special_type = SHADER_SPECIAL_TYPE_SCRIPT;
}

OSLNode::~OSLNode()
{
	delete type;
}

ShaderNode *OSLNode::clone() const
{
	return OSLNode::create(this->inputs.size(), this);
}

OSLNode* OSLNode::create(size_t num_inputs, const OSLNode *from)
{
	/* allocate space for the node itself and parameters, aligned to 16 bytes
	 * assuming that's the most parameter types need */
	size_t node_size = align_up(sizeof(OSLNode), 16);
	size_t inputs_size = align_up(SocketType::max_size(), 16) * num_inputs;

	char *node_memory = (char*) operator new(node_size + inputs_size);
	memset(node_memory, 0, node_size + inputs_size);

	if(!from) {
		return new(node_memory) OSLNode();
	}
	else {
		/* copy input default values and node type for cloning */
		memcpy(node_memory + node_size, (char*)from + node_size, inputs_size);

		OSLNode *node = new(node_memory) OSLNode(*from);
		node->type = new NodeType(*(from->type));
		return node;
	}
}

char* OSLNode::input_default_value()
{
	/* pointer to default value storage, which is the same as our actual value */
	size_t num_inputs = type->inputs.size();
	size_t inputs_size = align_up(SocketType::max_size(), 16) * num_inputs;
	return (char*)this + align_up(sizeof(OSLNode), 16) + inputs_size;
}

void OSLNode::add_input(ustring name, SocketType::Type socket_type)
{
    char *memory = input_default_value();
	size_t offset = memory - (char*)this;
	const_cast<NodeType*>(type)->register_input(name, name, socket_type, offset, memory, NULL, NULL, SocketType::LINKABLE);
}

void OSLNode::add_output(ustring name, SocketType::Type socket_type)
{
	const_cast<NodeType*>(type)->register_output(name, name, socket_type);
}

void OSLNode::compile(SVMCompiler&)
{
	/* doesn't work for SVM, obviously ... */
}

void OSLNode::compile(OSLCompiler& compiler)
{
	if(!filepath.empty())
		compiler.add(this, filepath.c_str(), true);
	else
		compiler.add(this, bytecode_hash.c_str(), false);
}

/* Normal Map */

NODE_DEFINE(NormalMapNode)
{
	NodeType* type = NodeType::add("normal_map", create, NodeType::SHADER);

	static NodeEnum space_enum;
	space_enum.insert("tangent", NODE_NORMAL_MAP_TANGENT);
	space_enum.insert("object", NODE_NORMAL_MAP_OBJECT);
	space_enum.insert("world", NODE_NORMAL_MAP_WORLD);
	space_enum.insert("blender_object", NODE_NORMAL_MAP_BLENDER_OBJECT);
	space_enum.insert("blender_world", NODE_NORMAL_MAP_BLENDER_WORLD);
	SOCKET_ENUM(space, "Space", space_enum, NODE_TANGENT_RADIAL);

	SOCKET_STRING(attribute, "Attribute", ustring());

	SOCKET_IN_NORMAL(normal_osl, "NormalIn", make_float3(0.0f, 0.0f, 0.0f), SocketType::LINK_NORMAL | SocketType::OSL_INTERNAL);
	SOCKET_IN_FLOAT(strength, "Strength", 1.0f);
	SOCKET_IN_COLOR(color, "Color", make_float3(0.5f, 0.5f, 1.0f));

	SOCKET_OUT_NORMAL(normal, "Normal");

	return type;
}

NormalMapNode::NormalMapNode()
: ShaderNode(node_type)
{
}

void NormalMapNode::attributes(Shader *shader, AttributeRequestSet *attributes)
{
	if(shader->has_surface && space == NODE_NORMAL_MAP_TANGENT) {
		if(attribute.empty()) {
			attributes->add(ATTR_STD_UV_TANGENT);
			attributes->add(ATTR_STD_UV_TANGENT_SIGN);
		}
		else {
			attributes->add(ustring((string(attribute.c_str()) + ".tangent").c_str()));
			attributes->add(ustring((string(attribute.c_str()) + ".tangent_sign").c_str()));
		}

		attributes->add(ATTR_STD_VERTEX_NORMAL);
	}

	ShaderNode::attributes(shader, attributes);
}

void NormalMapNode::compile(SVMCompiler& compiler)
{
	ShaderInput  *color_in = input("Color");
	ShaderInput  *strength_in = input("Strength");
	ShaderOutput *normal_out = output("Normal");
	int attr = 0, attr_sign = 0;

	if(space == NODE_NORMAL_MAP_TANGENT) {
		if(attribute.empty()) {
			attr = compiler.attribute(ATTR_STD_UV_TANGENT);
			attr_sign = compiler.attribute(ATTR_STD_UV_TANGENT_SIGN);
		}
		else {
			attr = compiler.attribute(ustring((string(attribute.c_str()) + ".tangent").c_str()));
			attr_sign = compiler.attribute(ustring((string(attribute.c_str()) + ".tangent_sign").c_str()));
		}
	}

	compiler.add_node(NODE_NORMAL_MAP,
		compiler.encode_uchar4(
			compiler.stack_assign(color_in),
			compiler.stack_assign(strength_in),
			compiler.stack_assign(normal_out),
			space),
		attr, attr_sign);
}

void NormalMapNode::compile(OSLCompiler& compiler)
{
	if(space == NODE_NORMAL_MAP_TANGENT) {
		if(attribute.empty()) {
			compiler.parameter("attr_name", ustring("geom:tangent"));
			compiler.parameter("attr_sign_name", ustring("geom:tangent_sign"));
		}
		else {
			compiler.parameter("attr_name", ustring((string(attribute.c_str()) + ".tangent").c_str()));
			compiler.parameter("attr_sign_name", ustring((string(attribute.c_str()) + ".tangent_sign").c_str()));
		}
	}

	compiler.parameter(this, "space");
	compiler.add(this, "node_normal_map");
}

/* Tangent */

NODE_DEFINE(TangentNode)
{
	NodeType* type = NodeType::add("tangent", create, NodeType::SHADER);

	static NodeEnum direction_type_enum;
	direction_type_enum.insert("radial", NODE_TANGENT_RADIAL);
	direction_type_enum.insert("uv_map", NODE_TANGENT_UVMAP);
	SOCKET_ENUM(direction_type, "Direction Type", direction_type_enum, NODE_TANGENT_RADIAL);

	static NodeEnum axis_enum;
	axis_enum.insert("x", NODE_TANGENT_AXIS_X);
	axis_enum.insert("y", NODE_TANGENT_AXIS_Y);
	axis_enum.insert("z", NODE_TANGENT_AXIS_Z);
	SOCKET_ENUM(axis, "Axis", axis_enum, NODE_TANGENT_AXIS_X);

	SOCKET_STRING(attribute, "Attribute", ustring());

	SOCKET_IN_NORMAL(normal_osl, "NormalIn", make_float3(0.0f, 0.0f, 0.0f), SocketType::LINK_NORMAL | SocketType::OSL_INTERNAL);
	SOCKET_OUT_NORMAL(tangent, "Tangent");

	return type;
}

TangentNode::TangentNode()
: ShaderNode(node_type)
{
}

void TangentNode::attributes(Shader *shader, AttributeRequestSet *attributes)
{
	if(shader->has_surface) {
		if(direction_type == NODE_TANGENT_UVMAP) {
			if(attribute.empty())
				attributes->add(ATTR_STD_UV_TANGENT);
			else
				attributes->add(ustring((string(attribute.c_str()) + ".tangent").c_str()));
		}
		else
			attributes->add(ATTR_STD_GENERATED);
	}

	ShaderNode::attributes(shader, attributes);
}

void TangentNode::compile(SVMCompiler& compiler)
{
	ShaderOutput *tangent_out = output("Tangent");
	int attr;

	if(direction_type == NODE_TANGENT_UVMAP) {
		if(attribute.empty())
			attr = compiler.attribute(ATTR_STD_UV_TANGENT);
		else
			attr = compiler.attribute(ustring((string(attribute.c_str()) + ".tangent").c_str()));
	}
	else
		attr = compiler.attribute(ATTR_STD_GENERATED);

	compiler.add_node(NODE_TANGENT,
		compiler.encode_uchar4(
			compiler.stack_assign(tangent_out),
			direction_type,
			axis), attr);
}

void TangentNode::compile(OSLCompiler& compiler)
{
	if(direction_type == NODE_TANGENT_UVMAP) {
		if(attribute.empty())
			compiler.parameter("attr_name", ustring("geom:tangent"));
		else
			compiler.parameter("attr_name", ustring((string(attribute.c_str()) + ".tangent").c_str()));
	}

	compiler.parameter(this, "direction_type");
	compiler.parameter(this, "axis");
	compiler.add(this, "node_tangent");
}

/* Bevel */

NODE_DEFINE(BevelNode)
{
	NodeType* type = NodeType::add("bevel", create, NodeType::SHADER);

	SOCKET_INT(samples, "Samples", 4);

	SOCKET_IN_FLOAT(radius, "Radius", 0.05f);
	SOCKET_IN_NORMAL(normal, "Normal", make_float3(0.0f, 0.0f, 0.0f), SocketType::LINK_NORMAL);

	SOCKET_OUT_NORMAL(bevel, "Normal");

	return type;
}

BevelNode::BevelNode()
: ShaderNode(node_type)
{
}

void BevelNode::compile(SVMCompiler& compiler)
{
	ShaderInput *radius_in = input("Radius");
	ShaderInput *normal_in = input("Normal");
	ShaderOutput *normal_out = output("Normal");

	compiler.add_node(NODE_BEVEL,
		compiler.encode_uchar4(samples,
		                       compiler.stack_assign(radius_in),
		                       compiler.stack_assign_if_linked(normal_in),
		                       compiler.stack_assign(normal_out)));
}

void BevelNode::compile(OSLCompiler& compiler)
{
	compiler.parameter(this, "samples");
	compiler.add(this, "node_bevel");
}

/* Displacement */

NODE_DEFINE(DisplacementNode)
{
	NodeType* type = NodeType::add("displacement", create, NodeType::SHADER);

	static NodeEnum space_enum;
	space_enum.insert("object", NODE_NORMAL_MAP_OBJECT);
	space_enum.insert("world", NODE_NORMAL_MAP_WORLD);

	SOCKET_ENUM(space, "Space", space_enum, NODE_NORMAL_MAP_TANGENT);

	SOCKET_IN_FLOAT(height, "Height", 0.0f);
	SOCKET_IN_FLOAT(midlevel, "Midlevel", 0.5f);
	SOCKET_IN_FLOAT(scale, "Scale", 1.0f);
	SOCKET_IN_NORMAL(normal, "Normal", make_float3(0.0f, 0.0f, 0.0f), SocketType::LINK_NORMAL);

	SOCKET_OUT_VECTOR(displacement, "Displacement");

	return type;
}

DisplacementNode::DisplacementNode()
: ShaderNode(node_type)
{
}

void DisplacementNode::constant_fold(const ConstantFolder& folder)
{
	if(folder.all_inputs_constant()) {
		if((height - midlevel == 0.0f) || (scale == 0.0f)) {
			folder.make_zero();
		}
	}
}

void DisplacementNode::compile(SVMCompiler& compiler)
{
	ShaderInput *height_in = input("Height");
	ShaderInput *midlevel_in = input("Midlevel");
	ShaderInput *scale_in = input("Scale");
	ShaderInput *normal_in = input("Normal");
	ShaderOutput *displacement_out = output("Displacement");

	compiler.add_node(NODE_DISPLACEMENT,
		compiler.encode_uchar4(compiler.stack_assign(height_in),
		                       compiler.stack_assign(midlevel_in),
		                       compiler.stack_assign(scale_in),
		                       compiler.stack_assign_if_linked(normal_in)),
	    compiler.stack_assign(displacement_out),
		space);
}

void DisplacementNode::compile(OSLCompiler& compiler)
{
	compiler.parameter(this, "space");
	compiler.add(this, "node_displacement");
}

/* Vector Displacement */

NODE_DEFINE(VectorDisplacementNode)
{
	NodeType* type = NodeType::add("vector_displacement", create, NodeType::SHADER);

	static NodeEnum space_enum;
	space_enum.insert("tangent", NODE_NORMAL_MAP_TANGENT);
	space_enum.insert("object", NODE_NORMAL_MAP_OBJECT);
	space_enum.insert("world", NODE_NORMAL_MAP_WORLD);

	SOCKET_ENUM(space, "Space", space_enum, NODE_NORMAL_MAP_TANGENT);
	SOCKET_STRING(attribute, "Attribute", ustring());

	SOCKET_IN_COLOR(vector, "Vector", make_float3(0.0f, 0.0f, 0.0f));
	SOCKET_IN_FLOAT(midlevel, "Midlevel", 0.0f);
	SOCKET_IN_FLOAT(scale, "Scale", 1.0f);

	SOCKET_OUT_VECTOR(displacement, "Displacement");

	return type;
}

VectorDisplacementNode::VectorDisplacementNode()
: ShaderNode(node_type)
{
}

void VectorDisplacementNode::constant_fold(const ConstantFolder& folder)
{
	if(folder.all_inputs_constant()) {
		if((vector == make_float3(0.0f, 0.0f, 0.0f) && midlevel == 0.0f) ||
		   (scale == 0.0f)) {
			folder.make_zero();
		}
	}
}

void VectorDisplacementNode::attributes(Shader *shader, AttributeRequestSet *attributes)
{
	if(shader->has_surface && space == NODE_NORMAL_MAP_TANGENT) {
		if(attribute.empty()) {
			attributes->add(ATTR_STD_UV_TANGENT);
			attributes->add(ATTR_STD_UV_TANGENT_SIGN);
		}
		else {
			attributes->add(ustring((string(attribute.c_str()) + ".tangent").c_str()));
			attributes->add(ustring((string(attribute.c_str()) + ".tangent_sign").c_str()));
		}

		attributes->add(ATTR_STD_VERTEX_NORMAL);
	}

	ShaderNode::attributes(shader, attributes);
}

void VectorDisplacementNode::compile(SVMCompiler& compiler)
{
	ShaderInput *vector_in = input("Vector");
	ShaderInput *midlevel_in = input("Midlevel");
	ShaderInput *scale_in = input("Scale");
	ShaderOutput *displacement_out = output("Displacement");
	int attr = 0, attr_sign = 0;

	if(space == NODE_NORMAL_MAP_TANGENT) {
		if(attribute.empty()) {
			attr = compiler.attribute(ATTR_STD_UV_TANGENT);
			attr_sign = compiler.attribute(ATTR_STD_UV_TANGENT_SIGN);
		}
		else {
			attr = compiler.attribute(ustring((string(attribute.c_str()) + ".tangent").c_str()));
			attr_sign = compiler.attribute(ustring((string(attribute.c_str()) + ".tangent_sign").c_str()));
		}
	}

	compiler.add_node(NODE_VECTOR_DISPLACEMENT,
		compiler.encode_uchar4(compiler.stack_assign(vector_in),
		                       compiler.stack_assign(midlevel_in),
		                       compiler.stack_assign(scale_in),
		                       compiler.stack_assign(displacement_out)),
		attr, attr_sign);

	compiler.add_node(space);
}

void VectorDisplacementNode::compile(OSLCompiler& compiler)
{
	if(space == NODE_NORMAL_MAP_TANGENT) {
		if(attribute.empty()) {
			compiler.parameter("attr_name", ustring("geom:tangent"));
			compiler.parameter("attr_sign_name", ustring("geom:tangent_sign"));
		}
		else {
			compiler.parameter("attr_name", ustring((string(attribute.c_str()) + ".tangent").c_str()));
			compiler.parameter("attr_sign_name", ustring((string(attribute.c_str()) + ".tangent_sign").c_str()));
		}
	}

	compiler.parameter(this, "space");
	compiler.add(this, "node_vector_displacement");
}

CCL_NAMESPACE_END<|MERGE_RESOLUTION|>--- conflicted
+++ resolved
@@ -535,17 +535,12 @@
 				compiler.stack_assign_if_linked(color_out),
 				compiler.stack_assign_if_linked(alpha_out),
 				srgb),
-<<<<<<< HEAD
 			compiler.encode_uchar4(
 				projection,
 				compiler.stack_assign(vector_dx),
 				compiler.stack_assign(vector_dy),
 				0));
-	
-=======
-			projection);
-
->>>>>>> cb6d7cb0
+
 		tex_mapping.compile_end(compiler, vector_in, vector_offset);
 	}
 	else {
