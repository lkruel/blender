--- conflicted
+++ resolved
@@ -439,57 +439,6 @@
 	sunsky->config_x[2] = (-0.0227f * T  + 5.3251f);
 	sunsky->config_x[3] = (0.1206f * T  - 2.5771f);
 	sunsky->config_x[4] = (-0.0670f * T  + 0.3703f);
-<<<<<<< HEAD
-
-	sunsky->config_y[0] = (-0.0193f * T  - 0.2592f);
-	sunsky->config_y[1] = (-0.0665f * T  + 0.0008f);
-	sunsky->config_y[2] = (-0.0004f * T  + 0.2125f);
-	sunsky->config_y[3] = (-0.0641f * T  - 0.8989f);
-	sunsky->config_y[4] = (-0.0033f * T  + 0.0452f);
-
-	sunsky->config_z[0] = (-0.0167f * T  - 0.2608f);
-	sunsky->config_z[1] = (-0.0950f * T  + 0.0092f);
-	sunsky->config_z[2] = (-0.0079f * T  + 0.2102f);
-	sunsky->config_z[3] = (-0.0441f * T  - 1.6537f);
-	sunsky->config_z[4] = (-0.0109f * T  + 0.0529f);
-
-	sunsky->radiance_x /= sky_perez_function(sunsky->config_x, 0, theta);
-	sunsky->radiance_y /= sky_perez_function(sunsky->config_y, 0, theta);
-	sunsky->radiance_z /= sky_perez_function(sunsky->config_z, 0, theta);
-}
-
-/* Hosek / Wilkie */
-static void sky_texture_precompute_new(SunSky *sunsky, float3 dir, float turbidity, float ground_albedo)
-{
-	/* Calculate Sun Direction and save coordinates */
-	float2 spherical = sky_spherical_coordinates(dir);
-	float theta = spherical.x;
-	float phi = spherical.y;
-
-	sunsky->theta = theta;
-	sunsky->phi = phi;
-
-	double solarElevation = M_PI_2_F - theta;
-
-	/* Initialize Sky Model */
-	ArHosekSkyModelState *sky_state;
-	sky_state = arhosek_xyz_skymodelstate_alloc_init(turbidity, ground_albedo, solarElevation);
-
-	/* Copy values from sky_state to SunSky */
-	for (int i = 0; i < 9; ++i) {
-		sunsky->config_x[i] = sky_state->configs[0][i];
-		sunsky->config_y[i] = sky_state->configs[1][i];
-		sunsky->config_z[i] = sky_state->configs[2][i];
-	}
-	sunsky->radiance_x = sky_state->radiances[0];
-	sunsky->radiance_y = sky_state->radiances[1];
-	sunsky->radiance_z = sky_state->radiances[2];
-
-	/* Free sky_state */
-	arhosekskymodelstate_free(sky_state);
-}
-
-=======
 
 	sunsky->config_y[0] = (-0.0193f * T  - 0.2592f);
 	sunsky->config_y[1] = (-0.0665f * T  + 0.0008f);
@@ -542,7 +491,6 @@
 	arhosekskymodelstate_free(sky_state);
 }
 
->>>>>>> 37bad42b
 static ShaderEnum sky_type_init()
 {
 	ShaderEnum enm;
