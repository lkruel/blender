/*
 * Copyright 2011-2013 Blender Foundation
 *
 * Licensed under the Apache License, Version 2.0 (the "License");
 * you may not use this file except in compliance with the License.
 * You may obtain a copy of the License at
 *
 * http://www.apache.org/licenses/LICENSE-2.0
 *
 * Unless required by applicable law or agreed to in writing, software
 * distributed under the License is distributed on an "AS IS" BASIS,
 * WITHOUT WARRANTIES OR CONDITIONS OF ANY KIND, either express or implied.
 * See the License for the specific language governing permissions and
 * limitations under the License.
 */

#ifndef __IMAGE_H__
#define __IMAGE_H__

#include "device/device.h"
#include "device/device_memory.h"

#include "util/util_image.h"
#include "util/util_string.h"
#include "util/util_thread.h"
#include "util/util_vector.h"

CCL_NAMESPACE_BEGIN

class Device;
class DeviceScene;
class Progress;
class Scene;

class ImageManager {
public:
	explicit ImageManager(const DeviceInfo& info);
	~ImageManager();

	int add_image(const string& filename,
	              void *builtin_data,
	              bool animated,
	              float frame,
	              bool& is_float,
	              bool& is_linear,
	              InterpolationType interpolation,
	              ExtensionType extension,
	              bool use_alpha);
	void remove_image(int flat_slot);
	void remove_image(const string& filename,
	                  void *builtin_data,
	                  InterpolationType interpolation,
	                  ExtensionType extension,
	                  bool use_alpha);
	void tag_reload_image(const string& filename,
	                      void *builtin_data,
	                      InterpolationType interpolation,
<<<<<<< HEAD
	                      ExtensionType extension);
	ImageDataType get_image_metadata(const string& filename, void *builtin_data, bool& is_linear);

=======
	                      ExtensionType extension,
	                      bool use_alpha);
	ImageDataType get_image_metadata(const string& filename,
	                                 void *builtin_data,
	                                 bool& is_linear,
	                                 bool& builtin_free_cache);

	void device_prepare_update(DeviceScene *dscene);
>>>>>>> 5e9132b3
	void device_update(Device *device,
	                   DeviceScene *dscene,
	                   Scene *scene,
	                   Progress& progress);
	void device_update_slot(Device *device,
	                        DeviceScene *dscene,
	                        Scene *scene,
	                        int flat_slot,
	                        Progress *progress);
	void device_free(Device *device, DeviceScene *dscene);
	void device_free_builtin(Device *device, DeviceScene *dscene);

	void set_osl_texture_system(void *texture_system);
	void set_pack_images(bool pack_images_);
	bool set_animation_frame_update(int frame);

	bool need_update;

	/* NOTE: Here pixels_size is a size of storage, which equals to
	 *       width * height * depth.
	 *       Use this to avoid some nasty memory corruptions.
	 */
	function<void(const string &filename,
	              void *data,
	              bool &is_float,
	              int &width,
	              int &height,
	              int &depth,
<<<<<<< HEAD
	              int &channels)> builtin_image_info_cb;
	function<bool(const string &filename,
	              void *data,
	              unsigned char *pixels,
	              const size_t pixels_size)> builtin_image_pixels_cb;
	function<bool(const string &filename,
	              void *data,
	              float *pixels,
	              const size_t pixels_size)> builtin_image_float_pixels_cb;
=======
	              int &channels,
	              bool &free_cache)> builtin_image_info_cb;
	function<bool(const string &filename,
	              void *data,
	              unsigned char *pixels,
	              const size_t pixels_size,
	              const bool free_cache)> builtin_image_pixels_cb;
	function<bool(const string &filename,
	              void *data,
	              float *pixels,
	              const size_t pixels_size,
	              const bool free_cache)> builtin_image_float_pixels_cb;
>>>>>>> 5e9132b3

	struct Image {
		string filename;
		void *builtin_data;
		bool builtin_free_cache;

		bool use_alpha;
		bool need_load;
		bool animated;
		float frame;
		InterpolationType interpolation;
		ExtensionType extension;

		int users;
	};

private:
	int tex_num_images[IMAGE_DATA_NUM_TYPES];
	int max_num_images;
	bool has_half_images;
	bool cuda_fermi_limits;

	thread_mutex device_mutex;
	int animation_frame;

	vector<Image*> images[IMAGE_DATA_NUM_TYPES];
	void *osl_texture_system;
	bool pack_images;

<<<<<<< HEAD
	bool file_load_image_generic(Image *img, ImageInput **in, int &width, int &height, int &depth, int &components);
=======
	bool file_load_image_generic(Image *img,
	                             ImageInput **in,
	                             int &width,
	                             int &height,
	                             int &depth,
	                             int &components);
>>>>>>> 5e9132b3

	template<TypeDesc::BASETYPE FileFormat,
	         typename StorageType,
	         typename DeviceType>
	bool file_load_image(Image *img,
	                     ImageDataType type,
	                     int texture_limit,
	                     device_vector<DeviceType>& tex_img);

<<<<<<< HEAD
=======
	int max_flattened_slot(ImageDataType type);
>>>>>>> 5e9132b3
	int type_index_to_flattened_slot(int slot, ImageDataType type);
	int flattened_slot_to_type_index(int flat_slot, ImageDataType *type);
	string name_from_type(int type);

	uint8_t pack_image_options(ImageDataType type, size_t slot);

	void device_load_image(Device *device,
	                       DeviceScene *dscene,
	                       Scene *scene,
	                       ImageDataType type,
	                       int slot,
	                       Progress *progess);
	void device_free_image(Device *device,
	                       DeviceScene *dscene,
	                       ImageDataType type,
	                       int slot);

<<<<<<< HEAD
=======
	template<typename T>
	void device_pack_images_type(
	        ImageDataType type,
	        const vector<device_vector<T>*>& cpu_textures,
	        device_vector<T> *device_image,
	        uint4 *info);

>>>>>>> 5e9132b3
	void device_pack_images(Device *device,
	                        DeviceScene *dscene,
	                        Progress& progess);
};

CCL_NAMESPACE_END

#endif /* __IMAGE_H__ */
<|MERGE_RESOLUTION|>--- conflicted
+++ resolved
@@ -55,11 +55,6 @@
 	void tag_reload_image(const string& filename,
 	                      void *builtin_data,
 	                      InterpolationType interpolation,
-<<<<<<< HEAD
-	                      ExtensionType extension);
-	ImageDataType get_image_metadata(const string& filename, void *builtin_data, bool& is_linear);
-
-=======
 	                      ExtensionType extension,
 	                      bool use_alpha);
 	ImageDataType get_image_metadata(const string& filename,
@@ -68,7 +63,6 @@
 	                                 bool& builtin_free_cache);
 
 	void device_prepare_update(DeviceScene *dscene);
->>>>>>> 5e9132b3
 	void device_update(Device *device,
 	                   DeviceScene *dscene,
 	                   Scene *scene,
@@ -97,17 +91,6 @@
 	              int &width,
 	              int &height,
 	              int &depth,
-<<<<<<< HEAD
-	              int &channels)> builtin_image_info_cb;
-	function<bool(const string &filename,
-	              void *data,
-	              unsigned char *pixels,
-	              const size_t pixels_size)> builtin_image_pixels_cb;
-	function<bool(const string &filename,
-	              void *data,
-	              float *pixels,
-	              const size_t pixels_size)> builtin_image_float_pixels_cb;
-=======
 	              int &channels,
 	              bool &free_cache)> builtin_image_info_cb;
 	function<bool(const string &filename,
@@ -120,7 +103,6 @@
 	              float *pixels,
 	              const size_t pixels_size,
 	              const bool free_cache)> builtin_image_float_pixels_cb;
->>>>>>> 5e9132b3
 
 	struct Image {
 		string filename;
@@ -150,16 +132,12 @@
 	void *osl_texture_system;
 	bool pack_images;
 
-<<<<<<< HEAD
-	bool file_load_image_generic(Image *img, ImageInput **in, int &width, int &height, int &depth, int &components);
-=======
 	bool file_load_image_generic(Image *img,
 	                             ImageInput **in,
 	                             int &width,
 	                             int &height,
 	                             int &depth,
 	                             int &components);
->>>>>>> 5e9132b3
 
 	template<TypeDesc::BASETYPE FileFormat,
 	         typename StorageType,
@@ -169,10 +147,7 @@
 	                     int texture_limit,
 	                     device_vector<DeviceType>& tex_img);
 
-<<<<<<< HEAD
-=======
 	int max_flattened_slot(ImageDataType type);
->>>>>>> 5e9132b3
 	int type_index_to_flattened_slot(int slot, ImageDataType type);
 	int flattened_slot_to_type_index(int flat_slot, ImageDataType *type);
 	string name_from_type(int type);
@@ -190,8 +165,6 @@
 	                       ImageDataType type,
 	                       int slot);
 
-<<<<<<< HEAD
-=======
 	template<typename T>
 	void device_pack_images_type(
 	        ImageDataType type,
@@ -199,7 +172,6 @@
 	        device_vector<T> *device_image,
 	        uint4 *info);
 
->>>>>>> 5e9132b3
 	void device_pack_images(Device *device,
 	                        DeviceScene *dscene,
 	                        Progress& progess);
