--- conflicted
+++ resolved
@@ -84,13 +84,8 @@
                 InterpolationType interpolation,
                 ExtensionType extension,
                 bool use_alpha,
-<<<<<<< HEAD
-                ImageMetaData &metadata,
-                bool srgb);
-=======
                 ustring colorspace,
                 ImageMetaData &metadata);
->>>>>>> 01555d29
   void remove_image(int flat_slot);
   void remove_image(const string &filename,
                     void *builtin_data,
@@ -156,7 +151,6 @@
     bool use_alpha;
     bool need_load;
     bool animated;
-    bool srgb;
     float frame;
     InterpolationType interpolation;
     ExtensionType extension;
@@ -169,7 +163,7 @@
 
   static bool make_tx(const string &filename,
                       const string &outputfilename,
-                      bool srgb,
+                      const ustring &colorspace,
                       ExtensionType extension);
 
  private:
