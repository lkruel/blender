/*
 * Copyright 2011-2013 Blender Foundation
 *
 * Licensed under the Apache License, Version 2.0 (the "License");
 * you may not use this file except in compliance with the License.
 * You may obtain a copy of the License at
 *
 * http://www.apache.org/licenses/LICENSE-2.0
 *
 * Unless required by applicable law or agreed to in writing, software
 * distributed under the License is distributed on an "AS IS" BASIS,
 * WITHOUT WARRANTIES OR CONDITIONS OF ANY KIND, either express or implied.
 * See the License for the specific language governing permissions and
 * limitations under the License.
 */

#include <string.h>
#include <limits.h>

#include "buffers.h"
#include "camera.h"
#include "device.h"
#include "graph.h"
#include "integrator.h"
#include "mesh.h"
#include "object.h"
#include "scene.h"
#include "session.h"
#include "bake.h"

#include "util_foreach.h"
#include "util_function.h"
#include "util_logging.h"
#include "util_math.h"
#include "util_opengl.h"
#include "util_task.h"
#include "util_time.h"

CCL_NAMESPACE_BEGIN

/* Note about  preserve_tile_device option for tile manager:
 * progressive refine and viewport rendering does requires tiles to
 * always be allocated for the same device
 */
Session::Session(const SessionParams& params_)
: params(params_),
  tile_manager(params.progressive, params.samples, params.tile_size, params.start_resolution,
       params.background == false || params.progressive_refine, params.background, params.tile_order,
       max(params.device.multi_devices.size(), 1)),
  stats()
{
	device_use_gl = ((params.device.type != DEVICE_CPU) && !params.background);

	TaskScheduler::init(params.threads);

	device = Device::create(params.device, stats, params.background);

	if(params.background && params.output_path.empty()) {
		buffers = NULL;
		display = NULL;
	}
	else {
		buffers = new RenderBuffers(device);
		display = new DisplayBuffer(device, params.display_buffer_linear);
	}

	session_thread = NULL;
	scene = NULL;

	start_time = 0.0;
	reset_time = 0.0;
	preview_time = 0.0;
	paused_time = 0.0;
	last_update_time = 0.0;

	delayed_reset.do_reset = false;
	delayed_reset.samples = 0;

	display_outdated = false;
	gpu_draw_ready = false;
	gpu_need_tonemap = false;
	pause = false;
	kernels_loaded = false;

	/* TODO(sergey): Check if it's indeed optimal value for the split kernel. */
	max_closure_global = 1;
}

Session::~Session()
{
	if(session_thread) {
		/* wait for session thread to end */
		progress.set_cancel("Exiting");

		gpu_need_tonemap = false;
		gpu_need_tonemap_cond.notify_all();

		{
			thread_scoped_lock pause_lock(pause_mutex);
			pause = false;
		}
		pause_cond.notify_all();

		wait();
	}

	if(!params.output_path.empty()) {
		/* tonemap and write out image if requested */
		delete display;

		display = new DisplayBuffer(device, false);
		display->reset(device, buffers->params);
		tonemap(params.samples);

		progress.set_status("Writing Image", params.output_path);
		display->write(device, params.output_path);
	}

	/* clean up */
	foreach(RenderBuffers *buffers, tile_buffers)
		delete buffers;

	delete buffers;
	delete display;
	delete scene;
	delete device;

	TaskScheduler::exit();
}

void Session::start()
{
	session_thread = new thread(function_bind(&Session::run, this));
}

bool Session::ready_to_reset()
{
	double dt = time_dt() - reset_time;

	if(!display_outdated)
		return (dt > params.reset_timeout);
	else
		return (dt > params.cancel_timeout);
}

/* GPU Session */

void Session::reset_gpu(BufferParams& buffer_params, int samples)
{
	thread_scoped_lock pause_lock(pause_mutex);

	/* block for buffer access and reset immediately. we can't do this
	 * in the thread, because we need to allocate an OpenGL buffer, and
	 * that only works in the main thread */
	thread_scoped_lock display_lock(display_mutex);
	thread_scoped_lock buffers_lock(buffers_mutex);

	display_outdated = true;
	reset_time = time_dt();

	reset_(buffer_params, samples);

	gpu_need_tonemap = false;
	gpu_need_tonemap_cond.notify_all();

	pause_cond.notify_all();
}

bool Session::draw_gpu(BufferParams& buffer_params, DeviceDrawParams& draw_params)
{
	/* block for buffer access */
	thread_scoped_lock display_lock(display_mutex);

	/* first check we already rendered something */
	if(gpu_draw_ready) {
		/* then verify the buffers have the expected size, so we don't
		 * draw previous results in a resized window */
		if(!buffer_params.modified(display->params)) {
			/* for CUDA we need to do tonemapping still, since we can
			 * only access GL buffers from the main thread */
			if(gpu_need_tonemap) {
				thread_scoped_lock buffers_lock(buffers_mutex);
				tonemap(tile_manager.state.sample);
				gpu_need_tonemap = false;
				gpu_need_tonemap_cond.notify_all();
			}

			display->draw(device, draw_params);

			if(display_outdated && (time_dt() - reset_time) > params.text_timeout)
				return false;

			return true;
		}
	}

	return false;
}

void Session::run_gpu()
{
	bool tiles_written = false;

	start_time = time_dt();
	reset_time = time_dt();
	paused_time = 0.0;
	last_update_time = time_dt();

	progress.set_render_start_time(start_time + paused_time);

	while(!progress.get_cancel()) {
		/* advance to next tile */
		bool no_tiles = !tile_manager.next();

		if(params.background) {
			/* if no work left and in background mode, we can stop immediately */
			if(no_tiles) {
				progress.set_status("Finished");
				break;
			}
		}
		else {
			/* if in interactive mode, and we are either paused or done for now,
			 * wait for pause condition notify to wake up again */
			thread_scoped_lock pause_lock(pause_mutex);

			if(!pause && !tile_manager.done()) {
				/* reset could have happened after no_tiles was set, before this lock.
				 * in this case we shall not wait for pause condition
				 */
			}
			else if(pause || no_tiles) {
				update_status_time(pause, no_tiles);

				while(1) {
					double pause_start = time_dt();
					pause_cond.wait(pause_lock);
					paused_time += time_dt() - pause_start;

					if(!params.background)
						progress.set_start_time(start_time + paused_time);
					progress.set_render_start_time(start_time + paused_time);

					update_status_time(pause, no_tiles);
					progress.set_update();

					if(!pause)
						break;
				}
			}

			if(progress.get_cancel())
				break;
		}

		if(!no_tiles) {
			/* update scene */
			update_scene();

			if(!device->error_message().empty())
				progress.set_error(device->error_message());

			if(progress.get_cancel())
				break;
		}

		if(!no_tiles) {
			/* buffers mutex is locked entirely while rendering each
			 * sample, and released/reacquired on each iteration to allow
			 * reset and draw in between */
			thread_scoped_lock buffers_lock(buffers_mutex);

			/* update status and timing */
			update_status_time();

			/* path trace */
			path_trace();

			device->task_wait();

			if(!device->error_message().empty())
				progress.set_cancel(device->error_message());

			/* update status and timing */
			update_status_time();

			gpu_need_tonemap = true;
			gpu_draw_ready = true;
			progress.set_update();

			/* wait for tonemap */
			if(!params.background) {
				while(gpu_need_tonemap) {
					if(progress.get_cancel())
						break;

					gpu_need_tonemap_cond.wait(buffers_lock);
				}
			}

			if(!device->error_message().empty())
				progress.set_error(device->error_message());

			tiles_written = update_progressive_refine(progress.get_cancel());

			if(progress.get_cancel())
				break;
		}
	}

	if(!tiles_written)
		update_progressive_refine(true);
}

/* CPU Session */

void Session::reset_cpu(BufferParams& buffer_params, int samples)
{
	thread_scoped_lock reset_lock(delayed_reset.mutex);
	thread_scoped_lock pause_lock(pause_mutex);

	display_outdated = true;
	reset_time = time_dt();

	delayed_reset.params = buffer_params;
	delayed_reset.samples = samples;
	delayed_reset.do_reset = true;
	device->task_cancel();

	pause_cond.notify_all();
}

bool Session::draw_cpu(BufferParams& buffer_params, DeviceDrawParams& draw_params)
{
	thread_scoped_lock display_lock(display_mutex);

	/* first check we already rendered something */
	if(display->draw_ready()) {
		/* then verify the buffers have the expected size, so we don't
		 * draw previous results in a resized window */
		if(!buffer_params.modified(display->params)) {
			display->draw(device, draw_params);

			if(display_outdated && (time_dt() - reset_time) > params.text_timeout)
				return false;

			return true;
		}
	}

	return false;
}

bool Session::acquire_tile(Device *tile_device, RenderTile& rtile)
{
	if(progress.get_cancel()) {
		if(params.progressive_refine == false) {
			/* for progressive refine current sample should be finished for all tiles */
			return false;
		}
	}

	thread_scoped_lock tile_lock(tile_mutex);

	/* get next tile from manager */
	Tile tile;
	int device_num = device->device_number(tile_device);

	if(!tile_manager.next_tile(tile, device_num))
		return false;
	
	/* fill render tile */
	rtile.x = tile_manager.state.buffer.full_x + tile.x;
	rtile.y = tile_manager.state.buffer.full_y + tile.y;
	rtile.w = tile.w;
	rtile.h = tile.h;
	rtile.start_sample = tile_manager.state.sample;
	rtile.num_samples = tile_manager.state.num_samples;
	rtile.resolution = tile_manager.state.resolution_divider;

	tile_lock.unlock();

	/* in case of a permanent buffer, return it, otherwise we will allocate
	 * a new temporary buffer */
	if(!(params.background && params.output_path.empty())) {
		tile_manager.state.buffer.get_offset_stride(rtile.offset, rtile.stride);

		rtile.buffer = buffers->buffer.device_pointer;
		rtile.rng_state = buffers->rng_state.device_pointer;
		rtile.buffers = buffers;

		device->map_tile(tile_device, rtile);

		return true;
	}

	/* fill buffer parameters */
	BufferParams buffer_params = tile_manager.params;
	buffer_params.full_x = rtile.x;
	buffer_params.full_y = rtile.y;
	buffer_params.width = rtile.w;
	buffer_params.height = rtile.h;

	buffer_params.get_offset_stride(rtile.offset, rtile.stride);

	RenderBuffers *tilebuffers;

	/* allocate buffers */
	if(params.progressive_refine) {
		tile_lock.lock();

		if(tile_buffers.size() == 0)
			tile_buffers.resize(tile_manager.state.num_tiles, NULL);

		/* In certain circumstances number of tiles in the tile manager could
		 * be changed. This is not supported by the progressive refine feature.
		 */
		assert(tile_buffers.size() == tile_manager.state.num_tiles);

		tilebuffers = tile_buffers[tile.index];
		if(tilebuffers == NULL) {
			tilebuffers = new RenderBuffers(tile_device);
			tile_buffers[tile.index] = tilebuffers;

			tilebuffers->reset(tile_device, buffer_params);
		}

		tile_lock.unlock();
	}
	else {
		tilebuffers = new RenderBuffers(tile_device);

		tilebuffers->reset(tile_device, buffer_params);
	}

	rtile.buffer = tilebuffers->buffer.device_pointer;
	rtile.rng_state = tilebuffers->rng_state.device_pointer;
	rtile.buffers = tilebuffers;

	/* this will tag tile as IN PROGRESS in blender-side render pipeline,
	 * which is needed to highlight currently rendering tile before first
	 * sample was processed for it
	 */
	update_tile_sample(rtile);

	return true;
}

void Session::update_tile_sample(RenderTile& rtile)
{
	thread_scoped_lock tile_lock(tile_mutex);

	if(update_render_tile_cb) {
		if(params.progressive_refine == false) {
			/* todo: optimize this by making it thread safe and removing lock */

			update_render_tile_cb(rtile);
		}
	}

	update_status_time();
}

void Session::release_tile(RenderTile& rtile)
{
	thread_scoped_lock tile_lock(tile_mutex);

	if(write_render_tile_cb) {
		if(params.progressive_refine == false) {
			/* todo: optimize this by making it thread safe and removing lock */
			write_render_tile_cb(rtile);

			delete rtile.buffers;
		}
	}

	update_status_time();
}

void Session::run_cpu()
{
	bool tiles_written = false;

	last_update_time = time_dt();

	{
		/* reset once to start */
		thread_scoped_lock reset_lock(delayed_reset.mutex);
		thread_scoped_lock buffers_lock(buffers_mutex);
		thread_scoped_lock display_lock(display_mutex);

		reset_(delayed_reset.params, delayed_reset.samples);
		delayed_reset.do_reset = false;
	}

	while(!progress.get_cancel()) {
		/* advance to next tile */
		bool no_tiles = !tile_manager.next();
		bool need_tonemap = false;

		if(params.background) {
			/* if no work left and in background mode, we can stop immediately */
			if(no_tiles) {
				progress.set_status("Finished");
				break;
			}
		}
		else {
			/* if in interactive mode, and we are either paused or done for now,
			 * wait for pause condition notify to wake up again */
			thread_scoped_lock pause_lock(pause_mutex);

			if(!pause && delayed_reset.do_reset) {
				/* reset once to start */
				thread_scoped_lock reset_lock(delayed_reset.mutex);
				thread_scoped_lock buffers_lock(buffers_mutex);
				thread_scoped_lock display_lock(display_mutex);

				reset_(delayed_reset.params, delayed_reset.samples);
				delayed_reset.do_reset = false;
			}
			else if(pause || no_tiles) {
				update_status_time(pause, no_tiles);

				while(1) {
					double pause_start = time_dt();
					pause_cond.wait(pause_lock);
					paused_time += time_dt() - pause_start;

					if(!params.background)
						progress.set_start_time(start_time + paused_time);
					progress.set_render_start_time(start_time + paused_time);

					update_status_time(pause, no_tiles);
					progress.set_update();

					if(!pause)
						break;
				}
			}

			if(progress.get_cancel())
				break;
		}

		if(!no_tiles) {
			/* buffers mutex is locked entirely while rendering each
			 * sample, and released/reacquired on each iteration to allow
			 * reset and draw in between */
			thread_scoped_lock buffers_lock(buffers_mutex);

			/* update scene */
			update_scene();

			if(!device->error_message().empty())
				progress.set_error(device->error_message());

			if(progress.get_cancel())
				break;

			/* update status and timing */
			update_status_time();

			/* path trace */
			path_trace();

			/* update status and timing */
			update_status_time();

			if(!params.background)
				need_tonemap = true;

			if(!device->error_message().empty())
				progress.set_error(device->error_message());
		}

		device->task_wait();

		{
			thread_scoped_lock reset_lock(delayed_reset.mutex);
			thread_scoped_lock buffers_lock(buffers_mutex);
			thread_scoped_lock display_lock(display_mutex);

			if(delayed_reset.do_reset) {
				/* reset rendering if request from main thread */
				delayed_reset.do_reset = false;
				reset_(delayed_reset.params, delayed_reset.samples);
			}
			else if(need_tonemap) {
				/* tonemap only if we do not reset, we don't we don't
				 * want to show the result of an incomplete sample */
				tonemap(tile_manager.state.sample);
			}

			if(!device->error_message().empty())
				progress.set_error(device->error_message());

			tiles_written = update_progressive_refine(progress.get_cancel());
		}

		progress.set_update();
	}

	if(!tiles_written)
		update_progressive_refine(true);
}

DeviceRequestedFeatures Session::get_requested_device_features()
{
	/* TODO(sergey): Consider moving this to the Scene level. */
	DeviceRequestedFeatures requested_features;
	requested_features.experimental = params.experimental;

	requested_features.max_closure = get_max_closure_count();
	scene->shader_manager->get_requested_features(
	        scene,
	        &requested_features);
	if(!params.background) {
		/* Avoid too much re-compilations for viewport render. */
		requested_features.max_closure = 64;
		requested_features.max_nodes_group = NODE_GROUP_LEVEL_MAX;
		requested_features.nodes_features = NODE_FEATURE_ALL;
	}

	/* This features are not being tweaked as often as shaders,
	 * so could be done selective magic for the viewport as well.
	 */
	requested_features.use_hair = false;
	requested_features.use_object_motion = false;
	requested_features.use_camera_motion = scene->camera->use_motion;
	foreach(Object *object, scene->objects) {
		Mesh *mesh = object->mesh;
		if(mesh) {
			if(mesh->num_curves()) {
				requested_features.use_hair = true;
			}
		}
<<<<<<< HEAD
		requested_features.use_object_motion |= object->use_motion;
=======
		requested_features.use_object_motion |= object->use_motion | mesh->use_motion_blur;
		requested_features.use_camera_motion |= mesh->use_motion_blur;
#ifdef WITH_OPENSUBDIV
		if(mesh->subdivision_type != Mesh::SUBDIVISION_NONE) {
			requested_features.use_patch_evaluation = true;
		}
#endif
>>>>>>> ce785868
	}

	BakeManager *bake_manager = scene->bake_manager;
	requested_features.use_baking = bake_manager->get_baking();
	requested_features.use_integrator_branched = (scene->integrator->method == Integrator::BRANCHED_PATH);

	return requested_features;
}

void Session::load_kernels()
{
	thread_scoped_lock scene_lock(scene->mutex);

	if(!kernels_loaded) {
		progress.set_status("Loading render kernels (may take a few minutes the first time)");

		DeviceRequestedFeatures requested_features = get_requested_device_features();
		VLOG(2) << "Requested features:\n" << requested_features;
		if(!device->load_kernels(requested_features)) {
			string message = device->error_message();
			if(message.empty())
				message = "Failed loading render kernel, see console for errors";

			progress.set_error(message);
			progress.set_status("Error", message);
			progress.set_update();
			return;
		}

		kernels_loaded = true;
	}
}

void Session::run()
{
	/* load kernels */
	load_kernels();

	/* session thread loop */
	progress.set_status("Waiting for render to start");

	/* run */
	if(!progress.get_cancel()) {
		/* reset number of rendered samples */
		progress.reset_sample();

		if(device_use_gl)
			run_gpu();
		else
			run_cpu();
	}

	/* progress update */
	if(progress.get_cancel())
		progress.set_status("Cancel", progress.get_cancel_message());
	else
		progress.set_update();
}

bool Session::draw(BufferParams& buffer_params, DeviceDrawParams &draw_params)
{
	if(device_use_gl)
		return draw_gpu(buffer_params, draw_params);
	else
		return draw_cpu(buffer_params, draw_params);
}

void Session::reset_(BufferParams& buffer_params, int samples)
{
	if(buffers) {
		if(buffer_params.modified(buffers->params)) {
			gpu_draw_ready = false;
			buffers->reset(device, buffer_params);
			display->reset(device, buffer_params);
		}
	}

	tile_manager.reset(buffer_params, samples);

	start_time = time_dt();
	preview_time = 0.0;
	paused_time = 0.0;

	if(!params.background)
		progress.set_start_time(start_time);
	progress.set_render_start_time(start_time);
}

void Session::reset(BufferParams& buffer_params, int samples)
{
	if(device_use_gl)
		reset_gpu(buffer_params, samples);
	else
		reset_cpu(buffer_params, samples);

	if(params.progressive_refine) {
		thread_scoped_lock buffers_lock(buffers_mutex);

		foreach(RenderBuffers *buffers, tile_buffers)
			delete buffers;

		tile_buffers.clear();
	}
}

void Session::set_samples(int samples)
{
	if(samples != params.samples) {
		params.samples = samples;
		tile_manager.set_samples(samples);

		{
			thread_scoped_lock pause_lock(pause_mutex);
		}
		pause_cond.notify_all();
	}
}

void Session::set_pause(bool pause_)
{
	bool notify = false;

	{
		thread_scoped_lock pause_lock(pause_mutex);

		if(pause != pause_) {
			pause = pause_;
			notify = true;
		}
	}

	if(notify)
		pause_cond.notify_all();
}

void Session::wait()
{
	session_thread->join();
	delete session_thread;

	session_thread = NULL;
}

void Session::update_scene()
{
	thread_scoped_lock scene_lock(scene->mutex);

	/* update camera if dimensions changed for progressive render. the camera
	 * knows nothing about progressive or cropped rendering, it just gets the
	 * image dimensions passed in */
	Camera *cam = scene->camera;
	int width = tile_manager.state.buffer.full_width;
	int height = tile_manager.state.buffer.full_height;
	int resolution = tile_manager.state.resolution_divider;

	if(width != cam->width || height != cam->height) {
		cam->width = width;
		cam->height = height;
		cam->resolution = resolution;
		cam->tag_update();
	}

	/* number of samples is needed by multi jittered
	 * sampling pattern and by baking */
	Integrator *integrator = scene->integrator;
	BakeManager *bake_manager = scene->bake_manager;

	if(integrator->sampling_pattern == SAMPLING_PATTERN_CMJ ||
	   bake_manager->get_baking())
	{
		int aa_samples = tile_manager.num_samples;

		if(aa_samples != integrator->aa_samples) {
			integrator->aa_samples = aa_samples;
			integrator->tag_update(scene);
		}
	}

	/* update scene */
	if(scene->need_update()) {
		progress.set_status("Updating Scene");
		MEM_GUARDED_CALL(&progress, scene->device_update, device, progress);
	}
}

void Session::update_status_time(bool show_pause, bool show_done)
{
	int sample = tile_manager.state.sample;
	int resolution = tile_manager.state.resolution_divider;
	int num_tiles = tile_manager.state.num_tiles;
	int tile = tile_manager.state.num_rendered_tiles;

	/* update status */
	string status, substatus;

	if(!params.progressive) {
		const int progress_sample = progress.get_sample(),
		          num_samples = tile_manager.get_num_effective_samples();
		const bool is_gpu = params.device.type == DEVICE_CUDA || params.device.type == DEVICE_OPENCL;
		const bool is_multidevice = params.device.multi_devices.size() > 1;
		const bool is_cpu = params.device.type == DEVICE_CPU;
		const bool is_last_tile = (num_samples * num_tiles - progress_sample) < num_samples;

		substatus = string_printf("Path Tracing Tile %d/%d", tile, num_tiles);

		if((is_gpu && !is_multidevice && !device->info.use_split_kernel) ||
		   (is_cpu && (num_tiles == 1 || is_last_tile)))
		{
			/* When using split-kernel (OpenCL) each thread in a tile will be working on a different
			 * sample. Can't display sample number when device uses split-kernel
			 */

			/* when rendering on GPU multithreading happens within single tile, as in
			 * tiles are handling sequentially and in this case we could display
			 * currently rendering sample number
			 * this helps a lot from feedback point of view.
			 * also display the info on CPU, when using 1 tile only
			 */

			int status_sample = progress_sample;
			if(tile > 1) {
				/* sample counter is global for all tiles, subtract samples
				 * from already finished tiles to get sample counter for
				 * current tile only
				 */
				if(is_cpu && is_last_tile && num_tiles > 1) {
					status_sample = num_samples - (num_samples * num_tiles - progress_sample);
				}
				else {
					status_sample -= (tile - 1) * num_samples;
				}
			}

			substatus += string_printf(", Sample %d/%d", status_sample, num_samples);
		}
	}
	else if(tile_manager.num_samples == INT_MAX)
		substatus = string_printf("Path Tracing Sample %d", sample+1);
	else
		substatus = string_printf("Path Tracing Sample %d/%d",
		                          sample+1,
		                          tile_manager.get_num_effective_samples());
	
	if(show_pause) {
		status = "Paused";
	}
	else if(show_done) {
		status = "Done";
	}
	else {
		status = substatus;
		substatus.clear();
	}

	progress.set_status(status, substatus);

	/* update timing */
	if(preview_time == 0.0 && resolution == 1)
		preview_time = time_dt();
	
	double tile_time = (tile == 0 || sample == 0)? 0.0: (time_dt() - preview_time - paused_time) / sample;

	/* negative can happen when we pause a bit before rendering, can discard that */
	if(preview_time < 0.0) preview_time = 0.0;

	progress.set_tile(tile, tile_time);
}

void Session::update_progress_sample()
{
	progress.increment_sample();
}

void Session::path_trace()
{
	/* add path trace task */
	DeviceTask task(DeviceTask::PATH_TRACE);
	
	task.acquire_tile = function_bind(&Session::acquire_tile, this, _1, _2);
	task.release_tile = function_bind(&Session::release_tile, this, _1);
	task.get_cancel = function_bind(&Progress::get_cancel, &this->progress);
	task.update_tile_sample = function_bind(&Session::update_tile_sample, this, _1);
	task.update_progress_sample = function_bind(&Session::update_progress_sample, this);
	task.need_finish_queue = params.progressive_refine;
	task.integrator_branched = scene->integrator->method == Integrator::BRANCHED_PATH;
	task.requested_tile_size = params.tile_size;

	device->task_add(task);
}

void Session::tonemap(int sample)
{
	/* add tonemap task */
	DeviceTask task(DeviceTask::FILM_CONVERT);

	task.x = tile_manager.state.buffer.full_x;
	task.y = tile_manager.state.buffer.full_y;
	task.w = tile_manager.state.buffer.width;
	task.h = tile_manager.state.buffer.height;
	task.rgba_byte = display->rgba_byte.device_pointer;
	task.rgba_half = display->rgba_half.device_pointer;
	task.buffer = buffers->buffer.device_pointer;
	task.sample = sample;
	tile_manager.state.buffer.get_offset_stride(task.offset, task.stride);

	if(task.w > 0 && task.h > 0) {
		device->task_add(task);
		device->task_wait();

		/* set display to new size */
		display->draw_set(task.w, task.h);
	}

	display_outdated = false;
}

bool Session::update_progressive_refine(bool cancel)
{
	int sample = tile_manager.state.sample + 1;
	bool write = sample == tile_manager.num_samples || cancel;

	double current_time = time_dt();

	if(current_time - last_update_time < params.progressive_update_timeout) {
		/* if last sample was processed, we need to write buffers anyway  */
		if(!write && sample != 1)
			return false;
	}

	if(params.progressive_refine) {
		foreach(RenderBuffers *buffers, tile_buffers) {
			RenderTile rtile;
			rtile.buffers = buffers;
			rtile.sample = sample;

			if(write) {
				if(write_render_tile_cb)
					write_render_tile_cb(rtile);
			}
			else {
				if(update_render_tile_cb)
					update_render_tile_cb(rtile);
			}
		}
	}

	last_update_time = current_time;

	return write;
}

void Session::device_free()
{
	scene->device_free();

	foreach(RenderBuffers *buffers, tile_buffers)
		delete buffers;

	tile_buffers.clear();

	/* used from background render only, so no need to
	 * re-create render/display buffers here
	 */
}

int Session::get_max_closure_count()
{
	int max_closures = 0;
	for(int i = 0; i < scene->shaders.size(); i++) {
		int num_closures = scene->shaders[i]->graph->get_num_closures();
		max_closures = max(max_closures, num_closures);
	}
	max_closure_global = max(max_closure_global, max_closures);
	return max_closure_global;
}

CCL_NAMESPACE_END<|MERGE_RESOLUTION|>--- conflicted
+++ resolved
@@ -635,17 +635,12 @@
 				requested_features.use_hair = true;
 			}
 		}
-<<<<<<< HEAD
 		requested_features.use_object_motion |= object->use_motion;
-=======
-		requested_features.use_object_motion |= object->use_motion | mesh->use_motion_blur;
-		requested_features.use_camera_motion |= mesh->use_motion_blur;
 #ifdef WITH_OPENSUBDIV
 		if(mesh->subdivision_type != Mesh::SUBDIVISION_NONE) {
 			requested_features.use_patch_evaluation = true;
 		}
 #endif
->>>>>>> ce785868
 	}
 
 	BakeManager *bake_manager = scene->bake_manager;
