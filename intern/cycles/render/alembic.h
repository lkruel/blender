/*
 * Copyright 2011-2018 Blender Foundation
 *
 * Licensed under the Apache License, Version 2.0 (the "License");
 * you may not use this file except in compliance with the License.
 * You may obtain a copy of the License at
 *
 * http://www.apache.org/licenses/LICENSE-2.0
 *
 * Unless required by applicable law or agreed to in writing, software
 * distributed under the License is distributed on an "AS IS" BASIS,
 * WITHOUT WARRANTIES OR CONDITIONS OF ANY KIND, either express or implied.
 * See the License for the specific language governing permissions and
 * limitations under the License.
 */

#pragma once

#include "graph/node.h"
#include "render/attribute.h"
#include "render/procedural.h"
#include "util/util_set.h"
#include "util/util_task.h"
#include "util/util_transform.h"
#include "util/util_vector.h"

#ifdef WITH_ALEMBIC

#  include <Alembic/AbcCoreFactory/All.h>
#  include <Alembic/AbcGeom/All.h>

CCL_NAMESPACE_BEGIN

class AlembicProcedural;
class Geometry;
class Object;
class Progress;
class Shader;

using MatrixSampleMap = std::map<Alembic::Abc::chrono_t, Alembic::Abc::M44d>;

struct MatrixSamplesData {
  MatrixSampleMap *samples = nullptr;
  Alembic::AbcCoreAbstract::TimeSamplingPtr time_sampling;
};

/* Helpers to detect if some type is a `ccl::array`. */
template<typename> struct is_array : public std::false_type {
};

template<typename T> struct is_array<array<T>> : public std::true_type {
};

/* Holds the data for a cache lookup at a given time, as well as information to
 * help disambiguate successes or failures to get data from the cache. */
template<typename T> class CacheLookupResult {
  enum class State {
    NEW_DATA,
    ALREADY_LOADED,
    NO_DATA_FOR_TIME,
  };

  T *data;
  State state;

 protected:
  /* Prevent default construction outside of the class: for a valid result, we
   * should use the static functions below. */
  CacheLookupResult() = default;

 public:
  static CacheLookupResult new_data(T *data_)
  {
    CacheLookupResult result;
    result.data = data_;
    result.state = State::NEW_DATA;
    return result;
  }

  static CacheLookupResult no_data_found_for_time()
  {
    CacheLookupResult result;
    result.data = nullptr;
    result.state = State::NO_DATA_FOR_TIME;
    return result;
  }

  static CacheLookupResult already_loaded()
  {
    CacheLookupResult result;
    result.data = nullptr;
    result.state = State::ALREADY_LOADED;
    return result;
  }

  /* This should only be call if new data is available. */
  const T &get_data() const
  {
    assert(state == State::NEW_DATA);
    assert(data != nullptr);
    return *data;
  }

  T *get_data_or_null() const
  {
    // data_ should already be null if there is no new data so no need to check
    return data;
  }

  bool has_new_data() const
  {
    return state == State::NEW_DATA;
  }

  bool has_already_loaded() const
  {
    return state == State::ALREADY_LOADED;
  }

  bool has_no_data_for_time() const
  {
    return state == State::NO_DATA_FOR_TIME;
  }
};

/* Store the data set for an animation at every time points, or at the beginning of the animation
 * for constant data.
 *
 * The data is supposed to be stored in chronological order, and is looked up using the current
 * animation time in seconds using the TimeSampling from the Alembic property. */
template<typename T> class DataStore {
  /* Holds information to map a cache entry for a given time to an index into the data array. */
  struct TimeIndexPair {
    /* Frame time for this entry. */
    double time = 0;
    /* Frame time for the data pointed to by `index`. */
    double source_time = 0;
    /* Index into the data array. */
    size_t index = 0;
  };

  /* This is the actual data that is stored. We deduplicate data across frames to avoid storing
   * values if they have not changed yet (e.g. the triangles for a building before fracturing, or a
   * fluid simulation before a break or splash) */
  vector<T> data{};

  /* This is used to map they entry for a given time to an index into the data array, multiple
   * frames can point to the same index. */
  vector<TimeIndexPair> index_data_map{};

  Alembic::AbcCoreAbstract::TimeSampling time_sampling{};

  double last_loaded_time = std::numeric_limits<double>::max();

 public:
  void set_time_sampling(Alembic::AbcCoreAbstract::TimeSampling time_sampling_)
  {
    time_sampling = time_sampling_;
  }

  Alembic::AbcCoreAbstract::TimeSampling get_time_sampling() const
  {
    return time_sampling;
  }

  /* Get the data for the specified time.
   * Return nullptr if there is no data or if the data for this time was already loaded. */
  CacheLookupResult<T> data_for_time(double time)
  {
    if (size() == 0) {
      return CacheLookupResult<T>::no_data_found_for_time();
    }

    const TimeIndexPair &index = get_index_for_time(time);

    if (index.index == -1ul) {
      return CacheLookupResult<T>::no_data_found_for_time();
    }

    if (last_loaded_time == index.time || last_loaded_time == index.source_time) {
      return CacheLookupResult<T>::already_loaded();
    }

    last_loaded_time = index.source_time;

    assert(index.index < data.size());

    return CacheLookupResult<T>::new_data(&data[index.index]);
  }

  /* get the data for the specified time, but do not check if the data was already loaded for this
   * time return nullptr if there is no data */
  CacheLookupResult<T> data_for_time_no_check(double time)
  {
    if (size() == 0) {
      return CacheLookupResult<T>::no_data_found_for_time();
    }

    const TimeIndexPair &index = get_index_for_time(time);

    if (index.index == -1ul) {
      return CacheLookupResult<T>::no_data_found_for_time();
    }

    assert(index.index < data.size());

    return CacheLookupResult<T>::new_data(&data[index.index]);
  }

  void add_data(T &data_, double time)
  {
    index_data_map.push_back({time, time, data.size()});

    if constexpr (is_array<T>::value) {
      data.emplace_back();
      data.back().steal_data(data_);
      return;
    }

    data.push_back(data_);
  }

  void reuse_data_for_last_time(double time)
  {
    const TimeIndexPair &data_index = index_data_map.back();
    index_data_map.push_back({time, data_index.source_time, data_index.index});
  }

  void add_no_data(double time)
  {
    index_data_map.push_back({time, time, -1ul});
  }

  bool is_constant() const
  {
    return data.size() <= 1;
  }

  size_t size() const
  {
    return data.size();
  }

  void clear()
  {
    invalidate_last_loaded_time();
    data.clear();
    index_data_map.clear();
  }

  void invalidate_last_loaded_time()
  {
    last_loaded_time = std::numeric_limits<double>::max();
  }

  /* Copy the data for the specified time to the node's socket. If there is no
   * data for this time or it was already loaded, do nothing. */
  void copy_to_socket(double time, Node *node, const SocketType *socket)
  {
    CacheLookupResult<T> result = data_for_time(time);

    if (!result.has_new_data()) {
      return;
    }

    /* TODO(kevindietrich): arrays are emptied when passed to the sockets, so for now we copy the
     * arrays to avoid reloading the data */
    T value = result.get_data();
    node->set(*socket, value);
  }

  size_t memory_used() const
  {
    if constexpr (is_array<T>::value) {
      size_t mem_used = 0;

      for (const T &array : data) {
        mem_used += array.size() * sizeof(array[0]);
      }

      return mem_used;
    }

    return data.size() * sizeof(T);
  }

 private:
  const TimeIndexPair &get_index_for_time(double time) const
  {
    std::pair<size_t, Alembic::Abc::chrono_t> index_pair;
    index_pair = time_sampling.getNearIndex(time, index_data_map.size());
    return index_data_map[index_pair.first];
  }
};

/* Actual cache for the stored data.
 * This caches the topological, transformation, and attribute data for a Mesh node or a Hair node
 * inside of DataStores.
 */
struct CachedData {
  DataStore<Transform> transforms{};

  /* mesh data */
  DataStore<array<float3>> vertices;
  DataStore<array<int3>> triangles{};
  /* triangle "loops" are the polygons' vertices indices used for indexing face varying attributes
   * (like UVs) */
  DataStore<array<int3>> triangles_loops{};
  DataStore<array<int>> shader{};

  /* subd data */
  DataStore<array<int>> subd_start_corner;
  DataStore<array<int>> subd_num_corners;
  DataStore<array<bool>> subd_smooth;
  DataStore<array<int>> subd_ptex_offset;
  DataStore<array<int>> subd_face_corners;
  DataStore<int> num_ngons;
  DataStore<array<int>> subd_creases_edge;
  DataStore<array<float>> subd_creases_weight;

  /* hair data */
  DataStore<array<float3>> curve_keys;
  DataStore<array<float>> curve_radius;
  DataStore<array<int>> curve_first_key;
  DataStore<array<int>> curve_shader;

  /* ranges for delta compression, values should be in sync with the attribute */
  DataStore<float> min_delta;
  DataStore<float> max_delta;

  struct CachedAttribute {
    AttributeStandard std;
    AttributeElement element;
    TypeDesc type_desc;
    ustring name;
    DataStore<array<char>> data{};
  };

  vector<CachedAttribute> attributes{};

  void clear();

  CachedAttribute &add_attribute(const ustring &name,
                                 const Alembic::Abc::TimeSampling &time_sampling);

  bool is_constant() const;

  void invalidate_last_loaded_time(bool attributes_only = false);

  void set_time_sampling(Alembic::AbcCoreAbstract::TimeSampling time_sampling);

  size_t memory_used() const;
};

/* Representation of an Alembic object for the AlembicProcedural.
 *
 * The AlembicObject holds the path to the Alembic IObject inside of the archive that is desired
 * for rendering, as well as the list of shaders that it is using.
 *
 * The names of the shaders should correspond to the names of the FaceSets inside of the Alembic
 * archive for per-triangle shader association. If there is no FaceSets, or the names do not
 * match, the first shader is used for rendering for all triangles.
 */
class AlembicObject : public Node {
 public:
  NODE_DECLARE

  /* Path to the IObject inside of the archive. */
  NODE_SOCKET_API(ustring, path)

  /* Shaders used for rendering. */
  NODE_SOCKET_API_ARRAY(array<Node *>, used_shaders)

  /* Maximum number of subdivisions for ISubD objects. */
  NODE_SOCKET_API(int, subd_max_level)

  /* Finest level of detail (in pixels) for the subdivision. */
  NODE_SOCKET_API(float, subd_dicing_rate)

  /* Scale the radius of points and curves. */
  NODE_SOCKET_API(float, radius_scale)

  AlembicObject();
  ~AlembicObject();

 private:
  friend class AlembicProcedural;

  void set_object(Object *object);
  Object *get_object();

  void load_data_in_cache(CachedData &cached_data,
                          AlembicProcedural *proc,
                          Alembic::AbcGeom::IPolyMeshSchema &schema,
                          Progress &progress);
  void load_data_in_cache(CachedData &cached_data,
                          AlembicProcedural *proc,
                          Alembic::AbcGeom::ISubDSchema &schema,
                          Progress &progress);
  void load_data_in_cache(CachedData &cached_data,
                          AlembicProcedural *proc,
                          const Alembic::AbcGeom::ICurvesSchema &schema,
                          Progress &progress,
                          float default_radius);

  bool has_data_loaded() const;

  /* Enumeration used to speed up the discrimination of an IObject as IObject::matches() methods
   * are too expensive and show up in profiles. */
  enum AbcSchemaType {
    INVALID,
    POLY_MESH,
    SUBD,
    CURVES,
  };

  bool need_shader_update = true;

  AlembicObject *instance_of = nullptr;

  Alembic::AbcCoreAbstract::TimeSamplingPtr xform_time_sampling;
  MatrixSampleMap xform_samples;
  Alembic::AbcGeom::IObject iobject;

  CachedData &get_cached_data()
  {
    return cached_data_;
  }

  bool is_constant() const
  {
    return cached_data_.is_constant();
  }

  void clear_cache()
  {
    cached_data_.clear();
  }

  Object *object = nullptr;

  bool data_loaded = false;

  /* Set on construction. */
  AbcSchemaType schema_type;

  CachedData cached_data_;

  void update_shader_attributes(CachedData &cached_data,
                                const Alembic::AbcGeom::ICompoundProperty &arb_geom_params,
                                Progress &progress);

  void read_attribute(CachedData &cached_data,
                      const Alembic::AbcGeom::ICompoundProperty &arb_geom_params,
                      const ustring &attr_name,
                      Progress &progress);

  template<typename SchemaType>
  void read_face_sets(SchemaType &schema,
                      array<int> &polygon_to_shader,
                      Alembic::AbcGeom::ISampleSelector sample_sel);

  void setup_transform_cache(CachedData &cached_data, float scale);

  AttributeRequestSet get_requested_attributes();
};

/* Procedural to render objects from a single Alembic archive.
 *
 * Every object desired to be rendered should be passed as an AlembicObject through the objects
 * socket.
 *
 * This procedural will load the data set for the entire animation in memory on the first frame,
 * and directly set the data for the new frames on the created Nodes if needed. This allows for
 * faster updates between frames as it avoids reseeking the data on disk.
 */
class AlembicProcedural : public Procedural {
  Alembic::AbcGeom::IArchive archive;
  bool objects_loaded;
  Scene *scene_;

 public:
  NODE_DECLARE

  /* The file path to the Alembic archive */
  NODE_SOCKET_API(ustring, filepath)

  /* The current frame to render. */
  NODE_SOCKET_API(float, frame)

  /* The first frame to load data for. */
  NODE_SOCKET_API(float, start_frame)

  /* The last frame to load data for. */
  NODE_SOCKET_API(float, end_frame)

  /* Subtracted to the current frame. */
  NODE_SOCKET_API(float, frame_offset)

  /* The frame rate used for rendering in units of frames per second. */
  NODE_SOCKET_API(float, frame_rate)

  /* List of AlembicObjects to render. */
  NODE_SOCKET_API_ARRAY(array<Node *>, objects)

  /* Set the default radius to use for curves when the Alembic Curves Schemas do not have radius
   * information. */
  NODE_SOCKET_API(float, default_radius)

  /* Multiplier to account for differences in default units for measuring objects in various
   * software. */
  NODE_SOCKET_API(float, scale)

  /* Treat subdivision objects as regular polygon meshes. */
  NODE_SOCKET_API(bool, ignore_subdivision)

  AlembicProcedural();
  ~AlembicProcedural();

  /* Populates the Cycles scene with Nodes for every contained AlembicObject on the first
   * invocation, and updates the data on subsequent invocations if the frame changed. */
  void generate(Scene *scene, Progress &progress);

  /* Tag for an update only if something was modified. */
  void tag_update(Scene *scene);

  /* This should be called by scene exporters to request the rendering of an object located
   * in the Alembic archive at the given path.
   *
   * Since we lazily load object, the function does not validate the existence of the object
   * in the archive. If no objects with such path if found in the archive during the next call
   * to `generate`, it will be ignored.
   *
<<<<<<< HEAD
   * Returns a pointer to an existing, or a newly created, AlembicObject for the given path. */
=======
   * Returns a pointer to an existing or a newly created AlembicObject for the given path. */
>>>>>>> 94bfb1ab
  AlembicObject *get_or_create_object(const ustring &path);

 private:
  /* Add an object to our list of objects, and tag the socket as modified. */
  void add_object(AlembicObject *object);

  /* Load the data for all the objects whose data has not yet been loaded. */
  void load_objects(Progress &progress);

  /* Traverse the Alembic hierarchy to lookup the IObjects for the AlembicObjects that were
   * specified in our objects socket, and accumulate all of the transformations samples along the
   * way for each IObject. */
  void walk_hierarchy(Alembic::AbcGeom::IObject parent,
                      const Alembic::AbcGeom::ObjectHeader &ohead,
                      MatrixSamplesData matrix_samples_data,
                      const unordered_map<string, AlembicObject *> &object_map,
                      Progress &progress);

  /* Read the data for an IPolyMesh at the specified frame_time. Creates corresponding Geometry and
   * Object Nodes in the Cycles scene if none exist yet. */
  void read_mesh(AlembicObject *abc_object, Alembic::AbcGeom::Abc::chrono_t frame_time);

  /* Read the data for an ICurves at the specified frame_time. Creates corresponding Geometry and
   * Object Nodes in the Cycles scene if none exist yet. */
  void read_curves(AlembicObject *abc_object, Alembic::AbcGeom::Abc::chrono_t frame_time);

  /* Read the data for an ISubD at the specified frame_time. Creates corresponding Geometry and
   * Object Nodes in the Cycles scene if none exist yet. */
  void read_subd(AlembicObject *abc_object, Alembic::AbcGeom::Abc::chrono_t frame_time);

  void build_caches(Progress &progress);
};

CCL_NAMESPACE_END

#endif<|MERGE_RESOLUTION|>--- conflicted
+++ resolved
@@ -531,11 +531,7 @@
    * in the archive. If no objects with such path if found in the archive during the next call
    * to `generate`, it will be ignored.
    *
-<<<<<<< HEAD
-   * Returns a pointer to an existing, or a newly created, AlembicObject for the given path. */
-=======
    * Returns a pointer to an existing or a newly created AlembicObject for the given path. */
->>>>>>> 94bfb1ab
   AlembicObject *get_or_create_object(const ustring &path);
 
  private:
