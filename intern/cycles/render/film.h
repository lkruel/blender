/*
 * Copyright 2011-2013 Blender Foundation
 *
 * Licensed under the Apache License, Version 2.0 (the "License");
 * you may not use this file except in compliance with the License.
 * You may obtain a copy of the License at
 *
 * http://www.apache.org/licenses/LICENSE-2.0
 *
 * Unless required by applicable law or agreed to in writing, software
 * distributed under the License is distributed on an "AS IS" BASIS,
 * WITHOUT WARRANTIES OR CONDITIONS OF ANY KIND, either express or implied.
 * See the License for the specific language governing permissions and
 * limitations under the License.
 */

#ifndef __FILM_H__
#define __FILM_H__

#include "util_string.h"
#include "util_vector.h"

#include "kernel_types.h"

#include "node.h"

CCL_NAMESPACE_BEGIN

class Device;
class DeviceScene;
class Scene;

typedef enum FilterType {
	FILTER_BOX,
	FILTER_GAUSSIAN,
	FILTER_BLACKMAN_HARRIS,

	FILTER_NUM_TYPES,
} FilterType;

class Pass {
public:
	PassType type;
	int components;
	bool filter;
	bool exposure;
	PassType divide_type;

	static void add(PassType type, array<Pass>& passes);
	static bool equals(const array<Pass>& A, const array<Pass>& B);
	static bool contains(const array<Pass>& passes, PassType);
};

class Film : public Node {
public:
	NODE_DECLARE;

	float exposure;
<<<<<<< HEAD
	vector<Pass> passes;
	bool denoising_passes;
	bool selective_denoising;
	int denoise_flags;
=======
	array<Pass> passes;
>>>>>>> b27322e7
	float pass_alpha_threshold;

	FilterType filter_type;
	float filter_width;
	size_t filter_table_offset;

	float mist_start;
	float mist_depth;
	float mist_falloff;

	bool use_light_visibility;
	bool use_sample_clamp;

	bool need_update;

	Film();
	~Film();

	void device_update(Device *device, DeviceScene *dscene, Scene *scene);
	void device_free(Device *device, DeviceScene *dscene, Scene *scene);

	bool modified(const Film& film);
	void tag_passes_update(Scene *scene, const array<Pass>& passes_);
	void tag_update(Scene *scene);
};

CCL_NAMESPACE_END

#endif /* __FILM_H__ */
<|MERGE_RESOLUTION|>--- conflicted
+++ resolved
@@ -56,14 +56,10 @@
 	NODE_DECLARE;
 
 	float exposure;
-<<<<<<< HEAD
-	vector<Pass> passes;
+	array<Pass> passes;
 	bool denoising_passes;
 	bool selective_denoising;
 	int denoise_flags;
-=======
-	array<Pass> passes;
->>>>>>> b27322e7
 	float pass_alpha_threshold;
 
 	FilterType filter_type;
