--- conflicted
+++ resolved
@@ -333,10 +333,6 @@
 
 void ShaderGraph::finalize(Scene *scene,
                            bool do_bump,
-<<<<<<< HEAD
-                           bool do_osl,
-=======
->>>>>>> 5e9132b3
                            bool do_simplify,
                            bool bump_in_object_space)
 {
@@ -346,13 +342,7 @@
 	 * modified afterwards. */
 
 	if(!finalized) {
-<<<<<<< HEAD
-		default_inputs(do_osl);
-		clean(scene);
-		refine_bump_nodes();
-=======
 		simplify(scene);
->>>>>>> 5e9132b3
 
 		if(do_bump)
 			bump_from_displacement(bump_in_object_space);
