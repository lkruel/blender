/*
 * Copyright 2011-2013 Blender Foundation
 *
 * Licensed under the Apache License, Version 2.0 (the "License");
 * you may not use this file except in compliance with the License.
 * You may obtain a copy of the License at
 *
 * http://www.apache.org/licenses/LICENSE-2.0
 *
 * Unless required by applicable law or agreed to in writing, software
 * distributed under the License is distributed on an "AS IS" BASIS,
 * WITHOUT WARRANTIES OR CONDITIONS OF ANY KIND, either express or implied.
 * See the License for the specific language governing permissions and
 * limitations under the License.
 */

#include "bvh/bvh.h"
#include "bvh/bvh_build.h"

#include "device/device.h"

#include "render/graph.h"
#include "render/hair.h"
#include "render/mesh.h"
#include "render/object.h"
#include "render/scene.h"

#include "subd/subd_patch_table.h"
#include "subd/subd_split.h"

#include "util/util_foreach.h"
#include "util/util_logging.h"
#include "util/util_progress.h"
#include "util/util_set.h"

CCL_NAMESPACE_BEGIN

/* Triangle */

void Mesh::Triangle::bounds_grow(const float3 *verts, BoundBox &bounds) const
{
  bounds.grow(verts[v[0]]);
  bounds.grow(verts[v[1]]);
  bounds.grow(verts[v[2]]);
}

void Mesh::Triangle::motion_verts(const float3 *verts,
                                  const float3 *vert_steps,
                                  size_t num_verts,
                                  size_t num_steps,
                                  float time,
                                  float3 r_verts[3]) const
{
  /* Figure out which steps we need to fetch and their interpolation factor. */
  const size_t max_step = num_steps - 1;
  const size_t step = min((int)(time * max_step), max_step - 1);
  const float t = time * max_step - step;
  /* Fetch vertex coordinates. */
  float3 curr_verts[3];
  float3 next_verts[3];
  verts_for_step(verts, vert_steps, num_verts, num_steps, step, curr_verts);
  verts_for_step(verts, vert_steps, num_verts, num_steps, step + 1, next_verts);
  /* Interpolate between steps. */
  r_verts[0] = (1.0f - t) * curr_verts[0] + t * next_verts[0];
  r_verts[1] = (1.0f - t) * curr_verts[1] + t * next_verts[1];
  r_verts[2] = (1.0f - t) * curr_verts[2] + t * next_verts[2];
}

void Mesh::Triangle::verts_for_step(const float3 *verts,
                                    const float3 *vert_steps,
                                    size_t num_verts,
                                    size_t num_steps,
                                    size_t step,
                                    float3 r_verts[3]) const
{
  const size_t center_step = ((num_steps - 1) / 2);
  if (step == center_step) {
    /* Center step: regular vertex location. */
    r_verts[0] = verts[v[0]];
    r_verts[1] = verts[v[1]];
    r_verts[2] = verts[v[2]];
  }
  else {
    /* Center step not stored in the attribute array array. */
    if (step > center_step) {
      step--;
    }
    size_t offset = step * num_verts;
    r_verts[0] = vert_steps[offset + v[0]];
    r_verts[1] = vert_steps[offset + v[1]];
    r_verts[2] = vert_steps[offset + v[2]];
  }
}

float3 Mesh::Triangle::compute_normal(const float3 *verts) const
{
  const float3 &v0 = verts[v[0]];
  const float3 &v1 = verts[v[1]];
  const float3 &v2 = verts[v[2]];
  const float3 norm = cross(v1 - v0, v2 - v0);
  const float normlen = len(norm);
  if (normlen == 0.0f) {
    return make_float3(1.0f, 0.0f, 0.0f);
  }
  return norm / normlen;
}

bool Mesh::Triangle::valid(const float3 *verts) const
{
  return isfinite3_safe(verts[v[0]]) && isfinite3_safe(verts[v[1]]) && isfinite3_safe(verts[v[2]]);
}

/* SubdFace */

float3 Mesh::SubdFace::normal(const Mesh *mesh) const
{
  float3 v0 = mesh->verts[mesh->subd_face_corners[start_corner + 0]];
  float3 v1 = mesh->verts[mesh->subd_face_corners[start_corner + 1]];
  float3 v2 = mesh->verts[mesh->subd_face_corners[start_corner + 2]];

  return safe_normalize(cross(v1 - v0, v2 - v0));
}

/* Mesh */

NODE_DEFINE(Mesh)
{
  NodeType *type = NodeType::add("mesh", create, NodeType::NONE, Geometry::get_node_base_type());

  SOCKET_INT_ARRAY(triangles, "Triangles", array<int>());
  SOCKET_POINT_ARRAY(verts, "Vertices", array<float3>());
  SOCKET_INT_ARRAY(shader, "Shader", array<int>());
  SOCKET_BOOLEAN_ARRAY(smooth, "Smooth", array<bool>());

  SOCKET_INT_ARRAY(triangle_patch, "Triangle Patch", array<int>());
  SOCKET_POINT2_ARRAY(vert_patch_uv, "Patch UVs", array<float2>());

  static NodeEnum subdivision_type_enum;
  subdivision_type_enum.insert("none", SUBDIVISION_NONE);
  subdivision_type_enum.insert("linear", SUBDIVISION_LINEAR);
  subdivision_type_enum.insert("catmull_clark", SUBDIVISION_CATMULL_CLARK);
  SOCKET_ENUM(subdivision_type, "Subdivision Type", subdivision_type_enum, SUBDIVISION_NONE);

  SOCKET_INT_ARRAY(subd_creases_edge, "Subdivision Crease Edges", array<int>());
  SOCKET_FLOAT_ARRAY(subd_creases_weight, "Subdivision Crease Weights", array<float>());
  SOCKET_INT_ARRAY(subd_face_corners, "Subdivision Face Corners", array<int>());
  SOCKET_INT_ARRAY(subd_start_corner, "Subdivision Face Start Corner", array<int>());
  SOCKET_INT_ARRAY(subd_num_corners, "Subdivision Face Corner Count", array<int>());
  SOCKET_INT_ARRAY(subd_shader, "Subdivision Face Shader", array<int>());
  SOCKET_BOOLEAN_ARRAY(subd_smooth, "Subdivision Face Smooth", array<bool>());
  SOCKET_INT_ARRAY(subd_ptex_offset, "Subdivision Face PTex Offset", array<int>());
  SOCKET_INT(num_ngons, "NGons Number", 0);

  /* Subdivisions parameters */
  SOCKET_FLOAT(subd_dicing_rate, "Subdivision Dicing Rate", 0.0f)
  SOCKET_INT(subd_max_level, "Subdivision Dicing Rate", 0);
  SOCKET_TRANSFORM(subd_objecttoworld, "Subdivision Object Transform", transform_identity());

  return type;
}

SubdParams *Mesh::get_subd_params()
{
  if (subdivision_type == SubdivisionType::SUBDIVISION_NONE) {
    return nullptr;
  }

  if (!subd_params) {
    subd_params = new SubdParams(this);
  }

  subd_params->dicing_rate = subd_dicing_rate;
  subd_params->max_level = subd_max_level;
  subd_params->objecttoworld = subd_objecttoworld;

  return subd_params;
}

bool Mesh::need_tesselation()
{
  return get_subd_params() && (verts_is_modified() || subd_dicing_rate_is_modified() ||
                               subd_objecttoworld_is_modified() || subd_max_level_is_modified());
}

Mesh::Mesh(const NodeType *node_type, Type geom_type_)
    : Geometry(node_type, geom_type_), subd_attributes(this, ATTR_PRIM_SUBD)
{
  vert_offset = 0;

  patch_offset = 0;
  face_offset = 0;
  corner_offset = 0;

  num_subd_verts = 0;
  num_subd_faces = 0;

  num_ngons = 0;

  subdivision_type = SUBDIVISION_NONE;
  subd_params = NULL;

  patch_table = NULL;
}

Mesh::Mesh() : Mesh(get_node_type(), Geometry::MESH)
{
}

Mesh::~Mesh()
{
  delete patch_table;
  delete subd_params;
}

void Mesh::resize_mesh(int numverts, int numtris)
{
  verts.resize(numverts);
  triangles.resize(numtris * 3);
  shader.resize(numtris);
  smooth.resize(numtris);

  if (get_num_subd_faces()) {
    triangle_patch.resize(numtris);
    vert_patch_uv.resize(numverts);
  }

  attributes.resize();
}

void Mesh::reserve_mesh(int numverts, int numtris)
{
  /* reserve space to add verts and triangles later */
  verts.reserve(numverts);
  triangles.reserve(numtris * 3);
  shader.reserve(numtris);
  smooth.reserve(numtris);

  if (get_num_subd_faces()) {
    triangle_patch.reserve(numtris);
    vert_patch_uv.reserve(numverts);
  }

  attributes.resize(true);
}

void Mesh::resize_subd_faces(int numfaces, int num_ngons_, int numcorners)
{
  subd_start_corner.resize(numfaces);
  subd_num_corners.resize(numfaces);
  subd_shader.resize(numfaces);
  subd_smooth.resize(numfaces);
  subd_ptex_offset.resize(numfaces);
  subd_face_corners.resize(numcorners);
  num_ngons = num_ngons_;
  num_subd_faces = numfaces;

  subd_attributes.resize();
}

void Mesh::reserve_subd_faces(int numfaces, int num_ngons_, int numcorners)
{
  subd_start_corner.reserve(numfaces);
  subd_num_corners.reserve(numfaces);
  subd_shader.reserve(numfaces);
  subd_smooth.reserve(numfaces);
  subd_ptex_offset.reserve(numfaces);
  subd_face_corners.reserve(numcorners);
  num_ngons = num_ngons_;
  num_subd_faces = numfaces;

  subd_attributes.resize(true);
}

void Mesh::reserve_subd_creases(size_t num_creases)
{
  subd_creases_edge.reserve(num_creases * 2);
  subd_creases_weight.reserve(num_creases);
}

void Mesh::clear_non_sockets()
{
  Geometry::clear(true);

  num_subd_verts = 0;
  num_subd_faces = 0;

  vert_to_stitching_key_map.clear();
  vert_stitching_map.clear();

  delete patch_table;
  patch_table = NULL;
}

void Mesh::clear(bool preserve_shaders, bool preserve_voxel_data)
{
  Geometry::clear(preserve_shaders);

  /* clear all verts and triangles */
  verts.clear();
  triangles.clear();
  shader.clear();
  smooth.clear();

  triangle_patch.clear();
  vert_patch_uv.clear();

  subd_start_corner.clear();
  subd_num_corners.clear();
  subd_shader.clear();
  subd_smooth.clear();
  subd_ptex_offset.clear();
  subd_face_corners.clear();

  subd_creases_edge.clear();
  subd_creases_weight.clear();

  subd_attributes.clear();
  attributes.clear(preserve_voxel_data);

  subdivision_type = SubdivisionType::SUBDIVISION_NONE;

  clear_non_sockets();
}

void Mesh::clear(bool preserve_shaders)
{
  clear(preserve_shaders, false);
}

void Mesh::add_vertex(float3 P)
{
  verts.push_back_reserved(P);
  tag_verts_modified();

  if (get_num_subd_faces()) {
    vert_patch_uv.push_back_reserved(zero_float2());
    tag_vert_patch_uv_modified();
  }
}

void Mesh::add_vertex_slow(float3 P)
{
  verts.push_back_slow(P);
  tag_verts_modified();

  if (get_num_subd_faces()) {
    vert_patch_uv.push_back_slow(zero_float2());
    tag_vert_patch_uv_modified();
  }
}

void Mesh::add_triangle(int v0, int v1, int v2, int shader_, bool smooth_)
{
  triangles.push_back_reserved(v0);
  triangles.push_back_reserved(v1);
  triangles.push_back_reserved(v2);
  shader.push_back_reserved(shader_);
  smooth.push_back_reserved(smooth_);

  tag_triangles_modified();
  tag_shader_modified();
  tag_smooth_modified();

  if (get_num_subd_faces()) {
    triangle_patch.push_back_reserved(-1);
    tag_triangle_patch_modified();
  }
}

void Mesh::add_subd_face(int *corners, int num_corners, int shader_, bool smooth_)
{
  int start_corner = subd_face_corners.size();

  for (int i = 0; i < num_corners; i++) {
    subd_face_corners.push_back_reserved(corners[i]);
  }

  int ptex_offset = 0;
  // cannot use get_num_subd_faces here as it holds the total number of subd_faces, but we do not
  // have the total amount of data yet
  if (subd_shader.size()) {
    SubdFace s = get_subd_face(subd_shader.size() - 1);
    ptex_offset = s.ptex_offset + s.num_ptex_faces();
  }

  subd_start_corner.push_back_reserved(start_corner);
  subd_num_corners.push_back_reserved(num_corners);
  subd_shader.push_back_reserved(shader_);
  subd_smooth.push_back_reserved(smooth_);
  subd_ptex_offset.push_back_reserved(ptex_offset);

  tag_subd_face_corners_modified();
  tag_subd_start_corner_modified();
  tag_subd_num_corners_modified();
  tag_subd_shader_modified();
  tag_subd_smooth_modified();
  tag_subd_ptex_offset_modified();
}

Mesh::SubdFace Mesh::get_subd_face(size_t index) const
{
  Mesh::SubdFace s;
  s.shader = subd_shader[index];
  s.num_corners = subd_num_corners[index];
  s.smooth = subd_smooth[index];
  s.ptex_offset = subd_ptex_offset[index];
  s.start_corner = subd_start_corner[index];
  return s;
}

void Mesh::add_crease(int v0, int v1, float weight)
{
  subd_creases_edge.push_back_slow(v0);
  subd_creases_edge.push_back_slow(v1);
  subd_creases_weight.push_back_slow(weight);

  tag_subd_creases_edge_modified();
  tag_subd_creases_edge_modified();
  tag_subd_creases_weight_modified();
}

void Mesh::copy_center_to_motion_step(const int motion_step)
{
  Attribute *attr_mP = attributes.find(ATTR_STD_MOTION_VERTEX_POSITION);

  if (attr_mP) {
    Attribute *attr_mN = attributes.find(ATTR_STD_MOTION_VERTEX_NORMAL);
    Attribute *attr_N = attributes.find(ATTR_STD_VERTEX_NORMAL);
    float3 *P = &verts[0];
    float3 *N = (attr_N) ? attr_N->data_float3() : NULL;
    size_t numverts = verts.size();

    memcpy(attr_mP->data_float3() + motion_step * numverts, P, sizeof(float3) * numverts);
    if (attr_mN)
      memcpy(attr_mN->data_float3() + motion_step * numverts, N, sizeof(float3) * numverts);
  }
}

void Mesh::get_uv_tiles(ustring map, unordered_set<int> &tiles)
{
  Attribute *attr, *subd_attr;

  if (map.empty()) {
    attr = attributes.find(ATTR_STD_UV);
    subd_attr = subd_attributes.find(ATTR_STD_UV);
  }
  else {
    attr = attributes.find(map);
    subd_attr = subd_attributes.find(map);
  }

  if (attr) {
    attr->get_uv_tiles(this, ATTR_PRIM_GEOMETRY, tiles);
  }
  if (subd_attr) {
    subd_attr->get_uv_tiles(this, ATTR_PRIM_SUBD, tiles);
  }
}

void Mesh::compute_bounds()
{
  BoundBox bnds = BoundBox::empty;
  size_t verts_size = verts.size();

  if (verts_size > 0) {
    for (size_t i = 0; i < verts_size; i++)
      bnds.grow(verts[i]);

    Attribute *attr = attributes.find(ATTR_STD_MOTION_VERTEX_POSITION);
    if (use_motion_blur && attr) {
      size_t steps_size = verts.size() * (motion_steps - 1);
      float3 *vert_steps = attr->data_float3();

      for (size_t i = 0; i < steps_size; i++)
        bnds.grow(vert_steps[i]);
    }

    if (!bnds.valid()) {
      bnds = BoundBox::empty;

      /* skip nan or inf coordinates */
      for (size_t i = 0; i < verts_size; i++)
        bnds.grow_safe(verts[i]);

      if (use_motion_blur && attr) {
        size_t steps_size = verts.size() * (motion_steps - 1);
        float3 *vert_steps = attr->data_float3();

        for (size_t i = 0; i < steps_size; i++)
          bnds.grow_safe(vert_steps[i]);
      }
    }
  }

  if (!bnds.valid()) {
    /* empty mesh */
    bnds.grow(zero_float3());
  }

  bounds = bnds;
}

void Mesh::apply_transform(const Transform &tfm, const bool apply_to_motion)
{
  transform_normal = transform_transposed_inverse(tfm);

  /* apply to mesh vertices */
  for (size_t i = 0; i < verts.size(); i++)
    verts[i] = transform_point(&tfm, verts[i]);

  if (apply_to_motion) {
    Attribute *attr = attributes.find(ATTR_STD_MOTION_VERTEX_POSITION);

    if (attr) {
      size_t steps_size = verts.size() * (motion_steps - 1);
      float3 *vert_steps = attr->data_float3();

      for (size_t i = 0; i < steps_size; i++)
        vert_steps[i] = transform_point(&tfm, vert_steps[i]);
    }

    Attribute *attr_N = attributes.find(ATTR_STD_MOTION_VERTEX_NORMAL);

    if (attr_N) {
      Transform ntfm = transform_normal;
      size_t steps_size = verts.size() * (motion_steps - 1);
      float3 *normal_steps = attr_N->data_float3();

      for (size_t i = 0; i < steps_size; i++)
        normal_steps[i] = normalize(transform_direction(&ntfm, normal_steps[i]));
    }
  }
}

void Mesh::add_face_normals()
{
  /* don't compute if already there */
  if (attributes.find(ATTR_STD_FACE_NORMAL))
    return;

  /* get attributes */
  Attribute *attr_fN = attributes.add(ATTR_STD_FACE_NORMAL);
  float3 *fN = attr_fN->data_float3();

  /* compute face normals */
  size_t triangles_size = num_triangles();

  if (triangles_size) {
    float3 *verts_ptr = verts.data();

    for (size_t i = 0; i < triangles_size; i++) {
      fN[i] = get_triangle(i).compute_normal(verts_ptr);
    }
  }

  /* expected to be in local space */
  if (transform_applied) {
    Transform ntfm = transform_inverse(transform_normal);

    for (size_t i = 0; i < triangles_size; i++)
      fN[i] = normalize(transform_direction(&ntfm, fN[i]));
  }
}

void Mesh::add_vertex_normals()
{
  bool flip = transform_negative_scaled;
  size_t verts_size = verts.size();
  size_t triangles_size = num_triangles();

  /* static vertex normals */
  if (!attributes.find(ATTR_STD_VERTEX_NORMAL) && triangles_size) {
    add_face_normals();

    /* get attributes */
    Attribute *attr_fN = attributes.find(ATTR_STD_FACE_NORMAL);
    Attribute *attr_vN = attributes.add(ATTR_STD_VERTEX_NORMAL);

    float3 *fN = attr_fN->data_float3();
    float3 *vN = attr_vN->data_float3();

    /* compute vertex normals */
    memset(vN, 0, verts.size() * sizeof(float3));

    for (size_t i = 0; i < triangles_size; i++) {
      for (size_t j = 0; j < 3; j++) {
        vN[get_triangle(i).v[j]] += fN[i];
      }
    }

    for (size_t i = 0; i < verts_size; i++) {
      vN[i] = normalize(vN[i]);
      if (flip) {
        vN[i] = -vN[i];
      }
    }
  }

  /* motion vertex normals */
  Attribute *attr_mP = attributes.find(ATTR_STD_MOTION_VERTEX_POSITION);
  Attribute *attr_mN = attributes.find(ATTR_STD_MOTION_VERTEX_NORMAL);

  if (has_motion_blur() && attr_mP && !attr_mN && triangles_size) {
    /* create attribute */
    attr_mN = attributes.add(ATTR_STD_MOTION_VERTEX_NORMAL);

    for (int step = 0; step < motion_steps - 1; step++) {
      float3 *mP = attr_mP->data_float3() + step * verts.size();
      float3 *mN = attr_mN->data_float3() + step * verts.size();

      /* compute */
      memset(mN, 0, verts.size() * sizeof(float3));

      for (size_t i = 0; i < triangles_size; i++) {
        for (size_t j = 0; j < 3; j++) {
          float3 fN = get_triangle(i).compute_normal(mP);
          mN[get_triangle(i).v[j]] += fN;
        }
      }

      for (size_t i = 0; i < verts_size; i++) {
        mN[i] = normalize(mN[i]);
        if (flip) {
          mN[i] = -mN[i];
        }
      }
    }
  }

  /* subd vertex normals */
  if (!subd_attributes.find(ATTR_STD_VERTEX_NORMAL) && get_num_subd_faces()) {
    /* get attributes */
    Attribute *attr_vN = subd_attributes.add(ATTR_STD_VERTEX_NORMAL);
    float3 *vN = attr_vN->data_float3();

    /* compute vertex normals */
    memset(vN, 0, verts.size() * sizeof(float3));

    for (size_t i = 0; i < get_num_subd_faces(); i++) {
      SubdFace face = get_subd_face(i);
      float3 fN = face.normal(this);

      for (size_t j = 0; j < face.num_corners; j++) {
        size_t corner = subd_face_corners[face.start_corner + j];
        vN[corner] += fN;
      }
    }

    for (size_t i = 0; i < verts_size; i++) {
      vN[i] = normalize(vN[i]);
      if (flip) {
        vN[i] = -vN[i];
      }
    }
  }
}

void Mesh::add_undisplaced()
{
  AttributeSet &attrs = (subdivision_type == SUBDIVISION_NONE) ? attributes : subd_attributes;

  /* don't compute if already there */
  if (attrs.find(ATTR_STD_POSITION_UNDISPLACED)) {
    return;
  }

  /* get attribute */
  Attribute *attr = attrs.add(ATTR_STD_POSITION_UNDISPLACED);
  attr->flags |= ATTR_SUBDIVIDED;

  float3 *data = attr->data_float3();

  /* copy verts */
  size_t size = attr->buffer_size(this, ATTR_PRIM_GEOMETRY);

  /* Center points for ngons aren't stored in Mesh::verts but are included in size since they will
   * be calculated later, we subtract them from size here so we don't have an overflow while
   * copying.
   */
  size -= num_ngons * attr->data_sizeof();

  if (size) {
    memcpy(data, verts.data(), size);
  }
}

void Mesh::pack_shaders(Scene *scene, uint *tri_shader)
{
  uint shader_id = 0;
  uint last_shader = -1;
  bool last_smooth = false;

  size_t triangles_size = num_triangles();
  int *shader_ptr = shader.data();

  for (size_t i = 0; i < triangles_size; i++) {
    if (shader_ptr[i] != last_shader || last_smooth != smooth[i]) {
      last_shader = shader_ptr[i];
      last_smooth = smooth[i];
      Shader *shader = (last_shader < used_shaders.size()) ?
                           static_cast<Shader *>(used_shaders[last_shader]) :
                           scene->default_surface;
      shader_id = scene->shader_manager->get_shader_id(shader, last_smooth);
    }

    tri_shader[i] = shader_id;
  }
}

void Mesh::pack_normals(float4 *vnormal)
{
  Attribute *attr_vN = attributes.find(ATTR_STD_VERTEX_NORMAL);
  if (attr_vN == NULL) {
    /* Happens on objects with just hair. */
    return;
  }

  bool do_transform = transform_applied;
  Transform ntfm = transform_normal;

  float3 *vN = attr_vN->data_float3();
  size_t verts_size = verts.size();

  for (size_t i = 0; i < verts_size; i++) {
    float3 vNi = vN[i];

    if (do_transform)
      vNi = safe_normalize(transform_direction(&ntfm, vNi));

    vnormal[i] = make_float4(vNi.x, vNi.y, vNi.z, 0.0f);
  }
}

void Mesh::pack_verts(const vector<uint> &tri_prim_index,
                      uint4 *tri_vindex,
                      uint *tri_patch,
                      float2 *tri_patch_uv,
                      size_t vert_offset,
                      size_t tri_offset)
{
  size_t verts_size = verts.size();

  if (verts_size && get_num_subd_faces()) {
    float2 *vert_patch_uv_ptr = vert_patch_uv.data();

    for (size_t i = 0; i < verts_size; i++) {
      tri_patch_uv[i] = vert_patch_uv_ptr[i];
    }
  }

  size_t triangles_size = num_triangles();

  for (size_t i = 0; i < triangles_size; i++) {
    Triangle t = get_triangle(i);
    tri_vindex[i] = make_uint4(t.v[0] + vert_offset,
                               t.v[1] + vert_offset,
                               t.v[2] + vert_offset,
                               tri_prim_index[i + tri_offset]);

    tri_patch[i] = (!get_num_subd_faces()) ? -1 : (triangle_patch[i] * 8 + patch_offset);
  }
}

void Mesh::pack_patches(uint *patch_data, uint vert_offset, uint face_offset, uint corner_offset)
{
  size_t num_faces = get_num_subd_faces();
  int ngons = 0;

  for (size_t f = 0; f < num_faces; f++) {
    SubdFace face = get_subd_face(f);

    if (face.is_quad()) {
      int c[4];
      memcpy(c, &subd_face_corners[face.start_corner], sizeof(int) * 4);

      *(patch_data++) = c[0] + vert_offset;
      *(patch_data++) = c[1] + vert_offset;
      *(patch_data++) = c[2] + vert_offset;
      *(patch_data++) = c[3] + vert_offset;

      *(patch_data++) = f + face_offset;
      *(patch_data++) = face.num_corners;
      *(patch_data++) = face.start_corner + corner_offset;
      *(patch_data++) = 0;
    }
    else {
      for (int i = 0; i < face.num_corners; i++) {
        int c[4];
        c[0] = subd_face_corners[face.start_corner + mod(i + 0, face.num_corners)];
        c[1] = subd_face_corners[face.start_corner + mod(i + 1, face.num_corners)];
        c[2] = verts.size() - num_subd_verts + ngons;
        c[3] = subd_face_corners[face.start_corner + mod(i - 1, face.num_corners)];

        *(patch_data++) = c[0] + vert_offset;
        *(patch_data++) = c[1] + vert_offset;
        *(patch_data++) = c[2] + vert_offset;
        *(patch_data++) = c[3] + vert_offset;

        *(patch_data++) = f + face_offset;
        *(patch_data++) = face.num_corners | (i << 16);
        *(patch_data++) = face.start_corner + corner_offset;
        *(patch_data++) = subd_face_corners.size() + ngons + corner_offset;
      }

      ngons++;
    }
  }
}

<<<<<<< HEAD
/* Pack the deltas and directly apply them to the original data on the device.
 * This should only be called if there is a ATTR_STD_DELTAS attribute on the Mesh,
 * and we do not have to repack the device data for the entire Scene. */
void Mesh::pack_deltas(Device *device, DeviceScene *dscene, device_vector<ushort4> *verts_deltas)
=======
void Mesh::pack_primitives(ccl::PackedBVH *pack, int object, uint visibility, PackFlags pack_flags)
>>>>>>> 8057b985
{
  static_cast<void>(device);
  static_cast<void>(verts_deltas);
  static_cast<void>(dscene);
#if 0
  const size_t num_prims = num_triangles();
  device_vector<ushort4>::chunk deltas_chunk = get_tris_chunk(*verts_deltas, 3);
  assert(deltas_chunk.valid());
  Attribute *attr_deltas = attributes.find(ATTR_STD_DELTAS);
  assert(attr_deltas);

  current_delta_frames_count += 1;

  ushort4 *chunk_data = deltas_chunk.data();
  memcpy(chunk_data, attr_deltas->data(), num_prims * sizeof(ushort4) * 3);
 // deltas_chunk.copy_to_device();

  /* Offset and size should be the same for the delta chunk and the original chunk in terms of
   * elements, they should only differ in terms of bytes. */
  const size_t offset = deltas_chunk.offset();
  const size_t size = deltas_chunk.size();
  device->apply_delta_compression(
      dscene->prim_tri_verts, *verts_deltas, offset, size, min_delta, max_delta);
#endif
}

/* Pack the topology of the Mesh, or only the vertices if pack_all is false.
 * This is only called if no deltas are present on the Mesh. */
void Mesh::pack_topology(DeviceScene *dscene, int object, uint visibility, bool pack_all)
{
  current_delta_frames_count = 0;

  const size_t num_prims = num_triangles();

  uint type = has_motion_blur() ? PRIMITIVE_MOTION_TRIANGLE : PRIMITIVE_TRIANGLE;

  /* Separate loop as other arrays are not initialized if their packing is not required. */
  if ((pack_flags & PackFlags::PACK_VISIBILITY) != 0) {
    unsigned int *prim_visibility = &pack->prim_visibility[optix_prim_offset];
    for (size_t k = 0; k < num_prims; ++k) {
      prim_visibility[k] = visibility;
    }
  }

  if ((pack_flags & PackFlags::PACK_GEOMETRY) != 0) {
    /* Use optix_prim_offset for indexing as those arrays also contain data for Hair geometries. */
<<<<<<< HEAD
    unsigned int *prim_tri_index = &dscene->prim_tri_index[optix_prim_offset];
    int *prim_type = &dscene->prim_type[optix_prim_offset];
    unsigned int *prim_visibility = &dscene->prim_visibility[optix_prim_offset];
    int *prim_index = &dscene->prim_index[optix_prim_offset];
    int *prim_object = &dscene->prim_object[optix_prim_offset];
    // 'dscene->prim_time' is unused by Embree and OptiX
=======
    unsigned int *prim_tri_index = &pack->prim_tri_index[optix_prim_offset];
    int *prim_type = &pack->prim_type[optix_prim_offset];
    int *prim_index = &pack->prim_index[optix_prim_offset];
    int *prim_object = &pack->prim_object[optix_prim_offset];
>>>>>>> 8057b985

    for (size_t k = 0; k < num_prims; ++k) {
      if ((pack_flags & PackFlags::PACK_GEOMETRY) != 0) {
        prim_tri_index[k] = (prim_offset + k) * 3;
        prim_type[k] = type;
        prim_index[k] = prim_offset + k;
        prim_object[k] = object;
      }
    }
  }

<<<<<<< HEAD
  float4 *prim_tri_verts = &dscene->prim_tri_verts[prim_offset * 3];

  for (size_t k = 0; k < num_prims; ++k) {
    const Mesh::Triangle t = get_triangle(k);

    for (int i = 0; i < 3; ++i) {
      prim_tri_verts[k * 3 + i] = float3_to_float4(verts[t.v[i]]);
    }
  }
}

void Mesh::pack_primitives(Device *device,
                           DeviceScene *dscene,
                           int object,
                           uint visibility,
                           bool pack_all,
                           device_vector<ushort4> *verts_deltas,
                           int max_delta_compression_frames)
{
  if (triangles.empty())
    return;

#if 0
  const bool do_deltas = !pack_all && attributes.find(ATTR_STD_DELTAS) != nullptr &&
                         current_delta_frames_count < max_delta_compression_frames && verts_deltas->size() != 0;

  if (do_deltas) {
    pack_deltas(device, dscene, verts_deltas);
  }
  else
#endif
  {
    static_cast<void>(device);
    static_cast<void>(verts_deltas);
    static_cast<void>(max_delta_compression_frames);
    pack_topology(dscene, object, visibility, pack_all);
=======
  if ((pack_flags & PackFlags::PACK_VERTICES) != 0) {
    for (size_t k = 0; k < num_prims; ++k) {
      const Mesh::Triangle t = get_triangle(k);
      prim_tri_verts[k * 3] = float3_to_float4(verts[t.v[0]]);
      prim_tri_verts[k * 3 + 1] = float3_to_float4(verts[t.v[1]]);
      prim_tri_verts[k * 3 + 2] = float3_to_float4(verts[t.v[2]]);
    }
>>>>>>> 8057b985
  }
}

CCL_NAMESPACE_END<|MERGE_RESOLUTION|>--- conflicted
+++ resolved
@@ -807,14 +807,10 @@
   }
 }
 
-<<<<<<< HEAD
 /* Pack the deltas and directly apply them to the original data on the device.
  * This should only be called if there is a ATTR_STD_DELTAS attribute on the Mesh,
  * and we do not have to repack the device data for the entire Scene. */
 void Mesh::pack_deltas(Device *device, DeviceScene *dscene, device_vector<ushort4> *verts_deltas)
-=======
-void Mesh::pack_primitives(ccl::PackedBVH *pack, int object, uint visibility, PackFlags pack_flags)
->>>>>>> 8057b985
 {
   static_cast<void>(device);
   static_cast<void>(verts_deltas);
@@ -843,7 +839,7 @@
 
 /* Pack the topology of the Mesh, or only the vertices if pack_all is false.
  * This is only called if no deltas are present on the Mesh. */
-void Mesh::pack_topology(DeviceScene *dscene, int object, uint visibility, bool pack_all)
+void Mesh::pack_topology(DeviceScene *dscene, int object, uint visibility, PackFlags pack_flags)
 {
   current_delta_frames_count = 0;
 
@@ -853,7 +849,7 @@
 
   /* Separate loop as other arrays are not initialized if their packing is not required. */
   if ((pack_flags & PackFlags::PACK_VISIBILITY) != 0) {
-    unsigned int *prim_visibility = &pack->prim_visibility[optix_prim_offset];
+    unsigned int *prim_visibility = &dscene->prim_visibility[optix_prim_offset];
     for (size_t k = 0; k < num_prims; ++k) {
       prim_visibility[k] = visibility;
     }
@@ -861,19 +857,11 @@
 
   if ((pack_flags & PackFlags::PACK_GEOMETRY) != 0) {
     /* Use optix_prim_offset for indexing as those arrays also contain data for Hair geometries. */
-<<<<<<< HEAD
     unsigned int *prim_tri_index = &dscene->prim_tri_index[optix_prim_offset];
     int *prim_type = &dscene->prim_type[optix_prim_offset];
-    unsigned int *prim_visibility = &dscene->prim_visibility[optix_prim_offset];
     int *prim_index = &dscene->prim_index[optix_prim_offset];
     int *prim_object = &dscene->prim_object[optix_prim_offset];
     // 'dscene->prim_time' is unused by Embree and OptiX
-=======
-    unsigned int *prim_tri_index = &pack->prim_tri_index[optix_prim_offset];
-    int *prim_type = &pack->prim_type[optix_prim_offset];
-    int *prim_index = &pack->prim_index[optix_prim_offset];
-    int *prim_object = &pack->prim_object[optix_prim_offset];
->>>>>>> 8057b985
 
     for (size_t k = 0; k < num_prims; ++k) {
       if ((pack_flags & PackFlags::PACK_GEOMETRY) != 0) {
@@ -885,14 +873,15 @@
     }
   }
 
-<<<<<<< HEAD
-  float4 *prim_tri_verts = &dscene->prim_tri_verts[prim_offset * 3];
-
-  for (size_t k = 0; k < num_prims; ++k) {
-    const Mesh::Triangle t = get_triangle(k);
-
-    for (int i = 0; i < 3; ++i) {
-      prim_tri_verts[k * 3 + i] = float3_to_float4(verts[t.v[i]]);
+  if ((pack_flags & PackFlags::PACK_VERTICES) != 0) {
+    float4 *prim_tri_verts = &dscene->prim_tri_verts[prim_offset * 3];
+
+    for (size_t k = 0; k < num_prims; ++k) {
+      const Mesh::Triangle t = get_triangle(k);
+
+      for (int i = 0; i < 3; ++i) {
+        prim_tri_verts[k * 3 + i] = float3_to_float4(verts[t.v[i]]);
+      }
     }
   }
 }
@@ -901,7 +890,7 @@
                            DeviceScene *dscene,
                            int object,
                            uint visibility,
-                           bool pack_all,
+                           PackFlags pack_flags,
                            device_vector<ushort4> *verts_deltas,
                            int max_delta_compression_frames)
 {
@@ -909,7 +898,7 @@
     return;
 
 #if 0
-  const bool do_deltas = !pack_all && attributes.find(ATTR_STD_DELTAS) != nullptr &&
+  const bool do_deltas = (pack_flags != PackFlags::PACK_ALL) && attributes.find(ATTR_STD_DELTAS) != nullptr &&
                          current_delta_frames_count < max_delta_compression_frames && verts_deltas->size() != 0;
 
   if (do_deltas) {
@@ -921,16 +910,7 @@
     static_cast<void>(device);
     static_cast<void>(verts_deltas);
     static_cast<void>(max_delta_compression_frames);
-    pack_topology(dscene, object, visibility, pack_all);
-=======
-  if ((pack_flags & PackFlags::PACK_VERTICES) != 0) {
-    for (size_t k = 0; k < num_prims; ++k) {
-      const Mesh::Triangle t = get_triangle(k);
-      prim_tri_verts[k * 3] = float3_to_float4(verts[t.v[0]]);
-      prim_tri_verts[k * 3 + 1] = float3_to_float4(verts[t.v[1]]);
-      prim_tri_verts[k * 3 + 2] = float3_to_float4(verts[t.v[2]]);
-    }
->>>>>>> 8057b985
+    pack_topology(dscene, object, visibility, pack_flags);
   }
 }
 
