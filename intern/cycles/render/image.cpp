--- conflicted
+++ resolved
@@ -336,13 +336,8 @@
                             InterpolationType interpolation,
                             ExtensionType extension,
                             bool use_alpha,
-<<<<<<< HEAD
-                            ImageMetaData &metadata,
-                            bool srgb)
-=======
                             ustring colorspace,
                             ImageMetaData &metadata)
->>>>>>> 01555d29
 {
   Image *img;
   size_t slot;
@@ -429,7 +424,6 @@
   img->use_alpha = use_alpha;
   img->colorspace = colorspace;
   img->mem = NULL;
-  img->srgb = srgb && (!metadata.is_linear);
 
   images[type][slot] = img;
 
@@ -1157,7 +1151,7 @@
 
 bool ImageManager::make_tx(const string &filename,
                            const string &outputfilename,
-                           bool srgb,
+                           const ustring &colorspace,
                            ExtensionType extension)
 {
   ImageSpec config;
@@ -1183,8 +1177,13 @@
   }
 
   /* Convert textures to linear color space before mip mapping. */
-  if (srgb) {
-    config.attribute("maketx:incolorspace", "sRGB");
+  if (colorspace != u_colorspace_raw) {
+    if (colorspace == u_colorspace_srgb || colorspace.empty()) {
+      config.attribute("maketx:incolorspace", "sRGB");
+    }
+    else {
+      config.attribute("maketx:incolorspace", colorspace.c_str());
+    }
     config.attribute("maketx:outcolorspace", "linear");
   }
 
@@ -1221,7 +1220,8 @@
   if (auto_convert) {
     progress->set_status("Updating Images", "Converting " + image->filename);
 
-    bool ok = make_tx(image->filename, tx_name, image->srgb, image->extension);
+//    ustring colorspace = image->metadata.compress_as_srgb ? ustring("sRGB") : image->colorspace;
+    bool ok = make_tx(image->filename, tx_name, image->metadata.colorspace, image->extension);
     if (ok) {
       image->filename = tx_name;
       return true;
