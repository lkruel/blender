/*
 * Copyright 2011-2013 Blender Foundation
 *
 * Licensed under the Apache License, Version 2.0 (the "License");
 * you may not use this file except in compliance with the License.
 * You may obtain a copy of the License at
 *
 * http://www.apache.org/licenses/LICENSE-2.0
 *
 * Unless required by applicable law or agreed to in writing, software
 * distributed under the License is distributed on an "AS IS" BASIS,
 * WITHOUT WARRANTIES OR CONDITIONS OF ANY KIND, either express or implied.
 * See the License for the specific language governing permissions and
 * limitations under the License.
 */

/* This is a template BVH traversal function, where various features can be
 * enabled/disabled. This way we can compile optimized versions for each case
 * without new features slowing things down.
 *
 * BVH_INSTANCING: object instancing
 * BVH_HAIR: hair curve rendering
 * BVH_MOTION: motion blur rendering
 *
 */

#if BVH_FEATURE(BVH_HAIR)
#  define NODE_INTERSECT qbvh_node_intersect
#else
#  define NODE_INTERSECT qbvh_aligned_node_intersect
#endif

ccl_device bool BVH_FUNCTION_FULL_NAME(QBVH)(KernelGlobals *kg,
                                             const Ray *ray,
                                             Intersection *isect_array,
                                             const int skip_object,
                                             const uint max_hits,
                                             uint *num_hits)
{
	/* TODO(sergey):
	*  - Test if pushing distance on the stack helps.
	 * - Likely and unlikely for if() statements.
	 * - Test restrict attribute for pointers.
	 */

	/* Traversal stack in CUDA thread-local memory. */
	QBVHStackItem traversal_stack[BVH_QSTACK_SIZE];
	traversal_stack[0].addr = ENTRYPOINT_SENTINEL;

	/* Traversal variables in registers. */
	int stack_ptr = 0;
	int node_addr = kernel_data.bvh.root;

	/* Ray parameters in registers. */
	const float tmax = ray->t;
	float3 P = ray->P;
	float3 dir = bvh_clamp_direction(ray->D);
	float3 idir = bvh_inverse_direction(dir);
	int object = OBJECT_NONE;
	float isect_t = tmax;

#if BVH_FEATURE(BVH_MOTION)
	Transform ob_itfm;
#endif

	*num_hits = 0;
	isect_array->t = tmax;

#ifndef __KERNEL_SSE41__
	if(!isfinite(P.x)) {
		return false;
	}
#endif

#if BVH_FEATURE(BVH_INSTANCING)
	int num_hits_in_instance = 0;
#endif

	ssef tnear(0.0f), tfar(isect_t);
#if BVH_FEATURE(BVH_HAIR)
	sse3f dir4(ssef(dir.x), ssef(dir.y), ssef(dir.z));
#endif
	sse3f idir4(ssef(idir.x), ssef(idir.y), ssef(idir.z));

#ifdef __KERNEL_AVX2__
	float3 P_idir = P*idir;
	sse3f P_idir4(P_idir.x, P_idir.y, P_idir.z);
#endif
#if BVH_FEATURE(BVH_HAIR) || !defined(__KERNEL_AVX2__)
	sse3f org4(ssef(P.x), ssef(P.y), ssef(P.z));
#endif

	/* Offsets to select the side that becomes the lower or upper bound. */
	int near_x, near_y, near_z;
	int far_x, far_y, far_z;
	qbvh_near_far_idx_calc(idir,
	                       &near_x, &near_y, &near_z,
	                       &far_x, &far_y, &far_z);
<<<<<<< HEAD

	IsectPrecalc isect_precalc;
	triangle_intersect_precalc(dir, &isect_precalc);
=======
>>>>>>> 5e9132b3

	/* Traversal loop. */
	do {
		do {
			/* Traverse internal nodes. */
			while(node_addr >= 0 && node_addr != ENTRYPOINT_SENTINEL) {
				float4 inodes = kernel_tex_fetch(__bvh_nodes, node_addr+0);
				(void)inodes;

				if(false
#ifdef __VISIBILITY_FLAG__
				   || ((__float_as_uint(inodes.x) & PATH_RAY_SHADOW) == 0)
#endif
#if BVH_FEATURE(BVH_MOTION)
				   || UNLIKELY(ray->time < inodes.y)
				   || UNLIKELY(ray->time > inodes.z)
#endif
				) {
					/* Pop. */
					node_addr = traversal_stack[stack_ptr].addr;
					--stack_ptr;
					continue;
				}

				ssef dist;
				int child_mask = NODE_INTERSECT(kg,
				                                tnear,
				                                tfar,
#ifdef __KERNEL_AVX2__
				                                P_idir4,
#endif
#if BVH_FEATURE(BVH_HAIR) || !defined(__KERNEL_AVX2__)
				                                org4,
#endif
#if BVH_FEATURE(BVH_HAIR)
				                                dir4,
#endif
				                                idir4,
				                                near_x, near_y, near_z,
				                                far_x, far_y, far_z,
				                                node_addr,
				                                &dist);

				if(child_mask != 0) {
					float4 cnodes;
#if BVH_FEATURE(BVH_HAIR)
					if(__float_as_uint(inodes.x) & PATH_RAY_NODE_UNALIGNED) {
						cnodes = kernel_tex_fetch(__bvh_nodes, node_addr+13);
					}
					else
#endif
					{
						cnodes = kernel_tex_fetch(__bvh_nodes, node_addr+7);
					}

					/* One child is hit, continue with that child. */
					int r = __bscf(child_mask);
					if(child_mask == 0) {
						node_addr = __float_as_int(cnodes[r]);
						continue;
					}

					/* Two children are hit, push far child, and continue with
					 * closer child.
					 */
					int c0 = __float_as_int(cnodes[r]);
					float d0 = ((float*)&dist)[r];
					r = __bscf(child_mask);
					int c1 = __float_as_int(cnodes[r]);
					float d1 = ((float*)&dist)[r];
					if(child_mask == 0) {
						if(d1 < d0) {
							node_addr = c1;
							++stack_ptr;
							kernel_assert(stack_ptr < BVH_QSTACK_SIZE);
							traversal_stack[stack_ptr].addr = c0;
							traversal_stack[stack_ptr].dist = d0;
							continue;
						}
						else {
							node_addr = c0;
							++stack_ptr;
							kernel_assert(stack_ptr < BVH_QSTACK_SIZE);
							traversal_stack[stack_ptr].addr = c1;
							traversal_stack[stack_ptr].dist = d1;
							continue;
						}
					}

					/* Here starts the slow path for 3 or 4 hit children. We push
					 * all nodes onto the stack to sort them there.
					 */
					++stack_ptr;
					kernel_assert(stack_ptr < BVH_QSTACK_SIZE);
					traversal_stack[stack_ptr].addr = c1;
					traversal_stack[stack_ptr].dist = d1;
					++stack_ptr;
					kernel_assert(stack_ptr < BVH_QSTACK_SIZE);
					traversal_stack[stack_ptr].addr = c0;
					traversal_stack[stack_ptr].dist = d0;

					/* Three children are hit, push all onto stack and sort 3
					 * stack items, continue with closest child.
					 */
					r = __bscf(child_mask);
					int c2 = __float_as_int(cnodes[r]);
					float d2 = ((float*)&dist)[r];
					if(child_mask == 0) {
						++stack_ptr;
						kernel_assert(stack_ptr < BVH_QSTACK_SIZE);
						traversal_stack[stack_ptr].addr = c2;
						traversal_stack[stack_ptr].dist = d2;
						qbvh_stack_sort(&traversal_stack[stack_ptr],
						                &traversal_stack[stack_ptr - 1],
						                &traversal_stack[stack_ptr - 2]);
						node_addr = traversal_stack[stack_ptr].addr;
						--stack_ptr;
						continue;
					}

					/* Four children are hit, push all onto stack and sort 4
					 * stack items, continue with closest child.
					 */
					r = __bscf(child_mask);
					int c3 = __float_as_int(cnodes[r]);
					float d3 = ((float*)&dist)[r];
					++stack_ptr;
					kernel_assert(stack_ptr < BVH_QSTACK_SIZE);
					traversal_stack[stack_ptr].addr = c3;
					traversal_stack[stack_ptr].dist = d3;
					++stack_ptr;
					kernel_assert(stack_ptr < BVH_QSTACK_SIZE);
					traversal_stack[stack_ptr].addr = c2;
					traversal_stack[stack_ptr].dist = d2;
					qbvh_stack_sort(&traversal_stack[stack_ptr],
					                &traversal_stack[stack_ptr - 1],
					                &traversal_stack[stack_ptr - 2],
					                &traversal_stack[stack_ptr - 3]);
				}

				node_addr = traversal_stack[stack_ptr].addr;
				--stack_ptr;
			}

			/* If node is leaf, fetch triangle list. */
			if(node_addr < 0) {
				float4 leaf = kernel_tex_fetch(__bvh_leaf_nodes, (-node_addr-1));
#ifdef __VISIBILITY_FLAG__
				if((__float_as_uint(leaf.z) & PATH_RAY_SHADOW) == 0) {
					/* Pop. */
					node_addr = traversal_stack[stack_ptr].addr;
					--stack_ptr;
					continue;
				}
#endif

				int prim_addr = __float_as_int(leaf.x);

#if BVH_FEATURE(BVH_INSTANCING)
				if(prim_addr >= 0) {
#endif
					int prim_addr2 = __float_as_int(leaf.y);
					const uint type = __float_as_int(leaf.w);
					const uint p_type = type & PRIMITIVE_ALL;

					/* Pop. */
					node_addr = traversal_stack[stack_ptr].addr;
					--stack_ptr;

					/* Primitive intersection. */
					while(prim_addr < prim_addr2) {
						kernel_assert((kernel_tex_fetch(__prim_type, prim_addr) & PRIMITIVE_ALL) == p_type);
<<<<<<< HEAD
=======

#ifdef __SHADOW_TRICKS__
						uint tri_object = (object == OBJECT_NONE)
						        ? kernel_tex_fetch(__prim_object, prim_addr)
						        : object;
						if(tri_object == skip_object) {
							++prim_addr;
							continue;
						}
#endif
>>>>>>> 5e9132b3

						bool hit;

						/* todo: specialized intersect functions which don't fill in
						 * isect unless needed and check SD_HAS_TRANSPARENT_SHADOW?
						 * might give a few % performance improvement */

						switch(p_type) {
							case PRIMITIVE_TRIANGLE: {
								hit = triangle_intersect(kg,
								                         isect_array,
								                         P,
								                         dir,
								                         PATH_RAY_SHADOW,
								                         object,
								                         prim_addr);
								break;
							}
#if BVH_FEATURE(BVH_MOTION)
							case PRIMITIVE_MOTION_TRIANGLE: {
								hit = motion_triangle_intersect(kg,
								                                isect_array,
								                                P,
								                                dir,
								                                ray->time,
								                                PATH_RAY_SHADOW,
								                                object,
								                                prim_addr);
								break;
							}
#endif
#if BVH_FEATURE(BVH_HAIR)
							case PRIMITIVE_CURVE:
							case PRIMITIVE_MOTION_CURVE: {
								const uint curve_type = kernel_tex_fetch(__prim_type, prim_addr);
								if(kernel_data.curve.curveflags & CURVE_KN_INTERPOLATE) {
									hit = bvh_cardinal_curve_intersect(kg,
									                                   isect_array,
									                                   P,
									                                   dir,
									                                   PATH_RAY_SHADOW,
									                                   object,
									                                   prim_addr,
									                                   ray->time,
									                                   curve_type,
									                                   NULL,
									                                   0, 0);
								}
								else {
									hit = bvh_curve_intersect(kg,
									                          isect_array,
									                          P,
									                          dir,
									                          PATH_RAY_SHADOW,
									                          object,
									                          prim_addr,
									                          ray->time,
									                          curve_type,
									                          NULL,
									                          0, 0);
								}
								break;
							}
#endif
							default: {
								hit = false;
								break;
							}
						}

						/* Shadow ray early termination. */
						if(hit) {
							/* detect if this surface has a shader with transparent shadows */

							/* todo: optimize so primitive visibility flag indicates if
							 * the primitive has a transparent shadow shader? */
							int prim = kernel_tex_fetch(__prim_index, isect_array->prim);
							int shader = 0;

#ifdef __HAIR__
							if(kernel_tex_fetch(__prim_type, isect_array->prim) & PRIMITIVE_ALL_TRIANGLE)
#endif
							{
								shader = kernel_tex_fetch(__tri_shader, prim);
							}
#ifdef __HAIR__
							else {
								float4 str = kernel_tex_fetch(__curves, prim);
								shader = __float_as_int(str.z);
							}
#endif
							int flag = kernel_tex_fetch(__shader_flag, (shader & SHADER_MASK)*SHADER_SIZE);

							/* if no transparent shadows, all light is blocked */
							if(!(flag & SD_HAS_TRANSPARENT_SHADOW)) {
								return true;
							}
							/* if maximum number of hits reached, block all light */
							else if(*num_hits == max_hits) {
								return true;
							}

							/* move on to next entry in intersections array */
							isect_array++;
							(*num_hits)++;
#if BVH_FEATURE(BVH_INSTANCING)
							num_hits_in_instance++;
#endif

							isect_array->t = isect_t;
						}

						prim_addr++;
					}
				}
#if BVH_FEATURE(BVH_INSTANCING)
				else {
					/* Instance push. */
					object = kernel_tex_fetch(__prim_object, -prim_addr-1);

#  if BVH_FEATURE(BVH_MOTION)
					isect_t = bvh_instance_motion_push(kg, object, ray, &P, &dir, &idir, isect_t, &ob_itfm);
#  else
					isect_t = bvh_instance_push(kg, object, ray, &P, &dir, &idir, isect_t);
#  endif

					num_hits_in_instance = 0;
					isect_array->t = isect_t;

					qbvh_near_far_idx_calc(idir,
					                       &near_x, &near_y, &near_z,
					                       &far_x, &far_y, &far_z);
					tfar = ssef(isect_t);
#  if BVH_FEATURE(BVH_HAIR)
					dir4 = sse3f(ssef(dir.x), ssef(dir.y), ssef(dir.z));
#  endif
					idir4 = sse3f(ssef(idir.x), ssef(idir.y), ssef(idir.z));
#  ifdef __KERNEL_AVX2__
					P_idir = P*idir;
					P_idir4 = sse3f(P_idir.x, P_idir.y, P_idir.z);
#  endif
#  if BVH_FEATURE(BVH_HAIR) || !defined(__KERNEL_AVX2__)
					org4 = sse3f(ssef(P.x), ssef(P.y), ssef(P.z));
#  endif

					++stack_ptr;
					kernel_assert(stack_ptr < BVH_QSTACK_SIZE);
					traversal_stack[stack_ptr].addr = ENTRYPOINT_SENTINEL;

					node_addr = kernel_tex_fetch(__object_node, object);

				}
			}
#endif  /* FEATURE(BVH_INSTANCING) */
		} while(node_addr != ENTRYPOINT_SENTINEL);

#if BVH_FEATURE(BVH_INSTANCING)
		if(stack_ptr >= 0) {
			kernel_assert(object != OBJECT_NONE);

			/* Instance pop. */
			if(num_hits_in_instance) {
				float t_fac;
#  if BVH_FEATURE(BVH_MOTION)
				bvh_instance_motion_pop_factor(kg, object, ray, &P, &dir, &idir, &t_fac, &ob_itfm);
#  else
				bvh_instance_pop_factor(kg, object, ray, &P, &dir, &idir, &t_fac);
#  endif
				/* Scale isect->t to adjust for instancing. */
				for(int i = 0; i < num_hits_in_instance; i++) {
					(isect_array-i-1)->t *= t_fac;
				}
			}
			else {
<<<<<<< HEAD
				float ignore_t = FLT_MAX;
=======
>>>>>>> 5e9132b3
#  if BVH_FEATURE(BVH_MOTION)
				bvh_instance_motion_pop(kg, object, ray, &P, &dir, &idir, FLT_MAX, &ob_itfm);
#  else
				bvh_instance_pop(kg, object, ray, &P, &dir, &idir, FLT_MAX);
#  endif
			}

			isect_t = tmax;
			isect_array->t = isect_t;

			qbvh_near_far_idx_calc(idir,
			                       &near_x, &near_y, &near_z,
			                       &far_x, &far_y, &far_z);
			tfar = ssef(isect_t);
#  if BVH_FEATURE(BVH_HAIR)
			dir4 = sse3f(ssef(dir.x), ssef(dir.y), ssef(dir.z));
#  endif
			idir4 = sse3f(ssef(idir.x), ssef(idir.y), ssef(idir.z));
#  ifdef __KERNEL_AVX2__
			P_idir = P*idir;
			P_idir4 = sse3f(P_idir.x, P_idir.y, P_idir.z);
#  endif
#  if BVH_FEATURE(BVH_HAIR) || !defined(__KERNEL_AVX2__)
			org4 = sse3f(ssef(P.x), ssef(P.y), ssef(P.z));
#  endif

			object = OBJECT_NONE;
			node_addr = traversal_stack[stack_ptr].addr;
			--stack_ptr;
		}
#endif  /* FEATURE(BVH_INSTANCING) */
	} while(node_addr != ENTRYPOINT_SENTINEL);

	return false;
}

#undef NODE_INTERSECT<|MERGE_RESOLUTION|>--- conflicted
+++ resolved
@@ -96,12 +96,6 @@
 	qbvh_near_far_idx_calc(idir,
 	                       &near_x, &near_y, &near_z,
 	                       &far_x, &far_y, &far_z);
-<<<<<<< HEAD
-
-	IsectPrecalc isect_precalc;
-	triangle_intersect_precalc(dir, &isect_precalc);
-=======
->>>>>>> 5e9132b3
 
 	/* Traversal loop. */
 	do {
@@ -274,8 +268,6 @@
 					/* Primitive intersection. */
 					while(prim_addr < prim_addr2) {
 						kernel_assert((kernel_tex_fetch(__prim_type, prim_addr) & PRIMITIVE_ALL) == p_type);
-<<<<<<< HEAD
-=======
 
 #ifdef __SHADOW_TRICKS__
 						uint tri_object = (object == OBJECT_NONE)
@@ -286,7 +278,6 @@
 							continue;
 						}
 #endif
->>>>>>> 5e9132b3
 
 						bool hit;
 
@@ -461,10 +452,6 @@
 				}
 			}
 			else {
-<<<<<<< HEAD
-				float ignore_t = FLT_MAX;
-=======
->>>>>>> 5e9132b3
 #  if BVH_FEATURE(BVH_MOTION)
 				bvh_instance_motion_pop(kg, object, ray, &P, &dir, &idir, FLT_MAX, &ob_itfm);
 #  else
