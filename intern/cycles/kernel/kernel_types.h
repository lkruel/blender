--- conflicted
+++ resolved
@@ -629,11 +629,11 @@
 /* Light Sampling Group */
 
 enum LightGroup {
-	LIGHTGROUP_TREE,
-	LIGHTGROUP_DISTANT,
-	LIGHTGROUP_BACKGROUND,
-
-	LIGHTGROUP_NUM,
+  LIGHTGROUP_TREE,
+  LIGHTGROUP_DISTANT,
+  LIGHTGROUP_BACKGROUND,
+
+  LIGHTGROUP_NUM,
 };
 
 /* Differential */
@@ -927,53 +927,16 @@
 };
 
 typedef ccl_addr_space struct ShaderData {
-<<<<<<< HEAD
-	/* position */
-	float3 P;
-	/* smooth normal for shading */
-	float3 N;
-	/* true geometric normal */
-	float3 Ng;
-	/* position used in light picking */
-	float3 P_pick;
-	/* normal used in light picking */
-	float3 N_pick;
-	/* view/incoming direction */
-	float3 I;
-	/* shader id */
-	int shader;
-	/* booleans describing shader, see ShaderDataFlag */
-	int flag;
-	/* booleans describing object of the shader, see ShaderDataObjectFlag */
-	int object_flag;
-
-	/* primitive id if there is one, ~0 otherwise */
-	int prim;
-
-	/* combined type and curve segment for hair */
-	int type;
-
-	/* parametric coordinates
-	 * - barycentric weights for triangles */
-	float u;
-	float v;
-	/* object id if there is one, ~0 otherwise */
-	int object;
-	/* lamp id if there is one, ~0 otherwise */
-	int lamp;
-
-	/* motion blur sample time */
-	float time;
-
-	/* length of the ray being shaded */
-	float ray_length;
-=======
   /* position */
   float3 P;
   /* smooth normal for shading */
   float3 N;
   /* true geometric normal */
   float3 Ng;
+  /* position used in light picking */
+  float3 P_pick;
+  /* normal used in light picking */
+  float3 N_pick;
   /* view/incoming direction */
   float3 I;
   /* shader id */
@@ -1003,7 +966,6 @@
 
   /* length of the ray being shaded */
   float ray_length;
->>>>>>> e12c08e8
 
 #ifdef __RAY_DIFFERENTIALS__
   /* differential of P. these are orthogonal to Ng, not N */
@@ -1091,20 +1053,12 @@
   float denoising_feature_weight;
 #endif /* __DENOISING_FEATURES__ */
 
-<<<<<<< HEAD
-	/* multiple importance sampling */
-	float min_ray_pdf; /* smallest bounce pdf over entire path up to now */
-	float ray_pdf;     /* last bounce pdf */
-#if defined(__LAMP_MIS__) || defined(__EMISSION__) || defined(__BACKGROUND_MIS__)
-	float ray_t;       /* accumulated distance through transparent surfaces */
-	float3 ray_N;      /* geometry normal at last non-transparent surface */
-=======
   /* multiple importance sampling */
   float min_ray_pdf; /* smallest bounce pdf over entire path up to now */
   float ray_pdf;     /* last bounce pdf */
-#ifdef __LAMP_MIS__
-  float ray_t; /* accumulated distance through transparent surfaces */
->>>>>>> e12c08e8
+#if defined(__LAMP_MIS__) || defined(__EMISSION__) || defined(__BACKGROUND_MIS__)
+  float ray_t;  /* accumulated distance through transparent surfaces */
+  float3 ray_N; /* geometry normal at last non-transparent surface */
 #endif
 
   /* volume rendering */
@@ -1311,99 +1265,25 @@
 static_assert_align(KernelBackground, 16);
 
 typedef struct KernelIntegrator {
-<<<<<<< HEAD
-	/* emission */
-	int use_light_tree;
-	float splitting_threshold;
-	int use_direct_light;
-	int use_ambient_occlusion;
-	int num_distribution;
-	int num_all_lights;
-	int num_light_nodes;
-	int num_triangle_lights;
-	int num_distant_lights;
-	float inv_num_distant_lights;
-	float pdf_triangles;
-	float pdf_lights;
-	float pdf_inv_totarea;
-	int pdf_background_res_x;
-	int pdf_background_res_y;
-	float light_inv_rr_threshold;
-	int distant_lights_offset;
-	int background_light_index;
-
-	/* light portals */
-	float portal_pdf;
-	int num_portals;
-	int portal_offset;
-
-	/* bounces */
-	int max_bounce;
-
-	int max_diffuse_bounce;
-	int max_glossy_bounce;
-	int max_transmission_bounce;
-	int max_volume_bounce;
-
-	int ao_bounces;
-
-	/* transparent */
-	int transparent_max_bounce;
-	int transparent_shadows;
-
-	/* caustics */
-	int caustics_reflective;
-	int caustics_refractive;
-	float filter_glossy;
-
-	/* seed */
-	int seed;
-
-	/* clamp */
-	float sample_clamp_direct;
-	float sample_clamp_indirect;
-
-	/* branched path */
-	int branched;
-	int volume_decoupled;
-	int diffuse_samples;
-	int glossy_samples;
-	int transmission_samples;
-	int ao_samples;
-	int mesh_light_samples;
-	int subsurface_samples;
-	int sample_all_lights_direct;
-	int sample_all_lights_indirect;
-
-	/* mis */
-	int use_lamp_mis;
-
-	/* sampler */
-	int sampling_pattern;
-	int aa_samples;
-
-	/* volume render */
-	int use_volumes;
-	int volume_max_steps;
-	float volume_step_size;
-	int volume_samples;
-
-	int start_sample;
-
-	int max_closures;
-
-	int pad1, pad2;
-=======
   /* emission */
+  int use_light_tree;
+  float splitting_threshold;
   int use_direct_light;
   int use_ambient_occlusion;
   int num_distribution;
   int num_all_lights;
+  int num_light_nodes;
+  int num_triangle_lights;
+  int num_distant_lights;
+  float inv_num_distant_lights;
   float pdf_triangles;
   float pdf_lights;
+  float pdf_inv_totarea;
   int pdf_background_res_x;
   int pdf_background_res_y;
   float light_inv_rr_threshold;
+  int distant_lights_offset;
+  int background_light_index;
 
   /* light portals */
   float portal_pdf;
@@ -1465,8 +1345,7 @@
 
   int max_closures;
 
-  int pad1, pad2, pad3;
->>>>>>> e12c08e8
+  int pad1, pad2;
 } KernelIntegrator;
 static_assert_align(KernelIntegrator, 16);
 
@@ -1613,24 +1492,10 @@
 static_assert_align(KernelLight, 16);
 
 typedef struct KernelLightDistribution {
-<<<<<<< HEAD
-	float area;
-	float totarea;
-	int prim;
-	float pad1, pad2, pad3;
-	union {
-		struct {
-			int shader_flag;
-			int object_id;
-		} mesh_light;
-		struct {
-			float pad;
-			float size;
-		} lamp;
-	};
-=======
+  float area;
   float totarea;
   int prim;
+  float pad1, pad2, pad3;
   union {
     struct {
       int shader_flag;
@@ -1641,7 +1506,6 @@
       float size;
     } lamp;
   };
->>>>>>> e12c08e8
 } KernelLightDistribution;
 static_assert_align(KernelLightDistribution, 16);
 
