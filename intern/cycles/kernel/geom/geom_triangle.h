--- conflicted
+++ resolved
@@ -113,21 +113,12 @@
 
 		return kernel_tex_fetch(__attributes_float, desc->offset + ccl_fetch(sd, prim));
 	}
-<<<<<<< HEAD
 	else if(desc->element == ATTR_ELEMENT_VERTEX || desc->element == ATTR_ELEMENT_VERTEX_MOTION) {
-		float4 tri_vindex = kernel_tex_fetch(__tri_vindex, ccl_fetch(sd, prim));
-
-		float f0 = kernel_tex_fetch(__attributes_float, desc->offset + __float_as_int(tri_vindex.x));
-		float f1 = kernel_tex_fetch(__attributes_float, desc->offset + __float_as_int(tri_vindex.y));
-		float f2 = kernel_tex_fetch(__attributes_float, desc->offset + __float_as_int(tri_vindex.z));
-=======
-	else if(elem == ATTR_ELEMENT_VERTEX || elem == ATTR_ELEMENT_VERTEX_MOTION) {
 		uint4 tri_vindex = kernel_tex_fetch(__tri_vindex, ccl_fetch(sd, prim));
 
-		float f0 = kernel_tex_fetch(__attributes_float, offset + tri_vindex.x);
-		float f1 = kernel_tex_fetch(__attributes_float, offset + tri_vindex.y);
-		float f2 = kernel_tex_fetch(__attributes_float, offset + tri_vindex.z);
->>>>>>> 47c47c7e
+		float f0 = kernel_tex_fetch(__attributes_float, desc->offset + tri_vindex.x);
+		float f1 = kernel_tex_fetch(__attributes_float, desc->offset + tri_vindex.y);
+		float f2 = kernel_tex_fetch(__attributes_float, desc->offset + tri_vindex.z);
 
 #ifdef __RAY_DIFFERENTIALS__
 		if(dx) *dx = ccl_fetch(sd, du).dx*f0 + ccl_fetch(sd, dv).dx*f1 - (ccl_fetch(sd, du).dx + ccl_fetch(sd, dv).dx)*f2;
@@ -165,21 +156,12 @@
 
 		return float4_to_float3(kernel_tex_fetch(__attributes_float3, desc->offset + ccl_fetch(sd, prim)));
 	}
-<<<<<<< HEAD
 	else if(desc->element == ATTR_ELEMENT_VERTEX || desc->element == ATTR_ELEMENT_VERTEX_MOTION) {
-		float4 tri_vindex = kernel_tex_fetch(__tri_vindex, ccl_fetch(sd, prim));
-
-		float3 f0 = float4_to_float3(kernel_tex_fetch(__attributes_float3, desc->offset + __float_as_int(tri_vindex.x)));
-		float3 f1 = float4_to_float3(kernel_tex_fetch(__attributes_float3, desc->offset + __float_as_int(tri_vindex.y)));
-		float3 f2 = float4_to_float3(kernel_tex_fetch(__attributes_float3, desc->offset + __float_as_int(tri_vindex.z)));
-=======
-	else if(elem == ATTR_ELEMENT_VERTEX || elem == ATTR_ELEMENT_VERTEX_MOTION) {
 		uint4 tri_vindex = kernel_tex_fetch(__tri_vindex, ccl_fetch(sd, prim));
 
-		float3 f0 = float4_to_float3(kernel_tex_fetch(__attributes_float3, offset + tri_vindex.x));
-		float3 f1 = float4_to_float3(kernel_tex_fetch(__attributes_float3, offset + tri_vindex.y));
-		float3 f2 = float4_to_float3(kernel_tex_fetch(__attributes_float3, offset + tri_vindex.z));
->>>>>>> 47c47c7e
+		float3 f0 = float4_to_float3(kernel_tex_fetch(__attributes_float3, desc->offset + tri_vindex.x));
+		float3 f1 = float4_to_float3(kernel_tex_fetch(__attributes_float3, desc->offset + tri_vindex.y));
+		float3 f2 = float4_to_float3(kernel_tex_fetch(__attributes_float3, desc->offset + tri_vindex.z));
 
 #ifdef __RAY_DIFFERENTIALS__
 		if(dx) *dx = ccl_fetch(sd, du).dx*f0 + ccl_fetch(sd, dv).dx*f1 - (ccl_fetch(sd, du).dx + ccl_fetch(sd, dv).dx)*f2;
@@ -229,11 +211,11 @@
 
 ccl_device_inline void subd_triangle_patch_uv(KernelGlobals *kg, const ShaderData *sd, float2 uv[3])
 {
-	float4 tri_vindex = kernel_tex_fetch(__tri_vindex, ccl_fetch(sd, prim));
-
-	uv[0] = kernel_tex_fetch(__tri_patch_uv, __float_as_int(tri_vindex.x));
-	uv[1] = kernel_tex_fetch(__tri_patch_uv, __float_as_int(tri_vindex.y));
-	uv[2] = kernel_tex_fetch(__tri_patch_uv, __float_as_int(tri_vindex.z));
+	uint4 tri_vindex = kernel_tex_fetch(__tri_vindex, ccl_fetch(sd, prim));
+
+	uv[0] = kernel_tex_fetch(__tri_patch_uv, tri_vindex.x);
+	uv[1] = kernel_tex_fetch(__tri_patch_uv, tri_vindex.y);
+	uv[2] = kernel_tex_fetch(__tri_patch_uv, tri_vindex.z);
 }
 
 /* Vertex indices of patch */
