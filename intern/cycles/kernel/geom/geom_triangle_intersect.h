/*
 * Copyright 2014, Blender Foundation.
 *
 * Licensed under the Apache License, Version 2.0 (the "License");
 * you may not use this file except in compliance with the License.
 * You may obtain a copy of the License at
 *
 * http://www.apache.org/licenses/LICENSE-2.0
 *
 * Unless required by applicable law or agreed to in writing, software
 * distributed under the License is distributed on an "AS IS" BASIS,
 * WITHOUT WARRANTIES OR CONDITIONS OF ANY KIND, either express or implied.
 * See the License for the specific language governing permissions and
 * limitations under the License.
 */

/* Triangle/Ray intersections.
 *
 * For BVH ray intersection we use a precomputed triangle storage to accelerate
 * intersection at the cost of more memory usage.
 */

CCL_NAMESPACE_BEGIN

<<<<<<< HEAD
/* Workaround stupidness of CUDA/OpenCL which doesn't allow to access indexed
 * component of float3 value.
 */
#ifndef __KERNEL_CPU__
#  define IDX(vec, idx) \
    ((idx == 0) ? ((vec).x) : ( (idx == 1) ? ((vec).y) : ((vec).z) ))
#else
#  define IDX(vec, idx) ((vec)[idx])
#endif

/* Ray-Triangle intersection for BVH traversal
 *
 * Sven Woop
 * Watertight Ray/Triangle Intersection
 *
 * http://jcgt.org/published/0002/01/05/paper.pdf
 */

/* Precalculated data for the ray->tri intersection. */
typedef struct IsectPrecalc {
	/* Maximal dimension kz, and orthogonal dimensions. */
	int kx, ky, kz;

	/* Shear constants. */
	float Sx, Sy, Sz;
} IsectPrecalc;

#if (defined(__KERNEL_OPENCL_APPLE__)) || \
    (defined(__KERNEL_CUDA__) && (defined(i386) || defined(_M_IX86)))
ccl_device_noinline
#else
ccl_device_inline
#endif
void triangle_intersect_precalc(float3 dir,
                                IsectPrecalc *isect_precalc)
{
	/* Calculate dimension where the ray direction is maximal. */
#ifndef __KERNEL_SSE__
	int kz = util_max_axis(make_float3(fabsf(dir.x),
	                                   fabsf(dir.y),
	                                   fabsf(dir.z)));
	int kx = kz + 1; if(kx == 3) kx = 0;
	int ky = kx + 1; if(ky == 3) ky = 0;
#else
	int kx, ky, kz;
	/* Avoiding mispredicted branch on direction. */
	kz = util_max_axis(fabs(dir));
	static const char inc_xaxis[] = {1, 2, 0, 55};
	static const char inc_yaxis[] = {2, 0, 1, 55};
	kx = inc_xaxis[kz];
	ky = inc_yaxis[kz];
#endif

	float dir_kz = IDX(dir, kz);

	/* Swap kx and ky dimensions to preserve winding direction of triangles. */
	if(dir_kz < 0.0f) {
		int tmp = kx;
		kx = ky;
		ky = tmp;
	}

	/* Calculate the shear constants. */
	float inv_dir_z = 1.0f / dir_kz;
	isect_precalc->Sx = IDX(dir, kx) * inv_dir_z;
	isect_precalc->Sy = IDX(dir, ky) * inv_dir_z;
	isect_precalc->Sz = inv_dir_z;

	/* Store the dimensions. */
	isect_precalc->kx = kx;
	isect_precalc->ky = ky;
	isect_precalc->kz = kz;
}

/* TODO(sergey): Make it general utility function. */
ccl_device_inline float xor_signmask(float x, int y)
{
	return __int_as_float(__float_as_int(x) ^ y);
}

=======
>>>>>>> 5e9132b3
ccl_device_inline bool triangle_intersect(KernelGlobals *kg,
                                          Intersection *isect,
                                          float3 P,
                                          float3 dir,
                                          uint visibility,
                                          int object,
                                          int prim_addr)
{
<<<<<<< HEAD
	const int kx = isect_precalc->kx;
	const int ky = isect_precalc->ky;
	const int kz = isect_precalc->kz;
	const float Sx = isect_precalc->Sx;
	const float Sy = isect_precalc->Sy;
	const float Sz = isect_precalc->Sz;

	/* Calculate vertices relative to ray origin. */
	const uint tri_vindex = kernel_tex_fetch(__prim_tri_index, prim_addr);

#if defined(__KERNEL_AVX2__) && defined(__KERNEL_SSE__)
	const avxf avxf_P(P.m128, P.m128);

	const avxf tri_ab = kernel_tex_fetch_avxf(__prim_tri_verts, tri_vindex + 0);
	const avxf tri_bc = kernel_tex_fetch_avxf(__prim_tri_verts, tri_vindex + 1);

	const avxf AB = tri_ab - avxf_P;
	const avxf BC = tri_bc - avxf_P;

	const __m256i permute_mask = _mm256_set_epi32(0x3, kz, ky, kx, 0x3, kz, ky, kx);

	const avxf AB_k = shuffle(AB, permute_mask);
	const avxf BC_k = shuffle(BC, permute_mask);

	/* Akz, Akz, Bkz, Bkz, Bkz, Bkz, Ckz, Ckz */
	const avxf ABBC_kz = shuffle<2>(AB_k, BC_k);

	/* Akx, Aky, Bkx, Bky, Bkx,Bky, Ckx, Cky */
	const avxf ABBC_kxy = shuffle<0,1,0,1>(AB_k, BC_k);

	const avxf Sxy(Sy, Sx, Sy, Sx);

	/* Ax, Ay, Bx, By, Bx, By, Cx, Cy */
	const avxf ABBC_xy = nmadd(ABBC_kz, Sxy, ABBC_kxy);

	float ABBC_kz_array[8];
	_mm256_storeu_ps((float*)&ABBC_kz_array, ABBC_kz);

	const float A_kz = ABBC_kz_array[0];
	const float B_kz = ABBC_kz_array[2];
	const float C_kz = ABBC_kz_array[6];

	/* By, Bx, Cy, Cx, By, Bx, Ay, Ax */
	const avxf BCBA_yx = permute<3,2,7,6,3,2,1,0>(ABBC_xy);

	const avxf neg_mask(0,0,0,0,0x80000000, 0x80000000, 0x80000000, 0x80000000);

	/* W           U                             V
	 * (AxBy-AyBx) (BxCy-ByCx) XX XX (BxBy-ByBx) (CxAy-CyAx) XX XX
	 */
	const avxf WUxxxxVxx_neg = _mm256_hsub_ps(ABBC_xy * BCBA_yx, neg_mask /* Dont care */);

	const avxf WUVWnegWUVW = permute<0,1,5,0,0,1,5,0>(WUxxxxVxx_neg) ^ neg_mask;

	/* Calculate scaled barycentric coordinates. */
	float WUVW_array[4];
	_mm_storeu_ps((float*)&WUVW_array, _mm256_castps256_ps128 (WUVWnegWUVW));

	const float W = WUVW_array[0];
	const float U = WUVW_array[1];
	const float V = WUVW_array[2];

	const int WUVW_mask = 0x7 & _mm256_movemask_ps(WUVWnegWUVW);
	const int WUVW_zero = 0x7 & _mm256_movemask_ps(_mm256_cmp_ps(WUVWnegWUVW,
	                                               _mm256_setzero_ps(), 0));

	if(!((WUVW_mask == 7) || (WUVW_mask == 0)) && ((WUVW_mask | WUVW_zero) != 7)) {
		return false;
	}
=======
	const uint tri_vindex = kernel_tex_fetch(__prim_tri_index, prim_addr);
#if defined(__KERNEL_SSE2__) && defined(__KERNEL_SSE__)
	const ssef *ssef_verts = (ssef*)&kg->__prim_tri_verts.data[tri_vindex];
>>>>>>> 5e9132b3
#else
	const float4 tri_a = kernel_tex_fetch(__prim_tri_verts, tri_vindex+0),
	             tri_b = kernel_tex_fetch(__prim_tri_verts, tri_vindex+1),
	             tri_c = kernel_tex_fetch(__prim_tri_verts, tri_vindex+2);
<<<<<<< HEAD
	const float3 A = make_float3(tri_a.x - P.x, tri_a.y - P.y, tri_a.z - P.z);
	const float3 B = make_float3(tri_b.x - P.x, tri_b.y - P.y, tri_b.z - P.z);
	const float3 C = make_float3(tri_c.x - P.x, tri_c.y - P.y, tri_c.z - P.z);

	const float A_kx = IDX(A, kx), A_ky = IDX(A, ky), A_kz = IDX(A, kz);
	const float B_kx = IDX(B, kx), B_ky = IDX(B, ky), B_kz = IDX(B, kz);
	const float C_kx = IDX(C, kx), C_ky = IDX(C, ky), C_kz = IDX(C, kz);

	/* Perform shear and scale of vertices. */
	const float Ax = A_kx - Sx * A_kz;
	const float Ay = A_ky - Sy * A_kz;
	const float Bx = B_kx - Sx * B_kz;
	const float By = B_ky - Sy * B_kz;
	const float Cx = C_kx - Sx * C_kz;
	const float Cy = C_ky - Sy * C_kz;

	/* Calculate scaled barycentric coordinates. */
	float U = Cx * By - Cy * Bx;
	float V = Ax * Cy - Ay * Cx;
	float W = Bx * Ay - By * Ax;
	if((U < 0.0f || V < 0.0f || W < 0.0f) &&
	   (U > 0.0f || V > 0.0f || W > 0.0f))
	{
		return false;
	}
#endif

	/* Calculate determinant. */
	float det = U + V + W;
	if(UNLIKELY(det == 0.0f)) {
		return false;
	}

	/* Calculate scaled z-coordinates of vertices and use them to calculate
	 * the hit distance.
	 */
	const float T = (U * A_kz + V * B_kz + W * C_kz) * Sz;
	const int sign_det = (__float_as_int(det) & 0x80000000);
	const float sign_T = xor_signmask(T, sign_det);
	if((sign_T < 0.0f) ||
	   (sign_T > isect->t * xor_signmask(det, sign_det)))
=======
#endif
	float t, u, v;
	if(ray_triangle_intersect(P,
	                          dir,
	                          isect->t,
#if defined(__KERNEL_SSE2__) && defined(__KERNEL_SSE__)
	                          ssef_verts,
#else
	                          float4_to_float3(tri_a),
	                          float4_to_float3(tri_b),
	                          float4_to_float3(tri_c),
#endif
	                          &u, &v, &t))
>>>>>>> 5e9132b3
	{
#ifdef __VISIBILITY_FLAG__
<<<<<<< HEAD
	/* visibility flag test. we do it here under the assumption
	 * that most triangles are culled by node flags */
	if(kernel_tex_fetch(__prim_visibility, prim_addr) & visibility)
=======
		/* Visibility flag test. we do it here under the assumption
		 * that most triangles are culled by node flags.
		 */
		if(kernel_tex_fetch(__prim_visibility, prim_addr) & visibility)
>>>>>>> 5e9132b3
#endif
		{
			isect->prim = prim_addr;
			isect->object = object;
			isect->type = PRIMITIVE_TRIANGLE;
			isect->u = u;
			isect->v = v;
			isect->t = t;
			return true;
		}
<<<<<<< HEAD
#endif
		/* Normalize U, V, W, and T. */
		const float inv_det = 1.0f / det;
		isect->prim = prim_addr;
		isect->object = object;
		isect->type = PRIMITIVE_TRIANGLE;
		isect->u = U * inv_det;
		isect->v = V * inv_det;
		isect->t = T * inv_det;
		return true;
=======
>>>>>>> 5e9132b3
	}
	return false;
}

/* Special ray intersection routines for subsurface scattering. In that case we
 * only want to intersect with primitives in the same object, and if case of
 * multiple hits we pick a single random primitive as the intersection point.
 */

#ifdef __SUBSURFACE__
ccl_device_inline void triangle_intersect_subsurface(
        KernelGlobals *kg,
        SubsurfaceIntersection *ss_isect,
        float3 P,
        float3 dir,
        int object,
        int prim_addr,
        float tmax,
        uint *lcg_state,
        int max_hits)
{
<<<<<<< HEAD
	const int kx = isect_precalc->kx;
	const int ky = isect_precalc->ky;
	const int kz = isect_precalc->kz;
	const float Sx = isect_precalc->Sx;
	const float Sy = isect_precalc->Sy;
	const float Sz = isect_precalc->Sz;

	/* Calculate vertices relative to ray origin. */
	const uint tri_vindex = kernel_tex_fetch(__prim_tri_index, prim_addr);
	const float4 tri_a = kernel_tex_fetch(__prim_tri_verts, tri_vindex+0),
	             tri_b = kernel_tex_fetch(__prim_tri_verts, tri_vindex+1),
	             tri_c = kernel_tex_fetch(__prim_tri_verts, tri_vindex+2);

#if defined(__KERNEL_AVX2__) && defined(__KERNEL_SSE__)
	const avxf avxf_P(P.m128, P.m128);

	const avxf tri_ab = kernel_tex_fetch_avxf(__prim_tri_verts, tri_vindex + 0);
	const avxf tri_bc = kernel_tex_fetch_avxf(__prim_tri_verts, tri_vindex + 1);

	const avxf AB = tri_ab - avxf_P;
	const avxf BC = tri_bc - avxf_P;

	const __m256i permuteMask = _mm256_set_epi32(0x3, kz, ky, kx, 0x3, kz, ky, kx);

	const avxf AB_k = shuffle(AB, permuteMask);
	const avxf BC_k = shuffle(BC, permuteMask);

	/* Akz, Akz, Bkz, Bkz, Bkz, Bkz, Ckz, Ckz */
	const avxf ABBC_kz = shuffle<2>(AB_k, BC_k);

	/* Akx, Aky, Bkx, Bky, Bkx,Bky, Ckx, Cky */
	const avxf ABBC_kxy = shuffle<0,1,0,1>(AB_k, BC_k);

	const avxf Sxy(Sy, Sx, Sy, Sx);

	/* Ax, Ay, Bx, By, Bx, By, Cx, Cy */
	const avxf ABBC_xy = nmadd(ABBC_kz, Sxy, ABBC_kxy);

	float ABBC_kz_array[8];
	_mm256_storeu_ps((float*)&ABBC_kz_array, ABBC_kz);

	const float A_kz = ABBC_kz_array[0];
	const float B_kz = ABBC_kz_array[2];
	const float C_kz = ABBC_kz_array[6];

	/* By, Bx, Cy, Cx, By, Bx, Ay, Ax */
	const avxf BCBA_yx = permute<3,2,7,6,3,2,1,0>(ABBC_xy);

	const avxf negMask(0,0,0,0,0x80000000, 0x80000000, 0x80000000, 0x80000000);

	/* W           U                             V
	 * (AxBy-AyBx) (BxCy-ByCx) XX XX (BxBy-ByBx) (CxAy-CyAx) XX XX
	 */
	const avxf WUxxxxVxx_neg = _mm256_hsub_ps(ABBC_xy * BCBA_yx, negMask /* Dont care */);

	const avxf WUVWnegWUVW = permute<0,1,5,0,0,1,5,0>(WUxxxxVxx_neg) ^ negMask;

	/* Calculate scaled barycentric coordinates. */
	float WUVW_array[4];
	_mm_storeu_ps((float*)&WUVW_array, _mm256_castps256_ps128 (WUVWnegWUVW));

	const float W = WUVW_array[0];
	const float U = WUVW_array[1];
	const float V = WUVW_array[2];

	const int WUVW_mask = 0x7 & _mm256_movemask_ps(WUVWnegWUVW);
	const int WUVW_zero = 0x7 & _mm256_movemask_ps(_mm256_cmp_ps(WUVWnegWUVW,
	                                               _mm256_setzero_ps(), 0));

	if(!((WUVW_mask == 7) || (WUVW_mask == 0)) && ((WUVW_mask | WUVW_zero) != 7)) {
		return;
	}
#else
	const float3 A = make_float3(tri_a.x - P.x, tri_a.y - P.y, tri_a.z - P.z);
	const float3 B = make_float3(tri_b.x - P.x, tri_b.y - P.y, tri_b.z - P.z);
	const float3 C = make_float3(tri_c.x - P.x, tri_c.y - P.y, tri_c.z - P.z);

	const float A_kx = IDX(A, kx), A_ky = IDX(A, ky), A_kz = IDX(A, kz);
	const float B_kx = IDX(B, kx), B_ky = IDX(B, ky), B_kz = IDX(B, kz);
	const float C_kx = IDX(C, kx), C_ky = IDX(C, ky), C_kz = IDX(C, kz);

	/* Perform shear and scale of vertices. */
	const float Ax = A_kx - Sx * A_kz;
	const float Ay = A_ky - Sy * A_kz;
	const float Bx = B_kx - Sx * B_kz;
	const float By = B_ky - Sy * B_kz;
	const float Cx = C_kx - Sx * C_kz;
	const float Cy = C_ky - Sy * C_kz;

	/* Calculate scaled barycentric coordinates. */
	float U = Cx * By - Cy * Bx;
	float V = Ax * Cy - Ay * Cx;
	float W = Bx * Ay - By * Ax;

	if((U < 0.0f || V < 0.0f || W < 0.0f) &&
	   (U > 0.0f || V > 0.0f || W > 0.0f))
	{
		return;
	}
#endif

	/* Calculate determinant. */
	float det = U + V + W;
	if(UNLIKELY(det == 0.0f)) {
		return;
	}

	/* Calculate scaled z−coordinates of vertices and use them to calculate
	 * the hit distance.
	 */
	const int sign_det = (__float_as_int(det) & 0x80000000);
	const float T = (U * A_kz + V * B_kz + W * C_kz) * Sz;
	const float sign_T = xor_signmask(T, sign_det);
	if((sign_T < 0.0f) ||
	   (sign_T > tmax * xor_signmask(det, sign_det)))
=======
	const uint tri_vindex = kernel_tex_fetch(__prim_tri_index, prim_addr);
#if defined(__KERNEL_SSE2__) && defined(__KERNEL_SSE__)
	const ssef *ssef_verts = (ssef*)&kg->__prim_tri_verts.data[tri_vindex];
#else
	const float3 tri_a = float4_to_float3(kernel_tex_fetch(__prim_tri_verts, tri_vindex+0)),
	             tri_b = float4_to_float3(kernel_tex_fetch(__prim_tri_verts, tri_vindex+1)),
	             tri_c = float4_to_float3(kernel_tex_fetch(__prim_tri_verts, tri_vindex+2));
#endif
	float t, u, v;
	if(!ray_triangle_intersect(P,
	                           dir,
	                           tmax,
#if defined(__KERNEL_SSE2__) && defined(__KERNEL_SSE__)
	                           ssef_verts,
#else
	                           tri_a, tri_b, tri_c,
#endif
	                           &u, &v, &t))
>>>>>>> 5e9132b3
	{
		return;
	}

	for(int i = min(max_hits, ss_isect->num_hits) - 1; i >= 0; --i) {
		if(ss_isect->hits[i].t == t) {
			return;
		}
	}

	ss_isect->num_hits++;
	int hit;

	if(ss_isect->num_hits <= max_hits) {
		hit = ss_isect->num_hits - 1;
	}
	else {
		/* reservoir sampling: if we are at the maximum number of
		 * hits, randomly replace element or skip it */
		hit = lcg_step_uint(lcg_state) % ss_isect->num_hits;

		if(hit >= max_hits)
			return;
	}

	/* record intersection */
	Intersection *isect = &ss_isect->hits[hit];
	isect->prim = prim_addr;
	isect->object = object;
	isect->type = PRIMITIVE_TRIANGLE;
	isect->u = u;
	isect->v = v;
	isect->t = t;

	/* Record geometric normal. */
#if defined(__KERNEL_SSE2__) && defined(__KERNEL_SSE__)
	const float3 tri_a = float4_to_float3(kernel_tex_fetch(__prim_tri_verts, tri_vindex+0)),
	             tri_b = float4_to_float3(kernel_tex_fetch(__prim_tri_verts, tri_vindex+1)),
	             tri_c = float4_to_float3(kernel_tex_fetch(__prim_tri_verts, tri_vindex+2));
#endif
	ss_isect->Ng[hit] = normalize(cross(tri_b - tri_a, tri_c - tri_a));
}
#endif  /* __SUBSURFACE__ */

/* Refine triangle intersection to more precise hit point. For rays that travel
 * far the precision is often not so good, this reintersects the primitive from
 * a closer distance. */

/* Reintersections uses the paper:
 *
 * Tomas Moeller
 * Fast, minimum storage ray/triangle intersection
 * http://www.cs.virginia.edu/~gfx/Courses/2003/ImageSynthesis/papers/Acceleration/Fast%20MinimumStorage%20RayTriangle%20Intersection.pdf
 */

ccl_device_inline float3 triangle_refine(KernelGlobals *kg,
                                         ShaderData *sd,
                                         const Intersection *isect,
                                         const Ray *ray)
{
	float3 P = ray->P;
	float3 D = ray->D;
	float t = isect->t;

#ifdef __INTERSECTION_REFINE__
	if(isect->object != OBJECT_NONE) {
		if(UNLIKELY(t == 0.0f)) {
			return P;
		}
#  ifdef __OBJECT_MOTION__
		Transform tfm = sd->ob_itfm;
#  else
		Transform tfm = object_fetch_transform(kg, isect->object, OBJECT_INVERSE_TRANSFORM);
#  endif

		P = transform_point(&tfm, P);
		D = transform_direction(&tfm, D*t);
		D = normalize_len(D, &t);
	}

	P = P + D*t;

	const uint tri_vindex = kernel_tex_fetch(__prim_tri_index, isect->prim);
	const float4 tri_a = kernel_tex_fetch(__prim_tri_verts, tri_vindex+0),
	             tri_b = kernel_tex_fetch(__prim_tri_verts, tri_vindex+1),
	             tri_c = kernel_tex_fetch(__prim_tri_verts, tri_vindex+2);
	float3 edge1 = make_float3(tri_a.x - tri_c.x, tri_a.y - tri_c.y, tri_a.z - tri_c.z);
	float3 edge2 = make_float3(tri_b.x - tri_c.x, tri_b.y - tri_c.y, tri_b.z - tri_c.z);
	float3 tvec = make_float3(P.x - tri_c.x, P.y - tri_c.y, P.z - tri_c.z);
	float3 qvec = cross(tvec, edge1);
	float3 pvec = cross(D, edge2);
	float det = dot(edge1, pvec);
	if(det != 0.0f) {
		/* If determinant is zero it means ray lies in the plane of
		 * the triangle. It is possible in theory due to watertight
		 * nature of triangle intersection. For such cases we simply
		 * don't refine intersection hoping it'll go all fine.
		 */
		float rt = dot(edge2, qvec) / det;
		P = P + D*rt;
	}

	if(isect->object != OBJECT_NONE) {
#  ifdef __OBJECT_MOTION__
		Transform tfm = sd->ob_tfm;
#  else
		Transform tfm = object_fetch_transform(kg, isect->object, OBJECT_TRANSFORM);
#  endif

		P = transform_point(&tfm, P);
	}

	return P;
#else
	return P + D*t;
#endif
}

/* Same as above, except that isect->t is assumed to be in object space for
 * instancing.
 */
ccl_device_inline float3 triangle_refine_subsurface(KernelGlobals *kg,
                                                    ShaderData *sd,
                                                    const Intersection *isect,
                                                    const Ray *ray)
{
	float3 P = ray->P;
	float3 D = ray->D;
	float t = isect->t;

	if(isect->object != OBJECT_NONE) {
#ifdef __OBJECT_MOTION__
		Transform tfm = sd->ob_itfm;
#else
		Transform tfm = object_fetch_transform(kg,
		                                       isect->object,
		                                       OBJECT_INVERSE_TRANSFORM);
#endif

		P = transform_point(&tfm, P);
		D = transform_direction(&tfm, D);
		D = normalize(D);
	}

	P = P + D*t;

#ifdef __INTERSECTION_REFINE__
	const uint tri_vindex = kernel_tex_fetch(__prim_tri_index, isect->prim);
	const float4 tri_a = kernel_tex_fetch(__prim_tri_verts, tri_vindex+0),
	             tri_b = kernel_tex_fetch(__prim_tri_verts, tri_vindex+1),
	             tri_c = kernel_tex_fetch(__prim_tri_verts, tri_vindex+2);
	float3 edge1 = make_float3(tri_a.x - tri_c.x, tri_a.y - tri_c.y, tri_a.z - tri_c.z);
	float3 edge2 = make_float3(tri_b.x - tri_c.x, tri_b.y - tri_c.y, tri_b.z - tri_c.z);
	float3 tvec = make_float3(P.x - tri_c.x, P.y - tri_c.y, P.z - tri_c.z);
	float3 qvec = cross(tvec, edge1);
	float3 pvec = cross(D, edge2);
	float det = dot(edge1, pvec);
	if(det != 0.0f) {
		/* If determinant is zero it means ray lies in the plane of
		 * the triangle. It is possible in theory due to watertight
		 * nature of triangle intersection. For such cases we simply
		 * don't refine intersection hoping it'll go all fine.
		 */
		float rt = dot(edge2, qvec) / det;
		P = P + D*rt;
	}
#endif  /* __INTERSECTION_REFINE__ */

	if(isect->object != OBJECT_NONE) {
#ifdef __OBJECT_MOTION__
		Transform tfm = sd->ob_tfm;
#else
		Transform tfm = object_fetch_transform(kg,
		                                       isect->object,
		                                       OBJECT_TRANSFORM);
#endif

		P = transform_point(&tfm, P);
	}

	return P;
}

CCL_NAMESPACE_END<|MERGE_RESOLUTION|>--- conflicted
+++ resolved
@@ -22,89 +22,6 @@
 
 CCL_NAMESPACE_BEGIN
 
-<<<<<<< HEAD
-/* Workaround stupidness of CUDA/OpenCL which doesn't allow to access indexed
- * component of float3 value.
- */
-#ifndef __KERNEL_CPU__
-#  define IDX(vec, idx) \
-    ((idx == 0) ? ((vec).x) : ( (idx == 1) ? ((vec).y) : ((vec).z) ))
-#else
-#  define IDX(vec, idx) ((vec)[idx])
-#endif
-
-/* Ray-Triangle intersection for BVH traversal
- *
- * Sven Woop
- * Watertight Ray/Triangle Intersection
- *
- * http://jcgt.org/published/0002/01/05/paper.pdf
- */
-
-/* Precalculated data for the ray->tri intersection. */
-typedef struct IsectPrecalc {
-	/* Maximal dimension kz, and orthogonal dimensions. */
-	int kx, ky, kz;
-
-	/* Shear constants. */
-	float Sx, Sy, Sz;
-} IsectPrecalc;
-
-#if (defined(__KERNEL_OPENCL_APPLE__)) || \
-    (defined(__KERNEL_CUDA__) && (defined(i386) || defined(_M_IX86)))
-ccl_device_noinline
-#else
-ccl_device_inline
-#endif
-void triangle_intersect_precalc(float3 dir,
-                                IsectPrecalc *isect_precalc)
-{
-	/* Calculate dimension where the ray direction is maximal. */
-#ifndef __KERNEL_SSE__
-	int kz = util_max_axis(make_float3(fabsf(dir.x),
-	                                   fabsf(dir.y),
-	                                   fabsf(dir.z)));
-	int kx = kz + 1; if(kx == 3) kx = 0;
-	int ky = kx + 1; if(ky == 3) ky = 0;
-#else
-	int kx, ky, kz;
-	/* Avoiding mispredicted branch on direction. */
-	kz = util_max_axis(fabs(dir));
-	static const char inc_xaxis[] = {1, 2, 0, 55};
-	static const char inc_yaxis[] = {2, 0, 1, 55};
-	kx = inc_xaxis[kz];
-	ky = inc_yaxis[kz];
-#endif
-
-	float dir_kz = IDX(dir, kz);
-
-	/* Swap kx and ky dimensions to preserve winding direction of triangles. */
-	if(dir_kz < 0.0f) {
-		int tmp = kx;
-		kx = ky;
-		ky = tmp;
-	}
-
-	/* Calculate the shear constants. */
-	float inv_dir_z = 1.0f / dir_kz;
-	isect_precalc->Sx = IDX(dir, kx) * inv_dir_z;
-	isect_precalc->Sy = IDX(dir, ky) * inv_dir_z;
-	isect_precalc->Sz = inv_dir_z;
-
-	/* Store the dimensions. */
-	isect_precalc->kx = kx;
-	isect_precalc->ky = ky;
-	isect_precalc->kz = kz;
-}
-
-/* TODO(sergey): Make it general utility function. */
-ccl_device_inline float xor_signmask(float x, int y)
-{
-	return __int_as_float(__float_as_int(x) ^ y);
-}
-
-=======
->>>>>>> 5e9132b3
 ccl_device_inline bool triangle_intersect(KernelGlobals *kg,
                                           Intersection *isect,
                                           float3 P,
@@ -113,128 +30,13 @@
                                           int object,
                                           int prim_addr)
 {
-<<<<<<< HEAD
-	const int kx = isect_precalc->kx;
-	const int ky = isect_precalc->ky;
-	const int kz = isect_precalc->kz;
-	const float Sx = isect_precalc->Sx;
-	const float Sy = isect_precalc->Sy;
-	const float Sz = isect_precalc->Sz;
-
-	/* Calculate vertices relative to ray origin. */
 	const uint tri_vindex = kernel_tex_fetch(__prim_tri_index, prim_addr);
-
-#if defined(__KERNEL_AVX2__) && defined(__KERNEL_SSE__)
-	const avxf avxf_P(P.m128, P.m128);
-
-	const avxf tri_ab = kernel_tex_fetch_avxf(__prim_tri_verts, tri_vindex + 0);
-	const avxf tri_bc = kernel_tex_fetch_avxf(__prim_tri_verts, tri_vindex + 1);
-
-	const avxf AB = tri_ab - avxf_P;
-	const avxf BC = tri_bc - avxf_P;
-
-	const __m256i permute_mask = _mm256_set_epi32(0x3, kz, ky, kx, 0x3, kz, ky, kx);
-
-	const avxf AB_k = shuffle(AB, permute_mask);
-	const avxf BC_k = shuffle(BC, permute_mask);
-
-	/* Akz, Akz, Bkz, Bkz, Bkz, Bkz, Ckz, Ckz */
-	const avxf ABBC_kz = shuffle<2>(AB_k, BC_k);
-
-	/* Akx, Aky, Bkx, Bky, Bkx,Bky, Ckx, Cky */
-	const avxf ABBC_kxy = shuffle<0,1,0,1>(AB_k, BC_k);
-
-	const avxf Sxy(Sy, Sx, Sy, Sx);
-
-	/* Ax, Ay, Bx, By, Bx, By, Cx, Cy */
-	const avxf ABBC_xy = nmadd(ABBC_kz, Sxy, ABBC_kxy);
-
-	float ABBC_kz_array[8];
-	_mm256_storeu_ps((float*)&ABBC_kz_array, ABBC_kz);
-
-	const float A_kz = ABBC_kz_array[0];
-	const float B_kz = ABBC_kz_array[2];
-	const float C_kz = ABBC_kz_array[6];
-
-	/* By, Bx, Cy, Cx, By, Bx, Ay, Ax */
-	const avxf BCBA_yx = permute<3,2,7,6,3,2,1,0>(ABBC_xy);
-
-	const avxf neg_mask(0,0,0,0,0x80000000, 0x80000000, 0x80000000, 0x80000000);
-
-	/* W           U                             V
-	 * (AxBy-AyBx) (BxCy-ByCx) XX XX (BxBy-ByBx) (CxAy-CyAx) XX XX
-	 */
-	const avxf WUxxxxVxx_neg = _mm256_hsub_ps(ABBC_xy * BCBA_yx, neg_mask /* Dont care */);
-
-	const avxf WUVWnegWUVW = permute<0,1,5,0,0,1,5,0>(WUxxxxVxx_neg) ^ neg_mask;
-
-	/* Calculate scaled barycentric coordinates. */
-	float WUVW_array[4];
-	_mm_storeu_ps((float*)&WUVW_array, _mm256_castps256_ps128 (WUVWnegWUVW));
-
-	const float W = WUVW_array[0];
-	const float U = WUVW_array[1];
-	const float V = WUVW_array[2];
-
-	const int WUVW_mask = 0x7 & _mm256_movemask_ps(WUVWnegWUVW);
-	const int WUVW_zero = 0x7 & _mm256_movemask_ps(_mm256_cmp_ps(WUVWnegWUVW,
-	                                               _mm256_setzero_ps(), 0));
-
-	if(!((WUVW_mask == 7) || (WUVW_mask == 0)) && ((WUVW_mask | WUVW_zero) != 7)) {
-		return false;
-	}
-=======
-	const uint tri_vindex = kernel_tex_fetch(__prim_tri_index, prim_addr);
 #if defined(__KERNEL_SSE2__) && defined(__KERNEL_SSE__)
 	const ssef *ssef_verts = (ssef*)&kg->__prim_tri_verts.data[tri_vindex];
->>>>>>> 5e9132b3
 #else
 	const float4 tri_a = kernel_tex_fetch(__prim_tri_verts, tri_vindex+0),
 	             tri_b = kernel_tex_fetch(__prim_tri_verts, tri_vindex+1),
 	             tri_c = kernel_tex_fetch(__prim_tri_verts, tri_vindex+2);
-<<<<<<< HEAD
-	const float3 A = make_float3(tri_a.x - P.x, tri_a.y - P.y, tri_a.z - P.z);
-	const float3 B = make_float3(tri_b.x - P.x, tri_b.y - P.y, tri_b.z - P.z);
-	const float3 C = make_float3(tri_c.x - P.x, tri_c.y - P.y, tri_c.z - P.z);
-
-	const float A_kx = IDX(A, kx), A_ky = IDX(A, ky), A_kz = IDX(A, kz);
-	const float B_kx = IDX(B, kx), B_ky = IDX(B, ky), B_kz = IDX(B, kz);
-	const float C_kx = IDX(C, kx), C_ky = IDX(C, ky), C_kz = IDX(C, kz);
-
-	/* Perform shear and scale of vertices. */
-	const float Ax = A_kx - Sx * A_kz;
-	const float Ay = A_ky - Sy * A_kz;
-	const float Bx = B_kx - Sx * B_kz;
-	const float By = B_ky - Sy * B_kz;
-	const float Cx = C_kx - Sx * C_kz;
-	const float Cy = C_ky - Sy * C_kz;
-
-	/* Calculate scaled barycentric coordinates. */
-	float U = Cx * By - Cy * Bx;
-	float V = Ax * Cy - Ay * Cx;
-	float W = Bx * Ay - By * Ax;
-	if((U < 0.0f || V < 0.0f || W < 0.0f) &&
-	   (U > 0.0f || V > 0.0f || W > 0.0f))
-	{
-		return false;
-	}
-#endif
-
-	/* Calculate determinant. */
-	float det = U + V + W;
-	if(UNLIKELY(det == 0.0f)) {
-		return false;
-	}
-
-	/* Calculate scaled z-coordinates of vertices and use them to calculate
-	 * the hit distance.
-	 */
-	const float T = (U * A_kz + V * B_kz + W * C_kz) * Sz;
-	const int sign_det = (__float_as_int(det) & 0x80000000);
-	const float sign_T = xor_signmask(T, sign_det);
-	if((sign_T < 0.0f) ||
-	   (sign_T > isect->t * xor_signmask(det, sign_det)))
-=======
 #endif
 	float t, u, v;
 	if(ray_triangle_intersect(P,
@@ -248,19 +50,12 @@
 	                          float4_to_float3(tri_c),
 #endif
 	                          &u, &v, &t))
->>>>>>> 5e9132b3
 	{
 #ifdef __VISIBILITY_FLAG__
-<<<<<<< HEAD
-	/* visibility flag test. we do it here under the assumption
-	 * that most triangles are culled by node flags */
-	if(kernel_tex_fetch(__prim_visibility, prim_addr) & visibility)
-=======
 		/* Visibility flag test. we do it here under the assumption
 		 * that most triangles are culled by node flags.
 		 */
 		if(kernel_tex_fetch(__prim_visibility, prim_addr) & visibility)
->>>>>>> 5e9132b3
 #endif
 		{
 			isect->prim = prim_addr;
@@ -271,19 +66,6 @@
 			isect->t = t;
 			return true;
 		}
-<<<<<<< HEAD
-#endif
-		/* Normalize U, V, W, and T. */
-		const float inv_det = 1.0f / det;
-		isect->prim = prim_addr;
-		isect->object = object;
-		isect->type = PRIMITIVE_TRIANGLE;
-		isect->u = U * inv_det;
-		isect->v = V * inv_det;
-		isect->t = T * inv_det;
-		return true;
-=======
->>>>>>> 5e9132b3
 	}
 	return false;
 }
@@ -305,123 +87,6 @@
         uint *lcg_state,
         int max_hits)
 {
-<<<<<<< HEAD
-	const int kx = isect_precalc->kx;
-	const int ky = isect_precalc->ky;
-	const int kz = isect_precalc->kz;
-	const float Sx = isect_precalc->Sx;
-	const float Sy = isect_precalc->Sy;
-	const float Sz = isect_precalc->Sz;
-
-	/* Calculate vertices relative to ray origin. */
-	const uint tri_vindex = kernel_tex_fetch(__prim_tri_index, prim_addr);
-	const float4 tri_a = kernel_tex_fetch(__prim_tri_verts, tri_vindex+0),
-	             tri_b = kernel_tex_fetch(__prim_tri_verts, tri_vindex+1),
-	             tri_c = kernel_tex_fetch(__prim_tri_verts, tri_vindex+2);
-
-#if defined(__KERNEL_AVX2__) && defined(__KERNEL_SSE__)
-	const avxf avxf_P(P.m128, P.m128);
-
-	const avxf tri_ab = kernel_tex_fetch_avxf(__prim_tri_verts, tri_vindex + 0);
-	const avxf tri_bc = kernel_tex_fetch_avxf(__prim_tri_verts, tri_vindex + 1);
-
-	const avxf AB = tri_ab - avxf_P;
-	const avxf BC = tri_bc - avxf_P;
-
-	const __m256i permuteMask = _mm256_set_epi32(0x3, kz, ky, kx, 0x3, kz, ky, kx);
-
-	const avxf AB_k = shuffle(AB, permuteMask);
-	const avxf BC_k = shuffle(BC, permuteMask);
-
-	/* Akz, Akz, Bkz, Bkz, Bkz, Bkz, Ckz, Ckz */
-	const avxf ABBC_kz = shuffle<2>(AB_k, BC_k);
-
-	/* Akx, Aky, Bkx, Bky, Bkx,Bky, Ckx, Cky */
-	const avxf ABBC_kxy = shuffle<0,1,0,1>(AB_k, BC_k);
-
-	const avxf Sxy(Sy, Sx, Sy, Sx);
-
-	/* Ax, Ay, Bx, By, Bx, By, Cx, Cy */
-	const avxf ABBC_xy = nmadd(ABBC_kz, Sxy, ABBC_kxy);
-
-	float ABBC_kz_array[8];
-	_mm256_storeu_ps((float*)&ABBC_kz_array, ABBC_kz);
-
-	const float A_kz = ABBC_kz_array[0];
-	const float B_kz = ABBC_kz_array[2];
-	const float C_kz = ABBC_kz_array[6];
-
-	/* By, Bx, Cy, Cx, By, Bx, Ay, Ax */
-	const avxf BCBA_yx = permute<3,2,7,6,3,2,1,0>(ABBC_xy);
-
-	const avxf negMask(0,0,0,0,0x80000000, 0x80000000, 0x80000000, 0x80000000);
-
-	/* W           U                             V
-	 * (AxBy-AyBx) (BxCy-ByCx) XX XX (BxBy-ByBx) (CxAy-CyAx) XX XX
-	 */
-	const avxf WUxxxxVxx_neg = _mm256_hsub_ps(ABBC_xy * BCBA_yx, negMask /* Dont care */);
-
-	const avxf WUVWnegWUVW = permute<0,1,5,0,0,1,5,0>(WUxxxxVxx_neg) ^ negMask;
-
-	/* Calculate scaled barycentric coordinates. */
-	float WUVW_array[4];
-	_mm_storeu_ps((float*)&WUVW_array, _mm256_castps256_ps128 (WUVWnegWUVW));
-
-	const float W = WUVW_array[0];
-	const float U = WUVW_array[1];
-	const float V = WUVW_array[2];
-
-	const int WUVW_mask = 0x7 & _mm256_movemask_ps(WUVWnegWUVW);
-	const int WUVW_zero = 0x7 & _mm256_movemask_ps(_mm256_cmp_ps(WUVWnegWUVW,
-	                                               _mm256_setzero_ps(), 0));
-
-	if(!((WUVW_mask == 7) || (WUVW_mask == 0)) && ((WUVW_mask | WUVW_zero) != 7)) {
-		return;
-	}
-#else
-	const float3 A = make_float3(tri_a.x - P.x, tri_a.y - P.y, tri_a.z - P.z);
-	const float3 B = make_float3(tri_b.x - P.x, tri_b.y - P.y, tri_b.z - P.z);
-	const float3 C = make_float3(tri_c.x - P.x, tri_c.y - P.y, tri_c.z - P.z);
-
-	const float A_kx = IDX(A, kx), A_ky = IDX(A, ky), A_kz = IDX(A, kz);
-	const float B_kx = IDX(B, kx), B_ky = IDX(B, ky), B_kz = IDX(B, kz);
-	const float C_kx = IDX(C, kx), C_ky = IDX(C, ky), C_kz = IDX(C, kz);
-
-	/* Perform shear and scale of vertices. */
-	const float Ax = A_kx - Sx * A_kz;
-	const float Ay = A_ky - Sy * A_kz;
-	const float Bx = B_kx - Sx * B_kz;
-	const float By = B_ky - Sy * B_kz;
-	const float Cx = C_kx - Sx * C_kz;
-	const float Cy = C_ky - Sy * C_kz;
-
-	/* Calculate scaled barycentric coordinates. */
-	float U = Cx * By - Cy * Bx;
-	float V = Ax * Cy - Ay * Cx;
-	float W = Bx * Ay - By * Ax;
-
-	if((U < 0.0f || V < 0.0f || W < 0.0f) &&
-	   (U > 0.0f || V > 0.0f || W > 0.0f))
-	{
-		return;
-	}
-#endif
-
-	/* Calculate determinant. */
-	float det = U + V + W;
-	if(UNLIKELY(det == 0.0f)) {
-		return;
-	}
-
-	/* Calculate scaled z−coordinates of vertices and use them to calculate
-	 * the hit distance.
-	 */
-	const int sign_det = (__float_as_int(det) & 0x80000000);
-	const float T = (U * A_kz + V * B_kz + W * C_kz) * Sz;
-	const float sign_T = xor_signmask(T, sign_det);
-	if((sign_T < 0.0f) ||
-	   (sign_T > tmax * xor_signmask(det, sign_det)))
-=======
 	const uint tri_vindex = kernel_tex_fetch(__prim_tri_index, prim_addr);
 #if defined(__KERNEL_SSE2__) && defined(__KERNEL_SSE__)
 	const ssef *ssef_verts = (ssef*)&kg->__prim_tri_verts.data[tri_vindex];
@@ -440,7 +105,6 @@
 	                           tri_a, tri_b, tri_c,
 #endif
 	                           &u, &v, &t))
->>>>>>> 5e9132b3
 	{
 		return;
 	}
