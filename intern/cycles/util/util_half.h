/*
 * Copyright 2011-2013 Blender Foundation
 *
 * Licensed under the Apache License, Version 2.0 (the "License");
 * you may not use this file except in compliance with the License.
 * You may obtain a copy of the License at
 *
 * http://www.apache.org/licenses/LICENSE-2.0
 *
 * Unless required by applicable law or agreed to in writing, software
 * distributed under the License is distributed on an "AS IS" BASIS,
 * WITHOUT WARRANTIES OR CONDITIONS OF ANY KIND, either express or implied.
 * See the License for the specific language governing permissions and
 * limitations under the License.
 */

#ifndef __UTIL_HALF_H__
#define __UTIL_HALF_H__

#include "util_types.h"

#ifdef __KERNEL_SSE2__
#include "util_simd.h"
#endif

CCL_NAMESPACE_BEGIN

/* Half Floats */

/* CUDA and OpenCL have inbuilt half data type, declare for CPU */
#ifndef __KERNEL_GPU__
typedef unsigned short half;
#endif

/* OpenCL knows half4, declare for CPU and CUDA */
#ifndef __KERNEL_OPENCL__
struct half4 { half x, y, z, w; };
#endif

/* Float <-> Half conversion.
 * We define three main functions for each architecture:
 * float4_store_half()
 * half_to_float()
 * half_to_float4()
 *
 * Additionally we have a function which only run on the CPU, and converts float to half data,
 * as used for textures.
 * float_to_half()
 */

/* OpenCL */
#if defined(__KERNEL_OPENCL__)
#  define float4_store_half(h, f, scale) vstore_half4(f * (scale), 0, h);
#  define half_to_float(h) vload_half(0, h);
#  define half4_to_float4(h) vload_half4(0, h);

/* CUDA */
#elif defined(__KERNEL_CUDA__)

ccl_device_inline void float4_store_half(half *h, float4 f, float scale)
{
	h[0] = __float2half(f.x * scale);
	h[1] = __float2half(f.y * scale);
	h[2] = __float2half(f.z * scale);
	h[3] = __float2half(f.w * scale);
}

ccl_device_inline float half_to_float(half h)
{
	return __half2float(h);
}

ccl_device_inline float4 half4_to_float4(half4 h)
{
	float4 f;

	f.x = half_to_float(h.x);
	f.y = half_to_float(h.y);
	f.z = half_to_float(h.z);
	f.w = half_to_float(h.w);

	return f;
}

/* CPU */
#else

ccl_device_inline void float4_store_half(half *h, float4 f, float scale)
{
#ifndef __KERNEL_SSE2__
	for(int i = 0; i < 4; i++) {
		/* optimized float to half for pixels:
		 * assumes no negative, no nan, no inf, and sets denormal to 0 */
		union { uint i; float f; } in;
		float fscale = f[i] * scale;
		in.f = (fscale > 0.0f)? ((fscale < 65504.0f)? fscale: 65504.0f): 0.0f;
		int x = in.i;

		int absolute = x & 0x7FFFFFFF;
		int Z = absolute + 0xC8000000;
		int result = (absolute < 0x38800000)? 0: Z;
		int rshift = (result >> 13);

		h[i] = (rshift & 0x7FFF);
	}
#else
	/* same as above with SSE */
	ssef fscale = load4f(f) * scale;
	ssef x = min(max(fscale, 0.0f), 65504.0f);

#ifdef __KERNEL_AVX2__
	ssei rpack = _mm_cvtps_ph(x, 0);
#else
	ssei absolute = cast(x) & 0x7FFFFFFF;
	ssei Z = absolute + 0xC8000000;
	ssei result = andnot(absolute < 0x38800000, Z);
	ssei rshift = (result >> 13) & 0x7FFF;
	ssei rpack = _mm_packs_epi32(rshift, rshift);
#endif

	_mm_storel_pi((__m64*)h, _mm_castsi128_ps(rpack));
#endif
}

ccl_device_inline float half_to_float(half h)
{
	float f;

	*((int*) &f) = ((h & 0x8000) << 16) | (((h & 0x7c00) + 0x1C000) << 13) | ((h & 0x03FF) << 13);

	return f;
}

ccl_device_inline float4 half4_to_float4(half4 h)
{
	float4 f;

	f.x = half_to_float(h.x);
	f.y = half_to_float(h.y);
<<<<<<< HEAD
	f.z = half_to_float(h.w);
	f.w = half_to_float(h.z);

	return f;
}
=======
	f.z = half_to_float(h.z);
	f.w = half_to_float(h.w);

	return f;
}

>>>>>>> 85c9aefe
#endif

/* Float to half conversion, CPU only */
#ifndef __KERNEL_GPU__

/* Code from https://gist.github.com/rygorous/2156668, CC0 */
union FP32
{
	uint u;
	float f;
	struct
	{
		uint Mantissa : 23;
		uint Exponent : 8;
		uint Sign : 1;
	};
};

union FP16
{
	half u;
	struct
	{
		uint Mantissa : 10;
		uint Exponent : 5;
		uint Sign : 1;
	};
};

static FP16 float_to_half_fast(FP32 f)
{
	FP16 o = { 0 };

	/* Based on ISPC reference code (with minor modifications) */
	if(f.Exponent == 255) { /* Inf or NaN (all exponent bits set) */
		o.Exponent = 31;
		o.Mantissa = f.Mantissa ? 0x200 : 0; // NaN->qNaN and Inf->Inf
	}
	else { /* Normalized number */
		/* Exponent unbias the single, then bias the halfp */
		int newexp = f.Exponent - 127 + 15;

		if(newexp >= 31) /* Overflow, return signed infinity */
			o.Exponent = 31;
		else if(newexp <= 0) { /* Underflow */
			if((14 - newexp) <= 24) { /* Mantissa might be non-zero */
				uint mant = f.Mantissa | 0x800000; /* Hidden 1 bit */
				o.Mantissa = mant >> (14 - newexp);
				if((mant >> (13 - newexp)) & 1) /* Check for rounding */
					o.u++; /* Round, might overflow into exp bit, but this is OK */
			}
		}
		else {
			o.Exponent = newexp;
			o.Mantissa = f.Mantissa >> 13;
			if(f.Mantissa & 0x1000) /* Check for rounding */
				o.u++; /* Round, might overflow to inf, this is OK */
		}
	}

	o.Sign = f.Sign;
	return o;
}

static FP16 float_to_half_fast2(FP32 f)
{
	FP32 infty = { 31 << 23 };
	FP32 magic = { 15 << 23 };
	FP16 o = { 0 };

	uint sign = f.Sign;
	f.Sign = 0;

	/* Based on ISPC reference code (with minor modifications) */
    if(f.Exponent == 255) { /* Inf or NaN (all exponent bits set) */
		o.Exponent = 31;
		o.Mantissa = f.Mantissa ? 0x200 : 0; // NaN->qNaN and Inf->Inf
	}
	else { /* (De)normalized number or zero */
		f.u &= ~0xfff; // Make sure we don't get sticky bits

		f.f *= magic.f;

		f.u += 0x1000; /* Rounding bias */
		if(f.u > infty.u) f.u = infty.u; /* Clamp to signed infinity if overflowed */

		o.u = f.u >> 13; /* Take the bits! */
	}

	o.Sign = sign;
	return o;
}


ccl_device_inline half float_to_half(float f)
{
	FP32 fp;
	fp.f = f;

	FP16 h = float_to_half_fast(fp);

	return h.u;
}

ccl_device void print_half(float f)
{
	std::cout << "Float" << f << std::endl;
	std::cout << "Half" << float_to_half(f) << std::endl;
}

#endif

CCL_NAMESPACE_END

#endif /* __UTIL_HALF_H__ */<|MERGE_RESOLUTION|>--- conflicted
+++ resolved
@@ -27,62 +27,25 @@
 
 /* Half Floats */
 
-/* CUDA and OpenCL have inbuilt half data type, declare for CPU */
-#ifndef __KERNEL_GPU__
+#ifdef __KERNEL_OPENCL__
+
+#define float4_store_half(h, f, scale) vstore_half4(f * (scale), 0, h);
+
+#else
+
 typedef unsigned short half;
-#endif
+struct half4 { half x, y, z, w; };
 
-/* OpenCL knows half4, declare for CPU and CUDA */
-#ifndef __KERNEL_OPENCL__
-struct half4 { half x, y, z, w; };
-#endif
-
-/* Float <-> Half conversion.
- * We define three main functions for each architecture:
- * float4_store_half()
- * half_to_float()
- * half_to_float4()
- *
- * Additionally we have a function which only run on the CPU, and converts float to half data,
- * as used for textures.
- * float_to_half()
- */
-
-/* OpenCL */
-#if defined(__KERNEL_OPENCL__)
-#  define float4_store_half(h, f, scale) vstore_half4(f * (scale), 0, h);
-#  define half_to_float(h) vload_half(0, h);
-#  define half4_to_float4(h) vload_half4(0, h);
-
-/* CUDA */
-#elif defined(__KERNEL_CUDA__)
+#ifdef __KERNEL_CUDA__
 
 ccl_device_inline void float4_store_half(half *h, float4 f, float scale)
 {
-	h[0] = __float2half(f.x * scale);
-	h[1] = __float2half(f.y * scale);
-	h[2] = __float2half(f.z * scale);
-	h[3] = __float2half(f.w * scale);
+	h[0] = __float2half_rn(f.x * scale);
+	h[1] = __float2half_rn(f.y * scale);
+	h[2] = __float2half_rn(f.z * scale);
+	h[3] = __float2half_rn(f.w * scale);
 }
 
-ccl_device_inline float half_to_float(half h)
-{
-	return __half2float(h);
-}
-
-ccl_device_inline float4 half4_to_float4(half4 h)
-{
-	float4 f;
-
-	f.x = half_to_float(h.x);
-	f.y = half_to_float(h.y);
-	f.z = half_to_float(h.z);
-	f.w = half_to_float(h.w);
-
-	return f;
-}
-
-/* CPU */
 #else
 
 ccl_device_inline void float4_store_half(half *h, float4 f, float scale)
@@ -137,132 +100,16 @@
 
 	f.x = half_to_float(h.x);
 	f.y = half_to_float(h.y);
-<<<<<<< HEAD
-	f.z = half_to_float(h.w);
-	f.w = half_to_float(h.z);
-
-	return f;
-}
-=======
 	f.z = half_to_float(h.z);
 	f.w = half_to_float(h.w);
 
 	return f;
 }
 
->>>>>>> 85c9aefe
 #endif
-
-/* Float to half conversion, CPU only */
-#ifndef __KERNEL_GPU__
-
-/* Code from https://gist.github.com/rygorous/2156668, CC0 */
-union FP32
-{
-	uint u;
-	float f;
-	struct
-	{
-		uint Mantissa : 23;
-		uint Exponent : 8;
-		uint Sign : 1;
-	};
-};
-
-union FP16
-{
-	half u;
-	struct
-	{
-		uint Mantissa : 10;
-		uint Exponent : 5;
-		uint Sign : 1;
-	};
-};
-
-static FP16 float_to_half_fast(FP32 f)
-{
-	FP16 o = { 0 };
-
-	/* Based on ISPC reference code (with minor modifications) */
-	if(f.Exponent == 255) { /* Inf or NaN (all exponent bits set) */
-		o.Exponent = 31;
-		o.Mantissa = f.Mantissa ? 0x200 : 0; // NaN->qNaN and Inf->Inf
-	}
-	else { /* Normalized number */
-		/* Exponent unbias the single, then bias the halfp */
-		int newexp = f.Exponent - 127 + 15;
-
-		if(newexp >= 31) /* Overflow, return signed infinity */
-			o.Exponent = 31;
-		else if(newexp <= 0) { /* Underflow */
-			if((14 - newexp) <= 24) { /* Mantissa might be non-zero */
-				uint mant = f.Mantissa | 0x800000; /* Hidden 1 bit */
-				o.Mantissa = mant >> (14 - newexp);
-				if((mant >> (13 - newexp)) & 1) /* Check for rounding */
-					o.u++; /* Round, might overflow into exp bit, but this is OK */
-			}
-		}
-		else {
-			o.Exponent = newexp;
-			o.Mantissa = f.Mantissa >> 13;
-			if(f.Mantissa & 0x1000) /* Check for rounding */
-				o.u++; /* Round, might overflow to inf, this is OK */
-		}
-	}
-
-	o.Sign = f.Sign;
-	return o;
-}
-
-static FP16 float_to_half_fast2(FP32 f)
-{
-	FP32 infty = { 31 << 23 };
-	FP32 magic = { 15 << 23 };
-	FP16 o = { 0 };
-
-	uint sign = f.Sign;
-	f.Sign = 0;
-
-	/* Based on ISPC reference code (with minor modifications) */
-    if(f.Exponent == 255) { /* Inf or NaN (all exponent bits set) */
-		o.Exponent = 31;
-		o.Mantissa = f.Mantissa ? 0x200 : 0; // NaN->qNaN and Inf->Inf
-	}
-	else { /* (De)normalized number or zero */
-		f.u &= ~0xfff; // Make sure we don't get sticky bits
-
-		f.f *= magic.f;
-
-		f.u += 0x1000; /* Rounding bias */
-		if(f.u > infty.u) f.u = infty.u; /* Clamp to signed infinity if overflowed */
-
-		o.u = f.u >> 13; /* Take the bits! */
-	}
-
-	o.Sign = sign;
-	return o;
-}
-
-
-ccl_device_inline half float_to_half(float f)
-{
-	FP32 fp;
-	fp.f = f;
-
-	FP16 h = float_to_half_fast(fp);
-
-	return h.u;
-}
-
-ccl_device void print_half(float f)
-{
-	std::cout << "Float" << f << std::endl;
-	std::cout << "Half" << float_to_half(f) << std::endl;
-}
 
 #endif
 
 CCL_NAMESPACE_END
 
-#endif /* __UTIL_HALF_H__ */+#endif /* __UTIL_HALF_H__ */
