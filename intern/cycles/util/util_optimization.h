--- conflicted
+++ resolved
@@ -128,13 +128,9 @@
 #endif
 
 #ifdef __KERNEL_AVX__
-<<<<<<< HEAD
-#include <immintrin.h> /* AVX(2) */
-=======
 #include <immintrin.h> /* AVX */
 #endif
 
->>>>>>> ea3bca75
 #endif
 
 #else
