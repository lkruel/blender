--- conflicted
+++ resolved
@@ -140,22 +140,16 @@
 	bool split_u = (ef.tu0 == DSPLIT_NON_UNIFORM || ef.tu1 == DSPLIT_NON_UNIFORM);
 	bool split_v = (ef.tv0 == DSPLIT_NON_UNIFORM || ef.tv1 == DSPLIT_NON_UNIFORM);
 
-<<<<<<< HEAD
-=======
 	/* Split subpatches such that the ratio of T for opposite edges doesn't
      * exceed 1.5, this reduces over tessellation for some patches
 	 */
->>>>>>> e20d306f
 	bool tmp_split_v = split_v;
 	if(!split_u && min(ef.tu0, ef.tu1) > 8 && min(ef.tu0, ef.tu1)*1.5f < max(ef.tu0, ef.tu1))
 		split_v = true;
 	if(!tmp_split_v && min(ef.tu0, ef.tu1) > 8 && min(ef.tv0, ef.tv1)*1.5f < max(ef.tv0, ef.tv1))
 		split_u = true;
 
-<<<<<<< HEAD
-=======
 	/* alternate axis */
->>>>>>> e20d306f
 	if(split_u && split_v) {
 		split_u = depth % 2;
 	}
